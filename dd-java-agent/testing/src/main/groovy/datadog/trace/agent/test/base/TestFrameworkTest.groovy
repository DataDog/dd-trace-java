package datadog.trace.agent.test.base

import datadog.trace.agent.test.AgentTestRunner
import datadog.trace.agent.test.asserts.TraceAssert
import datadog.trace.api.DDSpanTypes
import datadog.trace.api.DDTags
import datadog.trace.api.civisibility.CIInfo
import datadog.trace.api.civisibility.CIProviderInfo
import datadog.trace.api.civisibility.CITagsProvider
import datadog.trace.api.civisibility.InstrumentationBridge
import datadog.trace.api.civisibility.codeowners.Codeowners
import datadog.trace.api.civisibility.decorator.TestDecorator
<<<<<<< HEAD
import datadog.trace.api.civisibility.events.impl.BuildEventsHandlerImpl
=======
>>>>>>> 5805020c
import datadog.trace.api.civisibility.events.impl.TestEventsHandlerImpl
import datadog.trace.api.civisibility.source.MethodLinesResolver
import datadog.trace.api.civisibility.source.SourcePathResolver
import datadog.trace.api.config.CiVisibilityConfig
import datadog.trace.api.config.GeneralConfig
import datadog.trace.bootstrap.instrumentation.api.Tags
<<<<<<< HEAD
=======
import datadog.trace.core.DDSpan
>>>>>>> 5805020c
import datadog.trace.util.Strings
import spock.lang.Unroll

import java.nio.file.Files
import java.nio.file.Path
import java.nio.file.Paths

@Unroll
abstract class TestFrameworkTest extends AgentTestRunner {

<<<<<<< HEAD
=======
  protected static final Comparator<List<DDSpan>> SORT_TRACES_BY_DESC_SIZE_THEN_BY_NAMES = new SortTracesByDescSizeThenByNames()

>>>>>>> 5805020c
  static String dummyModule
  static final String DUMMY_CI_TAG = "dummy_ci_tag"
  static final String DUMMY_CI_TAG_VALUE = "dummy_ci_tag_value"
  static final String DUMMY_SOURCE_PATH = "dummy_source_path"
  static final int DUMMY_TEST_METHOD_START = 12
  static final int DUMMY_TEST_METHOD_END = 18
  static final Collection<String> DUMMY_CODE_OWNERS = ["owner1", "owner2"]

  private static Path agentKeyFile

  def setupSpec() {
    def currentPath = Paths.get("").toAbsolutePath()
    def rootPath = currentPath.parent
    dummyModule = rootPath.relativize(currentPath)
<<<<<<< HEAD

    def ciInfo = CIInfo.builder().ciWorkspace(rootPath.toString()).build()

    def ciProviderInfo = Stub(CIProviderInfo)
    ciProviderInfo.buildCIInfo() >> ciInfo
    InstrumentationBridge.setCIProviderInfoFactory({ path -> ciProviderInfo })

    def ciTagsProvider = Stub(CITagsProvider)
    ciTagsProvider.getCiTags(_) >> [(DUMMY_CI_TAG): DUMMY_CI_TAG_VALUE]
    InstrumentationBridge.ciTagsProvider = ciTagsProvider

    def sourcePathResolver = Stub(SourcePathResolver)
    sourcePathResolver.getSourcePath(_) >> DUMMY_SOURCE_PATH
    InstrumentationBridge.sourcePathResolverFactory = { repoRoot -> sourcePathResolver }

=======

    def ciInfo = CIInfo.builder().ciWorkspace(rootPath.toString()).build()

    def ciProviderInfo = Stub(CIProviderInfo)
    ciProviderInfo.buildCIInfo() >> ciInfo
    InstrumentationBridge.setCIProviderInfoFactory({ path -> ciProviderInfo })

    def ciTagsProvider = Stub(CITagsProvider)
    ciTagsProvider.getCiTags(_) >> [(DUMMY_CI_TAG): DUMMY_CI_TAG_VALUE]
    InstrumentationBridge.ciTagsProvider = ciTagsProvider

    def sourcePathResolver = Stub(SourcePathResolver)
    sourcePathResolver.getSourcePath(_) >> DUMMY_SOURCE_PATH
    InstrumentationBridge.sourcePathResolverFactory = { repoRoot -> sourcePathResolver }

>>>>>>> 5805020c
    def codeowners = Stub(Codeowners)
    codeowners.getOwners(DUMMY_SOURCE_PATH) >> DUMMY_CODE_OWNERS
    InstrumentationBridge.codeownersFactory = { repoRoot -> codeowners }

    InstrumentationBridge.methodLinesResolver = Stub(MethodLinesResolver)
    InstrumentationBridge.methodLinesResolver.getLines(_) >> new MethodLinesResolver.MethodLines(DUMMY_TEST_METHOD_START, DUMMY_TEST_METHOD_END)

    InstrumentationBridge.setTestEventsHandlerFactory { decorator -> new TestEventsHandlerImpl(decorator) }
<<<<<<< HEAD
    InstrumentationBridge.setBuildEventsHandlerFactory { decorator -> new BuildEventsHandlerImpl<>() }
=======
>>>>>>> 5805020c
  }

  @Override
  void configurePreAgent() {
    super.configurePreAgent()

    agentKeyFile = Files.createTempFile("TestFrameworkTest", "dummy_agent_key")
    Files.write(agentKeyFile, "dummy".getBytes())

    injectSysConfig(GeneralConfig.API_KEY_FILE, agentKeyFile.toString())
    injectSysConfig(CiVisibilityConfig.CIVISIBILITY_ENABLED, "true")
    injectSysConfig(CiVisibilityConfig.CIVISIBILITY_AGENTLESS_ENABLED, "true")
  }

  def cleanupSpec() {
    Files.deleteIfExists(agentKeyFile)
  }

  Long testSessionSpan(final TraceAssert trace,
    final int index,
    final String sessionName,
    final String testCommand,
    final String testToolchain,
    final String testStatus,
    final Map<String, String> testTags = null,
    final Throwable exception = null) {
    def testFramework = expectedTestFramework()
    def testFrameworkVersion = expectedTestFrameworkVersion()

    def testSessionId
    trace.span(index) {
      testSessionId = span.getTag(Tags.TEST_SESSION_ID)

      parent()
      operationName expectedOperationPrefix() + ".test_session"
      resourceName sessionName
      spanType DDSpanTypes.TEST_SESSION_END
      errored exception != null
      duration({ it > 1L })
      tags {
        "$Tags.COMPONENT" component
        "$Tags.SPAN_KIND" Tags.SPAN_KIND_TEST_SESSION
        "$Tags.TEST_TYPE" TestDecorator.TEST_TYPE
        "$Tags.TEST_COMMAND" testCommand
        "$Tags.TEST_TOOLCHAIN" testToolchain
        "$Tags.TEST_FRAMEWORK" testFramework
        if (testFrameworkVersion) {
          "$Tags.TEST_FRAMEWORK_VERSION" testFrameworkVersion
        }
        "$Tags.TEST_STATUS" testStatus
        if (testTags) {
          testTags.each { key, val -> tag(key, val) }
        }

        if (exception) {
          errorTags(exception.class, exception.message)
        }

        "$DUMMY_CI_TAG" DUMMY_CI_TAG_VALUE

        "$Tags.ENV" String
        "$Tags.OS_VERSION" String
        "$Tags.OS_PLATFORM" String
        "$Tags.OS_ARCHITECTURE" String
        "$Tags.RUNTIME_VENDOR" String
        "$Tags.RUNTIME_NAME" String
        "$Tags.RUNTIME_VERSION" String
        "$DDTags.LIBRARY_VERSION_TAG_KEY" String

        "$Tags.TEST_SESSION_ID" Long

        defaultTags()
      }
    }
    return testSessionId
  }

  Long testModuleSpan(final TraceAssert trace,
    final int index,
    final String testStatus,
    final Map<String, String> testTags = null,
    final Throwable exception = null,
    final Long testSessionId = null,
    final String resource = null) {
    def testFramework = expectedTestFramework()
    def testFrameworkVersion = expectedTestFrameworkVersion()

    def testModuleId
    trace.span(index) {
      testModuleId = span.getTag(Tags.TEST_MODULE_ID)

      if (testSessionId) {
        parentSpanId(BigInteger.valueOf(testSessionId))
      } else {
        parent()
      }
      operationName expectedOperationPrefix() + ".test_module"
<<<<<<< HEAD
      resourceName resource ? resource : dummyModule
=======
      resourceName dummyModule
>>>>>>> 5805020c
      spanType DDSpanTypes.TEST_MODULE_END
      errored exception != null
      duration({ it > 1L })
      tags {
        "$Tags.COMPONENT" component
        "$Tags.SPAN_KIND" Tags.SPAN_KIND_TEST_MODULE
        "$Tags.TEST_TYPE" TestDecorator.TEST_TYPE
<<<<<<< HEAD
        "$Tags.TEST_MODULE" resource ? resource : dummyModule
        "$Tags.TEST_BUNDLE" resource ? resource : dummyModule
=======
        "$Tags.TEST_MODULE" dummyModule
        "$Tags.TEST_BUNDLE" dummyModule
>>>>>>> 5805020c
        "$Tags.TEST_FRAMEWORK" testFramework
        if (testFrameworkVersion) {
          "$Tags.TEST_FRAMEWORK_VERSION" testFrameworkVersion
        }
        "$Tags.TEST_STATUS" testStatus
        if (testTags) {
          testTags.each { key, val -> tag(key, val) }
        }

        if (exception) {
          errorTags(exception.class, exception.message)
        }

        "$DUMMY_CI_TAG" DUMMY_CI_TAG_VALUE

        "$Tags.ENV" String
        "$Tags.OS_VERSION" String
        "$Tags.OS_PLATFORM" String
        "$Tags.OS_ARCHITECTURE" String
        "$Tags.RUNTIME_VENDOR" String
        "$Tags.RUNTIME_NAME" String
        "$Tags.RUNTIME_VERSION" String
        "$DDTags.LIBRARY_VERSION_TAG_KEY" String

        "$Tags.TEST_MODULE_ID" Long

        if (testSessionId) {
          "$Tags.TEST_SESSION_ID" testSessionId
        }

        defaultTags()
      }
    }
    return testModuleId
  }

  Long testSuiteSpan(final TraceAssert trace,
    final int index,
    final Long testModuleId,
    final String testSuite,
    final String testStatus,
    final Map<String, String> testTags = null,
    final Throwable exception = null,
    final boolean emptyDuration = false,
    final Collection<String> categories = null) {
    def testFramework = expectedTestFramework()
    def testFrameworkVersion = expectedTestFrameworkVersion()

    def testSuiteId
    trace.span(index) {
      testSuiteId = span.getTag(Tags.TEST_SUITE_ID)

      parentSpanId(BigInteger.valueOf(testModuleId))
      operationName expectedOperationPrefix() + ".test_suite"
      resourceName testSuite
      spanType DDSpanTypes.TEST_SUITE_END
      errored exception != null
      if (emptyDuration) {
        duration({ it == 1L })
      } else {
        duration({ it > 1L })
      }
      tags {
        "$Tags.COMPONENT" component
        "$Tags.SPAN_KIND" Tags.SPAN_KIND_TEST_SUITE
        "$Tags.TEST_TYPE" TestDecorator.TEST_TYPE
        "$Tags.TEST_MODULE_ID" testModuleId
        "$Tags.TEST_MODULE" dummyModule
        "$Tags.TEST_BUNDLE" dummyModule
        "$Tags.TEST_SUITE" testSuite
        "$Tags.TEST_FRAMEWORK" testFramework
        if (testFrameworkVersion) {
          "$Tags.TEST_FRAMEWORK_VERSION" testFrameworkVersion
        }
        "$Tags.TEST_STATUS" testStatus
        if (testTags) {
          testTags.each { key, val -> tag(key, val) }
        }
        "$Tags.TEST_SOURCE_FILE" DUMMY_SOURCE_PATH

        if (exception) {
          errorTags(exception.class, exception.message)
        }

        if (categories) {
          "$Tags.TEST_TRAITS" Strings.toJson(["category": Strings.toJson(categories)], true)
        }

        "$DUMMY_CI_TAG" DUMMY_CI_TAG_VALUE

        "$Tags.ENV" String
        "$Tags.OS_VERSION" String
        "$Tags.OS_PLATFORM" String
        "$Tags.OS_ARCHITECTURE" String
        "$Tags.RUNTIME_VENDOR" String
        "$Tags.RUNTIME_NAME" String
        "$Tags.RUNTIME_VERSION" String
        "$DDTags.LIBRARY_VERSION_TAG_KEY" String

        "$Tags.TEST_SUITE_ID" Long

        defaultTags()
      }
    }
    return testSuiteId
  }

  void testSpan(final TraceAssert trace,
    final int index,
    final Long testModuleId,
    final Long testSuiteId,
    final String testSuite,
    final String testName,
    final String testStatus,
    final Map<String, String> testTags = null,
    final Throwable exception = null,
    final boolean emptyDuration = false,
    final Collection<String> categories = null) {
    def testFramework = expectedTestFramework()
    def testFrameworkVersion = expectedTestFrameworkVersion()

    trace.span(index) {
      parent()
      operationName expectedOperationPrefix() + ".test"
      resourceName "$testSuite.$testName"
      spanType DDSpanTypes.TEST
      errored exception != null
      if (emptyDuration) {
        duration({ it == 1L })
      } else {
        duration({ it > 1L })
      }
      tags {
        "$Tags.COMPONENT" component
        "$Tags.SPAN_KIND" Tags.SPAN_KIND_TEST
        "$Tags.TEST_TYPE" TestDecorator.TEST_TYPE
        if (testModuleId != null) {
          "$Tags.TEST_MODULE_ID" testModuleId
        }
        if (testSuiteId != null) {
          "$Tags.TEST_SUITE_ID" testSuiteId
        }
        "$Tags.TEST_MODULE" dummyModule
        "$Tags.TEST_BUNDLE" dummyModule
        "$Tags.TEST_SUITE" testSuite
        "$Tags.TEST_NAME" testName
        "$Tags.TEST_FRAMEWORK" testFramework
        if (testFrameworkVersion) {
          "$Tags.TEST_FRAMEWORK_VERSION" testFrameworkVersion
        }
        "$Tags.TEST_STATUS" testStatus
        if (testTags) {
          testTags.each { key, val -> tag(key, val) }
        }
        "$Tags.TEST_SOURCE_FILE" DUMMY_SOURCE_PATH
        "$Tags.TEST_SOURCE_START" DUMMY_TEST_METHOD_START
        "$Tags.TEST_SOURCE_END" DUMMY_TEST_METHOD_END
        "$Tags.TEST_CODEOWNERS" Strings.toJson(DUMMY_CODE_OWNERS)

        if (exception) {
          errorTags(exception.class, exception.message)
        }

        if (categories) {
          "$Tags.TEST_TRAITS" Strings.toJson(["category": Strings.toJson(categories)], true)
        }

        "$DUMMY_CI_TAG" DUMMY_CI_TAG_VALUE

        "$Tags.ENV" String
        "$Tags.OS_VERSION" String
        "$Tags.OS_PLATFORM" String
        "$Tags.OS_ARCHITECTURE" String
        "$Tags.RUNTIME_VENDOR" String
        "$Tags.RUNTIME_NAME" String
        "$Tags.RUNTIME_VERSION" String
        "$DDTags.LIBRARY_VERSION_TAG_KEY" String

        defaultTags()
      }
    }
  }

  String component = component()

  abstract String expectedOperationPrefix()

  abstract String expectedTestFramework()

  abstract String expectedTestFrameworkVersion()

  abstract String component()

  private static class SortTracesByDescSizeThenByNames implements Comparator<List<DDSpan>> {
    @Override
    int compare(List<DDSpan> o1, List<DDSpan> o2) {
      if (o1.size() != o2.size()) {
        return o2.size() - o1.size()
      }
      return rootSpanTrace(o1) <=> rootSpanTrace(o2)
    }

    String rootSpanTrace(List<DDSpan> trace) {
      assert !trace.isEmpty()
      def rootSpan = trace.get(0).localRootSpan
      return "${rootSpan.serviceName}/${rootSpan.operationName}/${rootSpan.resourceName}"
    }
  }
}<|MERGE_RESOLUTION|>--- conflicted
+++ resolved
@@ -10,20 +10,14 @@
 import datadog.trace.api.civisibility.InstrumentationBridge
 import datadog.trace.api.civisibility.codeowners.Codeowners
 import datadog.trace.api.civisibility.decorator.TestDecorator
-<<<<<<< HEAD
 import datadog.trace.api.civisibility.events.impl.BuildEventsHandlerImpl
-=======
->>>>>>> 5805020c
 import datadog.trace.api.civisibility.events.impl.TestEventsHandlerImpl
 import datadog.trace.api.civisibility.source.MethodLinesResolver
 import datadog.trace.api.civisibility.source.SourcePathResolver
 import datadog.trace.api.config.CiVisibilityConfig
 import datadog.trace.api.config.GeneralConfig
 import datadog.trace.bootstrap.instrumentation.api.Tags
-<<<<<<< HEAD
-=======
 import datadog.trace.core.DDSpan
->>>>>>> 5805020c
 import datadog.trace.util.Strings
 import spock.lang.Unroll
 
@@ -34,11 +28,8 @@
 @Unroll
 abstract class TestFrameworkTest extends AgentTestRunner {
 
-<<<<<<< HEAD
-=======
   protected static final Comparator<List<DDSpan>> SORT_TRACES_BY_DESC_SIZE_THEN_BY_NAMES = new SortTracesByDescSizeThenByNames()
 
->>>>>>> 5805020c
   static String dummyModule
   static final String DUMMY_CI_TAG = "dummy_ci_tag"
   static final String DUMMY_CI_TAG_VALUE = "dummy_ci_tag_value"
@@ -53,7 +44,6 @@
     def currentPath = Paths.get("").toAbsolutePath()
     def rootPath = currentPath.parent
     dummyModule = rootPath.relativize(currentPath)
-<<<<<<< HEAD
 
     def ciInfo = CIInfo.builder().ciWorkspace(rootPath.toString()).build()
 
@@ -69,23 +59,6 @@
     sourcePathResolver.getSourcePath(_) >> DUMMY_SOURCE_PATH
     InstrumentationBridge.sourcePathResolverFactory = { repoRoot -> sourcePathResolver }
 
-=======
-
-    def ciInfo = CIInfo.builder().ciWorkspace(rootPath.toString()).build()
-
-    def ciProviderInfo = Stub(CIProviderInfo)
-    ciProviderInfo.buildCIInfo() >> ciInfo
-    InstrumentationBridge.setCIProviderInfoFactory({ path -> ciProviderInfo })
-
-    def ciTagsProvider = Stub(CITagsProvider)
-    ciTagsProvider.getCiTags(_) >> [(DUMMY_CI_TAG): DUMMY_CI_TAG_VALUE]
-    InstrumentationBridge.ciTagsProvider = ciTagsProvider
-
-    def sourcePathResolver = Stub(SourcePathResolver)
-    sourcePathResolver.getSourcePath(_) >> DUMMY_SOURCE_PATH
-    InstrumentationBridge.sourcePathResolverFactory = { repoRoot -> sourcePathResolver }
-
->>>>>>> 5805020c
     def codeowners = Stub(Codeowners)
     codeowners.getOwners(DUMMY_SOURCE_PATH) >> DUMMY_CODE_OWNERS
     InstrumentationBridge.codeownersFactory = { repoRoot -> codeowners }
@@ -94,10 +67,7 @@
     InstrumentationBridge.methodLinesResolver.getLines(_) >> new MethodLinesResolver.MethodLines(DUMMY_TEST_METHOD_START, DUMMY_TEST_METHOD_END)
 
     InstrumentationBridge.setTestEventsHandlerFactory { decorator -> new TestEventsHandlerImpl(decorator) }
-<<<<<<< HEAD
     InstrumentationBridge.setBuildEventsHandlerFactory { decorator -> new BuildEventsHandlerImpl<>() }
-=======
->>>>>>> 5805020c
   }
 
   @Override
@@ -195,11 +165,7 @@
         parent()
       }
       operationName expectedOperationPrefix() + ".test_module"
-<<<<<<< HEAD
       resourceName resource ? resource : dummyModule
-=======
-      resourceName dummyModule
->>>>>>> 5805020c
       spanType DDSpanTypes.TEST_MODULE_END
       errored exception != null
       duration({ it > 1L })
@@ -207,13 +173,8 @@
         "$Tags.COMPONENT" component
         "$Tags.SPAN_KIND" Tags.SPAN_KIND_TEST_MODULE
         "$Tags.TEST_TYPE" TestDecorator.TEST_TYPE
-<<<<<<< HEAD
         "$Tags.TEST_MODULE" resource ? resource : dummyModule
         "$Tags.TEST_BUNDLE" resource ? resource : dummyModule
-=======
-        "$Tags.TEST_MODULE" dummyModule
-        "$Tags.TEST_BUNDLE" dummyModule
->>>>>>> 5805020c
         "$Tags.TEST_FRAMEWORK" testFramework
         if (testFrameworkVersion) {
           "$Tags.TEST_FRAMEWORK_VERSION" testFrameworkVersion
