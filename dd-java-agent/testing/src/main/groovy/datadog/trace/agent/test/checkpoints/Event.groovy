--- conflicted
+++ resolved
@@ -34,11 +34,7 @@
     if (idx > -1) {
       stackTrace = Arrays.copyOfRange(strace, idx, strace.length - 1)
     } else {
-<<<<<<< HEAD
-      stackTrace = []
-=======
       stackTrace = new StackTraceElement[0]
->>>>>>> 88cf16ac
     }
   }
 
