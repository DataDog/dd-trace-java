--- conflicted
+++ resolved
@@ -34,40 +34,9 @@
     TimelineExporter.export(orderedEvents)
     System.err.println("")
 
-<<<<<<< HEAD
-    // The set of excluded validations
-    def excludedValidations = CheckpointValidator.excludedValidations
-
-    // The set of included validations
-    def includedValidations = EnumSet.allOf(CheckpointValidationMode)
-    // if `FORCE_VALIDATE_CHECKPOINTS` is defined, make sure we do not exclude any validation
-    if (!Boolean.parseBoolean(System.getenv("FORCE_VALIDATE_CHECKPOINTS"))) {
-      includedValidations.removeAll(excludedValidations)
-    }
-
-    // The set of included validations that failed
-    def failed = includedValidations.clone()
-    failed.retainAll(invalidEvents.collect { it[1] }.toSet())
-
-    // The set of included validations that passed despite being exluded
-    def passed = includedValidations.clone()
-    passed.removeAll(excludedValidations)
-    passed.removeAll(failed)
-
-    System.err.println(
-      "Checkpoint validator is running with the following checks disabled: ${excludedValidations}, and enabled: ${includedValidations}\n" +
-      "\tFailed: ${failed}\n" +
-      "\tExcluded & Passed: ${passed}\n")
-    if (!failed.empty) {
-      throw new RuntimeException(
-      "Failed validations: [" +
-      failed.collect { it.toString() }.sort().join(", ") +
-      "]")
-=======
     // apparently gradle can not pass system property to spock tests - therefore using env variable instead
-    if (Boolean.parseBoolean(System.getenv("VALIDATE_CHECKPOINTS")) && validatedEvents.find {it.value} != null) {
+    if (validatedEvents.find {it.value} != null) {
       throw new IllegalStateException("Checkpoint validation failed")
->>>>>>> b83738c3
     }
   }
 
