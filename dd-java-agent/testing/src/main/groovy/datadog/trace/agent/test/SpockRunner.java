--- conflicted
+++ resolved
@@ -38,11 +38,8 @@
     "datadog.trace.bootstrap",
     "datadog.trace.context",
     "datadog.trace.instrumentation.api",
-<<<<<<< HEAD
+    "datadog.trace.logging",
     "datadog.trace.mlt",
-=======
-    "datadog.trace.logging",
->>>>>>> fce476d8
   };
 
   private static final String[] TEST_BOOTSTRAP_PREFIXES;
