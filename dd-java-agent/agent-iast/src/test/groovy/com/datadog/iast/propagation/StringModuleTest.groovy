--- conflicted
+++ resolved
@@ -984,11 +984,7 @@
     '==>testing<== the ==>test<==' | ' '    | ['==>testing<==', '==>the<==', '==>test<=='] as String[]
   }
 
-<<<<<<< HEAD
-  void 'test indent and make sure IastRequestContext is called'() {
-=======
   void 'test strip and make sure IastRequestContext is called'() {
->>>>>>> 0a80d676
     given:
     final taintedObjects = ctx.getTaintedObjects()
     def self = addFromTaintFormat(taintedObjects, testString)
@@ -1000,11 +996,7 @@
     final shouldBeTainted = fromTaintFormat(expected) != null
 
     when:
-<<<<<<< HEAD
-    module.onIndent(self, indentation, result)
-=======
     module.onStringStrip(self, result, trailing)
->>>>>>> 0a80d676
 
     then:
     1 * tracer.activeSpan() >> span
@@ -1016,22 +1008,6 @@
     } else {
       assert to == null
     }
-<<<<<<< HEAD
-    where:
-    indentation | testString                                                      | expected
-    4           | "==>123<==\n12==>3<=="                                          | "    ==>123<==\n    12==>3<=="
-    4           | "==>123<==\r\n12==>3<=="                                        | "    ==>123<==\n    12==>3<=="
-    4           | "==>123\n1<==2==>3<=="                                          | "    ==>123\n    1<==2==>3<=="
-    4           | "==>123\r\n1<==2==>3<=="                                        | "    ==>123\n    1<==2==>3<=="
-    0           | "==>123<==\r\n==>123<=="                                        | "==>123<==\n==>123<=="
-    0           | "==>123\r\n<====>123<=="                                        | "==>123\n<====>123<=="
-    0           | "==>123<==\r==>123<=="                                          | "==>123<==\n==>123<=="
-    0           | "==>123\r<====>123<=="                                          | "==>123\n<====>123<=="
-    -4          | "    ==>123<==\n    12==>3<=="                                  | "==>123<==\n12==>3<=="
-    -4          | "    ==>123<==\r\n    12==>3<=="                                | "==>123<==\n12==>3<=="
-    -4          | "    ==>123\n    1<==2==>3<=="                                  | "==>123\n1<==2==>3<=="
-    -4          | "    ==>123\r\n    1<==2==>3<=="                                | "==>123\n1<==2==>3<=="
-=======
 
     where:
     trailing | testString                                                      | expected
@@ -1078,7 +1054,46 @@
     false    | ""                      | ""
     false    | ""                      | ""
     true     | ""                      | ""
->>>>>>> 0a80d676
+  }
+
+  void 'test indent and make sure IastRequestContext is called'() {
+    given:
+    final taintedObjects = ctx.getTaintedObjects()
+    def self = addFromTaintFormat(taintedObjects, testString)
+    objectHolder.add(self)
+
+    and:
+    final result = getStringFromTaintFormat(expected)
+    objectHolder.add(expected)
+    final shouldBeTainted = fromTaintFormat(expected) != null
+
+    when:
+    module.onIndent(self, indentation, result)
+
+    then:
+    1 * tracer.activeSpan() >> span
+    def to = ctx.getTaintedObjects().get(result)
+    if (shouldBeTainted) {
+      assert to != null
+      assert to.get() == result
+      assert taintFormat(to.get() as String, to.getRanges()) == expected
+    } else {
+      assert to == null
+    }
+    where:
+    indentation | testString                                                      | expected
+    4           | "==>123<==\n12==>3<=="                                          | "    ==>123<==\n    12==>3<=="
+    4           | "==>123<==\r\n12==>3<=="                                        | "    ==>123<==\n    12==>3<=="
+    4           | "==>123\n1<==2==>3<=="                                          | "    ==>123\n    1<==2==>3<=="
+    4           | "==>123\r\n1<==2==>3<=="                                        | "    ==>123\n    1<==2==>3<=="
+    0           | "==>123<==\r\n==>123<=="                                        | "==>123<==\n==>123<=="
+    0           | "==>123\r\n<====>123<=="                                        | "==>123\n<====>123<=="
+    0           | "==>123<==\r==>123<=="                                          | "==>123<==\n==>123<=="
+    0           | "==>123\r<====>123<=="                                          | "==>123\n<====>123<=="
+    -4          | "    ==>123<==\n    12==>3<=="                                  | "==>123<==\n12==>3<=="
+    -4          | "    ==>123<==\r\n    12==>3<=="                                | "==>123<==\n12==>3<=="
+    -4          | "    ==>123\n    1<==2==>3<=="                                  | "==>123\n1<==2==>3<=="
+    -4          | "    ==>123\r\n    1<==2==>3<=="                                | "==>123\n1<==2==>3<=="
   }
 
   private static Date date(final String pattern, final String value) {
