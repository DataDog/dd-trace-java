package com.datadog.iast.propagation

import com.datadog.iast.IastModuleImplTestBase
import datadog.trace.api.gateway.RequestContext
import datadog.trace.api.gateway.RequestContextSlot
import datadog.trace.api.iast.propagation.StringModule
import datadog.trace.bootstrap.instrumentation.api.AgentSpan
import datadog.trace.bootstrap.instrumentation.api.AgentTracer
import groovy.transform.CompileDynamic
import org.junit.jupiter.api.Assertions

import java.text.SimpleDateFormat

import static com.datadog.iast.taint.TaintUtils.addFromTaintFormat
import static com.datadog.iast.taint.TaintUtils.fromTaintFormat
import static com.datadog.iast.taint.TaintUtils.getStringFromTaintFormat
import static com.datadog.iast.taint.TaintUtils.taint
import static com.datadog.iast.taint.TaintUtils.taintFormat

@CompileDynamic
class StringModuleTest extends IastModuleImplTestBase {

  private StringModule module

  def setup() {
    module = new StringModuleImpl()
  }

  @Override
  protected AgentTracer.TracerAPI buildAgentTracer() {
    return Mock(AgentTracer.TracerAPI) {
      activeSpan() >> span
      getTraceSegment() >> traceSegment
    }
  }

  @Override
  protected RequestContext buildRequestContext() {
    return Mock(RequestContext) {
      getData(RequestContextSlot.IAST) >> ctx
      getTraceSegment() >> traceSegment
    }
  }

  @Override
  protected AgentSpan buildAgentSpan() {
    return Mock(AgentSpan) {
      getSpanId() >> 123456
      getRequestContext() >> reqCtx
    }
  }

  void 'onStringBuilderAppend null or empty (#builder, #param)'() {
    given:
    final result = builder?.append(param)

    when:
    module.onStringBuilderAppend(result, param)

    then:
    0 * _

    where:
    builder | param
    sb('')  | null
    sb('')  | ''
  }

  void 'onStringBuilderAppend without span (#builder, #param)'() {
    given:
    final result = builder?.append(param)

    when:
    module.onStringBuilderAppend(result, param)

    then:
    mockCalls * tracer.activeSpan() >> null
    0 * _

    where:
    builder | param | mockCalls
    sb('1') | null  | 0
    sb('3') | '4'   | 1
  }

  void 'onStringBuilderAppend (#builder, #param)'() {
    given:
    final taintedObjects = ctx.getTaintedObjects()
    builder = addFromTaintFormat(taintedObjects, builder)
    objectHolder.add(builder)
    param = addFromTaintFormat(taintedObjects, param)
    objectHolder.add(param)

    and:
    final result = getStringFromTaintFormat(expected)
    objectHolder.add(result)
    final shouldBeTainted = fromTaintFormat(expected) != null

    when:
    builder = builder?.append(param)
    module.onStringBuilderAppend(builder, param)

    then:
    mockCalls * tracer.activeSpan() >> span
    mockCalls * span.getRequestContext() >> reqCtx
    mockCalls * reqCtx.getData(RequestContextSlot.IAST) >> ctx
    0 * _
    def to = ctx.getTaintedObjects().get(builder)
    if (shouldBeTainted) {
      assert to != null
      assert to.get() as String == result
      assert taintFormat(to.get() as String, to.getRanges()) == expected
    } else {
      assert to == null
    }

    where:
    builder                     | param                   | mockCalls | expected
    sb('123')                   | null                    | 0         | '123null'
    sb('123')                   | '456'                   | 1         | '123456'
    sb('==>123<==')             | null                    | 0         | '==>123<==null'
    sb('==>123<==')             | '456'                   | 1         | '==>123<==456'
    sb('123')                   | '==>456<=='             | 1         | '123==>456<=='
    sb('==>123<==')             | '==>456<=='             | 1         | '==>123<====>456<=='
    sb('1==>234<==5==>678<==9') | 'a==>bcd<==e'           | 1         | '1==>234<==5==>678<==9a==>bcd<==e'
    sb('1==>234<==5==>678<==9') | 'a==>bcd<==e==>fgh<==i' | 1         | '1==>234<==5==>678<==9a==>bcd<==e==>fgh<==i'
  }

  void 'onStringBuilderInit null or empty (#builder, #param)'() {
    given:
    final result = builder?.append(param)

    when:
    module.onStringBuilderInit(result, param)

    then:
    0 * _

    where:
    builder | param
    sb('')  | null
    sb('')  | ''
  }

  void 'onStringBuilderInit without span (#builder, #param)'() {
    given:
    final result = builder?.append(param)

    when:
    module.onStringBuilderInit(result, param)

    then:
    mockCalls * tracer.activeSpan() >> null
    0 * _

    where:
    builder | param | mockCalls
    sb()    | null  | 0
    sb()    | '4'   | 1
  }

  void 'onStringBuilderInit (#builder, #param)'() {
    given:
    final taintedObjects = ctx.getTaintedObjects()
    builder = addFromTaintFormat(taintedObjects, builder)
    objectHolder.add(builder)
    param = addFromTaintFormat(taintedObjects, param)
    objectHolder.add(param)

    and:
    final result = getStringFromTaintFormat(expected)
    objectHolder.add(result)
    final shouldBeTainted = fromTaintFormat(expected) != null

    when:
    builder = builder?.append(param)
    module.onStringBuilderInit(builder, param)

    then:
    mockCalls * tracer.activeSpan() >> span
    mockCalls * span.getRequestContext() >> reqCtx
    mockCalls * reqCtx.getData(RequestContextSlot.IAST) >> ctx
    0 * _
    def to = ctx.getTaintedObjects().get(builder)
    if (shouldBeTainted) {
      assert to != null
      assert to.get() as String == result
      assert taintFormat(to.get() as String, to.getRanges()) == expected
    } else {
      assert to == null
    }

    where:
    builder | param                   | mockCalls | expected
    sb()    | null                    | 0         | 'null'
    sb()    | '123'                   | 1         | '123'
    sb()    | '==>123<=='             | 1         | '==>123<=='
    sb()    | 'a==>bcd<==e==>fgh<==i' | 1         | 'a==>bcd<==e==>fgh<==i'
  }

  void 'onStringBuilderToString without span'() {
    given:
    def builder = sb('1')
    final result = builder.toString()

    when:
    module.onStringBuilderToString(builder, result)

    then:
    1 * tracer.activeSpan() >> null
    0 * _
  }

  void 'onStringBuilderToString (#builder)'() {
    given:
    final taintedObjects = ctx.getTaintedObjects()
    builder = addFromTaintFormat(taintedObjects, builder)
    objectHolder.add(builder)

    and:
    final result = getStringFromTaintFormat(expected)
    objectHolder.add(result)
    final shouldBeTainted = fromTaintFormat(expected) != null

    when:
    final toString = builder?.toString()
    module.onStringBuilderToString(builder, toString)

    then:
    1 * tracer.activeSpan() >> span
    1 * span.getRequestContext() >> reqCtx
    1 * reqCtx.getData(RequestContextSlot.IAST) >> ctx
    0 * _
    def to = ctx.getTaintedObjects().get(builder)
    if (shouldBeTainted) {
      assert to != null
      assert to.get() as String == result
      assert taintFormat(to.get() as String, to.getRanges()) == expected
    } else {
      assert to == null
    }

    where:
    builder            | expected
    sb('123')          | '123'
    sb('==>123<==')    | '==>123<=='
    sb('==>123<==456') | '==>123<==456'
  }

  void 'onStringConcatFactory null or empty (#args)'() {
    given:
    final result = args.inject('') { res, item -> res + item }

    when:
    module.onStringConcatFactory(result, args as String[], recipe, constants as Object[], recipeOffsets as int[])

    then:
    0 * _

    where:
    args         | recipe          | constants | recipeOffsets
    null         | '\u0001'        | null      | [0]
    ['']         | '\u0001'        | null      | [0]
    ['', null]   | '\u0001 \u0001' | null      | [0, -1, 1]
    [null, '']   | '\u0001 \u0001' | null      | [0, -1, 1]
    [null, null] | '\u0001 \u0001' | null      | [0, -1, 1]
    ['', '']     | '\u0001 \u0001' | null      | [0, -1, 1]
  }

  void 'onStringConcatFactory without span (#args)'() {
    given:
    final result = args.inject('') { res, item -> res + item }

    when:
    module.onStringConcatFactory(result, args as String[], recipe, constants as Object[], recipeOffsets as int[])

    then:
    1 * tracer.activeSpan() >> null
    0 * _

    where:
    args        | recipe          | constants | recipeOffsets
    ['1', null] | '\u0001 \u0001' | null      | [0, -1, 1]
    [null, '2'] | '\u0001 \u0001' | null      | [0, -1, 1]
    ['3', '4']  | '\u0001 \u0001' | null      | [0, -1, 1]
  }

  void 'onStringConcatFactory (#args, #recipe, #constants)'() {
    given:
    final taintedObjects = ctx.getTaintedObjects()
    args = args.collect {
      final item = addFromTaintFormat(taintedObjects, it)
      objectHolder.add(item)
      return item
    }

    and:
    final result = getStringFromTaintFormat(expected)
    objectHolder.add(expected)
    final shouldBeTainted = fromTaintFormat(expected) != null

    when:
    module.onStringConcatFactory(result, args as String[], recipe, constants as Object[], recipeOffsets as int[])

    then:
    1 * tracer.activeSpan() >> span
    1 * span.getRequestContext() >> reqCtx
    1 * reqCtx.getData(RequestContextSlot.IAST) >> ctx
    0 * _
    def to = ctx.getTaintedObjects().get(result)
    if (shouldBeTainted) {
      assert to != null
      assert to.get() == result
      assert taintFormat(to.get() as String, to.getRanges()) == expected
    } else {
      assert to == null
    }

    where:
    args                                       | recipe                             | constants               | recipeOffsets      | expected
    ['123', null]                              | '\u0001\u0001'                     | []                      | [0, 1]             | '123null'
    [null, '123']                              | '\u0001\u0001'                     | []                      | [0, 1]             | 'null123'
    ['123', '456']                             | '\u0001\u0001'                     | []                      | [0, 1]             | '123456'
    ['==>123<==', null]                        | '\u0001\u0001'                     | []                      | [0, 1]             | '==>123<==null'
    [null, '==>123<==']                        | '\u0001\u0001'                     | []                      | [0, 1]             | 'null==>123<=='
    ['==>123<==', '456']                       | '\u0001\u0001'                     | []                      | [0, 1]             | '==>123<==456'
    ['123', '==>456<==']                       | '\u0001\u0001'                     | []                      | [0, 1]             | '123==>456<=='
    ['==>123<==', '==>456<==']                 | '\u0001\u0001'                     | []                      | [0, 1]             | '==>123<====>456<=='
    ['123', null]                              | '\u0002\u0001\u0002\u0001'         | ['\u0001 ', ' \u0002 '] | [-2, 0, -3, 1]     | '\u0001 123 \u0002 null'
    [null, '123']                              | '\u0002\u0001\u0002\u0001'         | ['\u0001 ', ' \u0002 '] | [-2, 0, -3, 1]     | '\u0001 null \u0002 123'
    ['123', '456']                             | '\u0002\u0001\u0002\u0001'         | ['\u0001 ', ' \u0002 '] | [-2, 0, -3, 1]     | '\u0001 123 \u0002 456'
    ['==>123<==', null]                        | '\u0002\u0001\u0002\u0001'         | ['\u0001 ', ' \u0002 '] | [-2, 0, -3, 1]     | '\u0001 ==>123<== \u0002 null'
    [null, '==>123<==']                        | '\u0002\u0001\u0002\u0001'         | ['\u0001 ', ' \u0002 '] | [-2, 0, -3, 1]     | '\u0001 null \u0002 ==>123<=='
    ['==>123<==', '456']                       | '\u0002\u0001\u0002\u0001'         | ['\u0001 ', ' \u0002 '] | [-2, 0, -3, 1]     | '\u0001 ==>123<==4 \u0002 56'
    ['123', '==>456<==']                       | '\u0002\u0001\u0002\u0001'         | ['\u0001 ', ' \u0002 '] | [-2, 0, -3, 1]     | '\u0001 123 \u0002 ==>456<=='
    ['==>123<==', '==>456<==']                 | '\u0002\u0001\u0002\u0001'         | ['\u0001 ', ' \u0002 '] | [-2, 0, -3, 1]     | '\u0001 ==>123<== \u0002 ==>456<=='
    ['He==>llo<==', '==> W<==or==>ld<==']      | '\u0001\u0001'                     | []                      | [0, 1]             | 'He==>llo<====> W<==or==>ld<=='
    ['He==>llo<==', '==>W<==or==>ld<==']       | '\u0001 \u0001'                    | []                      | [0, -1, 1]         | 'He==>llo<== ==>W<==or==>ld<=='
    ['He==>l\u0001lo<==', '==>Wor\u0002<==ld'] | '\u0001 \u0001'                    | []                      | [0, -1, 1]         | 'He==>l\u0001lo<== ==>Wor\u0002<==ld'
    ['==>one<==', '==>three<==', '==>five<=='] | '\u0001 two \u0001 four \u0001'    | []                      | [0, -5, 1, -6, 2]  | '==>one<== two ==>three<== four ==>five<=='
    ['==>two<==', '==>four<==']                | 'one \u0001 three \u0001 five'     | []                      | [-4, 0, -7, 1, -5] | 'one ==>two<== three ==>four<== five'
    ['==>one<==', '==>three<==', '==>five<=='] | '\u0001 \u0002 \u0001 four \u0001' | ['\u0001two\u0001']     | [0, -7, 1, -6, 2]  | '==>one<== \u0001two\u0001 ==>three<== four ==>five<=='
    ['==>one<==', '==>three<==', '==>five<=='] | '\u0001\u0002\u0001𠆢four𠆢\u0001'   | ['\u0001two𠆢']          | [0, -6, 1, -8, 2]  | '==>one<==\u0001two𠆢==>three<==𠆢four𠆢==>five<=='
  }

  void 'onStringConcat null or empty (#left, #right)'() {
    given:
    final result = left + right

    when:
    module.onStringConcat(left, right, result)

    then:
    0 * _

    where:
    left | right
    ""   | null
    ""   | ""
  }

  void 'onStringConcat without span (#left, #right)'() {
    given:
    final result = left + right

    when:
    module.onStringConcat(left, right, result)

    then:
    1 * tracer.activeSpan() >> null
    0 * _

    where:
    left | right
    "1"  | null
    "3"  | "4"
  }

  void 'onStringConcat (#left, #right)'() {
    given:
    final taintedObjects = ctx.getTaintedObjects()
    left = addFromTaintFormat(taintedObjects, left)
    objectHolder.add(left)
    right = addFromTaintFormat(taintedObjects, right)
    objectHolder.add(right)

    and:
    final result = getStringFromTaintFormat(expected)
    objectHolder.add(expected)
    final shouldBeTainted = fromTaintFormat(result) != null

    when:
    module.onStringConcat(left, right, expected)

    then:
    1 * tracer.activeSpan() >> span
    1 * span.getRequestContext() >> reqCtx
    1 * reqCtx.getData(RequestContextSlot.IAST) >> ctx
    0 * _
    def to = ctx.getTaintedObjects().get(result)
    if (shouldBeTainted) {
      assert to != null
      assert to.get() == result
      assert taintFormat(to.get() as String, to.getRanges()) == expected
    } else {
      assert to == null
    }

    where:
    left        | right       | expected
    "123"       | null        | "123null"
    "123"       | "456"       | "123456"
    "==>123<==" | null        | "==>123<==null"
    "==>123<==" | "456"       | "==>123<==456"
    "123"       | "==>456<==" | "123==>456<=="
    "==>123<==" | "==>456<==" | "==>123<====>456<=="
  }

  void 'onStringSubSequence null ,empty or string not changed after subsequence (#self, #beginIndex, #endIndex)'() {
    given:
    final result = self?.substring(beginIndex, endIndex)

    when:
    module.onStringSubSequence(self, beginIndex, endIndex, result)

    then:
    0 * _

    where:
    self          | beginIndex | endIndex
    ""            | 0          | 0
    null          | 0          | 0
    "not_changed" | 0          | 11
  }

  void 'onStringSubSequence without span (#self, #beginIndex, #endIndex)'() {
    given:
    final result = self?.substring(beginIndex, endIndex)

    when:
    module.onStringSubSequence(self, beginIndex, endIndex, result)

    then:
    mockCalls * tracer.activeSpan() >> null
    0 * _

    where:
    self  | beginIndex | endIndex | mockCalls
    ""    | 0          | 0        | 0
    null  | 0          | 0        | 0
    "123" | 1          | 2        | 1
  }

  void 'onStringSubSequence (#self, #beginIndex, #endIndex)'() {
    given:
    final taintedObjects = ctx.getTaintedObjects()
    self = addFromTaintFormat(taintedObjects, self)
    objectHolder.add(self)

    and:
    final result = getStringFromTaintFormat(expected)
    objectHolder.add(expected)
    final shouldBeTainted = fromTaintFormat(expected) != null

    when:
    module.onStringSubSequence(self, beginIndex, endIndex, result)

    then:
    assert result == getStringFromTaintFormat(self).substring(beginIndex, endIndex)
    1 * tracer.activeSpan() >> span
    1 * span.getRequestContext() >> reqCtx
    1 * reqCtx.getData(RequestContextSlot.IAST) >> ctx
    0 * _
    def to = ctx.getTaintedObjects().get(result)
    if (shouldBeTainted) {
      assert to != null
      assert to.get() == result
      assert taintFormat(to.get() as String, to.getRanges()) == expected
    } else {
      assert to == null
    }

    where:
    self                           | beginIndex | endIndex | expected
    "==>0123<=="                   | 0          | 4        | "==>0123<=="
    "0123==>456<==78"              | 0          | 5        | "0123==>4<=="
    "01==>234<==5==>678<==90"      | 0          | 8        | "01==>234<==5==>67<=="
    "==>0123<=="                   | 0          | 3        | "==>012<=="
    "==>0123<=="                   | 1          | 4        | "==>123<=="
    "==>0123<=="                   | 1          | 3        | "==>12<=="
    "0123==>456<==78"              | 1          | 8        | "123==>456<==7"
    "0123==>456<==78"              | 0          | 4        | "0123"
    "0123==>456<==78"              | 7          | 9        | "78"
    "0123==>456<==78"              | 1          | 5        | "123==>4<=="
    "0123==>456<==78"              | 1          | 6        | "123==>45<=="
    "0123==>456<==78"              | 4          | 7        | "==>456<=="
    "0123==>456<==78"              | 6          | 8        | "==>6<==7"
    "0123==>456<==78"              | 5          | 8        | "==>56<==7"
    "0123==>456<==78"              | 4          | 6        | "==>45<=="
    "01==>234<==5==>678<==90"      | 1          | 10       | "1==>234<==5==>678<==9"
    "01==>234<==5==>678<==90"      | 1          | 2        | "1"
    "01==>234<==5==>678<==90"      | 5          | 6        | "5"
    "01==>234<==5==>678<==90"      | 9          | 10       | "9"
    "01==>234<==5==>678<==90"      | 1          | 4        | "1==>23<=="
    "01==>234<==5==>678<==90"      | 2          | 4        | "==>23<=="
    "01==>234<==5==>678<==90"      | 2          | 5        | "==>234<=="
    "01==>234<==5==>678<==90"      | 1          | 8        | "1==>234<==5==>67<=="
    "01==>234<==5==>678<==90"      | 2          | 8        | "==>234<==5==>67<=="
    "01==>234<==5==>678<==90"      | 2          | 9        | "==>234<==5==>678<=="
    "01==>234<==5==>678<==90"      | 5          | 8        | "5==>67<=="
    "01==>234<==5==>678<==90"      | 6          | 8        | "==>67<=="
    "01==>234<==5==>678<==90"      | 6          | 9        | "==>678<=="
    "01==>234<==5==>678<==90"      | 4          | 9        | "==>4<==5==>678<=="
    "01==>234<==5==>678<==90"      | 4          | 8        | "==>4<==5==>67<=="
    sb("==>0123<==")               | 0          | 4        | "==>0123<=="
    sb("0123==>456<==78")          | 0          | 5        | "0123==>4<=="
    sb("01==>234<==5==>678<==90")  | 0          | 8        | "01==>234<==5==>67<=="
    sb("0123==>456<==78")          | 4          | 6        | "==>45<=="
    sb("01==>234<==5==>678<==90")  | 4          | 8        | "==>4<==5==>67<=="
    sbf("==>0123<==")              | 0          | 4        | "==>0123<=="
    sbf("0123==>456<==78")         | 0          | 5        | "0123==>4<=="
    sbf("01==>234<==5==>678<==90") | 0          | 8        | "01==>234<==5==>67<=="
    sbf("0123==>456<==78")         | 4          | 6        | "==>45<=="
    sbf("01==>234<==5==>678<==90") | 4          | 8        | "==>4<==5==>67<=="
  }

  void 'onStringJoin without null delimiter or elements (#delimiter, #elements)'() {
    when:
    String.join(delimiter, elements)

    then:
    thrown(NullPointerException)

    where:
    delimiter | elements
    null      | ["123", "456"]
    ""        | null
    null      | null
  }

  void 'onStringJoin without span (#delimiter, #elements)'(final CharSequence delimiter, final CharSequence[] elements, final int mockCalls) {
    given:
    final result = String.join(delimiter, elements)

    when:
    module.onStringJoin(result, delimiter, elements)

    then:
    mockCalls * tracer.activeSpan() >> null
    0 * _

    where:
    delimiter              | elements                                             | mockCalls
    ""                     | ["123", "456"]                                       | 1
    "-"                    | ["123", "456"]                                       | 1
    ""                     | []                                                   | 0
    "-"                    | []                                                   | 0
    ""                     | [new StringBuilder("123"), new StringBuilder("456")] | 1
    "-"                    | [new StringBuilder("123"), new StringBuilder("456")] | 1
    new StringBuilder()    | ["123", "456"]                                       | 1
    new StringBuilder("-") | ["123", "456"]                                       | 1
    new StringBuilder()    | []                                                   | 0
    new StringBuilder("-") | []                                                   | 0
    new StringBuilder("")  | [new StringBuilder("123"), new StringBuilder("456")] | 1
    new StringBuilder("-") | [new StringBuilder("123"), new StringBuilder("456")] | 1
  }

  void 'onStringJoin (#delimiter, #elements)'() {
    given:
    final result = getStringFromTaintFormat(expected)
    objectHolder.add(expected)
    final shouldBeTainted = fromTaintFormat(expected) != null

    and:
    final taintedObjects = ctx.getTaintedObjects()
    final fromTaintedDelimiter = addFromTaintFormat(taintedObjects, delimiter)
    objectHolder.add(fromTaintedDelimiter)

    and:
    final fromTaintedElements = new CharSequence[elements.size()]
    elements.eachWithIndex { element, i ->
      def el = addFromTaintFormat(taintedObjects, element)
      objectHolder.add(el)
      fromTaintedElements[i] = el
    }

    when:
    module.onStringJoin(result, fromTaintedDelimiter, fromTaintedElements)

    then:
    assert result == String.join(fromTaintedDelimiter, fromTaintedElements)
    1 * tracer.activeSpan() >> span
    def to = ctx.getTaintedObjects().get(result)
    if (shouldBeTainted) {
      assert to != null
      assert to.get() == result
      assert taintFormat(to.get() as String, to.getRanges()) == expected
    } else {
      assert to == null
    }

    where:
    delimiter              | elements                                                                                    | expected
    " "                    | ["==>Hello<==", null, "==>World<=="]                                                        | "==>Hello<== null ==>World<=="
    " "                    | ["==>Hello<==", null, "a", "==>b<==", "c"]                                                  | "==>Hello<== null a ==>b<== c"
    ""                     | ["0==>12<==3", "456", "7==>89<=="]                                                          | "0==>12<==34567==>89<=="
    "-"                    | ["0==>12<==3", "456", "7==>89<=="]                                                          | "0==>12<==3-456-7==>89<=="
    "-"                    | [new StringBuilder("0==>12<==3"), new StringBuilder("456"), new StringBuilder("7==>89<==")] | "0==>12<==3-456-7==>89<=="
    new StringBuilder("-") | ["0==>12<==3", "456", "7==>89<=="]                                                          | "0==>12<==3-456-7==>89<=="
    new StringBuilder("-") | [new StringBuilder("0==>12<==3"), new StringBuilder("456"), new StringBuilder("7==>89<==")] | "0==>12<==3-456-7==>89<=="
    "-"                    | ["0123", "456", "789"]                                                                      | "0123-456-789"
    "==>TAINTED<=="        | ["0123", "456", "789"]                                                                      | "0123==>TAINTED<==456==>TAINTED<==789"
    ", "                   | ["untainted", null]                                                                         | "untainted, null"
    ", "                   | ["untainted", "another"]                                                                    | "untainted, another"
    ", "                   | ["stringParam==>taintedString<==", "another"]                                               | "stringParam==>taintedString<==, another"
    ", "                   | ["stringParam==>taintedString<==", null]                                                    | "stringParam==>taintedString<==, null"
    ", "                   | ["stringParam:another", "==>taintedString<=="]                                              | "stringParam:another, ==>taintedString<=="
    ", "                   | [
      "stringParam1,stringParam2,stringParam3:==>taintedString<==",
      "==>taintedString<==",
      "==>taintedString<=="
    ]                                                                                                                    | "stringParam1,stringParam2,stringParam3:==>taintedString<==, ==>taintedString<==, ==>taintedString<=="
  }

  void 'onStringRepeat that can not be tainted (#self, #count)'() {
    when:
    module.onStringRepeat(self, count, expected)

    then:
    0 * _

    where:
    self  | count | expected
    ""    | 1     | ""
    "abc" | 0     | ""
    null  | 1     | ""
    null  | 0     | ""
    "abc" | 1     | "abc"
  }

  void 'onStringRepeat without span (#self, #count)'(final String self, final int count, final String expected, final int mockCalls) {
    when:
    module.onStringRepeat(self, count, expected)

    then:
    mockCalls * tracer.activeSpan() >> null
    0 * _

    where:
    self  | count | expected | mockCalls
    ""    | 0     | ""       | 0
    null  | 0     | ""       | 0
    ""    | 1     | ""       | 0
    null  | 1     | ""       | 0
    "abc" | 1     | 'abc'    | 0
    "abc" | 2     | 'abcabc' | 1
  }

  void 'onStringRepeat (#self, #count)'() {
    given:
    final taintedObjects = ctx.getTaintedObjects()
    self = addFromTaintFormat(taintedObjects, self)
    objectHolder.add(self)

    and:
    final result = getStringFromTaintFormat(expected)
    objectHolder.add(expected)
    final shouldBeTainted = fromTaintFormat(expected) != null

    when:
    module.onStringRepeat(self, count, result)

    then:
    1 * tracer.activeSpan() >> span
    def to = ctx.getTaintedObjects().get(result)
    if (shouldBeTainted) {
      assert to != null
      assert to.get() == result
      assert taintFormat(to.get() as String, to.getRanges()) == expected
    } else {
      assert to == null
    }

    where:
    self                | count | expected
    "abc"               | 2     | "abcabc"
    "==>b<=="           | 2     | "==>b<====>b<=="
    "aa==>b<=="         | 2     | "aa==>b<==aa==>b<=="
    "==>b<==cc"         | 2     | "==>b<==cc==>b<==cc"
    "a==>b<==c"         | 2     | "a==>b<==ca==>b<==c"
    "a==>b<==c==>d<==e" | 2     | "a==>b<==c==>d<==ea==>b<==c==>d<==e"
  }

  void 'test toUpperCase for null arguments'() {
    when:
    module.onStringToUpperCase(null, null)

    then:
    noExceptionThrown()
  }

  void 'onStringToUpperCase calls IastRequestContext'() {
    given:
    final taintedObjects = ctx.getTaintedObjects()
    def self = addFromTaintFormat(taintedObjects, testString)
    def result = self.toUpperCase()


    when:
    module.onStringToUpperCase(self, result)
    def taintedObject = taintedObjects.get(result)

    then:
    1 * tracer.activeSpan() >> span
    taintFormat(result, taintedObject.getRanges()) == expected

    where:
    testString    | expected
    "a==>123<==b" | "A==>123<==B"
  }

  void 'test toUpperCase for not empty string cases'() {
    given:
    final taintedObjects = ctx.getTaintedObjects()
    def self = addFromTaintFormat(taintedObjects, testString)
    def result = self.toUpperCase()


    when:
    module.onStringToUpperCase(self, result)
    def taintedObject = taintedObjects.get(result)

    then:
    taintFormat(result, taintedObject.getRanges()) == expected

    where:
    testString    | expected
    "a==>123<==b" | "A==>123<==B"
    "a==>def<==b" | "A==>DEF<==B"
  }

  void 'test toUpperCase corner and pathologic cases'() {
    given:
    final taintedObjects = ctx.getTaintedObjects()
    def self = addFromTaintFormat(taintedObjects, testString)
    def result = self.toUpperCase(new Locale(locale))

    when:
    module.onStringToUpperCase(self, result)
    def taintedObject = taintedObjects.get(result)

    then:
    self.size() == lengthSelf
    result.size() == lengthResult
    com.datadog.iast.model.Range[] ranges = taintedObject.getRanges()
    taintFormat(result, ranges) == expected
    ranges.size() == expectedRanges.size()

    for (Integer i = 0; i < ranges.size(); i++) {
      Assertions.assertEquals(ranges[i].getStart(), expectedRanges[i][0])
      Assertions.assertEquals(ranges[i].getLength(), expectedRanges[i][1])
    }

    where:
    testString                            | expected                    | locale | lengthSelf | lengthResult | expectedRanges
    "==>ab<=="                            | "==>AB<=="                  | "en"   | 2          | 2            | [[0, 2]]
    "a==>123<==b==>123<==c"               | "A==>123<==B==>123<==C"     | "en"   | 9          | 9            | [[1, 3], [5, 3]]
    "a==>123<==b"                         | "A==>123<==B"               | "en"   | 5          | 5            | [[1, 3]]
    "a==>def<==b"                         | "A==>DEF<==B"               | "en"   | 5          | 5            | [[1, 3]]
    "i̇̀==>def<==b"                       | "ÌD==>EFB<=="              | "lt"   | 7          | 6            | [[3, 3]]
    "i̇̀==>def<==b"                       | "İ̀==>DEF<==B"             | "en"   | 7          | 7            | [[3, 3]]
    "i̇̀==>def<==b==>def<=="              | "İ̀==>DEF<==B==>DEF<=="    | "en"   | 10         | 10           | [[3, 3], [7, 3]]
    "\u00cc==>def<==b"                    | "\u00cc==>DEF<==B"          | "lt"   | 5          | 5            | [[1, 3]]
    "i̇̀i̇̀==>fff<==f123b"                | "ÌÌFF==>FF1<==23B"        | "lt"   | 14         | 12           | [[6, 3]]
    "i̇̀i̇̀i̇̀i̇̀EEEE==>fff<=="           | "ÌÌÌÌEEEEFFF"           | "lt"   | 19         | 15           | []
    "i̇̀i̇̀i̇̀i̇̀EEEE==>fff<==H==>GGG<==" | "ÌÌÌÌEEEEFFFH==>GGG<==" | "lt"   | 23         | 19           | [[16, 3]]
    "i̇̀i̇̀i̇̀EEEE==>fffgggg<=="          | "ÌÌÌEEEEFFF==>GGGG<=="   | "lt"   | 20         | 17           | [[13, 4]]
  }


  void 'test toLowerCase corner and pathologic cases'() {
    given:
    final taintedObjects = ctx.getTaintedObjects()
    def self = addFromTaintFormat(taintedObjects, testString)
    def result = self.toLowerCase(new Locale(locale))


    when:
    module.onStringToLowerCase(self, result)
    def taintedObject = taintedObjects.get(result)

    then:
    self.size() == lengthSelf
    result.size() == lengthResult
    com.datadog.iast.model.Range[] ranges = taintedObject.getRanges()
    taintFormat(result, ranges) == expected
    ranges.size() == expectedRanges.size()

    for (Integer i = 0; i < ranges.size(); i++) {
      Assertions.assertEquals(ranges[i].getStart(), expectedRanges[i][0])
      Assertions.assertEquals(ranges[i].getLength(), expectedRanges[i][1])
    }

    where:
    testString                   | expected               | locale | lengthSelf | lengthResult | expectedRanges
    "A==>123<==B"                | "a==>123<==b"          | "en"   | 5          | 5            | [[1, 3]]
    "\u00cc\u00cc==>123<==B"     | "ìì==>123<==b"         | "en"   | 6          | 6            | [[2, 3]]
    "\u00cc\u00cc==>123<==B"     | "i̇==>̀i̇<==̀123b"     | "lt"   | 6          | 10           | [[2, 3]]
    "\u00cc\u00ccFFFF==>123<==B" | "i̇̀i̇̀==>fff<==f123b" | "lt"   | 10         | 14           | [[6, 3]]
    "A==>\u00cc\u00cc\u00cc<==B" | "a==>ììì<==b"          | "en"   | 5          | 5            | [[1, 3]]
  }

  void 'onStringConstructor (#input)'() {
    given:
    final taintedObjects = ctx.getTaintedObjects()
    final self = addFromTaintFormat(taintedObjects, input)
    final result = new String(self)

    when:
    module.onStringConstructor(self, result)
    def taintedObject = taintedObjects.get(result)

    then:
    1 * tracer.activeSpan() >> span
    taintFormat(result, taintedObject.getRanges()) == expected

    where:
    input            | expected
    "==>123<=="      | "==>123<=="
    sb("==>123<==")  | "==>123<=="
    sbf("==>123<==") | "==>123<=="
  }

  void 'onStringConstructor empty (#input)'() {
    given:
    final taintedObjects = ctx.getTaintedObjects()
    final self = addFromTaintFormat(taintedObjects, input)
    final result = new String(self)

    when:
    module.onStringConstructor(self, result)

    then:
    null == taintedObjects.get(result)
    result == expected

    where:
    input   | expected
    ""      | ""
    sb("")  | ""
    sbf("") | ""
  }

  void 'test trim and make sure IastRequestContext is called'() {
    given:
    final taintedObjects = ctx.getTaintedObjects()
    def self = addFromTaintFormat(taintedObjects, testString)
    def result = self.trim()

    when:
    module.onStringTrim(self, result)
    def taintedObject = taintedObjects.get(result)

    then:
    1 * tracer.activeSpan() >> span
    taintFormat(result, taintedObject.getRanges()) == expected

    where:
    testString     | expected
    "==>123<==   " | "==>123<=="
  }

  void 'test trim for not empty string cases'() {
    given:
    final taintedObjects = ctx.getTaintedObjects()
    def self = addFromTaintFormat(taintedObjects, testString)
    def result = self.trim()

    when:
    module.onStringTrim(self, result)
    def taintedObject = taintedObjects.get(result)

    then:
    taintFormat(result, taintedObject.getRanges()) == expected

    where:
    testString                                                     | expected
    " ==>   <== ==>   <== ==>456<== ==>ABC<== ==>   <== ==>   <==" | "==>456<== ==>ABC<=="
    " ==>   <== ==>   <== ==>456<== ==>   <== ==>   <=="           | "==>456<=="
    " ==>   <== ==>   <== ==>456<== ==>   <== "                    | "==>456<=="
    " ==>   <== ==>   <== ==>456<== "                              | "==>456<=="
    "==>   <== ==>   <== ==>456<== "                               | "==>456<=="
    "==>ABC<==123==>456<== "                                       | "==>ABC<==123==>456<=="
    "==>ABC<==123   ==>   <== "                                    | "==>ABC<==123"
    "==>ABC<==   ==>   <== "                                       | "==>ABC<=="
    "==>ABC<==   ==>   <=="                                        | "==>ABC<=="
    " ==>   <== 789==>456<== "                                     | "789==>456<=="
    "==>   <== 789==>456<== "                                      | "789==>456<=="
    "==>   <== ==>456<== "                                         | "==>456<=="
    "==>   <== ==>456<=="                                          | "==>456<=="
    "==>   <====>456<=="                                           | "==>456<=="
    "==>123<=="                                                    | "==>123<=="
    "   ==>123<=="                                                 | "==>123<=="
    "==>123<==   "                                                 | "==>123<=="
  }

  void 'test trim for empty string cases'() {
    given:
    final taintedObjects = ctx.getTaintedObjects()
    def self = addFromTaintFormat(taintedObjects, testString)
    def result = self.trim()

    when:
    module.onStringTrim(self, result)

    then:
    null == taintedObjects.get(result)
    result == expected

    where:
    testString              | expected
    " ==>   <== "           | ""
    ""                      | ""
    " ==>   <== ==>   <== " | ""
    "==>   <== ==>   <=="   | ""
    "123"                   | "123"
    " 123 "                 | "123"
  }

  void 'onStringFormat fmt: #formatTainted args: #argsTainted'() {
    given:
    final to = ctx.getTaintedObjects()
    final format = addFromTaintFormat(to, formatTainted)
    final args = argsTainted.collect {
      final value = taint(to, it)
      objectHolder.add(value)
      return value
    }
    final formatted = String.format(format, args as Object[])
    final expected = getStringFromTaintFormat(expectedTainted)
    assert expected == formatted // validate expectation is OK

    when:
    module.onStringFormat(format, args as Object[], formatted)

    then:
    final tainted = to.get(formatted)
    final formattedResult = taintFormat(formatted, tainted?.ranges)
    assert formattedResult == expectedTainted: tainted?.ranges

    where:
    formatTainted                   | argsTainted                         | expectedTainted
    'Hello World!'                  | []                                  | 'Hello World!'
    '%s %s'                         | ['Hello', 'World!']                 | 'Hello World!'
    '%s %s'                         | ['He==>ll<==o', 'World==>!<==']     | 'He==>ll<==o World==>!<=='
    'He==>ll<==o %s'                | ['World==>!<==']                    | 'He==>ll<==o World==>!<=='
    'Hello %.6s'                    | ['Wor==>ld!!!<==']                  | 'Hello ==>World!<==' // limiting width
    'Hello %10s'                    | ['Wor==>ld!<==']                    | 'Hello ==>    World!<==' // padding left
    'Hello %-10s'                   | ['Wor==>ld!<==']                    | 'Hello ==>World!    <==' // padding right
    '%2$s %1$s'                     | ['World==>!<==', 'He==>ll<==o']     | 'He==>ll<==o World==>!<==' // indexed arguments
    '%s %3$s%s'                     | ['He==>ll<==o', 'ld==>!<==', 'Wor'] | 'He==>ll<==o World==>!<==' // mixed indexed arguments
    'I have %+.4f$'                 | [23.5D]                             | 'I have ==>+23.5000<==$' // numeric
    'The date is %1$td/%1$tm/%1$ty' | [date('yyyy.MM.dd', '2012.11.23')]  | 'The date is ==>23<==/==>11<==/==>12<==' // date
    'The time is %tT'               | [date('HH:mm ss', '12:00 00')]      | 'The time is ==>12:00:00<==' // time
    'Tainted not used %s'           | ['He==>ll<==o', 'World==>!<==']     | 'Tainted not used He==>ll<==o' // extra args
    'Hello ==>%s<=='                | ['World!']                          | 'Hello ==>World!<==' // tainted placeholder [non tainted parameter]
    'He==>llo %s!<=='               | ['World']                           | 'He==>llo <====>World<====>!<==' // tainted placeholder (2) [non tainted parameter]
    'He==>llo %s!<=='               | ['W==>or<==ld']                     | 'He==>llo <==W==>or<==ld==>!<==' // tainted placeholder (3) [mixing with tainted parameter]
    'Hello %n %n %s!%n'             | ['W==>or<==ld']                     | 'Hello \n \n W==>or<==ld!\n' // \n character
    'Hello %% %% %s!%%'             | ['W==>or<==ld']                     | 'Hello % % W==>or<==ld!%' // % character
    '==>Hello %n %s!<=='            | ['World']                           | '==>Hello <====>\n<====> <====>World<====>!<==' // \n character in tainted format (each placeholder generates a separate range)
    '==>Hello %% %s!<=='            | ['World']                           | '==>Hello <====>%<====> <====>World<====>!<==' // % character in tainted format (each placeholder generates a separate range)
  }

  void 'onStringFormat literals: #literals args: #argsTainted'() {
    given:
    final to = ctx.getTaintedObjects()
    final args = argsTainted.collect {
      final value = taint(to, it)
      objectHolder.add(value)
      return value
    }
    final expected = getStringFromTaintFormat(expectedTainted)

    when:
    module.onStringFormat(literals, args as Object[], expected)

    then:
    final tainted = to.get(expected)
    final formattedResult = taintFormat(expected, tainted?.ranges)
    assert formattedResult == expectedTainted: tainted?.ranges

    where:
    literals          | argsTainted                        | expectedTainted
    ['Hello World!']  | []                                 | 'Hello World!'
    ['', ' ', '']     | ['Hello', 'World!']                | 'Hello World!'
    ['', ' ', '']     | ['He==>ll<==o', 'World==>!<==']    | 'He==>ll<==o World==>!<=='
    ['Hello World!']  | []                                 | 'Hello World!'
    ['Today is ', ''] | [date('yyyy.MM.dd', '2012.11.23')] | "Today is ==>${String.valueOf(date('yyyy.MM.dd', '2012.11.23'))}<=="
    ['', '']          | ['He==>ll<==o', 'World==>!<==']    | 'He==>ll<==o' // extra args
  }

  void 'onSplit'() {
    given:
    final to = ctx.getTaintedObjects()
    def self = addFromTaintFormat(to, testString)
    def result = self.split(regexp)
    assert expectedTaintedArray.length == result.length

    def expectedArray = new String[expectedTaintedArray.length]
    for (int i = 0; i < expectedTaintedArray.length; i++) {
      expectedArray[i] = getStringFromTaintFormat(expectedTaintedArray[i])
      assert expectedArray[i] == result[i]
    }

    when:
    module.onSplit(self, result)

    then:
    for (int i = 0; i < expectedTaintedArray.length; i++) {
      final tainted = to.get(result[i])
      final formattedResult = taintFormat(result[i], tainted?.ranges)
      assert formattedResult == expectedTaintedArray[i]: tainted?.ranges
    }

    where:
    testString                     | regexp | expectedTaintedArray
    'test'                         | ' '    | ['test'] as String[]
    '==>test<=='                   | ' '    | ['==>test<=='] as String[]
    't==>es<==t'                   | ' '    | ['t==>es<==t'] as String[]
    'testing the test'             | ' '    | ['testing', 'the', 'test'] as String[]
    '==>testing the test<=='       | ' '    | ['==>testing<==', '==>the<==', '==>test<=='] as String[]
    '==>testing<== the test'       | ' '    | ['==>testing<==', '==>the<==', '==>test<=='] as String[]
    'testing ==>the test<=='       | ' '    | ['==>testing<==', '==>the<==', '==>test<=='] as String[]
    '==>testing<== the ==>test<==' | ' '    | ['==>testing<==', '==>the<==', '==>test<=='] as String[]
  }

  void 'test strip and make sure IastRequestContext is called'() {
    given:
    final taintedObjects = ctx.getTaintedObjects()
    def self = addFromTaintFormat(taintedObjects, testString)
    objectHolder.add(self)

    and:
    final result = getStringFromTaintFormat(expected)
    objectHolder.add(expected)
    final shouldBeTainted = fromTaintFormat(expected) != null

    when:
    module.onStringStrip(self, result, trailing)

    then:
    1 * tracer.activeSpan() >> span
    def to = ctx.getTaintedObjects().get(result)
    if (shouldBeTainted) {
      assert to != null
      assert to.get() == result
      assert taintFormat(to.get() as String, to.getRanges()) == expected
    } else {
      assert to == null
    }

    where:
    trailing | testString                                                      | expected
    false    | "   ==>123<==   "                                               | "==>123<=="
    false    | "   ==>123<==   "                                               | "==>123<==   "
    true     | "   ==>123<==   "                                               | "   ==>123<=="
    false    | " ==>   <== ==>   <== ==>456<== ==>ABC<== ==>   <== ==>   <== " | "==>456<== ==>ABC<=="
    false    | " ==>   <== ==>   <== ==>456<== ==>ABC<== ==>   <== ==>   <== " | "==>456<== ==>ABC<== ==>   <== ==>   <== "
    true     | " ==>   <== ==>   <== ==>456<== ==>ABC<== ==>   <== ==>   <== " | " ==>   <== ==>   <== ==>456<== ==>ABC<=="
    false    | "   ==>123<==   "                                               | "==>123<=="
    false    | "   ==>123<==   "                                               | "==>123<==   "
    true     | "   ==>123<==   "                                               | "   ==>123<=="
    false    | "==>   123   <=="                                               | "==>123<=="
    false    | "==>   123   <=="                                               | "==>123   <=="
    true     | "==>   123   <=="                                               | "==>   123<=="
    false    | "   a==> b <==c   "                                             | "a==> b <==c"
    false    | "   a==> b <==c   "                                             | "a==> b <==c   "
    true     | "   a==> b <==c   "                                             | "   a==> b <==c"
  }

  void 'test strip for empty string cases'() {
    given:
    final taintedObjects = ctx.getTaintedObjects()
    def self = addFromTaintFormat(taintedObjects, testString)
    objectHolder.add(self)

    and:
    final result = getStringFromTaintFormat(expected)
    objectHolder.add(expected)

    when:
    module.onStringStrip(self, result, trailing)

    then:
    0 * tracer.activeSpan() >> span
    null == taintedObjects.get(result)
    result == expected

    where:
    trailing | testString    | expected
    false    | " ==>   <== " | ""
    false    | " ==>   <== " | ""
    true     | " ==>   <== " | ""
    false    | ""            | ""
    false    | ""            | ""
    true     | ""            | ""
  }

  void 'test indent and make sure IastRequestContext is called'() {
    given:
    final taintedObjects = ctx.getTaintedObjects()
    def self = addFromTaintFormat(taintedObjects, testString)
    objectHolder.add(self)

    and:
    final result = getStringFromTaintFormat(expected)
    objectHolder.add(expected)
    final shouldBeTainted = fromTaintFormat(expected) != null

    when:
    module.onIndent(self, indentation, result)

    then:
    1 * tracer.activeSpan() >> span
    def to = ctx.getTaintedObjects().get(result)
    if (shouldBeTainted) {
      assert to != null
      assert to.get() == result
      assert taintFormat(to.get() as String, to.getRanges()) == expected
    } else {
      assert to == null
    }
    where:
    indentation | testString                       | expected
    4           | "==>123<==\n12==>3<=="           | "    ==>123<==\n    12==>3<=="
    4           | "==>123<==\r\n12==>3<=="         | "    ==>123<==\n    12==>3<=="
    4           | "==>123\n1<==2==>3<=="           | "    ==>123\n    1<==2==>3<=="
    4           | "==>123\r\n1<==2==>3<=="         | "    ==>123\n    1<==2==>3<=="
    0           | "==>123<==\r\n==>123<=="         | "==>123<==\n==>123<=="
    0           | "==>123\r\n<====>123<=="         | "==>123\n<====>123<=="
    0           | "==>123<==\r==>123<=="           | "==>123<==\n==>123<=="
    0           | "==>123\r<====>123<=="           | "==>123\n<====>123<=="
    -4          | "    ==>123<==\n    12==>3<=="   | "==>123<==\n12==>3<=="
    -4          | "    ==>123<==\r\n    12==>3<==" | "==>123<==\n12==>3<=="
    -4          | "    ==>123\n    1<==2==>3<=="   | "==>123\n1<==2==>3<=="
    -4          | "    ==>123\r\n    1<==2==>3<==" | "==>123\n1<==2==>3<=="
  }

  void 'test replace with a single char and make sure IastRequestContext is called'() {
    given:
    final taintedObjects = ctx.getTaintedObjects()
    def self = addFromTaintFormat(taintedObjects, testString)
    def result = self.replace(oldChar, newChar)

    when:
    module.onStringReplace(self, oldChar as char, newChar as char, result)
    def taintedObject = taintedObjects.get(result)

    then:
    1 * tracer.activeSpan() >> span
    taintFormat(result, taintedObject.getRanges()) == expected

    where:
    testString       | oldChar | newChar | expected
    "==>masquita<==" | 'a'     | 'o'     | "==>mosquito<=="
    "==>___<=="      | '_'     | '-'     | "==>---<=="
    "==>my_input<==" | '_'     | '-'     | "==>my-input<=="
  }

  void 'test replace with a char sequence (not tainted) and make sure IastRequestContext is called'() {
    given:
    final taintedObjects = ctx.getTaintedObjects()
    def self = addFromTaintFormat(taintedObjects, testString)

    when:
    def result = module.onStringReplace(self, oldCharSeq, newCharSeq)
    def taintedObject = taintedObjects.get(result)

    then:
    1 * tracer.activeSpan() >> span
    taintFormat(result, taintedObject.getRanges()) == expected

    where:
    testString                                   | oldCharSeq | newCharSeq | expected
    "==>masquita<=="                             | 'as'       | 'os'       | "==>m<==os==>quita<=="
    "==>masquita<=="                             | 'os'       | 'as'       | "==>masquita<=="
    "==>m<==as==>qu<==i==>ta<=="                 | 'as'       | 'os'       | "==>m<==os==>qu<==i==>ta<=="
    "==>my_input<=="                             | 'in'       | 'out'      | "==>my_<==out==>put<=="
    "==>my_output<=="                            | 'out'      | 'in'       | "==>my_<==in==>put<=="
    "==>my_input<=="                             | '_'        | '-'        | "==>my<==-==>input<=="
    "==>my<==_==>input<=="                       | 'in'       | 'out'      | "==>my<==_out==>put<=="
    "==>my_in<==p==>ut<=="                       | 'in'       | 'out'      | "==>my_<==outp==>ut<=="
    "==>my_<==in==>put<=="                       | 'in'       | 'out'      | "==>my_<==out==>put<=="
    "==>my_i<==n==>put<=="                       | 'in'       | 'out'      | "==>my_<==out==>put<=="
    "==>my_<==i==>nput<=="                       | 'in'       | 'out'      | "==>my_<==out==>put<=="
    "==>my_o<==u==>tput<=="                      | 'out'      | 'in'       | "==>my_<==in==>put<=="
    "==>my_o<==u==>tput<====>my_o<==u==>tput<==" | 'out'      | 'in'       | "==>my_<==in==>put<====>my_<==in==>put<=="
    "==>my_o<==u==>tp<==ut"                      | 'output'   | 'input'    | "==>my_<==input"
  }

  void 'test replace with a char sequence (tainted) and make sure IastRequestContext is called'() {
    given:
    final taintedObjects = ctx.getTaintedObjects()
    def self = addFromTaintFormat(taintedObjects, testString)
    def inputTainted = addFromTaintFormat(taintedObjects, newCharSeq)

    when:
    def result = module.onStringReplace(self, oldCharSeq, inputTainted)
    def taintedObject = taintedObjects.get(result)

    then:
    1 * tracer.activeSpan() >> span
    taintFormat(result, taintedObject.getRanges()) == expected

    where:
    testString                                   | oldCharSeq | newCharSeq    | expected
    "==>masquita<=="                             | 'as'       | '==>os<=='    | "==>m<====>os<====>quita<=="
    "==>masquita<=="                             | 'os'       | '==>as<=='    | "==>masquita<=="
    "masquita"                                   | 'as'       | '==>os<=='    | "m==>os<==quita"
    "==>m<==as==>qu<==i==>ta<=="                 | 'as'       | '==>os<=='    | "==>m<====>os<====>qu<==i==>ta<=="
    "==>my_input<=="                             | 'in'       | '==>out<=='   | "==>my_<====>out<====>put<=="
    "==>my_output<=="                            | 'out'      | '==>in<=='    | "==>my_<====>in<====>put<=="
    "==>my_input<=="                             | '_'        | '==>-<=='     | "==>my<====>-<====>input<=="
    "==>my<==_==>input<=="                       | 'in'       | '==>out<=='   | "==>my<==_==>out<====>put<=="
    "==>my_in<==p==>ut<=="                       | 'in'       | '==>out<=='   | "==>my_<====>out<==p==>ut<=="
    "==>my_<==in==>put<=="                       | 'in'       | '==>out<=='   | "==>my_<====>out<====>put<=="
    "==>my_i<==n==>put<=="                       | 'in'       | '==>out<=='   | "==>my_<====>out<====>put<=="
    "==>my_<==i==>nput<=="                       | 'in'       | '==>out<=='   | "==>my_<====>out<====>put<=="
    "==>my_o<==u==>tput<=="                      | 'out'      | '==>in<=='    | "==>my_<====>in<====>put<=="
    "==>my_o<==u==>tput<====>my_o<==u==>tput<==" | 'out'      | '==>in<=='    | "==>my_<====>in<====>put<====>my_<====>in<====>put<=="
    "==>my_o<==u==>tp<==ut"                      | 'output'   | '==>input<==' | "==>my_<====>input<=="
  }

  void 'test replace with a regex and replacement (not tainted) and make sure IastRequestContext is called'() {
    given:
    final taintedObjects = ctx.getTaintedObjects()
    def self = addFromTaintFormat(taintedObjects, testString)

    when:
    def result = module.onStringReplace(self, regex, replacement, numReplacements)
    def taintedObject = taintedObjects.get(result)

    then:
    1 * tracer.activeSpan() >> span
    taintFormat(result, taintedObject.getRanges()) == expected

    where:
    testString                                   | regex    | replacement | numReplacements   | expected
    "==>masquita<=="                             | 'as'     | 'os'        | Integer.MAX_VALUE | "==>m<==os==>quita<=="
    "==>masquita<=="                             | 'os'     | 'as'        | Integer.MAX_VALUE | "==>masquita<=="
    "==>m<==as==>qu<==i==>ta<=="                 | 'as'     | 'os'        | Integer.MAX_VALUE | "==>m<==os==>qu<==i==>ta<=="
    "==>my_input<=="                             | 'in'     | 'out'       | Integer.MAX_VALUE | "==>my_<==out==>put<=="
    "==>my_output<=="                            | 'out'    | 'in'        | Integer.MAX_VALUE | "==>my_<==in==>put<=="
    "==>my_input<=="                             | '_'      | '-'         | Integer.MAX_VALUE | "==>my<==-==>input<=="
    "==>my<==_==>input<=="                       | 'in'     | 'out'       | Integer.MAX_VALUE | "==>my<==_out==>put<=="
    "==>my_in<==p==>ut<=="                       | 'in'     | 'out'       | Integer.MAX_VALUE | "==>my_<==outp==>ut<=="
    "==>my_<==in==>put<=="                       | 'in'     | 'out'       | Integer.MAX_VALUE | "==>my_<==out==>put<=="
    "==>my_i<==n==>put<=="                       | 'in'     | 'out'       | Integer.MAX_VALUE | "==>my_<==out==>put<=="
    "==>my_<==i==>nput<=="                       | 'in'     | 'out'       | Integer.MAX_VALUE | "==>my_<==out==>put<=="
    "==>my_o<==u==>tput<=="                      | 'out'    | 'in'        | Integer.MAX_VALUE | "==>my_<==in==>put<=="
    "==>my_o<==u==>tput<====>my_o<==u==>tput<==" | 'out'    | 'in'        | Integer.MAX_VALUE | "==>my_<==in==>put<====>my_<==in==>put<=="
    "==>my_o<==u==>tp<==ut"                      | 'output' | 'input'     | Integer.MAX_VALUE | "==>my_<==input"
  }

  void 'test replace with a regex and replacement (tainted) and make sure IastRequestContext is called'() {
    given:
    final taintedObjects = ctx.getTaintedObjects()
    def self = addFromTaintFormat(taintedObjects, testString)
    def inputTainted = addFromTaintFormat(taintedObjects, replacement)

    when:
    def result = module.onStringReplace(self, regex, inputTainted, numReplacements)
    def taintedObject = taintedObjects.get(result)

    then:
    1 * tracer.activeSpan() >> span
    taintFormat(result, taintedObject.getRanges()) == expected

    where:
    testString                                   | regex    | replacement   | numReplacements   | expected
    "==>masquita<=="                             | 'as'     | '==>os<=='    | Integer.MAX_VALUE | "==>m<====>os<====>quita<=="
    "==>masquita<=="                             | 'os'     | '==>as<=='    | Integer.MAX_VALUE | "==>masquita<=="
    "masquita"                                   | 'as'     | '==>os<=='    | Integer.MAX_VALUE | "m==>os<==quita"
    "==>m<==as==>qu<==i==>ta<=="                 | 'as'     | '==>os<=='    | Integer.MAX_VALUE | "==>m<====>os<====>qu<==i==>ta<=="
    "==>my_input<=="                             | 'in'     | '==>out<=='   | Integer.MAX_VALUE | "==>my_<====>out<====>put<=="
    "==>my_output<=="                            | 'out'    | '==>in<=='    | Integer.MAX_VALUE | "==>my_<====>in<====>put<=="
    "==>my_input<=="                             | '_'      | '==>-<=='     | Integer.MAX_VALUE | "==>my<====>-<====>input<=="
    "==>my<==_==>input<=="                       | 'in'     | '==>out<=='   | Integer.MAX_VALUE | "==>my<==_==>out<====>put<=="
    "==>my_in<==p==>ut<=="                       | 'in'     | '==>out<=='   | Integer.MAX_VALUE | "==>my_<====>out<==p==>ut<=="
    "==>my_<==in==>put<=="                       | 'in'     | '==>out<=='   | Integer.MAX_VALUE | "==>my_<====>out<====>put<=="
    "==>my_i<==n==>put<=="                       | 'in'     | '==>out<=='   | Integer.MAX_VALUE | "==>my_<====>out<====>put<=="
    "==>my_<==i==>nput<=="                       | 'in'     | '==>out<=='   | Integer.MAX_VALUE | "==>my_<====>out<====>put<=="
    "==>my_o<==u==>tput<=="                      | 'out'    | '==>in<=='    | Integer.MAX_VALUE | "==>my_<====>in<====>put<=="
    "==>my_o<==u==>tput<====>my_o<==u==>tput<==" | 'out'    | '==>in<=='    | Integer.MAX_VALUE | "==>my_<====>in<====>put<====>my_<====>in<====>put<=="
    "==>my_o<==u==>tp<==ut"                      | 'output' | '==>input<==' | Integer.MAX_VALUE | "==>my_<====>input<=="
    "==>my_o<==u==>tput<====>my_o<==u==>tput<==" | 'out'    | '==>in<=='    | 1                 | "==>my_<====>in<====>put<====>my_o<==u==>tput<=="
    "==>my_o<==u==>tput<====>my_o<==u==>tput<==" | 'out'    | '==>in<=='    | 0                 | "==>my_o<==u==>tput<====>my_o<==u==>tput<=="
  }

  private static Date date(final String pattern, final String value) {
    return new SimpleDateFormat(pattern).parse(value)
  }

  private static StringBuilder sb() {
    return sb('')
  }

  private static StringBuilder sb(final String string) {
    return new StringBuilder(string)
  }

<<<<<<< HEAD
  private static StringBuilder sbf() {
    return sbf('')
  }

=======
>>>>>>> adf9784b
  private static StringBuffer sbf(final String string) {
    return new StringBuffer(string)
  }
}<|MERGE_RESOLUTION|>--- conflicted
+++ resolved
@@ -1310,13 +1310,10 @@
     return new StringBuilder(string)
   }
 
-<<<<<<< HEAD
   private static StringBuilder sbf() {
     return sbf('')
   }
 
-=======
->>>>>>> adf9784b
   private static StringBuffer sbf(final String string) {
     return new StringBuffer(string)
   }
