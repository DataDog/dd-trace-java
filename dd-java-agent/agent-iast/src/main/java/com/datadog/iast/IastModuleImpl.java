--- conflicted
+++ resolved
@@ -475,7 +475,6 @@
   }
 
   @Override
-<<<<<<< HEAD
   public void onStringToUpperCase(@Nonnull String self, @Nonnull String result) {
     onStringCaseChanged(self, result);
   }
@@ -492,15 +491,11 @@
     if (self.equals(result)) {
       return;
     }
-=======
-  public void onCookie(@Nonnull String... cookieStrings) {
->>>>>>> 9257b3b5
-    final IastRequestContext ctx = IastRequestContext.get();
-    if (ctx == null) {
-      return;
-    }
-    final TaintedObjects taintedObjects = ctx.getTaintedObjects();
-<<<<<<< HEAD
+    final IastRequestContext ctx = IastRequestContext.get();
+    if (ctx == null) {
+      return;
+    }
+    final TaintedObjects taintedObjects = ctx.getTaintedObjects();
     final TaintedObject taintedSelf = taintedObjects.get(self);
     if (taintedSelf == null) {
       return;
@@ -596,13 +591,21 @@
     if (tainted != null) {
       // TODO this is not enough, the resulting ranges can change due to the decodin process
       to.taint(result, tainted.getRanges());
-=======
+    }
+  }
+
+  @Override
+  public void onCookie(@Nonnull String... cookieStrings) {
+    final IastRequestContext ctx = IastRequestContext.get();
+    if (ctx == null) {
+      return;
+    }
+    final TaintedObjects taintedObjects = ctx.getTaintedObjects();
     for (String cookieString : cookieStrings) {
       if (canBeTaintedNullSafe(cookieString)) {
         taintedObjects.taintInputString(
             cookieString, new Source(SourceType.REQUEST_COOKIE, cookieString, null));
       }
->>>>>>> 9257b3b5
     }
   }
 
