package com.datadog.iast.propagation;

import static com.datadog.iast.taint.Ranges.EMPTY;
import static com.datadog.iast.taint.Ranges.highestPriorityRange;
import static com.datadog.iast.taint.Ranges.mergeRanges;
import static com.datadog.iast.taint.Tainteds.canBeTainted;
import static com.datadog.iast.taint.Tainteds.getTainted;
import static datadog.trace.api.telemetry.LogCollector.SEND_TELEMETRY;

import com.datadog.iast.model.Range;
import com.datadog.iast.taint.Ranges;
import com.datadog.iast.taint.TaintedObject;
import com.datadog.iast.taint.TaintedObjects;
import com.datadog.iast.util.RangeBuilder;
import com.datadog.iast.util.Ranged;
import datadog.trace.api.iast.IastContext;
import datadog.trace.api.iast.propagation.StringModule;
import edu.umd.cs.findbugs.annotations.SuppressFBWarnings;
import java.util.Arrays;
import java.util.Deque;
import java.util.Iterator;
import java.util.LinkedList;
import java.util.Locale;
import java.util.Map;
import java.util.function.Function;
import java.util.regex.Matcher;
import java.util.regex.Pattern;
import java.util.stream.Collectors;
import java.util.stream.Stream;
import javax.annotation.Nonnull;
import javax.annotation.Nullable;

public class StringModuleImpl implements StringModule {

  /** {@link java.util.Formatter#formatSpecifier} */
  private static final Pattern FORMAT_PATTERN =
      Pattern.compile("%(?<index>\\d+\\$)?([-#+ 0,(\\<]*)?(\\d+)?(\\.\\d+)?([tT])?([a-zA-Z%])");

  /** Escaped format patterns * */
  private static final Map<String, String> ESCAPED_PATTERNS =
      Stream.of("%%", "%n").collect(Collectors.toMap(Function.identity(), String::format));

  private static final Ranged END = Ranged.build(Integer.MAX_VALUE, 0);

  private static final int NULL_STR_LENGTH = "null".length();

  @SuppressWarnings("NullAway") // NullAway fails with taintedLeft and taintedRight checks
  @Override
  public void onStringConcat(
      @Nonnull final String left, @Nullable final String right, @Nonnull final String result) {
    if (!canBeTainted(result)) {
      return;
    }
    if (!canBeTainted(left) && !canBeTainted(right)) {
      return;
    }
    final IastContext ctx = IastContext.Provider.get();
    if (ctx == null) {
      return;
    }
    final TaintedObjects taintedObjects = ctx.getTaintedObjects();
    final TaintedObject taintedLeft = getTainted(taintedObjects, left);
    final TaintedObject taintedRight = getTainted(taintedObjects, right);
    if (taintedLeft == null && taintedRight == null) {
      return;
    }
    final Range[] ranges;
    if (taintedRight == null) {
      ranges = taintedLeft.getRanges();
    } else if (taintedLeft == null) {
      ranges = new Range[taintedRight.getRanges().length];
      Ranges.copyShift(taintedRight.getRanges(), ranges, 0, left.length());
    } else {
      ranges = mergeRanges(left.length(), taintedLeft.getRanges(), taintedRight.getRanges());
    }
    taintedObjects.taint(result, ranges);
  }

  @Override
  public void onStringBuilderInit(
      @Nonnull final CharSequence builder, @Nullable final CharSequence param) {
    if (!canBeTainted(param)) {
      return;
    }
    final IastContext ctx = IastContext.Provider.get();
    if (ctx == null) {
      return;
    }
    final TaintedObjects taintedObjects = ctx.getTaintedObjects();
    final TaintedObject paramTainted = taintedObjects.get(param);
    if (paramTainted == null) {
      return;
    }
    taintedObjects.taint(builder, paramTainted.getRanges());
  }

  @Override
  public void onStringBuilderAppend(
      @Nonnull final CharSequence builder, @Nullable final CharSequence param) {
    if (!canBeTainted(builder) || !canBeTainted(param)) {
      return;
    }
    final IastContext ctx = IastContext.Provider.get();
    if (ctx == null) {
      return;
    }
    final TaintedObjects taintedObjects = ctx.getTaintedObjects();
    final TaintedObject paramTainted = taintedObjects.get(param);
    if (paramTainted == null) {
      return;
    }
    final TaintedObject builderTainted = taintedObjects.get(builder);
    final int shift = builder.length() - param.length();
    if (builderTainted == null) {
      final Range[] paramRanges = paramTainted.getRanges();
      final Range[] ranges = new Range[paramRanges.length];
      Ranges.copyShift(paramRanges, ranges, 0, shift);
      taintedObjects.taint(builder, ranges);
    } else {
      final Range[] builderRanges = builderTainted.getRanges();
      final Range[] paramRanges = paramTainted.getRanges();
      final Range[] ranges = mergeRanges(shift, builderRanges, paramRanges);
      builderTainted.setRanges(ranges);
    }
  }

  @Override
  public void onStringBuilderToString(
      @Nonnull final CharSequence builder, @Nonnull final String result) {
    if (!canBeTainted(builder) || !canBeTainted(result)) {
      return;
    }
    final IastContext ctx = IastContext.Provider.get();
    if (ctx == null) {
      return;
    }
    final TaintedObjects taintedObjects = ctx.getTaintedObjects();
    final TaintedObject to = taintedObjects.get(builder);
    if (to == null) {
      return;
    }
    taintedObjects.taint(result, to.getRanges());
  }

  @Override
  public void onStringConcatFactory(
      @Nullable final String result,
      @Nullable final String[] args,
      @Nullable final String recipe,
      @Nullable final Object[] constants,
      @Nonnull final int[] recipeOffsets) {
    if (!canBeTainted(result) || !canBeTainted(args)) {
      return;
    }
    final IastContext ctx = IastContext.Provider.get();
    if (ctx == null) {
      return;
    }

    final TaintedObjects taintedObjects = ctx.getTaintedObjects();
    final RangeBuilder targetRanges = new RangeBuilder();
    int offset = 0;
    for (int item : recipeOffsets) {
      if (item < 0) {
        offset += -item;
      } else {
        final String argument = args[item];
        final Range[] ranges = getRanges(getTainted(taintedObjects, argument));
        if (ranges.length > 0) {
          targetRanges.add(ranges, offset);
          if (targetRanges.isFull()) {
            break;
          }
        }
        offset += getToStringLength(argument);
      }
    }
    if (!targetRanges.isEmpty()) {
      taintedObjects.taint(result, targetRanges.toArray());
    }
  }

  @Override
  @SuppressFBWarnings("ES_COMPARING_PARAMETER_STRING_WITH_EQ")
  public void onStringSubSequence(
      @Nonnull String self, int beginIndex, int endIndex, @Nullable CharSequence result) {
    if (self == result || !canBeTainted(result)) {
      return;
    }
    final IastContext ctx = IastContext.Provider.get();
    if (ctx == null) {
      return;
    }
    final TaintedObjects taintedObjects = ctx.getTaintedObjects();
    final TaintedObject selfTainted = taintedObjects.get(self);
    if (selfTainted == null) {
      return;
    }
    final Range[] rangesSelf = selfTainted.getRanges();
    if (rangesSelf.length == 0) {
      return;
    }
    Range[] newRanges = Ranges.forSubstring(beginIndex, result.length(), rangesSelf);
    if (newRanges != null && newRanges.length > 0) {
      taintedObjects.taint(result, newRanges);
    }
  }

  @Override
  public void onStringJoin(
      @Nullable String result, @Nonnull CharSequence delimiter, @Nonnull CharSequence[] elements) {
    if (!canBeTainted(result)) {
      return;
    }
    final IastContext ctx = IastContext.Provider.get();
    if (ctx == null) {
      return;
    }
    final TaintedObjects taintedObjects = ctx.getTaintedObjects();
    // String.join may internally call StringJoiner, if StringJoiner did the job don't do it twice
    if (getTainted(taintedObjects, result) != null) {
      return;
    }
    final Range[] delimiterRanges = getRanges(getTainted(taintedObjects, delimiter));
    final RangeBuilder targetRanges = new RangeBuilder();
    int delimiterLength = getToStringLength(delimiter), offset = 0;
    for (int i = 0; i < elements.length; i++) {
      // insert element ranges
      final CharSequence element = elements[i];
      final Range[] ranges = getRanges(getTainted(taintedObjects, element));
      if (ranges.length > 0) {
        targetRanges.add(ranges, offset);
        if (targetRanges.isFull()) {
          break;
        }
      }
      offset += getToStringLength(element);

      if (i < elements.length - 1) {
        // add delimiter ranges
        targetRanges.add(delimiterRanges, offset);
        if (targetRanges.isFull()) {
          break;
        }
        offset += delimiterLength;
      }
    }
    if (!targetRanges.isEmpty()) {
      taintedObjects.taint(result, targetRanges.toArray());
    }
  }

  @Override
  @SuppressFBWarnings("ES_COMPARING_PARAMETER_STRING_WITH_EQ")
  public void onStringRepeat(@Nonnull String self, int count, @Nonnull String result) {
    if (!canBeTainted(self) || !canBeTainted(result) || self == result) {
      return;
    }
    final IastContext ctx = IastContext.Provider.get();
    if (ctx == null) {
      return;
    }
    final TaintedObjects taintedObjects = ctx.getTaintedObjects();
    final Range[] selfRanges = getRanges(taintedObjects.get(self));
    if (selfRanges.length == 0) {
      return;
    }
    final Range[] ranges = Ranges.newArray(selfRanges.length * (long) count);
    int rangeIndex = 0;
    for (int i = 0; i < count; i++) {
      rangeIndex = insertRange(ranges, selfRanges, i * self.length(), rangeIndex);
      if (rangeIndex >= ranges.length) {
        break;
      }
    }
    taintedObjects.taint(result, ranges);
  }

  private static int getToStringLength(@Nullable final CharSequence s) {
    return s == null ? NULL_STR_LENGTH : s.length();
  }

  @Override
  public void onStringToUpperCase(@Nonnull String self, @Nullable String result) {
    onStringCaseChanged(self, result);
  }

  @Override
  public void onStringToLowerCase(@Nonnull String self, @Nullable String result) {
    onStringCaseChanged(self, result);
  }

  @SuppressFBWarnings
  public void onStringCaseChanged(@Nonnull String self, @Nullable String result) {
    if (!canBeTainted(result)) {
      return;
    }
    if (self == result) {
      return;
    }
    final IastContext ctx = IastContext.Provider.get();
    if (ctx == null) {
      return;
    }
    final TaintedObjects taintedObjects = ctx.getTaintedObjects();
    final TaintedObject taintedSelf = taintedObjects.get(self);
    if (taintedSelf == null) {
      return;
    }
    final Range[] rangesSelf = taintedSelf.getRanges();
    if (null == rangesSelf || rangesSelf.length == 0) {
      return;
    }
    if (result.length() == self.length()) {
      taintedObjects.taint(result, rangesSelf);
      return;
    }
    if (result.length() >= self.length()) {
      taintedObjects.taint(result, rangesSelf);
    } // Pathological case where the string's length actually becomes smaller
    else {
      stringCaseChangedWithReducedSize(rangesSelf, taintedObjects, result);
    }
  }

  private void stringCaseChangedWithReducedSize(
      final Range[] rangesSelf, final TaintedObjects taintedObjects, @Nonnull String result) {
    int skippedRanges = 0;
    Range adjustedRange = null;
    for (int i = rangesSelf.length - 1; i >= 0; i--) {
      Range currentRange = rangesSelf[i];
      if (currentRange.getStart() >= result.length()) {
        skippedRanges++;
      } else if (currentRange.getStart() + currentRange.getLength() >= result.length()) {
        adjustedRange =
            Ranges.copyWithPosition(
                currentRange, currentRange.getStart(), result.length() - currentRange.getStart());
      }
    }
    Range[] newRanges = new Range[rangesSelf.length - skippedRanges];
    for (int i = 0; i < newRanges.length; i++) {
      newRanges[i] = rangesSelf[i];
    }
    if (null != adjustedRange) {
      newRanges[newRanges.length - 1] = adjustedRange;
    }
    taintedObjects.taint(result, newRanges);
  }

  /** Inserts the range in the selected position and returns the new position for further ranges */
  private static int insertRange(
      final Range[] targetRanges, final Range[] ranges, final int offset, final int rangeIndex) {
    if (ranges.length == 0) {
      return rangeIndex;
    }
    final int count = Math.min(targetRanges.length - rangeIndex, ranges.length);
    Ranges.copyShift(ranges, targetRanges, rangeIndex, offset, count);
    return rangeIndex + count;
  }

  private static Range[] getRanges(@Nullable final TaintedObject taintedObject) {
    return taintedObject == null ? EMPTY : taintedObject.getRanges();
  }

  @Override
  @SuppressFBWarnings
  public void onStringTrim(@Nonnull final String self, @Nullable final String result) {
    if (!canBeTainted(result)) {
      return;
    }
    if (self == result) {
      return;
    }
    final IastContext ctx = IastContext.Provider.get();
    if (ctx == null) {
      return;
    }
    final TaintedObjects taintedObjects = ctx.getTaintedObjects();
    final TaintedObject taintedSelf = taintedObjects.get(self);
    if (taintedSelf == null) {
      return;
    }

    int offset = 0;
    while ((offset < self.length()) && (self.charAt(offset) <= ' ')) {
      offset++;
    }

    int resultLength = result.length();

    final Range[] rangesSelf = taintedSelf.getRanges();
    if (null == rangesSelf || rangesSelf.length == 0) {
      return;
    }

    final Range[] newRanges = Ranges.forSubstring(offset, resultLength, rangesSelf);

    if (null != newRanges) {
      taintedObjects.taint(result, newRanges);
    }
  }

  @Override
  public void onStringConstructor(@Nonnull String self, @Nonnull String result) {
    if (!canBeTainted(self)) {
      return;
    }
    final IastContext ctx = IastContext.Provider.get();
    if (ctx == null) {
      return;
    }
    final TaintedObjects taintedObjects = ctx.getTaintedObjects();
    final Range[] selfRanges = getRanges(taintedObjects.get(self));
    if (selfRanges.length == 0) {
      return;
    }
    taintedObjects.taint(result, selfRanges);
  }

  @Override
  public void onStringFormat(
      @Nonnull final String format, @Nonnull final Object[] params, @Nonnull final String result) {
    onStringFormat(null, format, params, result);
  }

  @Override
  public void onStringFormat(
      @Nullable final Locale locale,
      @Nonnull final String format,
      @Nonnull final Object[] parameters,
      @Nonnull final String result) {
    if (!canBeTainted(result)) {
      return;
    }
    final IastContext ctx = IastContext.Provider.get();
    if (ctx == null) {
      return;
    }
    final TaintedObjects to = ctx.getTaintedObjects();
    final Deque<Range> formatRanges = new LinkedList<>();
    final TaintedObject formatTainted = to.get(format);
    if (formatTainted != null) {
      formatRanges.addAll(Arrays.asList(formatTainted.getRanges()));
    }
    // params can appear zero or multiple times in the pattern so the final number of ranges is
    // unknown beforehand
    final RangeBuilder finalRanges = new RangeBuilder();
    final Matcher matcher = FORMAT_PATTERN.matcher(format);
    int offset = 0, paramIndex = 0;
    while (matcher.find()) {
      final String placeholder = matcher.group();
      final Object parameter;
      final String formattedValue;
      final TaintedObject taintedObject;
      final String escaped = ESCAPED_PATTERNS.get(placeholder);
      if (escaped != null) {
        parameter = placeholder;
        formattedValue = escaped;
        taintedObject = null;
      } else {
        final String index = matcher.group("index");
        if (index != null) {
          // indexes are 1-based
          final int parsedIndex = Integer.parseInt(index.substring(0, index.length() - 1)) - 1;
          // remove the index before the formatting without increment the current state
          parameter = parameters[parsedIndex];
          formattedValue = String.format(locale, placeholder.replace(index, ""), parameter);
        } else {
          if (!checkParameterBounds(format, parameters, paramIndex)) {
            return; // return without tainting the string in case of error
          }
          parameter = parameters[paramIndex++];
          formattedValue = String.format(locale, placeholder, parameter);
        }
        taintedObject = to.get(parameter);
      }
      final Ranged placeholderPos = Ranged.build(matcher.start(), placeholder.length());
      final Range placeholderRange =
          addFormatTaintedRanges(placeholderPos, offset, formatRanges, finalRanges);
      final Range[] paramRanges = taintedObject == null ? null : taintedObject.getRanges();
      final int shift = placeholderPos.getStart() + offset;
      addParameterTaintedRanges(
          placeholderRange, parameter, formattedValue, shift, paramRanges, finalRanges);
      offset += (formattedValue.length() - placeholder.length());
      if (finalRanges.isFull()) {
        break;
      }
    }
    addFormatTaintedRanges(
        END, offset, formatRanges, finalRanges); // add remaining ranges from the format
    if (!finalRanges.isEmpty()) {
      to.taint(result, finalRanges.toArray());
    }
  }

  private static boolean checkParameterBounds(
      final String format, final Object[] parameters, int paramIndex) {
    if (paramIndex < parameters.length) {
      return true;
    }
    LOG.debug(
        SEND_TELEMETRY,
        "Error handling string format pattern {} with args {} at index {}",
        format,
        parameters.length,
        paramIndex);
    return false;
  }

  @Override
  public void onStringFormat(
      @Nonnull final Iterable<String> literals,
      @Nonnull final Object[] parameters,
      @Nonnull final String result) {
    if (!canBeTainted(result)) {
      return;
    }
    final IastContext ctx = IastContext.Provider.get();
    if (ctx == null) {
      return;
    }
    final TaintedObjects to = ctx.getTaintedObjects();
    // since we might join ranges the final number is unknown beforehand
    final RangeBuilder finalRanges = new RangeBuilder();
    int offset = 0, paramIndex = 0;
    for (final Iterator<String> it = literals.iterator(); it.hasNext(); ) {
      final String literal = it.next();
      offset += literal.length();
      if (it.hasNext() && paramIndex < parameters.length) {
        final Object parameter = parameters[paramIndex++];
        final TaintedObject tainted = to.get(parameter);
        final Range[] parameterRanges = tainted == null ? null : tainted.getRanges();
        final String formatted = String.valueOf(parameter);
        addParameterTaintedRanges(null, parameter, formatted, offset, parameterRanges, finalRanges);
        offset += formatted.length();
      }
      if (finalRanges.isFull()) {
        break;
      }
    }
    if (!finalRanges.isEmpty()) {
      to.taint(result, finalRanges.toArray());
    }
  }

  @Override
  @SuppressFBWarnings
  public void onSplit(@Nonnull String self, @Nonnull String[] result) {
    if (!canBeTainted(self) || !canBeTainted(result)) {
      return;
    }
    if (result.length == 1 && result[0] == self) {
      return;
    }
    final IastContext ctx = IastContext.Provider.get();
    if (ctx == null) {
      return;
    }
    final TaintedObjects to = ctx.getTaintedObjects();
    TaintedObject taintedString = to.get(self);
    if (taintedString == null) {
      return;
    }
    Range priorityRange = highestPriorityRange(taintedString.getRanges());
    for (String s : result) {
      to.taint(s, new Range[] {Ranges.copyWithPosition(priorityRange, 0, s.length())});
    }
  }

  @Override
  @SuppressFBWarnings("ES_COMPARING_PARAMETER_STRING_WITH_EQ")
  public void onStringStrip(@Nonnull String self, @Nonnull String result, boolean trailing) {
    if (self == result || !canBeTainted(result)) {
      return;
    }
    final IastContext ctx = IastContext.Provider.get();
    if (ctx == null) {
      return;
    }
    final TaintedObjects taintedObjects = ctx.getTaintedObjects();
    final TaintedObject taintedSelf = taintedObjects.get(self);
    if (taintedSelf == null) {
      return;
    }

    final Range[] rangesSelf = taintedSelf.getRanges();
    if (rangesSelf.length == 0) {
      return;
    }

    int offset = 0;
    if (!trailing) {
      while ((offset < self.length()) && (Character.isWhitespace(self.charAt(offset)))) {
        offset++;
      }
    }

    int resultLength = result.length();

    final Range[] newRanges = Ranges.forSubstring(offset, resultLength, rangesSelf);

    if (newRanges != null) {
      taintedObjects.taint(result, newRanges);
    }
  }

  @Override
  @SuppressFBWarnings("ES_COMPARING_PARAMETER_STRING_WITH_EQ")
<<<<<<< HEAD
  public void onStringReplaceChar(
      @Nonnull String self, char oldChar, char newChar, @Nonnull String result) {
    if (self == result || !canBeTainted(result)) {
=======
  public void onIndent(@Nonnull String self, int indentation, @Nonnull String result) {
    if (self == result || !canBeTainted(self)) {
>>>>>>> 4a824131
      return;
    }
    final IastContext ctx = IastContext.Provider.get();
    if (ctx == null) {
      return;
    }
    final TaintedObjects taintedObjects = ctx.getTaintedObjects();
    final TaintedObject taintedSelf = taintedObjects.get(self);
    if (taintedSelf == null) {
      return;
    }

    final Range[] rangesSelf = taintedSelf.getRanges();
    if (rangesSelf.length == 0) {
      return;
    }

<<<<<<< HEAD
    taintedObjects.taint(result, rangesSelf);
  }

  @Override
  @SuppressFBWarnings("ES_COMPARING_PARAMETER_STRING_WITH_EQ")
  public void onStringReplaceCharSeq(
      @Nonnull String self,
      CharSequence oldCharSeq,
      CharSequence newCharSeq,
      @Nonnull String result) {
    if (self == result || !canBeTainted(result)) {
      return;
    }
    final IastContext ctx = IastContext.Provider.get();
    if (ctx == null) {
      return;
    }
    final TaintedObjects taintedObjects = ctx.getTaintedObjects();
    final TaintedObject taintedSelf = taintedObjects.get(self);
    if (taintedSelf == null) {
      return;
    }

    final Range[] rangesSelf = taintedSelf.getRanges();
    if (rangesSelf.length == 0) {
      return;
    }

    final Range[] newRanges = Ranges.forReplaceCharSeq(self, oldCharSeq, newCharSeq, rangesSelf);

=======
    final Range[] newRanges = Ranges.forIndentation(self, indentation, rangesSelf);
>>>>>>> 4a824131
    if (newRanges != null) {
      taintedObjects.taint(result, newRanges);
    }
  }

  /**
   * Adds the tainted ranges belonging to the current parameter added via placeholder taking care of
   * an optional tainted placeholder.
   *
   * @param placeholderRange tainted range of the placeholder or {@code null} if not tainted
   * @param param value of the parameter
   * @param formatted parameter as a string
   * @param offset offset from the beginning of the format string
   * @param ranges tainted ranges of the parameter
   * @param finalRanges result with all ranges
   */
  private void addParameterTaintedRanges(
      @Nullable final Range placeholderRange,
      final Object param,
      final String formatted,
      final int offset,
      @Nullable final Range[] ranges,
      /* out */ final RangeBuilder finalRanges) {
    if (ranges != null && ranges.length > 0) {
      // only shift ranges if they are character sequences of the same length, otherwise taint the
      // whole thing
      if (charSequencesOfSameLength(param, formatted)) {
        finalRanges.add(ranges, offset);
      } else {
        finalRanges.add(Ranges.copyWithPosition(ranges[0], offset, formatted.length()));
      }
    } else if (placeholderRange != null) {
      finalRanges.add(Ranges.copyWithPosition(placeholderRange, offset, formatted.length()));
    }
  }

  /**
   * Adds all the ranges contained in the format string before the current placeholder.
   *
   * @param placeholderPos location of the current placeholder
   * @param offset offset from the beginning of the format string
   * @param ranges queue of format string ranges
   * @param finalRanges result with all ranges
   * @return tainted range of the placeholder or {@code null} if not tainted
   */
  @Nullable
  private Range addFormatTaintedRanges(
      final Ranged placeholderPos,
      final int offset,
      final Deque<Range> ranges,
      /* out */ final RangeBuilder finalRanges) {
    Range formatRange;
    int end = placeholderPos.getStart() + placeholderPos.getLength();
    Range placeholderRange = null;
    while ((formatRange = ranges.peek()) != null && formatRange.getStart() < end) {
      ranges.poll();

      // check if the placeholder was tainted
      if (placeholderRange == null) {
        placeholderRange = placeholderPos.intersects(formatRange) ? formatRange : null;
      }

      // 1. remove the placeholder range from the format one
      // 2. append ranges located before tha placeholder
      // 3. enqueue the remaining ones
      for (final Ranged disjoint : formatRange.remove(placeholderPos)) {
        final Range newFormatRange =
            Ranges.copyWithPosition(formatRange, disjoint.getStart(), disjoint.getLength());
        if (newFormatRange.getStart() < placeholderPos.getStart()) {
          finalRanges.add(newFormatRange.shift(offset));
        } else {
          ranges.addFirst(newFormatRange);
        }
      }
    }
    return placeholderRange;
  }

  private boolean charSequencesOfSameLength(final Object param, final CharSequence param2) {
    if (!(param instanceof CharSequence) || param2 == null) {
      return false;
    }
    return ((CharSequence) param).length() == param2.length();
  }
}<|MERGE_RESOLUTION|>--- conflicted
+++ resolved
@@ -606,14 +606,36 @@
 
   @Override
   @SuppressFBWarnings("ES_COMPARING_PARAMETER_STRING_WITH_EQ")
-<<<<<<< HEAD
+  public void onIndent(@Nonnull String self, int indentation, @Nonnull String result) {
+    if (self == result || !canBeTainted(self)) {
+      return;
+    }
+    final IastContext ctx = IastContext.Provider.get();
+    if (ctx == null) {
+      return;
+    }
+    final TaintedObjects taintedObjects = ctx.getTaintedObjects();
+    final TaintedObject taintedSelf = taintedObjects.get(self);
+    if (taintedSelf == null) {
+      return;
+    }
+
+    final Range[] rangesSelf = taintedSelf.getRanges();
+    if (rangesSelf.length == 0) {
+      return;
+    }
+
+    final Range[] newRanges = Ranges.forIndentation(self, indentation, rangesSelf);
+    if (newRanges != null) {
+      taintedObjects.taint(result, newRanges);
+    }
+  }
+
+  @Override
+  @SuppressFBWarnings("ES_COMPARING_PARAMETER_STRING_WITH_EQ")
   public void onStringReplaceChar(
       @Nonnull String self, char oldChar, char newChar, @Nonnull String result) {
     if (self == result || !canBeTainted(result)) {
-=======
-  public void onIndent(@Nonnull String self, int indentation, @Nonnull String result) {
-    if (self == result || !canBeTainted(self)) {
->>>>>>> 4a824131
       return;
     }
     final IastContext ctx = IastContext.Provider.get();
@@ -631,7 +653,6 @@
       return;
     }
 
-<<<<<<< HEAD
     taintedObjects.taint(result, rangesSelf);
   }
 
@@ -662,9 +683,6 @@
 
     final Range[] newRanges = Ranges.forReplaceCharSeq(self, oldCharSeq, newCharSeq, rangesSelf);
 
-=======
-    final Range[] newRanges = Ranges.forIndentation(self, indentation, rangesSelf);
->>>>>>> 4a824131
     if (newRanges != null) {
       taintedObjects.taint(result, newRanges);
     }
