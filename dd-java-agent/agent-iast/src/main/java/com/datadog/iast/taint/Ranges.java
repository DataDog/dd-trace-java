--- conflicted
+++ resolved
@@ -306,118 +306,6 @@
     return new Range(offset, length, range.getSource(), range.getMarks());
   }
 
-<<<<<<< HEAD
-  /** Returns a new array of ranges with the character sequences replaced applied */
-  public static Range[] forReplaceCharSeq(
-      final String self,
-      final CharSequence oldCharSeq,
-      final CharSequence newCharSeq,
-      final Range[] ranges) {
-    RangeBuilder newRanges = new RangeBuilder(ranges.length * 2);
-    // This range is used to have a reference to the current range modified
-    Range currentRange = ranges[0];
-    int lastRangeUsed = -1;
-    int firstRange = 0;
-    int offset = 0;
-    int diffLength = newCharSeq.length() - oldCharSeq.length();
-    for (int i = 0; i + oldCharSeq.length() < self.length() && firstRange < ranges.length; i++) {
-      if (!self.substring(i, i + oldCharSeq.length()).contentEquals(oldCharSeq)) {
-        continue;
-      }
-
-      // Move to the next valid range
-      while (firstRange < ranges.length) {
-        Range range = ranges[firstRange];
-        if (range.getStart() <= i && range.getStart() + range.getLength() >= i) {
-          if (firstRange > lastRangeUsed) {
-            currentRange = range;
-          }
-          break;
-        }
-        if (firstRange > lastRangeUsed) {
-          newRanges.add(currentRange);
-        } else {
-          newRanges.add(
-              new Range(
-                  range.getStart() + offset,
-                  range.getLength(),
-                  range.getSource(),
-                  range.getMarks()));
-        }
-        firstRange++;
-      }
-
-      if (firstRange < ranges.length) {
-        Range[] splittedRanges =
-            splitRanges(
-                i + offset,
-                i + oldCharSeq.length() + offset,
-                newCharSeq.length(),
-                currentRange,
-                offset,
-                diffLength);
-        if (splittedRanges.length == 1) {
-          continue;
-        }
-        if (splittedRanges[0].getLength() > 0) {
-          newRanges.add(splittedRanges[0]);
-        }
-
-        lastRangeUsed = firstRange;
-        currentRange = splittedRanges[1];
-      }
-
-      offset += diffLength;
-    }
-
-    firstRange++;
-
-    // In the case there is no tainted object
-    if (firstRange < ranges.length) {
-      for (int i = firstRange; i < ranges.length; i++) {
-        newRanges.add(
-            new Range(
-                ranges[i].getStart() + offset,
-                ranges[i].getLength(),
-                ranges[i].getSource(),
-                ranges[i].getMarks()));
-      }
-    } else {
-      newRanges.add(currentRange);
-    }
-
-    return newRanges.toArray();
-  }
-
-  /**
-   * Split the range in two taking into account the new length of the characters. In case start and
-   * end are out of the range, it will return the range without splitting.
-   *
-   * @param start is the start of the character sequence
-   * @param end is the end of the character sequence
-   * @param newLength is the new length of the character sequence
-   * @param range is the range to split
-   * @param offset is the offset to apply to the range
-   * @param diffLength is the difference between the new length and the old length
-   */
-  private static Range[] splitRanges(
-      int start, int end, int newLength, Range range, int offset, int diffLength) {
-    int rangeStart = range.getStart() + offset;
-    int rangeEnd = rangeStart + range.getLength() + diffLength;
-
-    if (rangeStart > end || rangeEnd < start || rangeStart > start && rangeEnd < end) {
-      return new Range[] {range};
-    }
-
-    Range[] splittedRanges = new Range[2];
-    int firstLength = start - rangeStart;
-    int secondLength = range.getLength() - firstLength - newLength + diffLength;
-    splittedRanges[0] = new Range(rangeStart, firstLength, range.getSource(), range.getMarks());
-    splittedRanges[1] =
-        new Range(rangeEnd - secondLength, secondLength, range.getSource(), range.getMarks());
-
-    return splittedRanges;
-=======
   /** Returns a new array of ranges with the indentation applied to each line */
   public static Range[] forIndentation(
       String input, int indentation, final @Nonnull Range[] ranges) {
@@ -537,6 +425,117 @@
     }
 
     return rangeStart;
->>>>>>> 4a824131
+  }
+
+  /** Returns a new array of ranges with the character sequences replaced applied */
+  public static Range[] forReplaceCharSeq(
+      final String self,
+      final CharSequence oldCharSeq,
+      final CharSequence newCharSeq,
+      final Range[] ranges) {
+    RangeBuilder newRanges = new RangeBuilder(ranges.length * 2);
+    // This range is used to have a reference to the current range modified
+    Range currentRange = ranges[0];
+    int lastRangeUsed = -1;
+    int firstRange = 0;
+    int offset = 0;
+    int diffLength = newCharSeq.length() - oldCharSeq.length();
+    for (int i = 0; i + oldCharSeq.length() < self.length() && firstRange < ranges.length; i++) {
+      if (!self.substring(i, i + oldCharSeq.length()).contentEquals(oldCharSeq)) {
+        continue;
+      }
+
+      // Move to the next valid range
+      while (firstRange < ranges.length) {
+        Range range = ranges[firstRange];
+        if (range.getStart() <= i && range.getStart() + range.getLength() >= i) {
+          if (firstRange > lastRangeUsed) {
+            currentRange = range;
+          }
+          break;
+        }
+        if (firstRange > lastRangeUsed) {
+          newRanges.add(currentRange);
+        } else {
+          newRanges.add(
+              new Range(
+                  range.getStart() + offset,
+                  range.getLength(),
+                  range.getSource(),
+                  range.getMarks()));
+        }
+        firstRange++;
+      }
+
+      if (firstRange < ranges.length) {
+        Range[] splittedRanges =
+            splitRanges(
+                i + offset,
+                i + oldCharSeq.length() + offset,
+                newCharSeq.length(),
+                currentRange,
+                offset,
+                diffLength);
+        if (splittedRanges.length == 1) {
+          continue;
+        }
+        if (splittedRanges[0].getLength() > 0) {
+          newRanges.add(splittedRanges[0]);
+        }
+
+        lastRangeUsed = firstRange;
+        currentRange = splittedRanges[1];
+      }
+
+      offset += diffLength;
+    }
+
+    firstRange++;
+
+    // In the case there is no tainted object
+    if (firstRange < ranges.length) {
+      for (int i = firstRange; i < ranges.length; i++) {
+        newRanges.add(
+            new Range(
+                ranges[i].getStart() + offset,
+                ranges[i].getLength(),
+                ranges[i].getSource(),
+                ranges[i].getMarks()));
+      }
+    } else {
+      newRanges.add(currentRange);
+    }
+
+    return newRanges.toArray();
+  }
+
+  /**
+   * Split the range in two taking into account the new length of the characters. In case start and
+   * end are out of the range, it will return the range without splitting.
+   *
+   * @param start is the start of the character sequence
+   * @param end is the end of the character sequence
+   * @param newLength is the new length of the character sequence
+   * @param range is the range to split
+   * @param offset is the offset to apply to the range
+   * @param diffLength is the difference between the new length and the old length
+   */
+  private static Range[] splitRanges(
+      int start, int end, int newLength, Range range, int offset, int diffLength) {
+    int rangeStart = range.getStart() + offset;
+    int rangeEnd = rangeStart + range.getLength() + diffLength;
+
+    if (rangeStart > end || rangeEnd < start || rangeStart > start && rangeEnd < end) {
+      return new Range[] {range};
+    }
+
+    Range[] splittedRanges = new Range[2];
+    int firstLength = start - rangeStart;
+    int secondLength = range.getLength() - firstLength - newLength + diffLength;
+    splittedRanges[0] = new Range(rangeStart, firstLength, range.getSource(), range.getMarks());
+    splittedRanges[1] =
+        new Range(rangeEnd - secondLength, secondLength, range.getSource(), range.getMarks());
+
+    return splittedRanges;
   }
 }