import com.github.jengelman.gradle.plugins.shadow.tasks.ShadowJar
import net.ltgt.gradle.errorprone.CheckSeverity

plugins {
  id 'com.gradleup.shadow'
  id 'me.champeau.jmh'
  id 'com.google.protobuf' version '0.8.18'
  id 'net.ltgt.errorprone' version '3.1.0'
}

apply from: "$rootDir/gradle/java.gradle"
apply from: "$rootDir/gradle/version.gradle"

tasks.withType(AbstractCompile).configureEach {
  configureCompiler(it, 11, JavaVersion.VERSION_1_8, "Ensure no APIs beyond JDK8 are used")
}

// First version with Mac M1 support
def grpcVersion = '1.42.2'
protobuf {
  protoc {
    // Download compiler rather than using locally installed version:
    // First version with Mac M1 support
    artifact = 'com.google.protobuf:protoc:3.17.3'
  }
  plugins {
    // First version with aarch support
    grpc { artifact = "io.grpc:protoc-gen-grpc-java:${grpcVersion}" }
  }
  generateProtoTasks {
    ofSourceSet("test").configureEach {
      plugins { grpc {} }
    }
  }
}

groovySpock {
  configureDependencies("testImplementation", libs.groovy4.yaml)
}

dependencies {
  api libs.slf4j

  compileOnly project(':dd-java-agent:instrumentation:iast-instrumenter')
  testRuntimeOnly project(':dd-java-agent:instrumentation:iast-instrumenter')

  implementation project(':internal-api')
  implementation project(':internal-api:internal-api-9')
  implementation libs.moshi
  implementation libs.bundles.asm
  implementation libs.instrument.java

  testImplementation project(':utils:test-utils')
  testImplementation project(':dd-java-agent:agent-bootstrap')
  testImplementation('org.skyscreamer:jsonassert:1.5.1')
<<<<<<< HEAD
  testImplementation libs.guava
=======
  testImplementation(libs.bytebuddy)
  testImplementation(libs.guava)

  testImplementation(libs.groovy.yaml)
>>>>>>> fef9d162

  testImplementation group: 'io.grpc', name: 'grpc-core', version: grpcVersion
  testImplementation group: 'io.grpc', name: 'grpc-protobuf', version: grpcVersion

  testImplementation libs.logback.classic

  jmh project(':utils:test-utils')
  jmh project(':dd-trace-core')
  jmh project(':dd-java-agent:agent-builder')
  jmh project(':dd-java-agent:instrumentation:iast-instrumenter')
  jmh project(':dd-java-agent:instrumentation:java:java-lang:java-lang-1.8')

  compileOnly('org.jetbrains:annotations:24.0.0')
  errorprone('com.uber.nullaway:nullaway:0.10.15')
  errorprone('com.google.errorprone:error_prone_core:2.23.0')
}

tasks.named("shadowJar", ShadowJar) {
  dependencies deps.excludeShared
}

tasks.named("jar", Jar) {
  archiveClassifier = 'unbundled'
}

ext {
  minimumBranchCoverage = 0.6
  minimumInstructionCoverage = 0.8
  excludedClassesCoverage = [
    // Avoid coverage measurement of model getters atm
    'com.datadog.iast.model.Evidence',
    'com.datadog.iast.sink.SinkModuleBase.EvidenceBuilder',
    'com.datadog.iast.model.Range',
    'com.datadog.iast.model.Source',
    'com.datadog.iast.model.Vulnerability',
    // Small JsonAdapters with unimplemented fromJson
    'com.datadog.iast.model.json.FormattingAdapter',
    'com.datadog.iast.model.json.SourceTypeAdapter',
    'com.datadog.iast.model.json.VulnerabilityTypeAdapter',
  ]
  excludedClassesBranchCoverage = []
  excludedClassesInstructionCoverage = []
}

tasks.withType(Test).configureEach {
  jvmArgs += ['-Ddd.iast.enabled=true']
}
spotless {
  java {
    target 'src/**/*.java'
  }
}

jmh {
  jmhVersion = libs.versions.jmh.get()
  duplicateClassesStrategy = DuplicatesStrategy.EXCLUDE
}

tasks.named("forbiddenApisJmh") {
  ignoreFailures = true
}

sourceSets {
  test {
    java {
      srcDirs += ["$buildDir/generated/source/proto/test/java"]
    }
  }
}

tasks.withType(JavaCompile).configureEach {
  if (name == 'compileJava') {
    options.errorprone {
      check("NullAway", CheckSeverity.ERROR)
      option("NullAway:AnnotatedPackages", "com.datadog.iast")
      disableAllWarnings = true // only errors for now
    }
  } else {
    // disable null away for test and jmh
    options.errorprone.enabled = false
  }
}<|MERGE_RESOLUTION|>--- conflicted
+++ resolved
@@ -34,10 +34,6 @@
   }
 }
 
-groovySpock {
-  configureDependencies("testImplementation", libs.groovy4.yaml)
-}
-
 dependencies {
   api libs.slf4j
 
@@ -53,14 +49,10 @@
   testImplementation project(':utils:test-utils')
   testImplementation project(':dd-java-agent:agent-bootstrap')
   testImplementation('org.skyscreamer:jsonassert:1.5.1')
-<<<<<<< HEAD
-  testImplementation libs.guava
-=======
   testImplementation(libs.bytebuddy)
   testImplementation(libs.guava)
 
-  testImplementation(libs.groovy.yaml)
->>>>>>> fef9d162
+  testImplementation(libs.groovy4.yaml)
 
   testImplementation group: 'io.grpc', name: 'grpc-core', version: grpcVersion
   testImplementation group: 'io.grpc', name: 'grpc-protobuf', version: grpcVersion
