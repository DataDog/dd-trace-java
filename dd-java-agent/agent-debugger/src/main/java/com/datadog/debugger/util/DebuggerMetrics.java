package com.datadog.debugger.util;

import datadog.communication.monitor.DDAgentStatsDClientManager;
import datadog.trace.api.Config;
import datadog.trace.api.StatsDClient;
import edu.umd.cs.findbugs.annotations.SuppressFBWarnings;

/** implements a StatsD client for internal debugger agent metrics */
public class DebuggerMetrics implements StatsDClient {

  private static DebuggerMetrics INSTANCE = null;

  private static final String STATSD_NAMESPACE_PREFIX = "datadog.debugger";

  private final StatsDClient statsd;

  private DebuggerMetrics(Config config) {
    if (config.isDynamicInstrumentationMetricsEnabled()) {

      statsd =
          DDAgentStatsDClientManager.statsDClientManager()
              .statsDClient(
                  config.getJmxFetchStatsdHost(),
                  config.getJmxFetchStatsdPort(),
                  config.getDogStatsDNamedPipe(),
                  STATSD_NAMESPACE_PREFIX,
                  new String[0]);
    } else {
      statsd = StatsDClient.NO_OP;
    }
  }

<<<<<<< HEAD
  @SuppressFBWarnings(
      value = "SING_SINGLETON_GETTER_NOT_SYNCHRONIZED",
      justification = "initialized in a single thread")
  public static DebuggerMetrics getInstance(Config config) {
=======
  public static synchronized DebuggerMetrics getInstance(Config config) {
>>>>>>> b3c7215c
    if (INSTANCE == null) {
      INSTANCE = new DebuggerMetrics(config);
    }
    return INSTANCE;
  }

  @Override
  public void incrementCounter(String metricName, String... tags) {
    statsd.incrementCounter(metricName, tags);
  }

  @Override
  public void count(String metricName, long delta, String... tags) {
    statsd.count(metricName, delta, tags);
  }

  @Override
  public void gauge(String metricName, long value, String... tags) {
    statsd.gauge(metricName, value, tags);
  }

  @Override
  public void gauge(String metricName, double value, String... tags) {
    statsd.gauge(metricName, value, tags);
  }

  @Override
  public void histogram(String metricName, long value, String... tags) {
    statsd.histogram(metricName, value, tags);
  }

  @Override
  public void histogram(String metricName, double value, String... tags) {
    statsd.histogram(metricName, value, tags);
  }

  @Override
  public void distribution(String metricName, long value, String... tags) {
    statsd.distribution(metricName, value, tags);
  }

  @Override
  public void distribution(String metricName, double value, String... tags) {
    statsd.distribution(metricName, value, tags);
  }

  @Override
  public void serviceCheck(String serviceCheckName, String status, String message, String... tags) {
    statsd.serviceCheck(serviceCheckName, status, message, tags);
  }

  @Override
  public void error(Exception error) {
    statsd.error(error);
  }

  @Override
  public int getErrorCount() {
    return statsd.getErrorCount();
  }

  @Override
  public void close() {
    statsd.close();
  }
}<|MERGE_RESOLUTION|>--- conflicted
+++ resolved
@@ -3,7 +3,6 @@
 import datadog.communication.monitor.DDAgentStatsDClientManager;
 import datadog.trace.api.Config;
 import datadog.trace.api.StatsDClient;
-import edu.umd.cs.findbugs.annotations.SuppressFBWarnings;
 
 /** implements a StatsD client for internal debugger agent metrics */
 public class DebuggerMetrics implements StatsDClient {
@@ -30,14 +29,7 @@
     }
   }
 
-<<<<<<< HEAD
-  @SuppressFBWarnings(
-      value = "SING_SINGLETON_GETTER_NOT_SYNCHRONIZED",
-      justification = "initialized in a single thread")
-  public static DebuggerMetrics getInstance(Config config) {
-=======
   public static synchronized DebuggerMetrics getInstance(Config config) {
->>>>>>> b3c7215c
     if (INSTANCE == null) {
       INSTANCE = new DebuggerMetrics(config);
     }
