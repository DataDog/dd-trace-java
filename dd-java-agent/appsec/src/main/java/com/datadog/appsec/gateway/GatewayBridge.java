package com.datadog.appsec.gateway;

import static com.datadog.appsec.event.data.MapDataBundle.Builder.CAPACITY_6_10;

import com.datadog.appsec.AppSecSystem;
import com.datadog.appsec.api.security.ApiSecurityRequestSampler;
import com.datadog.appsec.config.TraceSegmentPostProcessor;
import com.datadog.appsec.event.EventProducerService;
import com.datadog.appsec.event.EventProducerService.DataSubscriberInfo;
import com.datadog.appsec.event.ExpiredSubscriberInfoException;
import com.datadog.appsec.event.data.Address;
import com.datadog.appsec.event.data.DataBundle;
import com.datadog.appsec.event.data.KnownAddresses;
import com.datadog.appsec.event.data.MapDataBundle;
import com.datadog.appsec.event.data.ObjectIntrospection;
import com.datadog.appsec.event.data.SingletonDataBundle;
import com.datadog.appsec.report.AppSecEvent;
import com.datadog.appsec.report.AppSecEventWrapper;
import datadog.trace.api.Config;
import datadog.trace.api.DDTags;
import datadog.trace.api.function.TriConsumer;
import datadog.trace.api.function.TriFunction;
import datadog.trace.api.gateway.Events;
import datadog.trace.api.gateway.Flow;
import datadog.trace.api.gateway.IGSpanInfo;
import datadog.trace.api.gateway.RequestContext;
import datadog.trace.api.gateway.RequestContextSlot;
import datadog.trace.api.gateway.SubscriptionService;
import datadog.trace.api.http.StoredBodySupplier;
import datadog.trace.api.internal.TraceSegment;
import datadog.trace.api.telemetry.WafMetricCollector;
import datadog.trace.bootstrap.instrumentation.api.Tags;
import datadog.trace.bootstrap.instrumentation.api.URIDataAdapter;
import datadog.trace.util.Strings;
import java.net.URI;
import java.net.URISyntaxException;
import java.nio.charset.Charset;
import java.nio.charset.StandardCharsets;
import java.util.ArrayList;
import java.util.Arrays;
import java.util.Collection;
import java.util.Collections;
import java.util.HashMap;
import java.util.HashSet;
import java.util.List;
import java.util.Map;
import java.util.Set;
import java.util.function.Function;
import java.util.regex.Pattern;
import org.slf4j.Logger;
import org.slf4j.LoggerFactory;

/** Bridges the instrumentation gateway and the reactive engine. */
public class GatewayBridge {
  private static final Events<AppSecRequestContext> EVENTS = Events.get();

  private static final Logger log = LoggerFactory.getLogger(GatewayBridge.class);

  private static final Pattern QUERY_PARAM_VALUE_SPLITTER = Pattern.compile("=");
  private static final Pattern QUERY_PARAM_SPLITTER = Pattern.compile("&");
  private static final Map<String, List<String>> EMPTY_QUERY_PARAMS = Collections.emptyMap();

  private final SubscriptionService subscriptionService;
  private final EventProducerService producerService;
  private final RateLimiter rateLimiter;
  private final ApiSecurityRequestSampler requestSampler;
  private final List<TraceSegmentPostProcessor> traceSegmentPostProcessors;

  // subscriber cache
  private volatile DataSubscriberInfo initialReqDataSubInfo;
  private volatile DataSubscriberInfo rawRequestBodySubInfo;
  private volatile DataSubscriberInfo requestBodySubInfo;
  private volatile DataSubscriberInfo pathParamsSubInfo;
  private volatile DataSubscriberInfo respDataSubInfo;
  private volatile DataSubscriberInfo grpcServerRequestMsgSubInfo;
<<<<<<< HEAD
  private volatile DataSubscriberInfo graphqlServerRequestMsgSubInfo;
=======
  private volatile DataSubscriberInfo requestEndSubInfo;
>>>>>>> ee9c0f80

  public GatewayBridge(
      SubscriptionService subscriptionService,
      EventProducerService producerService,
      RateLimiter rateLimiter,
      ApiSecurityRequestSampler requestSampler,
      List<TraceSegmentPostProcessor> traceSegmentPostProcessors) {
    this.subscriptionService = subscriptionService;
    this.producerService = producerService;
    this.rateLimiter = rateLimiter;
    this.requestSampler = requestSampler;
    this.traceSegmentPostProcessors = traceSegmentPostProcessors;
  }

  public void init() {
    Events<AppSecRequestContext> events = Events.get();
    Collection<datadog.trace.api.gateway.EventType<?>> additionalIGEvents =
        IGAppSecEventDependencies.additionalIGEventTypes(
            producerService.allSubscribedDataAddresses());

    subscriptionService.registerCallback(
        events.requestStarted(),
        () -> {
          if (!AppSecSystem.isActive()) {
            return RequestContextSupplier.EMPTY;
          }
          return new RequestContextSupplier();
        });

    subscriptionService.registerCallback(
        events.requestEnded(),
        (RequestContext ctx_, IGSpanInfo spanInfo) -> {
          AppSecRequestContext ctx = ctx_.getData(RequestContextSlot.APPSEC);
          if (ctx == null) {
            return NoopFlow.INSTANCE;
          }

          maybeExtractSchemas(ctx);

          // WAF call
          ctx.closeAdditive();

          TraceSegment traceSeg = ctx_.getTraceSegment();

          // AppSec report metric and events for web span only
          if (traceSeg != null) {
            traceSeg.setTagTop("_dd.appsec.enabled", 1);
            traceSeg.setTagTop("_dd.runtime_family", "jvm");

            Collection<AppSecEvent> collectedEvents = ctx.transferCollectedEvents();

            for (TraceSegmentPostProcessor pp : this.traceSegmentPostProcessors) {
              pp.processTraceSegment(traceSeg, ctx, collectedEvents);
            }

            // If detected any events - mark span at appsec.event
            if (!collectedEvents.isEmpty() && (rateLimiter == null || !rateLimiter.isThrottled())) {
              // Keep event related span, because it could be ignored in case of
              // reduced datadog sampling rate.
              traceSeg.setTagTop(DDTags.MANUAL_KEEP, true);
              traceSeg.setTagTop("appsec.event", true);
              traceSeg.setTagTop("network.client.ip", ctx.getPeerAddress());

              Map<String, List<String>> requestHeaders = ctx.getRequestHeaders();
              Map<String, List<String>> responseHeaders = ctx.getResponseHeaders();
              // Reflect client_ip as actor.ip for backward compatibility
              Object clientIp = spanInfo.getTags().get(Tags.HTTP_CLIENT_IP);
              if (clientIp != null) {
                traceSeg.setTagTop("actor.ip", clientIp);
              }

              // Report AppSec events via "_dd.appsec.json" tag
              AppSecEventWrapper wrapper = new AppSecEventWrapper(collectedEvents);
              traceSeg.setDataTop("appsec", wrapper);

              // Report collected request and response headers based on allow list
              if (requestHeaders != null) {
                requestHeaders.forEach(
                    (name, value) -> {
                      if (AppSecRequestContext.HEADERS_ALLOW_LIST.contains(name)) {
                        String v = Strings.join(",", value);
                        if (!v.isEmpty()) {
                          traceSeg.setTagTop("http.request.headers." + name, v);
                        }
                      }
                    });
              }
              if (responseHeaders != null) {
                responseHeaders.forEach(
                    (name, value) -> {
                      if (AppSecRequestContext.HEADERS_ALLOW_LIST.contains(name)) {
                        String v = String.join(",", value);
                        if (!v.isEmpty()) {
                          traceSeg.setTagTop("http.response.headers." + name, v);
                        }
                      }
                    });
              }
            }

            // If extracted any Api Schemas - commit them
            if (!ctx.commitApiSchemas(traceSeg)) {
              log.debug("Unable to commit, api security schemas and will be skipped");
            }

            if (ctx.isBlocked()) {
              WafMetricCollector.get().wafRequestBlocked();
            } else if (!collectedEvents.isEmpty()) {
              WafMetricCollector.get().wafRequestTriggered();
            } else {
              WafMetricCollector.get().wafRequest();
            }
          }

          ctx.close();
          return NoopFlow.INSTANCE;
        });

    subscriptionService.registerCallback(EVENTS.requestHeader(), new NewRequestHeaderCallback());
    subscriptionService.registerCallback(
        EVENTS.requestHeaderDone(), new RequestHeadersDoneCallback());

    subscriptionService.registerCallback(
        EVENTS.requestMethodUriRaw(), new MethodAndRawURICallback());

    subscriptionService.registerCallback(
        EVENTS.requestBodyStart(),
        (RequestContext ctx_, StoredBodySupplier supplier) -> {
          AppSecRequestContext ctx = ctx_.getData(RequestContextSlot.APPSEC);
          if (ctx == null) {
            return null;
          }

          ctx.setStoredRequestBodySupplier(supplier);
          return null;
        });

    if (additionalIGEvents.contains(EVENTS.requestPathParams())) {
      subscriptionService.registerCallback(
          EVENTS.requestPathParams(),
          (ctx_, data) -> {
            AppSecRequestContext ctx = ctx_.getData(RequestContextSlot.APPSEC);
            if (ctx == null || ctx.isPathParamsPublished()) {
              return NoopFlow.INSTANCE;
            }
            ctx.setPathParamsPublished(true);

            while (true) {
              DataSubscriberInfo subInfo = pathParamsSubInfo;
              if (subInfo == null) {
                subInfo = producerService.getDataSubscribers(KnownAddresses.REQUEST_PATH_PARAMS);
                pathParamsSubInfo = subInfo;
              }
              if (subInfo == null || subInfo.isEmpty()) {
                return NoopFlow.INSTANCE;
              }
              DataBundle bundle =
                  new SingletonDataBundle<>(KnownAddresses.REQUEST_PATH_PARAMS, data);
              try {
                return producerService.publishDataEvent(subInfo, ctx, bundle, false);
              } catch (ExpiredSubscriberInfoException e) {
                pathParamsSubInfo = null;
              }
            }
          });
    }

    subscriptionService.registerCallback(
        EVENTS.requestBodyDone(),
        (RequestContext ctx_, StoredBodySupplier supplier) -> {
          AppSecRequestContext ctx = ctx_.getData(RequestContextSlot.APPSEC);
          if (ctx == null || ctx.isRawReqBodyPublished()) {
            return NoopFlow.INSTANCE;
          }
          ctx.setRawReqBodyPublished(true);

          while (true) {
            DataSubscriberInfo subInfo = rawRequestBodySubInfo;
            if (subInfo == null) {
              subInfo = producerService.getDataSubscribers(KnownAddresses.REQUEST_BODY_RAW);
              rawRequestBodySubInfo = subInfo;
            }
            if (subInfo == null || subInfo.isEmpty()) {
              return NoopFlow.INSTANCE;
            }

            CharSequence bodyContent = supplier.get();
            if (bodyContent == null || bodyContent.length() == 0) {
              return NoopFlow.INSTANCE;
            }
            DataBundle bundle =
                new SingletonDataBundle<>(KnownAddresses.REQUEST_BODY_RAW, bodyContent);
            try {
              return producerService.publishDataEvent(subInfo, ctx, bundle, false);
            } catch (ExpiredSubscriberInfoException e) {
              rawRequestBodySubInfo = null;
            }
          }
        });

    if (additionalIGEvents.contains(EVENTS.requestBodyProcessed())) {
      subscriptionService.registerCallback(
          EVENTS.requestBodyProcessed(),
          (RequestContext ctx_, Object obj) -> {
            AppSecRequestContext ctx = ctx_.getData(RequestContextSlot.APPSEC);
            if (ctx == null) {
              return NoopFlow.INSTANCE;
            }

            if (ctx.isConvertedReqBodyPublished()) {
              log.debug(
                  "Request body already published; will ignore new value of type {}",
                  obj.getClass());
              return NoopFlow.INSTANCE;
            }
            ctx.setConvertedReqBodyPublished(true);

            while (true) {
              DataSubscriberInfo subInfo = requestBodySubInfo;
              if (subInfo == null) {
                subInfo = producerService.getDataSubscribers(KnownAddresses.REQUEST_BODY_OBJECT);
                requestBodySubInfo = subInfo;
              }
              if (subInfo == null || subInfo.isEmpty()) {
                return NoopFlow.INSTANCE;
              }
              DataBundle bundle =
                  new SingletonDataBundle<>(
                      KnownAddresses.REQUEST_BODY_OBJECT, ObjectIntrospection.convert(obj));
              try {
                return producerService.publishDataEvent(subInfo, ctx, bundle, false);
              } catch (ExpiredSubscriberInfoException e) {
                requestBodySubInfo = null;
              }
            }
          });
    }

    subscriptionService.registerCallback(
        EVENTS.requestClientSocketAddress(),
        (ctx_, ip, port) -> {
          AppSecRequestContext ctx = ctx_.getData(RequestContextSlot.APPSEC);
          if (ctx == null || ctx.isReqDataPublished()) {
            return NoopFlow.INSTANCE;
          }
          ctx.setPeerAddress(ip);
          ctx.setPeerPort(port);
          return maybePublishRequestData(ctx);
        });

    subscriptionService.registerCallback(
        EVENTS.requestInferredClientAddress(),
        (ctx_, ip) -> {
          AppSecRequestContext ctx = ctx_.getData(RequestContextSlot.APPSEC);
          if (ctx != null) {
            ctx.setInferredClientIp(ip);
          }
          return NoopFlow.INSTANCE; // expected to be called before requestClientSocketAddress
        });

    subscriptionService.registerCallback(
        EVENTS.responseStarted(),
        (ctx_, status) -> {
          AppSecRequestContext ctx = ctx_.getData(RequestContextSlot.APPSEC);
          if (ctx == null || ctx.isRespDataPublished()) {
            return NoopFlow.INSTANCE;
          }
          ctx.setResponseStatus(status);
          return maybePublishResponseData(ctx);
        });

    subscriptionService.registerCallback(
        EVENTS.responseHeader(),
        (ctx_, name, value) -> {
          AppSecRequestContext ctx = ctx_.getData(RequestContextSlot.APPSEC);
          if (ctx != null) {
            ctx.addResponseHeader(name, value);
          }
        });
    subscriptionService.registerCallback(
        EVENTS.responseHeaderDone(),
        ctx_ -> {
          AppSecRequestContext ctx = ctx_.getData(RequestContextSlot.APPSEC);
          if (ctx == null || ctx.isRespDataPublished()) {
            return NoopFlow.INSTANCE;
          }
          ctx.finishResponseHeaders();
          return maybePublishResponseData(ctx);
        });

    subscriptionService.registerCallback(
        EVENTS.grpcServerRequestMessage(),
        (ctx_, obj) -> {
          AppSecRequestContext ctx = ctx_.getData(RequestContextSlot.APPSEC);
          if (ctx == null) {
            return NoopFlow.INSTANCE;
          }
          while (true) {
            DataSubscriberInfo subInfo = grpcServerRequestMsgSubInfo;
            if (subInfo == null) {
              subInfo =
                  producerService.getDataSubscribers(KnownAddresses.GRPC_SERVER_REQUEST_MESSAGE);
              grpcServerRequestMsgSubInfo = subInfo;
            }
            if (subInfo == null || subInfo.isEmpty()) {
              return NoopFlow.INSTANCE;
            }
            Object convObj = ObjectIntrospection.convert(obj);
            DataBundle bundle =
                new SingletonDataBundle<>(KnownAddresses.GRPC_SERVER_REQUEST_MESSAGE, convObj);
            try {
              return producerService.publishDataEvent(subInfo, ctx, bundle, true);
            } catch (ExpiredSubscriberInfoException e) {
              grpcServerRequestMsgSubInfo = null;
            }
          }
        });

    subscriptionService.registerCallback(
        EVENTS.graphqlServerRequestMessage(),
        (RequestContext ctx_, Map<String, ?> data) -> {
          AppSecRequestContext ctx = ctx_.getData(RequestContextSlot.APPSEC);
          if (ctx == null) {
            return NoopFlow.INSTANCE;
          }
          while (true) {
            DataSubscriberInfo subInfo = graphqlServerRequestMsgSubInfo;
            if (subInfo == null) {
              subInfo =
                  producerService.getDataSubscribers(KnownAddresses.GRAPHQL_SERVER_ALL_RESOLVERS);
              graphqlServerRequestMsgSubInfo = subInfo;
            }
            if (subInfo == null || subInfo.isEmpty()) {
              return NoopFlow.INSTANCE;
            }
            DataBundle bundle =
                new SingletonDataBundle<>(KnownAddresses.GRAPHQL_SERVER_ALL_RESOLVERS, data);
            try {
              return producerService.publishDataEvent(subInfo, ctx, bundle, true);
            } catch (ExpiredSubscriberInfoException e) {
              graphqlServerRequestMsgSubInfo = null;
            }
          }
        });
  }

  public void stop() {
    subscriptionService.reset();
  }

  private static class RequestContextSupplier implements Flow<AppSecRequestContext> {
    private static final Flow<AppSecRequestContext> EMPTY = new RequestContextSupplier(null);

    private final AppSecRequestContext appSecRequestContext;

    public RequestContextSupplier() {
      this(new AppSecRequestContext());
    }

    public RequestContextSupplier(AppSecRequestContext ctx) {
      appSecRequestContext = ctx;
    }

    @Override
    public Action getAction() {
      return Action.Noop.INSTANCE;
    }

    @Override
    public AppSecRequestContext getResult() {
      return appSecRequestContext;
    }
  }

  private static class NewRequestHeaderCallback
      implements TriConsumer<RequestContext, String, String> {
    @Override
    public void accept(RequestContext ctx_, String name, String value) {
      AppSecRequestContext ctx = ctx_.getData(RequestContextSlot.APPSEC);
      if (ctx == null) {
        return;
      }

      if (name.equalsIgnoreCase("cookie")) {
        Map<String, List<String>> cookies = CookieCutter.parseCookieHeader(value);
        ctx.addCookies(cookies);
      } else {
        ctx.addRequestHeader(name, value);
      }
    }
  }

  private class RequestHeadersDoneCallback implements Function<RequestContext, Flow<Void>> {
    public Flow<Void> apply(RequestContext ctx_) {
      AppSecRequestContext ctx = ctx_.getData(RequestContextSlot.APPSEC);
      if (ctx == null || ctx.isReqDataPublished()) {
        return NoopFlow.INSTANCE;
      }
      ctx.finishRequestHeaders();
      return maybePublishRequestData(ctx);
    }
  }

  private class MethodAndRawURICallback
      implements TriFunction<RequestContext, String, URIDataAdapter, Flow<Void>> {
    @Override
    public Flow<Void> apply(RequestContext ctx_, String method, URIDataAdapter uri) {
      AppSecRequestContext ctx = ctx_.getData(RequestContextSlot.APPSEC);
      if (ctx == null) {
        return NoopFlow.INSTANCE;
      }

      if (ctx.isReqDataPublished()) {
        log.debug(
            "Request method and URI already published; will ignore new values {}, {}", method, uri);
        return NoopFlow.INSTANCE;
      }
      ctx.setMethod(method);
      ctx.setScheme(uri.scheme());
      if (uri.supportsRaw()) {
        ctx.setRawURI(uri.raw());
      } else {
        try {
          URI encodedUri = new URI(null, null, uri.path(), uri.query(), null);
          String q = encodedUri.getRawQuery();
          StringBuilder encoded = new StringBuilder();
          encoded.append(encodedUri.getRawPath());
          if (null != q && !q.isEmpty()) {
            encoded.append('?').append(q);
          }
          ctx.setRawURI(encoded.toString());
        } catch (URISyntaxException e) {
          log.debug("Failed to encode URI '{}{}'", uri.path(), uri.query());
        }
      }
      return maybePublishRequestData(ctx);
    }
  }

  private Flow<Void> maybePublishRequestData(AppSecRequestContext ctx) {
    String savedRawURI = ctx.getSavedRawURI();

    if (savedRawURI == null || !ctx.isFinishedRequestHeaders() || ctx.getPeerAddress() == null) {
      return NoopFlow.INSTANCE;
    }

    Map<String, List<String>> queryParams = EMPTY_QUERY_PARAMS;
    int i = savedRawURI.indexOf("?");
    if (i != -1) {
      String qs = savedRawURI.substring(i + 1);
      // ideally we'd have the query string as parsed by the server
      // or at the very least the encoding used by the server
      queryParams = parseQueryStringParams(qs, StandardCharsets.UTF_8);
    }

    String scheme = ctx.getScheme();
    if (scheme == null) {
      scheme = "http";
    }

    ctx.setReqDataPublished(true);

    MapDataBundle bundle =
        new MapDataBundle.Builder(CAPACITY_6_10)
            .add(KnownAddresses.HEADERS_NO_COOKIES, ctx.getRequestHeaders())
            .add(KnownAddresses.REQUEST_COOKIES, ctx.getCookies())
            .add(KnownAddresses.REQUEST_SCHEME, scheme)
            .add(KnownAddresses.REQUEST_METHOD, ctx.getMethod())
            .add(KnownAddresses.REQUEST_URI_RAW, savedRawURI)
            .add(KnownAddresses.REQUEST_QUERY, queryParams)
            .add(KnownAddresses.REQUEST_CLIENT_IP, ctx.getPeerAddress())
            .add(KnownAddresses.REQUEST_CLIENT_PORT, ctx.getPeerPort())
            .add(KnownAddresses.REQUEST_INFERRED_CLIENT_IP, ctx.getInferredClientIp())
            .build();

    while (true) {
      DataSubscriberInfo subInfo = this.initialReqDataSubInfo;
      if (subInfo == null) {
        subInfo =
            producerService.getDataSubscribers(
                KnownAddresses.HEADERS_NO_COOKIES,
                KnownAddresses.REQUEST_COOKIES,
                KnownAddresses.REQUEST_SCHEME,
                KnownAddresses.REQUEST_METHOD,
                KnownAddresses.REQUEST_URI_RAW,
                KnownAddresses.REQUEST_QUERY,
                KnownAddresses.REQUEST_CLIENT_IP,
                KnownAddresses.REQUEST_CLIENT_PORT,
                KnownAddresses.REQUEST_INFERRED_CLIENT_IP);
        initialReqDataSubInfo = subInfo;
      }

      try {
        return producerService.publishDataEvent(subInfo, ctx, bundle, false);
      } catch (ExpiredSubscriberInfoException e) {
        this.initialReqDataSubInfo = null;
      }
    }
  }

  private Flow<Void> maybePublishResponseData(AppSecRequestContext ctx) {

    int status = ctx.getResponseStatus();

    if (status == 0 || !ctx.isFinishedResponseHeaders()) {
      return NoopFlow.INSTANCE;
    }

    ctx.setRespDataPublished(true);

    MapDataBundle bundle =
        MapDataBundle.of(
            KnownAddresses.RESPONSE_STATUS, String.valueOf(ctx.getResponseStatus()),
            KnownAddresses.RESPONSE_HEADERS_NO_COOKIES, ctx.getResponseHeaders());

    while (true) {
      DataSubscriberInfo subInfo = respDataSubInfo;
      if (subInfo == null) {
        subInfo =
            producerService.getDataSubscribers(
                KnownAddresses.RESPONSE_STATUS, KnownAddresses.RESPONSE_HEADERS_NO_COOKIES);
        respDataSubInfo = subInfo;
      }

      try {
        return producerService.publishDataEvent(subInfo, ctx, bundle, false);
      } catch (ExpiredSubscriberInfoException e) {
        respDataSubInfo = null;
      }
    }
  }

  private void maybeExtractSchemas(AppSecRequestContext ctx) {
    boolean extractSchema = false;
    if (Config.get().isApiSecurityEnabled() && requestSampler != null) {
      extractSchema = requestSampler.sampleRequest();
    }

    if (!extractSchema) {
      return;
    }

    while (true) {
      DataSubscriberInfo subInfo = requestEndSubInfo;
      if (subInfo == null) {
        subInfo = producerService.getDataSubscribers(KnownAddresses.WAF_CONTEXT_PROCESSOR);
        requestEndSubInfo = subInfo;
      }
      if (subInfo == null || subInfo.isEmpty()) {
        return;
      }

      DataBundle bundle =
          new SingletonDataBundle<>(
              KnownAddresses.WAF_CONTEXT_PROCESSOR,
              Collections.singletonMap("extract-schema", true));
      try {
        producerService.publishDataEvent(subInfo, ctx, bundle, false);
        return;
      } catch (ExpiredSubscriberInfoException e) {
        requestEndSubInfo = null;
      }
    }
  }

  private static Map<String, List<String>> parseQueryStringParams(
      String queryString, Charset uriEncoding) {
    if (queryString == null) {
      return Collections.emptyMap();
    }

    Map<String, List<String>> result = new HashMap<>();

    String[] keyValues = QUERY_PARAM_SPLITTER.split(queryString);

    for (String keyValue : keyValues) {
      String[] kv = QUERY_PARAM_VALUE_SPLITTER.split(keyValue, 2);
      String value = kv.length > 1 ? urlDecode(kv[1], uriEncoding, true) : "";
      String key = urlDecode(kv[0], uriEncoding, true);
      List<String> strings = result.computeIfAbsent(key, k -> new ArrayList<>(1));
      strings.add(value);
    }

    return result;
  }

  private static String urlDecode(String str, Charset charset, boolean queryString) {
    return decodeString(str, charset, queryString, Integer.MAX_VALUE);
  }

  private static String decodeString(String str, Charset charset, boolean queryString, int limit) {
    byte[] bytes = str.getBytes(charset);
    int j = 0;
    for (int i = 0; i < bytes.length && j < limit; i++, j++) {
      int b = bytes[i];
      if (b == 0x25 /* % */) {
        if (i + 2 < bytes.length) {
          int val = byteToDigit(bytes[i + 2]);
          if (val >= 0) {
            val += 16 * byteToDigit(bytes[i + 1]);
            if (val >= 0) {
              i += 2;
              bytes[j] = (byte) val;
              continue;
            }
          }
        }
      } else if (b == 0x2b /* + */ && queryString) {
        bytes[j] = ' ';
        continue;
      }
      bytes[j] = (byte) b;
    }

    return new String(bytes, 0, j, charset);
  }

  private static int byteToDigit(byte b) {
    if (b >= 0x30 /* 0 */ && b <= 0x39 /* 9 */) {
      return b - 0x30;
    }
    if (b >= 0x41 /* A */ && b <= 0x46 /* F */) {
      return 10 + (b - 0x41);
    }
    if (b >= 0x61 /* a */ && b <= 0x66 /* f */) {
      return 10 + (b - 0x61);
    }
    return -1;
  }

  private static class IGAppSecEventDependencies {

    private static final Map<Address<?>, Collection<datadog.trace.api.gateway.EventType<?>>>
        DATA_DEPENDENCIES = new HashMap<>(4);

    static {
      DATA_DEPENDENCIES.put(
          KnownAddresses.REQUEST_BODY_RAW, l(EVENTS.requestBodyStart(), EVENTS.requestBodyDone()));
      DATA_DEPENDENCIES.put(KnownAddresses.REQUEST_PATH_PARAMS, l(EVENTS.requestPathParams()));
      DATA_DEPENDENCIES.put(KnownAddresses.REQUEST_BODY_OBJECT, l(EVENTS.requestBodyProcessed()));
    }

    private static Collection<datadog.trace.api.gateway.EventType<?>> l(
        datadog.trace.api.gateway.EventType<?>... events) {
      return Arrays.asList(events);
    }

    static Collection<datadog.trace.api.gateway.EventType<?>> additionalIGEventTypes(
        Collection<Address<?>> addresses) {
      Set<datadog.trace.api.gateway.EventType<?>> res = new HashSet<>();
      for (Address<?> address : addresses) {
        Collection<datadog.trace.api.gateway.EventType<?>> c = DATA_DEPENDENCIES.get(address);
        if (c != null) {
          res.addAll(c);
        }
      }
      return res;
    }
  }
}<|MERGE_RESOLUTION|>--- conflicted
+++ resolved
@@ -73,11 +73,8 @@
   private volatile DataSubscriberInfo pathParamsSubInfo;
   private volatile DataSubscriberInfo respDataSubInfo;
   private volatile DataSubscriberInfo grpcServerRequestMsgSubInfo;
-<<<<<<< HEAD
   private volatile DataSubscriberInfo graphqlServerRequestMsgSubInfo;
-=======
   private volatile DataSubscriberInfo requestEndSubInfo;
->>>>>>> ee9c0f80
 
   public GatewayBridge(
       SubscriptionService subscriptionService,
