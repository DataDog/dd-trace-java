--- conflicted
+++ resolved
@@ -209,32 +209,20 @@
   }
 
   @Override
-<<<<<<< HEAD
-  public void reportAttacks(Collection<Attack010> attacks, TraceSegment traceSegment) {
-    for (Attack010 attack : attacks) {
-      StandardizedLogging.attackDetected(log, attack);
-
-      if (attack.getDetectedAt() == null) {
-        attack.setDetectedAt(Instant.now());
-      }
-=======
-  public void reportEvent(AppSecEvent100 event) {
-    StandardizedLogging.attackDetected(log, event);
-
-    if (event.getDetectedAt() == null) {
-      event.setDetectedAt(Instant.now());
->>>>>>> 32708e53
+  public void reportEvents(Collection<AppSecEvent100> events, TraceSegment traceSegment) {
+    for (AppSecEvent100 event : events) {
+      StandardizedLogging.attackDetected(log, event);
+
+      if (event.getDetectedAt() == null) {
+        event.setDetectedAt(Instant.now());
+      }
     }
     synchronized (this) {
       if (this.collectedEvents == null) {
         this.collectedEvents = new ArrayList<>();
       }
       try {
-<<<<<<< HEAD
-        this.collectedAttacks.addAll(attacks);
-=======
-        this.collectedEvents.add(event);
->>>>>>> 32708e53
+        this.collectedEvents.addAll(events);
       } catch (UnsupportedOperationException e) {
         throw new IllegalStateException("Events cannot be added anymore");
       }
