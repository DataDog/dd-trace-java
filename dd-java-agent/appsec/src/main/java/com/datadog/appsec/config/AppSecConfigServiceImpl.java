package com.datadog.appsec.config;

import static com.datadog.appsec.util.StandardizedLogging.RulesInvalidReason.INVALID_JSON_FILE;
import static datadog.remoteconfig.Capabilities.CAPABILITY_ASM_ACTIVATION;
import static datadog.remoteconfig.Capabilities.CAPABILITY_ASM_AUTO_USER_INSTRUM_MODE;
import static datadog.remoteconfig.Capabilities.CAPABILITY_ASM_CUSTOM_BLOCKING_RESPONSE;
import static datadog.remoteconfig.Capabilities.CAPABILITY_ASM_CUSTOM_DATA_SCANNERS;
import static datadog.remoteconfig.Capabilities.CAPABILITY_ASM_CUSTOM_RULES;
import static datadog.remoteconfig.Capabilities.CAPABILITY_ASM_DD_MULTICONFIG;
import static datadog.remoteconfig.Capabilities.CAPABILITY_ASM_DD_RULES;
import static datadog.remoteconfig.Capabilities.CAPABILITY_ASM_EXCLUSIONS;
import static datadog.remoteconfig.Capabilities.CAPABILITY_ASM_EXCLUSION_DATA;
import static datadog.remoteconfig.Capabilities.CAPABILITY_ASM_EXTENDED_DATA_COLLECTION;
import static datadog.remoteconfig.Capabilities.CAPABILITY_ASM_HEADER_FINGERPRINT;
import static datadog.remoteconfig.Capabilities.CAPABILITY_ASM_IP_BLOCKING;
import static datadog.remoteconfig.Capabilities.CAPABILITY_ASM_NETWORK_FINGERPRINT;
import static datadog.remoteconfig.Capabilities.CAPABILITY_ASM_PROCESSOR_OVERRIDES;
import static datadog.remoteconfig.Capabilities.CAPABILITY_ASM_RASP_CMDI;
import static datadog.remoteconfig.Capabilities.CAPABILITY_ASM_RASP_LFI;
import static datadog.remoteconfig.Capabilities.CAPABILITY_ASM_RASP_SHI;
import static datadog.remoteconfig.Capabilities.CAPABILITY_ASM_RASP_SQLI;
import static datadog.remoteconfig.Capabilities.CAPABILITY_ASM_RASP_SSRF;
import static datadog.remoteconfig.Capabilities.CAPABILITY_ASM_REQUEST_BLOCKING;
import static datadog.remoteconfig.Capabilities.CAPABILITY_ASM_SESSION_FINGERPRINT;
import static datadog.remoteconfig.Capabilities.CAPABILITY_ASM_TRACE_TAGGING_RULES;
import static datadog.remoteconfig.Capabilities.CAPABILITY_ASM_TRUSTED_IPS;
import static datadog.remoteconfig.Capabilities.CAPABILITY_ASM_USER_BLOCKING;
import static datadog.remoteconfig.Capabilities.CAPABILITY_ENDPOINT_FINGERPRINT;
import static datadog.trace.api.config.AppSecConfig.APPSEC_ENABLED;

import com.datadog.appsec.AppSecModule;
import com.datadog.appsec.AppSecSystem;
import com.datadog.appsec.config.AppSecModuleConfigurer.SubconfigListener;
import com.datadog.appsec.ddwaf.WAFInitializationResultReporter;
import com.datadog.appsec.ddwaf.WAFStatsReporter;
import com.datadog.appsec.ddwaf.WafInitialization;
import com.datadog.appsec.util.AbortStartupException;
import com.datadog.appsec.util.StandardizedLogging;
import com.datadog.ddwaf.WafBuilder;
import com.datadog.ddwaf.WafConfig;
import com.datadog.ddwaf.WafDiagnostics;
import com.datadog.ddwaf.exception.InvalidRuleSetException;
import com.datadog.ddwaf.exception.UnclassifiedWafException;
import com.squareup.moshi.JsonAdapter;
import com.squareup.moshi.Moshi;
import com.squareup.moshi.Types;
import datadog.remoteconfig.ConfigurationEndListener;
import datadog.remoteconfig.ConfigurationPoller;
import datadog.remoteconfig.PollingRateHinter;
import datadog.remoteconfig.Product;
import datadog.remoteconfig.state.ConfigKey;
import datadog.remoteconfig.state.ProductListener;
import datadog.trace.api.Config;
import datadog.trace.api.ConfigCollector;
import datadog.trace.api.ProductActivation;
import datadog.trace.api.UserIdCollectionMode;
import datadog.trace.api.telemetry.WafMetricCollector;
import edu.umd.cs.findbugs.annotations.SuppressFBWarnings;
import java.io.ByteArrayInputStream;
import java.io.FileInputStream;
import java.io.FileNotFoundException;
import java.io.IOException;
import java.io.InputStream;
import java.util.ArrayList;
import java.util.Collections;
import java.util.HashMap;
import java.util.List;
import java.util.Map;
import java.util.Set;
import java.util.concurrent.ConcurrentHashMap;
import java.util.concurrent.atomic.AtomicBoolean;
import okio.Okio;
import org.slf4j.Logger;
import org.slf4j.LoggerFactory;

public class AppSecConfigServiceImpl implements AppSecConfigService {

  private static final Logger log = LoggerFactory.getLogger(AppSecConfigServiceImpl.class);

  private static final String DEFAULT_CONFIG_LOCATION = "default_config.json";

  private final ConfigurationPoller configurationPoller;
  private WafBuilder wafBuilder;

  private final MergedAsmFeatures mergedAsmFeatures = new MergedAsmFeatures();

  private final ConcurrentHashMap<String, SubconfigListener> subconfigListeners =
      new ConcurrentHashMap<>();
  private final Config tracerConfig;
  private final List<TraceSegmentPostProcessor> traceSegmentPostProcessors = new ArrayList<>();
  private final AppSecModuleConfigurer.Reconfiguration reconfiguration;

  private final ConfigurationEndListener applyRemoteConfigListener =
      this::applyRemoteConfigListener;
  private final WAFInitializationResultReporter initReporter =
      new WAFInitializationResultReporter();
  private final WAFStatsReporter statsReporter = new WAFStatsReporter();

  private static final JsonAdapter<Map<String, Object>> ADAPTER =
      new Moshi.Builder()
          .build()
          .adapter(Types.newParameterizedType(Map.class, String.class, Object.class));

<<<<<<< HEAD
  private volatile boolean hasUserWafConfig;
  private volatile boolean defaultConfigActivated;
=======
  @SuppressFBWarnings(
      value = "AT_STALE_THREAD_WRITE_OF_PRIMITIVE",
      justification =
          "The variable is only read and written by the single configuration-poller thread.")
  private boolean hasUserWafConfig;

  @SuppressFBWarnings(
      value = "AT_STALE_THREAD_WRITE_OF_PRIMITIVE",
      justification =
          "The variable is only read and written by the single configuration-poller thread.")
  private boolean defaultConfigActivated;

>>>>>>> 1c2d8394
  private final AtomicBoolean subscribedToRulesAndData = new AtomicBoolean();
  private final Set<String> usedDDWafConfigKeys =
      Collections.newSetFromMap(new ConcurrentHashMap<>());
  private final Set<String> ignoredConfigKeys =
      Collections.newSetFromMap(new ConcurrentHashMap<>());
  private final String DEFAULT_WAF_CONFIG_RULE = "ASM_DD/default";
  private String currentRuleVersion;
  private List<AppSecModule> modulesToUpdateVersionIn;

  public AppSecConfigServiceImpl(
      Config tracerConfig,
      ConfigurationPoller configurationPoller,
      AppSecModuleConfigurer.Reconfiguration reconfig) {
    this.tracerConfig = tracerConfig;
    this.configurationPoller = configurationPoller;
    this.reconfiguration = reconfig;
    traceSegmentPostProcessors.add(initReporter);
    if (tracerConfig.isAppSecWafMetrics()) {
      traceSegmentPostProcessors.add(statsReporter);
    }
  }

  private void subscribeConfigurationPoller() {
    // see also close() method
    subscribeAsmFeatures();

    if (!hasUserWafConfig) {
      updateRulesAndDataSubscription();
    } else {
      log.debug("Will not subscribe to ASM, ASM_DD and ASM_DATA (AppSec custom rules in use)");
    }

    this.configurationPoller.addConfigurationEndListener(applyRemoteConfigListener);
  }

  private long getRulesAndDataCapabilities() {
    long capabilities =
        CAPABILITY_ASM_DD_RULES
            | CAPABILITY_ASM_DD_MULTICONFIG
            | CAPABILITY_ASM_IP_BLOCKING
            | CAPABILITY_ASM_EXCLUSIONS
            | CAPABILITY_ASM_EXCLUSION_DATA
            | CAPABILITY_ASM_REQUEST_BLOCKING
            | CAPABILITY_ASM_USER_BLOCKING
            | CAPABILITY_ASM_CUSTOM_RULES
            | CAPABILITY_ASM_CUSTOM_BLOCKING_RESPONSE
            | CAPABILITY_ASM_TRUSTED_IPS
            | CAPABILITY_ASM_PROCESSOR_OVERRIDES
            | CAPABILITY_ASM_CUSTOM_DATA_SCANNERS
            | CAPABILITY_ENDPOINT_FINGERPRINT
            | CAPABILITY_ASM_SESSION_FINGERPRINT
            | CAPABILITY_ASM_NETWORK_FINGERPRINT
            | CAPABILITY_ASM_HEADER_FINGERPRINT
            | CAPABILITY_ASM_TRACE_TAGGING_RULES
            | CAPABILITY_ASM_EXTENDED_DATA_COLLECTION;
    if (tracerConfig.isAppSecRaspEnabled()) {
      capabilities |= CAPABILITY_ASM_RASP_SQLI;
      capabilities |= CAPABILITY_ASM_RASP_SSRF;
      capabilities |= CAPABILITY_ASM_RASP_CMDI;
      capabilities |= CAPABILITY_ASM_RASP_SHI;
      // RASP LFI is only available in fully enabled mode as it's implemented using callsite
      // instrumentation
      if (tracerConfig.getAppSecActivation() == ProductActivation.FULLY_ENABLED) {
        capabilities |= CAPABILITY_ASM_RASP_LFI;
      }
    }
    return capabilities;
  }

  private void updateRulesAndDataSubscription() {
    if (hasUserWafConfig) {
      return; // do nothing if the customer has custom rules
    }
    if (AppSecSystem.isActive()) {
      subscribeRulesAndData();
    } else {
      unsubscribeRulesAndData();
    }
  }

  private void subscribeRulesAndData() {
    if (subscribedToRulesAndData.compareAndSet(false, true)) {
      this.configurationPoller.addListener(Product.ASM_DD, new AppSecConfigChangesDDListener());
      this.configurationPoller.addListener(Product.ASM_DATA, new AppSecConfigChangesListener());
      this.configurationPoller.addListener(Product.ASM, new AppSecConfigChangesListener());
      this.configurationPoller.addCapabilities(getRulesAndDataCapabilities());
    }
  }

  private void unsubscribeRulesAndData() {
    if (subscribedToRulesAndData.compareAndSet(true, false)) {
      this.configurationPoller.removeListeners(Product.ASM_DD);
      this.configurationPoller.removeListeners(Product.ASM_DATA);
      this.configurationPoller.removeListeners(Product.ASM);
      this.configurationPoller.removeCapabilities(getRulesAndDataCapabilities());
    }
  }

  public void modulesToUpdateVersionIn(List<AppSecModule> modules) {
    this.modulesToUpdateVersionIn = modules;
  }

  public String getCurrentRuleVersion() {
    return currentRuleVersion;
  }

  private class AppSecConfigChangesListener implements ProductListener {
    @Override
    public void accept(ConfigKey configKey, byte[] content, PollingRateHinter pollingRateHinter)
        throws IOException {
      if (content == null) {
        remove(configKey, pollingRateHinter);
        return;
      }
      final String key = configKey.toString();
      Map<String, Object> contentMap =
          (Map<String, Object>)
              ADAPTER.fromJson(Okio.buffer(Okio.source(new ByteArrayInputStream(content))));
      if (contentMap == null || contentMap.isEmpty()) {
        ignoredConfigKeys.add(key);
      } else {
        ignoredConfigKeys.remove(key);
        try {
          beforeApply(key, contentMap);
          maybeInitializeDefaultConfig();
          handleWafUpdateResultReport(key, contentMap);
        } catch (AppSecModule.AppSecModuleActivationException e) {
          throw new RuntimeException(e);
        }
      }
    }

    @Override
    public void remove(ConfigKey configKey, PollingRateHinter pollingRateHinter)
        throws IOException {
      final String key = configKey.toString();
      if (ignoredConfigKeys.remove(key)) {
        return;
      }
      try {
        maybeInitializeDefaultConfig();
        wafBuilder.removeConfig(key);
        afterRemove(key);
      } catch (UnclassifiedWafException e) {
        throw new RuntimeException(e);
      }
    }

    @Override
    public void commit(PollingRateHinter pollingRateHinter) {
      // no action needed
    }

    protected void beforeApply(final String key, final Map<String, Object> contentMap) {}

    protected void afterRemove(final String key) {}
  }

  private class AppSecConfigChangesDDListener extends AppSecConfigChangesListener {
    @Override
    protected void beforeApply(final String key, final Map<String, Object> config) {
      if (defaultConfigActivated) { // if we get any config, remove the default one
        log.debug("Removing default config ASM_DD/default");
        try {
          wafBuilder.removeConfig(DEFAULT_WAF_CONFIG_RULE);
        } catch (UnclassifiedWafException e) {
          throw new RuntimeException(e);
        }
        defaultConfigActivated = false;
      }
      usedDDWafConfigKeys.add(key);
    }

    @Override
    protected void afterRemove(final String key) {
      usedDDWafConfigKeys.remove(key);
    }
  }

  private void handleWafUpdateResultReport(String configKey, Map<String, Object> rawConfig)
      throws AppSecModule.AppSecModuleActivationException {
    wafBuilder = getWafBuilder();
    if (modulesToUpdateVersionIn != null
        && !modulesToUpdateVersionIn.isEmpty()
        && !modulesToUpdateVersionIn.stream().findFirst().get().isWafBuilderSet()) {
      modulesToUpdateVersionIn.forEach(module -> module.setWafBuilder(wafBuilder));
    }
    try {
      WafDiagnostics wafDiagnostics = wafBuilder.addOrUpdateConfig(configKey, rawConfig);
      if (log.isInfoEnabled()) {
        StandardizedLogging.numLoadedRules(log, configKey, countRules(rawConfig));
      }

      // TODO: Send diagnostics via telemetry

      initReporter.setReportForPublication(wafDiagnostics);
      if (wafDiagnostics.rulesetVersion != null
          && !wafDiagnostics.rulesetVersion.isEmpty()
          && !wafDiagnostics.rules.getLoaded().isEmpty()
          && (!defaultConfigActivated || currentRuleVersion == null)) {
        currentRuleVersion = wafDiagnostics.rulesetVersion;
        statsReporter.setRulesVersion(currentRuleVersion);
        if (modulesToUpdateVersionIn != null) {
          modulesToUpdateVersionIn.forEach(module -> module.setRuleVersion(currentRuleVersion));
        }
      }
    } catch (InvalidRuleSetException e) {
      log.debug(
          "Invalid rule during waf config update for config key {}: {}",
          configKey,
          e.wafDiagnostics);
      if (e.wafDiagnostics.getNumConfigError() > 0) {
        WafMetricCollector.get().addWafConfigError(e.wafDiagnostics.getNumConfigError());
      }
      // TODO: Propagate diagostics back to remote config apply_error

      initReporter.setReportForPublication(e.wafDiagnostics);
      throw new RuntimeException(e);
    } catch (UnclassifiedWafException e) {
      log.debug("Error during waf config update for config key {}: {}", configKey, e.getMessage());
      throw new RuntimeException(e);
    }
  }

  private void subscribeAsmFeatures() {
    this.configurationPoller.addListener(
        Product.ASM_FEATURES,
        AppSecFeaturesDeserializer.INSTANCE,
        (configKey, newConfig, hinter) -> {
          if (newConfig == null) {
            mergedAsmFeatures.removeConfig(configKey);
          } else {
            mergedAsmFeatures.addConfig(configKey, newConfig);
          }
        });
    if (tracerConfig.getAppSecActivation() == ProductActivation.ENABLED_INACTIVE) {
      this.configurationPoller.addCapabilities(CAPABILITY_ASM_ACTIVATION);
    } else {
      log.debug("Will not subscribe report CAPABILITY_ASM_ACTIVATION (AppSec explicitly enabled)");
    }
    this.configurationPoller.addCapabilities(CAPABILITY_ASM_AUTO_USER_INSTRUM_MODE);
  }

  private void distributeSubConfigurations(
      String key, AppSecModuleConfigurer.Reconfiguration reconfiguration) {
    maybeInitializeDefaultConfig();
    for (Map.Entry<String, SubconfigListener> entry : subconfigListeners.entrySet()) {
      SubconfigListener listener = entry.getValue();
      try {
        listener.onNewSubconfig(key, reconfiguration);
        reconfiguration.reloadSubscriptions();
      } catch (Exception rte) {
        log.warn("Error updating configuration of app sec module listening on key {}", key, rte);
      }
    }
  }

  private void maybeInitializeDefaultConfig() {
    if (usedDDWafConfigKeys.isEmpty() && !hasUserWafConfig && !defaultConfigActivated) {
      // no config left in the WAF builder, add the default config
      init();
    }
  }

  @Override
  public void init() {
    Map<String, Object> wafConfig;
    hasUserWafConfig = false;
    try {
      wafConfig = loadUserWafConfig(tracerConfig);
    } catch (Exception e) {
      log.error("Error loading user-provided config", e);
      throw new AbortStartupException("Error loading user-provided config", e);
    }
    if (wafConfig == null) {
      try {
        wafConfig = loadDefaultWafConfig();
        defaultConfigActivated = true;
      } catch (IOException e) {
        log.error("Error loading default config", e);
        throw new AbortStartupException("Error loading default config", e);
      }
    } else {
      hasUserWafConfig = true;
    }

    if (wafConfig.isEmpty()) {
      throw new IllegalStateException("Expected default waf config to be available");
    }
    try {
      handleWafUpdateResultReport(DEFAULT_WAF_CONFIG_RULE, wafConfig);
    } catch (AppSecModule.AppSecModuleActivationException e) {
      throw new RuntimeException(e);
    }
  }

  public void maybeSubscribeConfigPolling() {
    final ProductActivation appSecActivation = tracerConfig.getAppSecActivation();
    if (appSecActivation == ProductActivation.FULLY_DISABLED) {
      return; // shouldn't happen but just in case.
    }
    if (this.configurationPoller != null) {
      if (hasUserWafConfig && appSecActivation == ProductActivation.FULLY_ENABLED) {
        log.info(
            "AppSec will not use remote config because "
                + "there is a custom user configuration and AppSec is explicitly enabled");
      } else {
        subscribeConfigurationPoller();
      }
    } else {
      log.info("Remote config is disabled; AppSec will not be able to use it");
    }
  }

  public List<TraceSegmentPostProcessor> getTraceSegmentPostProcessors() {
    return traceSegmentPostProcessors;
  }

  public WafBuilder getWafBuilder() throws AppSecModule.AppSecModuleActivationException {
    if (!WafInitialization.ONLINE) {
      log.debug("In-app WAF initialization failed. See previous log entries");
      throw new AppSecModule.AppSecModuleActivationException(
          "In-app WAF initialization failed. See previous log entries");
    }
    if (this.wafBuilder == null || !this.wafBuilder.isOnline()) {
      this.wafBuilder = new WafBuilder(createWafConfig(Config.get()));
    }
    return this.wafBuilder;
  }

  /**
   * Implementation of {@link AppSecModuleConfigurer} that solves two problems: - Avoids the
   * submodules receiving configuration changes before their initial config is completed. - Avoid
   * submodules being (partially) subscribed to configuration changes even if their initial config
   * failed.
   */
  private class TransactionalAppSecModuleConfigurerImpl
      implements TransactionalAppSecModuleConfigurer {
    private final Map<String, SubconfigListener> listenerMap = new HashMap<>();
    private final List<TraceSegmentPostProcessor> postProcessors = new ArrayList<>();

    @Override
    public void addSubConfigListener(String key, SubconfigListener listener) {
      listenerMap.put(key, listener);
    }

    @Override
    public void addTraceSegmentPostProcessor(TraceSegmentPostProcessor interceptor) {
      postProcessors.add(interceptor);
    }

    public void commit() {
      AppSecConfigServiceImpl.this.subconfigListeners.putAll(listenerMap);
      AppSecConfigServiceImpl.this.traceSegmentPostProcessors.addAll(postProcessors);
    }
  }

  @Override
  public TransactionalAppSecModuleConfigurer createAppSecModuleConfigurer() {
    return new TransactionalAppSecModuleConfigurerImpl();
  }

  private static Map<String, Object> loadDefaultWafConfig() throws IOException {
    log.debug("Loading default waf config");
    try (InputStream is =
        AppSecConfigServiceImpl.class
            .getClassLoader()
            .getResourceAsStream(DEFAULT_CONFIG_LOCATION)) {
      if (is == null) {
        throw new IOException("Resource " + DEFAULT_CONFIG_LOCATION + " not found");
      }

      Map<String, Object> ret = ADAPTER.fromJson(Okio.buffer(Okio.source(is)));

      StandardizedLogging._initialConfigSourceAndLibddwafVersion(log, "<bundled config>");
      if (log.isInfoEnabled()) {
        StandardizedLogging.numLoadedRules(log, "<bundled config>", countRules(ret));
      }
      return ret;
    }
  }

  private static Map<String, Object> loadUserWafConfig(Config tracerConfig) throws IOException {
    log.debug("Loading user waf config");
    String filename = tracerConfig.getAppSecRulesFile();
    if (filename == null) {
      return null;
    }
    try (InputStream is = new FileInputStream(filename)) {
      Map<String, Object> ret = ADAPTER.fromJson(Okio.buffer(Okio.source(is)));

      StandardizedLogging._initialConfigSourceAndLibddwafVersion(log, filename);
      if (log.isInfoEnabled()) {
        StandardizedLogging.numLoadedRules(log, filename, countRules(ret));
      }

      return ret;
    } catch (FileNotFoundException fnfe) {
      StandardizedLogging.rulesFileNotFound(log, filename);
      throw fnfe;
    } catch (IOException ioe) {
      StandardizedLogging.rulesFileInvalid(log, filename, INVALID_JSON_FILE);
      throw ioe;
    }
  }

  private static int countRules(Map<String, Object> config) {
    return ((List<?>) config.getOrDefault("rules", Collections.emptyList())).size();
  }

  @Override
  public void close() {
    if (this.configurationPoller == null) {
      return;
    }
    this.configurationPoller.removeCapabilities(
        CAPABILITY_ASM_ACTIVATION
            | CAPABILITY_ASM_DD_RULES
            | CAPABILITY_ASM_DD_MULTICONFIG
            | CAPABILITY_ASM_IP_BLOCKING
            | CAPABILITY_ASM_EXCLUSIONS
            | CAPABILITY_ASM_EXCLUSION_DATA
            | CAPABILITY_ASM_REQUEST_BLOCKING
            | CAPABILITY_ASM_USER_BLOCKING
            | CAPABILITY_ASM_CUSTOM_RULES
            | CAPABILITY_ASM_CUSTOM_BLOCKING_RESPONSE
            | CAPABILITY_ASM_TRUSTED_IPS
            | CAPABILITY_ASM_PROCESSOR_OVERRIDES
            | CAPABILITY_ASM_CUSTOM_DATA_SCANNERS
            | CAPABILITY_ASM_RASP_SQLI
            | CAPABILITY_ASM_RASP_SSRF
            | CAPABILITY_ASM_RASP_LFI
            | CAPABILITY_ASM_RASP_CMDI
            | CAPABILITY_ASM_RASP_SHI
            | CAPABILITY_ASM_AUTO_USER_INSTRUM_MODE
            | CAPABILITY_ENDPOINT_FINGERPRINT
            | CAPABILITY_ASM_SESSION_FINGERPRINT
            | CAPABILITY_ASM_NETWORK_FINGERPRINT
            | CAPABILITY_ASM_HEADER_FINGERPRINT
            | CAPABILITY_ASM_TRACE_TAGGING_RULES
            | CAPABILITY_ASM_EXTENDED_DATA_COLLECTION);
    this.configurationPoller.removeListeners(Product.ASM_DD);
    this.configurationPoller.removeListeners(Product.ASM_DATA);
    this.configurationPoller.removeListeners(Product.ASM);
    this.configurationPoller.removeListeners(Product.ASM_FEATURES);
    this.configurationPoller.removeConfigurationEndListener(applyRemoteConfigListener);
    this.subscribedToRulesAndData.set(false);
    this.configurationPoller.stop();
    if (this.wafBuilder != null) {
      this.wafBuilder.close();
      this.wafBuilder = null;
    }
  }

  private void applyRemoteConfigListener() {
    // apply ASM_FEATURES configuration first as they might enable AppSec
    final AppSecFeatures features = mergedAsmFeatures.getMergedData();
    setAppSecActivation(features.asm);
    setUserIdCollectionMode(features.autoUserInstrum);

    if (!AppSecSystem.isActive()) {
      return;
    }

    distributeSubConfigurations("waf", reconfiguration);
  }

  private void setAppSecActivation(final AppSecFeatures.Asm asm) {
    final boolean newState;
    if (asm == null) {
      newState = tracerConfig.getAppSecActivation() == ProductActivation.FULLY_ENABLED;
    } else {
      newState = asm.enabled;
      // Report AppSec activation change via telemetry when modified via remote config
      ConfigCollector.get().putRemote(APPSEC_ENABLED, asm.enabled);
    }
    if (AppSecSystem.isActive() != newState) {
      log.info("AppSec {} (runtime)", newState ? "enabled" : "disabled");
      AppSecSystem.setActive(newState);
      updateRulesAndDataSubscription();
    }
  }

  private void setUserIdCollectionMode(final AppSecFeatures.AutoUserInstrum autoUserInstrum) {
    UserIdCollectionMode current = UserIdCollectionMode.get();
    UserIdCollectionMode newMode;
    if (autoUserInstrum == null) {
      newMode = tracerConfig.getAppSecUserIdCollectionMode();
    } else {
      newMode = UserIdCollectionMode.fromRemoteConfig(autoUserInstrum.mode);
    }
    if (newMode != current) {
      log.info("User ID collection mode changed via remote-config: {} -> {}", current, newMode);
    }
  }

  private static WafConfig createWafConfig(Config config) {
    WafConfig wafConfig = new WafConfig();
    String keyRegexp = config.getAppSecObfuscationParameterKeyRegexp();
    if (keyRegexp != null) {
      wafConfig.obfuscatorKeyRegex = keyRegexp;
    } else { // reset
      wafConfig.obfuscatorKeyRegex = WafConfig.DEFAULT_KEY_REGEX;
    }
    String valueRegexp = config.getAppSecObfuscationParameterValueRegexp();
    if (valueRegexp != null) {
      wafConfig.obfuscatorValueRegex = valueRegexp;
    } else { // reset
      wafConfig.obfuscatorValueRegex = WafConfig.DEFAULT_VALUE_REGEX;
    }
    return wafConfig;
  }
}<|MERGE_RESOLUTION|>--- conflicted
+++ resolved
@@ -101,10 +101,6 @@
           .build()
           .adapter(Types.newParameterizedType(Map.class, String.class, Object.class));
 
-<<<<<<< HEAD
-  private volatile boolean hasUserWafConfig;
-  private volatile boolean defaultConfigActivated;
-=======
   @SuppressFBWarnings(
       value = "AT_STALE_THREAD_WRITE_OF_PRIMITIVE",
       justification =
@@ -117,7 +113,6 @@
           "The variable is only read and written by the single configuration-poller thread.")
   private boolean defaultConfigActivated;
 
->>>>>>> 1c2d8394
   private final AtomicBoolean subscribedToRulesAndData = new AtomicBoolean();
   private final Set<String> usedDDWafConfigKeys =
       Collections.newSetFromMap(new ConcurrentHashMap<>());
