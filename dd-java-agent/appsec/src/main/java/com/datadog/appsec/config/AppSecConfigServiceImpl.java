package com.datadog.appsec.config;

import static com.datadog.appsec.util.StandardizedLogging.RulesInvalidReason.INVALID_JSON_FILE;
import static datadog.remoteconfig.tuf.RemoteConfigRequest.ClientInfo.CAPABILITY_ASM_ACTIVATION;
import static datadog.remoteconfig.tuf.RemoteConfigRequest.ClientInfo.CAPABILITY_ASM_DD_RULES;
import static datadog.remoteconfig.tuf.RemoteConfigRequest.ClientInfo.CAPABILITY_ASM_IP_BLOCKING;

import com.datadog.appsec.AppSecSystem;
import com.datadog.appsec.config.AppSecModuleConfigurer.SubconfigListener;
import com.datadog.appsec.util.AbortStartupException;
import com.datadog.appsec.util.StandardizedLogging;
import datadog.remoteconfig.ConfigurationPoller;
import datadog.remoteconfig.Product;
import datadog.trace.api.Config;
import java.io.FileInputStream;
import java.io.FileNotFoundException;
import java.io.IOException;
import java.io.InputStream;
import java.util.ArrayList;
import java.util.Collections;
import java.util.HashMap;
import java.util.List;
import java.util.Map;
import java.util.Optional;
import java.util.concurrent.ConcurrentHashMap;
import javax.annotation.Nullable;
import org.slf4j.Logger;
import org.slf4j.LoggerFactory;

public class AppSecConfigServiceImpl implements AppSecConfigService {

  private static final Logger log = LoggerFactory.getLogger(AppSecConfigServiceImpl.class);

  private static final String DEFAULT_CONFIG_LOCATION = "default_config.json";

  // for new subconfig subscribers
  private final ConcurrentHashMap<String, Object> lastConfig = new ConcurrentHashMap<>();
  private final ConcurrentHashMap<String, SubconfigListener> subconfigListeners =
      new ConcurrentHashMap<>();
  private final Config tracerConfig;
  private final List<TraceSegmentPostProcessor> traceSegmentPostProcessors = new ArrayList<>();
  private final ConfigurationPoller configurationPoller;
  private final AppSecModuleConfigurer.Reconfiguration reconfiguration;

  private boolean hasUserWafConfig;

  public AppSecConfigServiceImpl(
      Config tracerConfig,
      @Nullable ConfigurationPoller configurationPoller,
      AppSecModuleConfigurer.Reconfiguration reconfig) {
    this.tracerConfig = tracerConfig;
    this.configurationPoller = configurationPoller;
    this.reconfiguration = reconfig;
  }

  private void subscribeConfigurationPoller() {
    // see also close() method
    this.configurationPoller.addListener(
        Product.ASM_DD,
        AppSecConfigDeserializer.INSTANCE,
        (configKey, newConfig, hinter) -> {
          if (newConfig == null) {
            log.warn("AppSec configuration was pulled out by remote config. This has no effect");
            return;
          }
          Map<String, Object> configMap = Collections.singletonMap("waf", newConfig);
          this.lastConfig.put("waf", newConfig);
<<<<<<< HEAD
          if (AppSecSystem.isActive()) {
            distributeSubConfigurations(configMap, reconfiguration);
            log.info(
                "New AppSec configuration {} has been applied. Loaded {} rules. AppSec status: {}",
                newConfig.getVersion(),
                newConfig.getRules().size(),
                AppSecSystem.isActive() ? "active" : "inactive");
          }
=======
          distributeSubConfigurations(configMap, reconfiguration);
          log.info(
              "New AppSec configuration has been applied. AppSec status: {}",
              AppSecSystem.ACTIVE ? "active" : "inactive");
>>>>>>> 34629274
        });
    this.configurationPoller.addListener(
        Product.ASM_DATA,
        AppSecDataDeserializer.INSTANCE,
        (configKey, newConfig, hinter) -> {
          MergedAsmData wafData = (MergedAsmData) this.lastConfig.get("waf_data");
          if (wafData == null) {
            if (newConfig == null) {
              return;
            }
            wafData = new MergedAsmData(new HashMap<>());
            wafData.addConfig(configKey, newConfig);
          } else {
            if (newConfig == null) {
              wafData.removeConfig(configKey);
            } else {
              wafData.addConfig(configKey, newConfig);
            }
          }
          this.lastConfig.put("waf_data", wafData);
          Map<String, Object> wafDataConfigMap = Collections.singletonMap("waf_data", wafData);
          distributeSubConfigurations(wafDataConfigMap, reconfiguration);
        });
    this.configurationPoller.addListener(
        Product.ASM,
        AppSecRuleTogglingDeserializer.INSTANCE,
        (configKey, newConfig, hinter) -> {
          this.lastConfig.put("waf_rules_override", newConfig);
          Map<String, Object> wafRulesOverride =
              Collections.singletonMap("waf_rules_override", newConfig);
          distributeSubConfigurations(wafRulesOverride, reconfiguration);
        });
    this.configurationPoller.addListener(
        Product.ASM_FEATURES,
        AppSecFeaturesDeserializer.INSTANCE,
        (configKey, newConfig, hinter) -> {
          final boolean newState =
              newConfig != null && newConfig.asm != null && newConfig.asm.enabled;
<<<<<<< HEAD
          if (AppSecSystem.isActive() != newState) {
            if (newState) {
              // Enforce applying waf rules if wasn't done before (lazy loading)
              AppSecConfig conf = (AppSecConfig) this.lastConfig.get("waf");
              Map<String, Object> configMap = Collections.singletonMap("waf", conf);
              distributeSubConfigurations(configMap, reconfiguration);
              log.info(
                  "New AppSec configuration {} has been applied. Loaded {} rules.",
                  conf.getVersion(),
                  conf.getRules().size());
            }

=======
          if (AppSecSystem.ACTIVE != newState) {
>>>>>>> 34629274
            log.warn("AppSec {} (runtime)", newState ? "enabled" : "disabled");
            AppSecSystem.setActive(newState);
          }
        });

    this.configurationPoller.addCapabilities(
        CAPABILITY_ASM_ACTIVATION | CAPABILITY_ASM_DD_RULES | CAPABILITY_ASM_IP_BLOCKING);
  }

  private void distributeSubConfigurations(
      Map<String, Object> newConfig, AppSecModuleConfigurer.Reconfiguration reconfiguration) {
    for (Map.Entry<String, SubconfigListener> entry : subconfigListeners.entrySet()) {
      String key = entry.getKey();
      if (!newConfig.containsKey(key)) {
        continue;
      }
      SubconfigListener listener = entry.getValue();
      try {
        listener.onNewSubconfig(newConfig.get(key), reconfiguration);
      } catch (Exception rte) {
        log.warn("Error updating configuration of app sec module listening on key " + key, rte);
      }
    }
  }

  @Override
  public void init() {
    AppSecConfig wafConfig;
    hasUserWafConfig = false;
    try {
      wafConfig = loadUserWafConfig(tracerConfig);
    } catch (Exception e) {
      log.error("Error loading user-provided config", e);
      throw new AbortStartupException("Error loading user-provided config", e);
    }
    if (wafConfig == null) {
      try {
        wafConfig = loadDefaultWafConfig();
      } catch (IOException e) {
        log.error("Error loading default config", e);
        throw new AbortStartupException("Error loading default config", e);
      }
    } else {
      hasUserWafConfig = true;
    }
    lastConfig.put("waf", wafConfig);
  }

  public void maybeSubscribeConfigPolling() {
    if (this.configurationPoller != null) {
      if (hasUserWafConfig) {
        log.info("AppSec will not use remote config because there is a custom user configuration");
      } else {
        subscribeConfigurationPoller();
      }
    }
  }

  public List<TraceSegmentPostProcessor> getTraceSegmentPostProcessors() {
    return traceSegmentPostProcessors;
  }

  /**
   * Implementation of {@link AppSecModuleConfigurer} that solves two problems: - Avoids the
   * submodules receiving configuration changes before their initial config is completed. - Avoid
   * submodules being (partially) subscribed to configuration changes even if their initial config
   * failed.
   */
  private class TransactionalAppSecModuleConfigurerImpl
      implements TransactionalAppSecModuleConfigurer {
    private Map<String, SubconfigListener> listenerMap = new HashMap<>();
    private List<TraceSegmentPostProcessor> postProcessors = new ArrayList<>();

    @Override
    public Optional<Object> addSubConfigListener(String key, SubconfigListener listener) {
      listenerMap.put(key, listener);
      return Optional.ofNullable(lastConfig.get(key));
    }

    @Override
    public void addTraceSegmentPostProcessor(TraceSegmentPostProcessor interceptor) {
      postProcessors.add(interceptor);
    }

    public void commit() {
      AppSecConfigServiceImpl.this.subconfigListeners.putAll(listenerMap);
      AppSecConfigServiceImpl.this.traceSegmentPostProcessors.addAll(postProcessors);
    }
  }

  @Override
  public TransactionalAppSecModuleConfigurer createAppSecModuleConfigurer() {
    return new TransactionalAppSecModuleConfigurerImpl();
  }

  private static AppSecConfig loadDefaultWafConfig() throws IOException {
    try (InputStream is =
        AppSecConfigServiceImpl.class
            .getClassLoader()
            .getResourceAsStream(DEFAULT_CONFIG_LOCATION)) {
      if (is == null) {
        throw new IOException("Resource " + DEFAULT_CONFIG_LOCATION + " not found");
      }

      AppSecConfig ret = AppSecConfigDeserializer.INSTANCE.deserialize(is);

      StandardizedLogging._initialConfigSourceAndLibddwafVersion(log, "<bundled config>");
      if (log.isInfoEnabled()) {
        StandardizedLogging.numLoadedRules(log, "<bundled config>", countRules(ret));
      }

      return ret;
    }
  }

  private static AppSecConfig loadUserWafConfig(Config tracerConfig) throws IOException {
    String filename = tracerConfig.getAppSecRulesFile();
    if (filename == null) {
      return null;
    }
    try (InputStream is = new FileInputStream(filename)) {
      AppSecConfig ret = AppSecConfigDeserializer.INSTANCE.deserialize(is);

      StandardizedLogging._initialConfigSourceAndLibddwafVersion(log, filename);
      if (log.isInfoEnabled()) {
        StandardizedLogging.numLoadedRules(log, filename, countRules(ret));
      }

      return ret;
    } catch (FileNotFoundException fnfe) {
      StandardizedLogging.rulesFileNotFound(log, filename);
      throw fnfe;
    } catch (IOException ioe) {
      StandardizedLogging.rulesFileInvalid(log, filename, INVALID_JSON_FILE);
      throw ioe;
    }
  }

  private static int countRules(AppSecConfig config) {
    return config.getRules().size();
  }

  @Override
  public void close() {
    if (this.configurationPoller == null) {
      return;
    }
    this.configurationPoller.removeCapabilities(
        CAPABILITY_ASM_ACTIVATION | CAPABILITY_ASM_DD_RULES | CAPABILITY_ASM_IP_BLOCKING);
    this.configurationPoller.removeListener(Product.ASM_DD);
    this.configurationPoller.removeListener(Product.ASM_DATA);
    this.configurationPoller.removeListener(Product.ASM);
    this.configurationPoller.removeListener(Product.ASM_FEATURES);
    this.configurationPoller.stop();
  }
}<|MERGE_RESOLUTION|>--- conflicted
+++ resolved
@@ -65,21 +65,10 @@
           }
           Map<String, Object> configMap = Collections.singletonMap("waf", newConfig);
           this.lastConfig.put("waf", newConfig);
-<<<<<<< HEAD
-          if (AppSecSystem.isActive()) {
-            distributeSubConfigurations(configMap, reconfiguration);
-            log.info(
-                "New AppSec configuration {} has been applied. Loaded {} rules. AppSec status: {}",
-                newConfig.getVersion(),
-                newConfig.getRules().size(),
-                AppSecSystem.isActive() ? "active" : "inactive");
-          }
-=======
           distributeSubConfigurations(configMap, reconfiguration);
           log.info(
               "New AppSec configuration has been applied. AppSec status: {}",
-              AppSecSystem.ACTIVE ? "active" : "inactive");
->>>>>>> 34629274
+              AppSecSystem.isActive() ? "active" : "inactive");
         });
     this.configurationPoller.addListener(
         Product.ASM_DATA,
@@ -118,22 +107,7 @@
         (configKey, newConfig, hinter) -> {
           final boolean newState =
               newConfig != null && newConfig.asm != null && newConfig.asm.enabled;
-<<<<<<< HEAD
           if (AppSecSystem.isActive() != newState) {
-            if (newState) {
-              // Enforce applying waf rules if wasn't done before (lazy loading)
-              AppSecConfig conf = (AppSecConfig) this.lastConfig.get("waf");
-              Map<String, Object> configMap = Collections.singletonMap("waf", conf);
-              distributeSubConfigurations(configMap, reconfiguration);
-              log.info(
-                  "New AppSec configuration {} has been applied. Loaded {} rules.",
-                  conf.getVersion(),
-                  conf.getRules().size());
-            }
-
-=======
-          if (AppSecSystem.ACTIVE != newState) {
->>>>>>> 34629274
             log.warn("AppSec {} (runtime)", newState ? "enabled" : "disabled");
             AppSecSystem.setActive(newState);
           }
