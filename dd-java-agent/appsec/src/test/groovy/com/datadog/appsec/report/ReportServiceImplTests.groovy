package com.datadog.appsec.report

import com.datadog.appsec.report.raw.events.AppSecEvent100
import com.datadog.appsec.report.raw.dtos.intake.IntakeBatch
import com.datadog.appsec.test.JsonMatcher
import com.squareup.moshi.JsonAdapter
import datadog.trace.test.util.DDSpecification
import datadog.trace.util.AgentTaskScheduler

import javax.annotation.Nonnull
import java.util.concurrent.TimeUnit

import static org.hamcrest.MatcherAssert.assertThat

class ReportServiceImplTests extends DDSpecification {

  ReportService testee
  AppSecApi api = Mock()
  ReportServiceImpl.TaskScheduler scheduler = Mock()

  void cleanup() {
    testee.close()
  }

  enum AlwaysFlush implements ReportStrategy {
    INSTANCE

    @Override
    boolean shouldFlush() {
      true
    }

    @Override
    boolean shouldFlush(@Nonnull AppSecEvent100 event) {
      true
    }
  }

  void 'NoOp implementation does nothing'() {
    setup:
    testee = ReportService.NoOp.INSTANCE
    testee.reportAttacks(null, null)
  }


  void 'calls AppSecApi and schedules task'() {
    String json
    AppSecEvent100 event = new AppSecEvent100(eventType: 'appsec')
    testee = new ReportServiceImpl(
      api, AlwaysFlush.INSTANCE, scheduler)

    when:
<<<<<<< HEAD
    testee.reportAttacks([attack], null)
=======
    testee.reportEvent(event)
>>>>>>> 32708e53

    then:
    1 * scheduler.scheduleAtFixedRate(_, testee, 5, 30, TimeUnit.SECONDS) >>
      new AgentTaskScheduler.Scheduled(new Object())
    1 * api.sendIntakeBatch(
      _ as IntakeBatch,
      _ as JsonAdapter<List<IntakeBatch>>) >> {
        json = it[1].toJson(it[0]); null
      }
    assertThat json, JsonMatcher.matchesJson('''
      {
         "events" : [
            {
              "event_type": "appsec"
            }
         ],
         "protocol_version" : 1
      }''', false, true)
  }

  void 'does not flush if not told to'() {
    AppSecEvent100 event = new AppSecEvent100(eventType: 'appsec')

    when:
    testee = new ReportServiceImpl(api, { false } as ReportStrategy, scheduler)
<<<<<<< HEAD
    testee.reportAttacks([attack], null)
=======
    testee.reportEvent(event)
>>>>>>> 32708e53

    then:
    0 * api._(*_)
  }

  void 'the task flushes if the report strategy indicates so'() {
    AppSecEvent100 event = new AppSecEvent100(eventType: 'appsec')
    def reportResponsesStack = [false, false, true, true]
    AgentTaskScheduler.Task task
    def scheduled = new AgentTaskScheduler.Scheduled(new Object())

    when:
    testee = new ReportServiceImpl(
      api, {reportResponsesStack.pop() /* pops off the front*/ } as ReportStrategy,
      scheduler)
<<<<<<< HEAD
    testee.reportAttacks([attack], null)
=======
    testee.reportEvent(event)
>>>>>>> 32708e53

    then:
    1 * scheduler.scheduleAtFixedRate(_, { it.is(testee) }, 5, 30, TimeUnit.SECONDS) >>
    { task = it[0]; scheduled }
    0 * api._(*_)

    when:
    // flush sequence: false, true, true. nothing to send on 3rd iter
    3.times { task.run(testee) }

    then:
    1 * api.sendIntakeBatch(_, _)

    when:
    testee.close()

    then:
    scheduled.get() == null
  }
}<|MERGE_RESOLUTION|>--- conflicted
+++ resolved
@@ -39,22 +39,19 @@
   void 'NoOp implementation does nothing'() {
     setup:
     testee = ReportService.NoOp.INSTANCE
-    testee.reportAttacks(null, null)
+    testee.reportEvents(null, null)
   }
 
 
   void 'calls AppSecApi and schedules task'() {
+    setup:
     String json
     AppSecEvent100 event = new AppSecEvent100(eventType: 'appsec')
     testee = new ReportServiceImpl(
       api, AlwaysFlush.INSTANCE, scheduler)
 
     when:
-<<<<<<< HEAD
-    testee.reportAttacks([attack], null)
-=======
-    testee.reportEvent(event)
->>>>>>> 32708e53
+    testee.reportEvents([event], null)
 
     then:
     1 * scheduler.scheduleAtFixedRate(_, testee, 5, 30, TimeUnit.SECONDS) >>
@@ -76,21 +73,19 @@
   }
 
   void 'does not flush if not told to'() {
+    setup:
     AppSecEvent100 event = new AppSecEvent100(eventType: 'appsec')
 
     when:
     testee = new ReportServiceImpl(api, { false } as ReportStrategy, scheduler)
-<<<<<<< HEAD
-    testee.reportAttacks([attack], null)
-=======
-    testee.reportEvent(event)
->>>>>>> 32708e53
+    testee.reportEvents([event], null)
 
     then:
     0 * api._(*_)
   }
 
   void 'the task flushes if the report strategy indicates so'() {
+    setup:
     AppSecEvent100 event = new AppSecEvent100(eventType: 'appsec')
     def reportResponsesStack = [false, false, true, true]
     AgentTaskScheduler.Task task
@@ -100,11 +95,7 @@
     testee = new ReportServiceImpl(
       api, {reportResponsesStack.pop() /* pops off the front*/ } as ReportStrategy,
       scheduler)
-<<<<<<< HEAD
-    testee.reportAttacks([attack], null)
-=======
-    testee.reportEvent(event)
->>>>>>> 32708e53
+    testee.reportEvents([event], null)
 
     then:
     1 * scheduler.scheduleAtFixedRate(_, { it.is(testee) }, 5, 30, TimeUnit.SECONDS) >>
