package com.datadog.appsec.ddwaf

import com.datadog.appsec.AppSecModule.AppSecModuleActivationException
import com.datadog.appsec.AppSecSystem
import com.datadog.appsec.config.AppSecConfigService
import com.datadog.appsec.config.AppSecConfigServiceImpl
import com.datadog.appsec.config.AppSecModuleConfigurer
import com.datadog.appsec.config.TraceSegmentPostProcessor
import com.datadog.appsec.event.ChangeableFlow
import com.datadog.appsec.event.DataListener
import com.datadog.appsec.event.data.Address
import com.datadog.appsec.event.data.CaseInsensitiveMap
import com.datadog.appsec.event.data.DataBundle
import com.datadog.appsec.event.data.KnownAddresses
import com.datadog.appsec.event.data.MapDataBundle
import com.datadog.appsec.gateway.AppSecRequestContext
import com.datadog.appsec.gateway.GatewayContext
import com.datadog.appsec.report.AppSecEvent
import com.datadog.ddwaf.Waf
import com.datadog.ddwaf.WafContext
import com.datadog.ddwaf.WafErrorCode
import com.datadog.ddwaf.WafHandle
import com.datadog.ddwaf.WafMetrics
import com.datadog.ddwaf.exception.AbstractWafException
import com.datadog.ddwaf.exception.InternalWafException
import com.datadog.ddwaf.exception.InvalidArgumentWafException
import com.datadog.ddwaf.exception.InvalidObjectWafException
import com.datadog.ddwaf.exception.UnclassifiedWafException
import com.squareup.moshi.JsonAdapter
import com.squareup.moshi.Moshi
import com.squareup.moshi.Types
import datadog.appsec.api.blocking.BlockingContentType
import datadog.communication.monitor.Monitoring
import datadog.remoteconfig.ConfigurationPoller
import datadog.remoteconfig.Product
import datadog.remoteconfig.state.ConfigKey
import datadog.remoteconfig.state.ParsedConfigKey
import datadog.remoteconfig.state.ProductListener
import datadog.trace.api.Config
import datadog.trace.api.ConfigDefaults
import datadog.trace.api.gateway.Flow
import datadog.trace.api.internal.TraceSegment
import datadog.trace.api.telemetry.RuleType
import datadog.trace.api.telemetry.WafMetricCollector
import datadog.trace.api.telemetry.WafMetricCollector.WafErrorCode as InternalWafErrorCode
import datadog.trace.bootstrap.instrumentation.api.AgentSpan
import datadog.trace.bootstrap.instrumentation.api.AgentTracer
import datadog.trace.test.util.DDSpecification
import datadog.trace.util.stacktrace.StackTraceEvent
import okio.Okio
import spock.lang.Shared
import spock.lang.Unroll

import java.util.concurrent.CountDownLatch
import java.util.concurrent.atomic.AtomicLong

import static datadog.trace.api.config.AppSecConfig.APPSEC_OBFUSCATION_PARAMETER_KEY_REGEXP
import static datadog.trace.api.config.AppSecConfig.APPSEC_OBFUSCATION_PARAMETER_VALUE_REGEXP

class WAFModuleSpecification extends DDSpecification {
  @Shared
  protected static final AgentTracer.TracerAPI ORIGINAL_TRACER = AgentTracer.get()

  @Shared
  protected static final ORIGINAL_METRIC_COLLECTOR = WafMetricCollector.get()
  private static final JsonAdapter<Map<String, Object>> ADAPTER =
  new Moshi.Builder()
  .build()
  .adapter(Types.newParameterizedType(Map, String, Object))

  private static final DataBundle ATTACK_BUNDLE = MapDataBundle.of(KnownAddresses.HEADERS_NO_COOKIES,
  new CaseInsensitiveMap<List<String>>(['user-agent': 'Arachni/v0']))

  protected AgentTracer.TracerAPI tracer = Mock(AgentTracer.TracerAPI) {
    activeSpan() >> Mock(AgentSpan) {
      getSpanId() >> 777
      getLocalRootSpan() >> Mock(AgentSpan)
    }
    getSpanId() >> 777
  }

  AppSecRequestContext ctx = Spy()
  GatewayContext gwCtx = new GatewayContext(false)

  AppSecConfigServiceImpl service
  WAFModule wafModule = new WAFModule()
  DataListener dataListener

  WafContext wafContext
  WafMetrics metrics = new WafMetrics()

  WafMetricCollector wafMetricCollector = Mock(WafMetricCollector)
  AppSecConfigService.TransactionalAppSecModuleConfigurer cfg
  ProductListener listener

  AppSecModuleConfigurer.Reconfiguration reconf = Mock()

  void setup() {
    WafMetricCollector.INSTANCE = wafMetricCollector
    AgentTracer.forceRegister(tracer)
    AppSecSystem.active = true

    final configurationPoller = Stub(ConfigurationPoller) {
      addListener(Product.ASM_DD, _ as ProductListener) >> {
        Product _, ProductListener l ->
        listener = l
      }
    }
    service = new AppSecConfigServiceImpl(Config.get(), configurationPoller, () -> {})
    service.init()
    service.maybeSubscribeConfigPolling()
    assert listener != null

    cfg = service.createAppSecModuleConfigurer()
    cfg.commit()
  }

  void cleanup() {
    WafMetricCollector.INSTANCE  = ORIGINAL_METRIC_COLLECTOR
    AgentTracer.forceRegister(ORIGINAL_TRACER)
    service.close()
    wafContext?.close()
  }

  private void send(String configKey, Object map){
    accept(configKey, map as Map<String, Object>)
  }

  private void initialRuleAdd(String location = "test_multi_config.json") {
    def stream = getClass().classLoader.getResourceAsStream(location)
    accept('initial_waf', ADAPTER.fromJson(Okio.buffer(Okio.source(stream))))
    wafModule.setWafBuilder(service.getWafBuilder())
    wafModule.config(cfg)
    dataListener = wafModule.dataSubscriptions.first()
  }

  void initialRuleAddWithMap(Map<String, Object> definition) {
    accept('initial_waf', definition)
    wafModule.setWafBuilder(service.getWafBuilder())
    wafModule.config(cfg)
    dataListener = wafModule.dataSubscriptions.first()
  }

  private void accept(String configKey, Map<String, Object> map) {
    ConfigKey config = new ParsedConfigKey(configKey, 'null', 1, 'null', 'null')
    if(map == null) {
      listener.remove(config, null)
      return
    }
    def json = ADAPTER.toJson(map)
    listener.accept(config, json.getBytes(), null)
  }


  void 'override on_match through reconfiguration'() {
    ChangeableFlow flow = Mock()

    when:
    initialRuleAdd('override_actions_config.json')

    Map<String, Object> actions =
    [actions:
      [
        [
          id: 'block2',
          type: 'block_request',
          parameters: [
            status_code: 501,
            type: 'json'
          ]
        ]
      ]
      ,rules_override:
      [
        [
          rules_target: [[
              rule_id: 'ip_match_rule',
            ],],
          on_match: ['block2']
        ]
      ]]

    Map<String, Object> ipData = [
      rules_data :[
        [
          id  : 'ip_data',
          type: 'data_with_expiration',
          data: [[
              value     : '1.2.3.4',
              expiration: '0',
            ]]
        ]
      ]]

    send('b', actions)
    send('c', ipData)

    wafModule.applyConfig(reconf)
    def newBundle = MapDataBundle.of(KnownAddresses.REQUEST_INFERRED_CLIENT_IP, '1.2.3.4')
    dataListener.onDataAvailable(flow, ctx, newBundle, gwCtx)
    ctx.closeWafContext()

    then:
    1 * wafMetricCollector.wafInit(Waf.LIB_VERSION, _, true)
    1 * wafMetricCollector.wafUpdates(_, true)
    1 * reconf.reloadSubscriptions()
    1 * flow.setAction({ Flow.Action.RequestBlockingAction rba ->
      rba.statusCode == 501 &&
      rba.blockingContentType == BlockingContentType.JSON
    })

    1 * ctx.getOrCreateWafContext(_ as WafHandle, true, false)
    2 * tracer.activeSpan()
    1 * ctx.reportEvents(_ as Collection<AppSecEvent>)
    2 * ctx.getWafMetrics()
    1 * ctx.isWafContextClosed() >> false
    1 * ctx.closeWafContext()
    1 * flow.isBlocking()
    1 * ctx.isThrottled(null)
    1 * ctx.setManuallyKept(true)
    0 * _
  }

  void 'provide data through the initial config'() {
    ChangeableFlow flow = Mock()
    AppSecModuleConfigurer.Reconfiguration reconf = Mock()

    when:
    initialRuleAdd('rules_with_data_config.json')
    def bundle = MapDataBundle.of(
    KnownAddresses.USER_ID,
    'user-to-block-1'
    )
    wafModule.applyConfig(service.reconfiguration)
    dataListener.onDataAvailable(flow, ctx, bundle, gwCtx)
    ctx.closeWafContext()

    then:
    1 * wafMetricCollector.wafInit(Waf.LIB_VERSION, _, true)
    1 * wafMetricCollector.wafUpdates(_, true)
    1 * flow.setAction({ Flow.Action.RequestBlockingAction rba ->
      rba.statusCode == 403 &&
      rba.blockingContentType == BlockingContentType.AUTO
    })
    1 * ctx.getOrCreateWafContext(_ as WafHandle, true, false) >> {
      wafContext = new WafContext(it[0])
    }
    2 * tracer.activeSpan()
    1 * ctx.reportEvents(_ as Collection<AppSecEvent>)
    2 * ctx.getWafMetrics()
    1 * ctx.isWafContextClosed() >> false
    1 * ctx.closeWafContext()
    1 * flow.isBlocking()
    1 * ctx.isThrottled(null)
    1 * ctx.setManuallyKept(true)
    0 * _

    when: 'merges new waf data with the one in the rules config'
    def newData = [rules_data: [
        [
          id  : 'blocked_users',
          type: 'data_with_expiration',
          data: [
            [
              value     : 'user-to-block-2',
              expiration: '0',
            ]
          ]
        ]
      ]]
    send('c', newData)
    wafModule.applyConfig(reconf)
    dataListener.onDataAvailable(flow, ctx, bundle, gwCtx)
    ctx.closeWafContext()

    then:
    1 * wafMetricCollector.wafUpdates(_, true)
    1 * reconf.reloadSubscriptions()
    1 * flow.setAction({ Flow.Action.RequestBlockingAction rba ->
      rba.statusCode == 403 &&
      rba.blockingContentType == BlockingContentType.AUTO
    })
    1 * ctx.getOrCreateWafContext(_ as WafHandle, true, false)
    2 * tracer.activeSpan()
    1 * ctx.reportEvents(_ as Collection<AppSecEvent>)
    2 * ctx.getWafMetrics()
    1 * ctx.isWafContextClosed() >> false
    1 * ctx.closeWafContext()
    1 * flow.isBlocking()
    1 * ctx.isThrottled(null)
    1 * ctx.setManuallyKept(true)
    0 * _

    when:
    bundle = MapDataBundle.of(
    KnownAddresses.USER_ID,
    'user-to-block-2'
    )
    dataListener.onDataAvailable(flow, ctx, bundle, gwCtx)
    ctx.closeWafContext()

    then:
    1 * flow.setAction({ Flow.Action.RequestBlockingAction rba ->
      rba.statusCode == 403 &&
      rba.blockingContentType == BlockingContentType.AUTO
    })
    1 * ctx.getOrCreateWafContext(_ as WafHandle, true, false)
    2 * tracer.activeSpan()
    1 * ctx.reportEvents(_ as Collection<AppSecEvent>)
    2 * ctx.getWafMetrics()
    1 * ctx.isWafContextClosed() >> false
    1 * ctx.closeWafContext()
    1 * flow.isBlocking()
    1 * ctx.isThrottled(null)
    1 * ctx.setManuallyKept(true)
    0 * _

    when: 'changes the rules config'
    def newCfg = [
      version: '2.1',
      rules: [
        [
          id: 'block-users',
          name: 'Block User Addresses',
          tags: [
            type: 'block_user',
            category: 'security_response'
          ],
          conditions: [
            [
              parameters: [
                inputs: [[ address: 'usr.id' ]],
                data: 'blocked_users'
              ],
              operator: 'exact_match'
            ]
          ],
          on_match: ['block'] ]
      ], ]
    send('initial_waf', null)
    send('waf', newCfg)
    wafModule.applyConfig(reconf)

    and:
    bundle = MapDataBundle.of(
    KnownAddresses.USER_ID,
    'user-to-block-2'
    )
    dataListener.onDataAvailable(flow, ctx, bundle, gwCtx)
    ctx.closeWafContext()

    then:
    1 * wafMetricCollector.wafUpdates(_, true)
    1 * reconf.reloadSubscriptions()
    1 * flow.setAction({ Flow.Action.RequestBlockingAction rba ->
      rba.statusCode == 403 &&
      rba.blockingContentType == BlockingContentType.AUTO
    })
    1 * ctx.getOrCreateWafContext(_ as WafHandle, true, false)
    2 * tracer.activeSpan()
    1 * ctx.reportEvents(_ as Collection<AppSecEvent>)
    2 * ctx.getWafMetrics()
    1 * ctx.isWafContextClosed() >> false
    1 * ctx.closeWafContext()
    1 * flow.isBlocking()
    1 * ctx.isThrottled(null)
    1 * ctx.setManuallyKept(true)
    0 * _

    when:
    bundle = MapDataBundle.of(
    KnownAddresses.USER_ID,
    'user-to-block-1'
    )
    dataListener.onDataAvailable(flow, ctx, bundle, gwCtx)
    ctx.closeWafContext()

    then:
    1 * ctx.getOrCreateWafContext(_ as WafHandle, true, false)
    2 * ctx.getWafMetrics()
    1 * ctx.isWafContextClosed() >> false
    1 * ctx.closeWafContext()
    0 * _
  }

  void 'add exclusions through reconfiguration'() {
    ChangeableFlow flow = new ChangeableFlow()

    when:
    initialRuleAdd()
    def exclusions = [ exclusions:
      [
        [
          id          : '1',
          rules_target: [
            [
              tags: [
                type    : 'security_scanner',
              ]
            ]
          ],
          conditions  : [
            [
              operator  : 'exact_match',
              parameters: [
                inputs: [[
                    address: 'http.client_ip'
                  ]],
                list  : ['192.168.0.1']
              ]
            ]
          ]
        ]
      ]
    ]

    send('b', exclusions)
    wafModule.applyConfig(reconf)

    then:
    1 * wafMetricCollector.wafInit(Waf.LIB_VERSION, _, true)
    1 * wafMetricCollector.wafUpdates(_, true)
    1 * reconf.reloadSubscriptions()
    0 * _

    when:
    dataListener.onDataAvailable(flow, ctx, ATTACK_BUNDLE, gwCtx)
    ctx.closeWafContext()

    then:
    1 * ctx.getOrCreateWafContext(_, true, false)
    2 * tracer.activeSpan()
    1 * ctx.reportEvents(_ as Collection<AppSecEvent>)
    2 * ctx.getWafMetrics()
    1 * ctx.isWafContextClosed() >> false
    1 * ctx.closeWafContext()
    1 * ctx.setWafBlocked()
    1 * ctx.isThrottled(null)
    1 * ctx.setManuallyKept(true)
    0 * _

    when:
    def newBundle = MapDataBundle.of(
    KnownAddresses.HEADERS_NO_COOKIES,
    new CaseInsensitiveMap<List<String>>(['user-agent': 'Arachni/v0']),
    KnownAddresses.REQUEST_INFERRED_CLIENT_IP,
    '192.168.0.1'
    )
    dataListener.onDataAvailable(flow, ctx, newBundle, gwCtx)
    ctx.closeWafContext()

    then:
    1 * ctx.getOrCreateWafContext(_, true, false)
    2 * ctx.getWafMetrics()
    1 * ctx.isWafContextClosed() >> false
    1 * ctx.closeWafContext()
    0 * _
  }

  void 'add custom rule through reconfiguration'() {
    ChangeableFlow flow = new ChangeableFlow()

    when:
    initialRuleAdd()

    def customRules = [ custom_rules:
      [
        [
          id: 'ua0-600-12x-copy',
          name: 'Arachni',
          tags: [
            category: 'attack_attempt',
            type: 'security_scanner2'
          ],
          conditions: [
            [
              operator: 'match_regex',
              parameters: [
                inputs: [
                  [
                    address: 'server.request.headers.no_cookies',
                    key_path:['user-agent']
                  ]
                ],
                regex: '^Arachni/v'
              ]
            ]
          ],
          on_match: ['block']
        ]
      ]
    ]

    send('b', customRules)
    wafModule.applyConfig(reconf)

    then:
    1 * wafMetricCollector.wafInit(Waf.LIB_VERSION, _, true)
    1 * wafMetricCollector.wafUpdates(_, true)
    1 * reconf.reloadSubscriptions()
    0 * _

    when:
    dataListener.onDataAvailable(flow, ctx, ATTACK_BUNDLE, gwCtx)
    ctx.closeWafContext()

    then:
    1 * ctx.getOrCreateWafContext(_, true, false)
    2 * tracer.activeSpan()
    1 * ctx.reportEvents({ it.size() == 1 })
    2 * ctx.getWafMetrics()
    1 * ctx.isWafContextClosed() >> false
    1 * ctx.closeWafContext()
    1 * ctx.setWafBlocked()
    1 * ctx.isThrottled(null)
    1 * ctx.setManuallyKept(true)
    0 * _
  }

  void 'replace actions through runtime configuration'() {
    ChangeableFlow flow = Mock()

    when:
    initialRuleAdd('test_multi_config_no_action.json')

    // original action
    def action1 =  [
      actions:
      [
        [
          id        : 'block',
          type      : 'block_request',
          parameters: [
            status_code: 418,
            type      : 'html'
          ]
        ]
      ]
    ]

    def action2 =  [
      actions:
      [
        [
          id        : 'block',
          type      : 'block_request',
          parameters: [
            status_code: 401
          ]
        ]
      ]
    ]

    send('original config', action1)
    send('original config', null)
    send('new config', action2)
    wafModule.applyConfig(reconf)

    then:
    1 * wafMetricCollector.wafInit(Waf.LIB_VERSION, _, true)
    1 * wafMetricCollector.wafUpdates(_, true)
    1 * reconf.reloadSubscriptions()
    0 * _

    when:
    dataListener.onDataAvailable(flow, ctx, ATTACK_BUNDLE, gwCtx)
    ctx.closeWafContext()

    then:
    // original rule is replaced; no attack
    1 * flow.setAction({ Flow.Action.RequestBlockingAction rba ->
      rba.statusCode == 401 &&
      rba.blockingContentType == BlockingContentType.AUTO
    })
    1 * ctx.getOrCreateWafContext(_, true, false)
    2 * tracer.activeSpan()
    1 * ctx.reportEvents(_ as Collection<AppSecEvent>)
    2 * ctx.getWafMetrics()
    1 * ctx.isWafContextClosed() >> false
    1 * ctx.closeWafContext()
    1 * flow.isBlocking()
    1 * ctx.isThrottled(null)
    1 * ctx.setManuallyKept(true)
    0 * _
  }

  void 'redirect actions are correctly processed expected variant redirect#variant'(int variant, int statusCode) {
    when:
    initialRuleAdd('redirect_actions.json')
    wafModule.applyConfig(reconf)
    DataBundle bundle = MapDataBundle.of(KnownAddresses.HEADERS_NO_COOKIES,
    new CaseInsensitiveMap<List<String>>(['user-agent': 'redirect' + variant]))
    def flow = new ChangeableFlow()
    dataListener.onDataAvailable(flow, ctx, bundle, gwCtx)
    ctx.closeWafContext()

    then:
    1 * ctx.getOrCreateWafContext(_, true, false)
    2 * ctx.getWafMetrics() >> metrics
    1 * ctx.isWafContextClosed() >> false
    1 * ctx.closeWafContext()
    1 * ctx.reportEvents(_)
    1 * ctx.setWafBlocked()
    1 * ctx.isThrottled(null)
    1 * ctx.setManuallyKept(true)
    0 * ctx._(*_)
    flow.blocking
    flow.action instanceof Flow.Action.RequestBlockingAction
    with(flow.action as Flow.Action.RequestBlockingAction) {
      assert it.statusCode == statusCode
      assert it.extraHeaders == [Location: "https://example${variant}.com/"]
    }

    where:
    variant | statusCode
    1       | 303
    2       | 301
    3       | 303
  }

  void 'is named ddwaf'() {
    expect:
    wafModule.name == 'ddwaf'
  }

  void 'report waf stats on first span'() {
    setup:
    TraceSegment segment = Mock()
    TraceSegmentPostProcessor pp
    initialRuleAdd()

    wafModule.applyConfig(reconf)
    when:
    pp = service.traceSegmentPostProcessors.first()
    pp.processTraceSegment(segment, ctx, [])

    then:
    1 * segment.setTagTop('_dd.appsec.waf.version', _ as String)
    1 * segment.setTagTop('_dd.appsec.event_rules.loaded', 117)
    1 * segment.setTagTop('_dd.appsec.event_rules.error_count', 1)
    1 * segment.setTagTop('_dd.appsec.event_rules.errors', { it =~ /\{"[^"]+":\["bad rule"]}/})
    1 * segment.setTagTop('asm.keep', true)
    0 * segment._(*_)

    when:
    pp.processTraceSegment(segment, ctx, [])

    then:
    0 * segment._(*_)
  }

  void 'triggers a rule through the user agent header'() {
    initialRuleAdd()
    ChangeableFlow flow = new ChangeableFlow()
    wafModule.applyConfig(reconf)

    when:
    dataListener.onDataAvailable(flow, ctx, ATTACK_BUNDLE, gwCtx)
    ctx.closeWafContext()

    then:
    1 * ctx.getOrCreateWafContext(_, true, false)
    2 * ctx.getWafMetrics() >> metrics
    1 * ctx.isWafContextClosed() >> false
    1 * ctx.closeWafContext()
    1 * ctx.reportEvents(_)
    1 * ctx.setWafBlocked()
    1 * ctx.isThrottled(null)
    1 * ctx.setManuallyKept(true)
    0 * ctx._(*_)
    flow.blocking
    flow.action.statusCode == 418
    flow.action.blockingContentType == BlockingContentType.HTML
  }

  void 'no metrics are set if waf metrics are off'() {
    setup:
    metrics = null
    injectSysConfig('appsec.waf.metrics', 'false')
    wafModule = new WAFModule() // replace the one created too soon
    initialRuleAdd()
    ChangeableFlow flow = new ChangeableFlow()
    wafModule.applyConfig(reconf)

    when:
    dataListener.onDataAvailable(flow, ctx, ATTACK_BUNDLE, gwCtx)
    ctx.closeWafContext()

    then:
    1 * ctx.getOrCreateWafContext(_, false, false)
    2 * ctx.getWafMetrics() >> null
    1 * ctx.isWafContextClosed() >> false
    1 * ctx.closeWafContext()
    1 * ctx.reportEvents(_)
    1 * ctx.setWafBlocked()
    1 * ctx.isThrottled(null)
    1 * ctx.setManuallyKept(true)
    0 * ctx._(*_)
    metrics == null
  }

  void 'reports waf metrics'() {
    setup:
    TraceSegment segment = Mock()
    TraceSegmentPostProcessor pp
    Flow flow = new ChangeableFlow()
    initialRuleAdd()

    when:
    pp = service.traceSegmentPostProcessors[1]
    dataListener.onDataAvailable(flow, ctx, ATTACK_BUNDLE, gwCtx)
    ctx.closeWafContext()
    pp.processTraceSegment(segment, ctx, [])

    then:
    1 * ctx.getOrCreateWafContext(_, true, false)
    1 * ctx.closeWafContext()
    3 * ctx.getWafMetrics() >> {
      metrics.with {
        totalDdwafRunTimeNs = new AtomicLong(1000)
        totalRunTimeNs = new AtomicLong(2000)
        truncatedStringTooLongCount = new AtomicLong(0)
        truncatedListMapTooLargeCount = new AtomicLong(0)
        truncatedObjectTooDeepCount = new AtomicLong(0)
        it
      }
    }

    1 * segment.setTagTop('_dd.appsec.waf.duration', 1)
    1 * segment.setTagTop('_dd.appsec.waf.duration_ext', 2)
    1 * segment.setTagTop('_dd.appsec.event_rules.version', '0.42.0')

    0 * segment._(*_)
  }

  void 'can trigger a nonwafContext waf run'() {
    initialRuleAdd()
    ChangeableFlow flow = new ChangeableFlow()
    wafModule.applyConfig(reconf)

    when:
    dataListener.onDataAvailable(flow, ctx, ATTACK_BUNDLE, gwCtx)

    then:
    1 * ctx.getOrCreateWafContext(_, true, false)
    2 * ctx.getWafMetrics() >> metrics
    1 * ctx.reportEvents(*_)
    1 * ctx.setWafBlocked()
    1 * ctx.isThrottled(null)
    1 * ctx.setManuallyKept(true)
    1 * ctx.isWafContextClosed() >> false
    0 * ctx._(*_)
    flow.blocking
  }

  void 'reports events'() {
    setup:
    initialRuleAdd()
    wafModule.applyConfig(reconf)
    AppSecEvent event
    StackTraceEvent stackTrace
    def attackBundle = MapDataBundle.of(KnownAddresses.HEADERS_NO_COOKIES,
    new CaseInsensitiveMap<List<String>>(['user-agent': 'Arachni/generate-stacktrace']))

    when:
    dataListener.onDataAvailable(Stub(ChangeableFlow), ctx, attackBundle, gwCtx)
    ctx.closeWafContext()

    then:
    1 * ctx.getOrCreateWafContext(_, true, _)
    1 * ctx.reportEvents(_ as Collection<AppSecEvent>) >> { event = it[0].iterator().next() }
    1 * ctx.reportStackTrace(_ as StackTraceEvent) >> { stackTrace = it[0] }

    event.rule.id == 'generate-stacktrace-on-scanner'
    event.rule.name == 'Arachni'
    event.rule.tags == [type: 'security_scanner', category: 'attack_attempt']

    event.ruleMatches[0].operator == 'match_regex'
    event.ruleMatches[0].operator_value == '^Arachni\\/generate-stacktrace'
    event.ruleMatches[0].parameters[0].address == 'server.request.headers.no_cookies'
    event.ruleMatches[0].parameters[0].highlight == ['Arachni/generate-stacktrace']
    event.ruleMatches[0].parameters[0].key_path == ['user-agent']
    event.ruleMatches[0].parameters[0].value == 'Arachni/generate-stacktrace'

    event.spanId == 777

    stackTrace.language == 'java'
    stackTrace.message == 'Exploit detected'
    stackTrace.frames.size() >= 1
<<<<<<< HEAD
    stackTrace.frames[0].class_name == 'org.codehaus.groovy.vmplugin.v8.IndyInterface' // With Groovy 3 it was 'org.codehaus.groovy.runtime.callsite.CallSiteArray'
    stackTrace.frames[0].function == 'fromCache' // With Groovy 3 it was 'defaultCall'

=======
    stackTrace.frames[0].class_name == 'org.codehaus.groovy.runtime.callsite.CallSiteArray'
    stackTrace.frames[0].function == 'defaultCall'
>>>>>>> 4165d423
  }

  void 'redaction with default settings'() {
    initialRuleAdd()
    AppSecEvent event

    when:
    def bundle = MapDataBundle.of(KnownAddresses.HEADERS_NO_COOKIES,
    new CaseInsensitiveMap<List<String>>(['user-agent': [password: 'Arachni/v0']]))
    dataListener.onDataAvailable(Stub(ChangeableFlow), ctx, bundle, gwCtx)
    ctx.closeWafContext()

    then:
    1 * ctx.getOrCreateWafContext(_, true, _)
    ctx.reportEvents(_ as Collection<AppSecEvent>) >> { event = it[0].iterator().next() }

    event.ruleMatches[0].parameters[0].address == 'server.request.headers.no_cookies'
    event.ruleMatches[0].parameters[0].highlight == ['<Redacted>']
    event.ruleMatches[0].parameters[0].key_path == ['user-agent', 'password']
    event.ruleMatches[0].parameters[0].value == '<Redacted>'
  }

  void 'disabling of key regex'() {
    injectSysConfig(APPSEC_OBFUSCATION_PARAMETER_KEY_REGEXP, '')
    setup()
    initialRuleAdd()
    AppSecEvent event

    when:
    def bundle = MapDataBundle.of(KnownAddresses.HEADERS_NO_COOKIES,
    new CaseInsensitiveMap<List<String>>(['user-agent': [password: 'Arachni/v0']]))
    dataListener.onDataAvailable(Stub(ChangeableFlow), ctx, bundle, gwCtx)
    ctx.closeWafContext()

    then:
    ctx.reportEvents(_ as Collection<AppSecEvent>) >> { event = it[0].iterator().next() }

    event.ruleMatches[0].parameters[0].address == 'server.request.headers.no_cookies'
    event.ruleMatches[0].parameters[0].highlight == ['Arachni/v']
    event.ruleMatches[0].parameters[0].key_path == ['user-agent', 'password']
    event.ruleMatches[0].parameters[0].value == 'Arachni/v0'
  }

  void 'redaction of values'() {
    injectSysConfig(APPSEC_OBFUSCATION_PARAMETER_VALUE_REGEXP, 'Arachni')
    setup()
    initialRuleAdd()
    AppSecEvent event

    when:
    dataListener.onDataAvailable(Stub(ChangeableFlow), ctx, ATTACK_BUNDLE, gwCtx)
    ctx.closeWafContext()

    then:
    1 * ctx.getOrCreateWafContext(_, true, _)
    ctx.reportEvents(_ as Collection<AppSecEvent>) >> { event = it[0].iterator().next() }

    event.ruleMatches[0].parameters[0].address == 'server.request.headers.no_cookies'
    event.ruleMatches[0].parameters[0].highlight == ['<Redacted>']
    event.ruleMatches[0].parameters[0].key_path == ['user-agent']
    event.ruleMatches[0].parameters[0].value == '<Redacted>'
  }

  void 'triggers no rule'() {
    initialRuleAdd()
    ChangeableFlow flow = new ChangeableFlow()
    DataBundle db = MapDataBundle.of(KnownAddresses.HEADERS_NO_COOKIES,
    new CaseInsensitiveMap<List<String>>(['user-agent': 'Harmless']))

    when:
    dataListener.onDataAvailable(flow, ctx, db, gwCtx)

    then:
    1 * ctx.getOrCreateWafContext(_, true, _)
    !flow.blocking
  }

  void 'non-string types work'() {
    initialRuleAdd()
    ChangeableFlow flow = new ChangeableFlow()
    DataBundle db = MapDataBundle.of(KnownAddresses.REQUEST_BODY_OBJECT,
    [
      [key: [
          true,
          (byte)1,
          (short)2,
          (int)3,
          (long)4,
          (float)5.0,
          (double)6.0,
          (char)'7',
          (BigDecimal)8.0G,
          (BigInteger)9.0G
        ]]
    ])

    when:
    dataListener.onDataAvailable(flow, ctx, db, gwCtx)

    then:
    1 * ctx.getOrCreateWafContext(_, true, _)
    !flow.blocking
  }

  void 'waf exceptions do not propagate'() {
    initialRuleAdd()
    ChangeableFlow flow = new ChangeableFlow()
    DataBundle db = MapDataBundle.of(KnownAddresses.HEADERS_NO_COOKIES, [get: { null }] as List)

    when:
    dataListener.onDataAvailable(flow, ctx, db, gwCtx)

    then:
    1 * ctx.getOrCreateWafContext(_, true, false)
    2 * ctx.getWafMetrics()
    1 * ctx.setWafErrors()
    1 * wafMetricCollector.wafErrorCode(-127)
    2 * ctx.isWafContextClosed()
    assert !flow.blocking
  }

  void 'timeout is honored (waf)'() {
    setup:
    injectSysConfig('appsec.waf.timeout', '1')
    WAFModule.createLimitsObject()
    initialRuleAdd()
    DataBundle db = MapDataBundle.of(KnownAddresses.HEADERS_NO_COOKIES,
    new CaseInsensitiveMap<List<String>>(['user-agent': 'Arachni/v' + ('a' * 4000)]))
    ChangeableFlow flow = new ChangeableFlow()

    TraceSegment segment = Mock()
    TraceSegmentPostProcessor pp = service.traceSegmentPostProcessors.last()

    when:
    dataListener.onDataAvailable(flow, ctx, db, gwCtx)

    then:
    assert !flow.blocking
    1 * ctx.isWafContextClosed()
    1 * ctx.getOrCreateWafContext(_, true, false)
    2 * ctx.getWafMetrics()
    1 * ctx.increaseWafTimeouts()
    0 * _

    when:
    pp.processTraceSegment(segment, ctx, [])

    then:
    1 * segment.setTagTop('_dd.appsec.waf.timeouts', 1L)
    _ * segment.setTagTop(_, _)

    cleanup:
    injectSysConfig('appsec.waf.timeout', ConfigDefaults.DEFAULT_APPSEC_WAF_TIMEOUT as String)
    WAFModule.createLimitsObject()
  }

  void 'timeout is honored (rasp)'() {
    setup:
    injectSysConfig('appsec.waf.timeout', '1')
    WAFModule.createLimitsObject()
    initialRuleAdd()
    DataBundle db = MapDataBundle.of(KnownAddresses.HEADERS_NO_COOKIES,
    new CaseInsensitiveMap<List<String>>(['user-agent': 'Arachni/v' + ('a' * 4000)]))
    ChangeableFlow flow = new ChangeableFlow()

    TraceSegment segment = Mock()
    TraceSegmentPostProcessor pp = service.traceSegmentPostProcessors.last()

    gwCtx = new GatewayContext(false, RuleType.SQL_INJECTION)

    when:
    dataListener.onDataAvailable(flow, ctx, db, gwCtx)

    then:
    assert !flow.blocking
    1 * ctx.getOrCreateWafContext(_, true, true)
    1 * ctx.isWafContextClosed()
    1 * ctx.getRaspMetrics()
    1 * ctx.getRaspMetricsCounter()
    1 * ctx.increaseRaspTimeouts()
    1 * wafMetricCollector.get().raspTimeout(gwCtx.raspRuleType)
    1 * wafMetricCollector.raspRuleEval(RuleType.SQL_INJECTION)
    0 * _

    when:
    pp.processTraceSegment(segment, ctx, [])

    then:
    1 * segment.setTagTop('_dd.appsec.rasp.timeout', 1L)
    _ * segment.setTagTop(_, _)

    cleanup:
    injectSysConfig('appsec.waf.timeout', ConfigDefaults.DEFAULT_APPSEC_WAF_TIMEOUT as String)
    WAFModule.createLimitsObject()
    gwCtx = new GatewayContext(false)
  }

  void 'configuration can be given later'() {
    when:
    initialRuleAddWithMap([waf: new BadConfig()]) // empty configs are allowed now

    then:
    thrown RuntimeException
    0 * _

    when:
    // default config
    initialRuleAdd()
    dataListener.onDataAvailable(Stub(ChangeableFlow), ctx, ATTACK_BUNDLE, gwCtx)
    ctx.closeWafContext()

    then:
    1 * ctx.getOrCreateWafContext(_, true, false)
    1 * ctx.reportEvents(_ as Collection<AppSecEvent>)
    1 * ctx.isWafContextClosed()
    2 * ctx.getWafMetrics()
    1 * ctx.isThrottled(null)
    1 * ctx.setManuallyKept(true)
    1 * ctx.closeWafContext()
    2 * tracer.activeSpan()
    1 * wafMetricCollector.wafInit(Waf.LIB_VERSION, _, true)
    0 * _
  }

  void 'rule data given through configuration'() {
    initialRuleAdd()
    ChangeableFlow flow = Mock()
    def ipData = [ rules_data :
      [
        [
          id  : 'ip_data',
          type: 'ip_with_expiration',
          data: [[
              value     : '1.2.3.4',
              expiration: '0',
            ]]
        ]
      ]
    ]

    when:
    send('my_config', ipData)
    wafModule.applyConfig(reconf)
    def bundle = MapDataBundle.of(KnownAddresses.REQUEST_INFERRED_CLIENT_IP, '1.2.3.4')
    dataListener.onDataAvailable(flow, ctx, bundle, gwCtx)
    ctx.closeWafContext()

    then:
    1 * wafMetricCollector.wafUpdates(_, true)
    1 * reconf.reloadSubscriptions()
    1 * ctx.getOrCreateWafContext(_, true, false)
    2 * tracer.activeSpan()
    1 * ctx.reportEvents(_ as Collection<AppSecEvent>)
    2 * ctx.getWafMetrics()
    1 * flow.setAction({ it.blocking })
    1 * ctx.isWafContextClosed() >> false
    1 * ctx.closeWafContext()
    1 * flow.isBlocking()
    1 * ctx.isThrottled(null)
    1 * ctx.setManuallyKept(true)
    0 * _
  }

  private static Object toggleById(String id, boolean enabled) {
    [ rules_override:
      [
        [
          rules_target: [[
              rule_id: id
            ]],
          enabled: enabled
        ]
      ]
    ]
  }

  void 'reloading rules clears waf data and rule toggling'() {
    initialRuleAdd()
    ChangeableFlow flow = Mock()
    def ipData = [
      rules_data :
      [
        [
          id  : 'ip_data',
          name: 'IP data',
          conditions: [
            [
              parameters: [
                inputs: [[ address: 'http.client_ip' ]],
                data: 'blocked_users'
              ],
              operator: 'exact_match'
            ]
          ],
          tags: [
            type: 'test',
            category: 'test',
            confidence: '1',
          ],
          type: 'ip_with_expiration',
          on_match: ['block'],
          data: [[
              value     : '1.2.3.4',
              expiration: '0',
            ]]
        ]
      ]
    ]

    when: 'reconfigure with data and toggling'
    send('my_config', ipData)
    send('my_config', toggleById('ip_match_rule', false))

    wafModule.applyConfig(reconf)
    def bundle = MapDataBundle.of(KnownAddresses.REQUEST_INFERRED_CLIENT_IP, '1.2.3.4')
    dataListener.onDataAvailable(flow, ctx, bundle, gwCtx)
    ctx.closeWafContext()

    then: 'no match; rule is disabled'
    1 * wafMetricCollector.wafUpdates(_, true)
    1 * reconf.reloadSubscriptions()
    1 * ctx.getOrCreateWafContext(_, true, false)
    2 * ctx.getWafMetrics()
    1 * ctx.isWafContextClosed() >> false
    1 * ctx.closeWafContext()
    _ * ctx.increaseWafTimeouts()
    _ * ctx.increaseRaspTimeouts()
    0 * _

    when: 'removing data and override config'
    service.getWafBuilder().removeConfig("my_config")
    wafModule.applyConfig(reconf)

    dataListener.onDataAvailable(flow, ctx, bundle, gwCtx)
    ctx.closeWafContext()

    then: 'no match; data was cleared (though rule is no longer disabled)'
    1 * ctx.getOrCreateWafContext(_, true, false)
    1 * ctx.isWafContextClosed() >> false
    1 * wafMetricCollector.wafUpdates(_, true)
    1 * reconf.reloadSubscriptions()
    1 * ctx.closeWafContext()
    2 * ctx.getWafMetrics()
    _ * ctx.increaseWafTimeouts()
    _ * ctx.increaseRaspTimeouts()
    0 * _

    when: 'data is read'
    send('my_config', ipData)
    wafModule.applyConfig(reconf)
    dataListener.onDataAvailable(flow, ctx, bundle, gwCtx)
    ctx.closeWafContext()

    then: 'now we have match'
    1 * wafMetricCollector.wafUpdates(_, true)
    1 * reconf.reloadSubscriptions()
    1 * ctx.getOrCreateWafContext(_, true, false)
    2 * tracer.activeSpan()
    1 * ctx.reportEvents(_ as Collection<AppSecEvent>)
    2 * ctx.getWafMetrics()
    1 * flow.setAction({ it.blocking })
    1 * ctx.isWafContextClosed() >> false
    1 * ctx.closeWafContext()
    1 * flow.isBlocking()
    1 * ctx.isThrottled(null)
    1 * ctx.setManuallyKept(true)
    _ * ctx.increaseWafTimeouts()
    _ * ctx.increaseRaspTimeouts()
    0 * _

    when: 'toggling the rule off'
    send('my_config', toggleById('ip_match_rule', false))
    wafModule.applyConfig(reconf)
    dataListener.onDataAvailable(flow, ctx, bundle, gwCtx)
    ctx.closeWafContext()

    then: 'nothing again; we disabled the rule'
    1 * wafMetricCollector.wafUpdates(_, true)
    1 * reconf.reloadSubscriptions()
    1 * ctx.getOrCreateWafContext(_, true, false)
    2 * ctx.getWafMetrics()
    1 * ctx.isWafContextClosed() >> false
    1 * ctx.closeWafContext()
    _ * ctx.increaseWafTimeouts()
    _ * ctx.increaseRaspTimeouts()
    0 * _
  }

  void 'rule toggling data given through configuration'() {
    ChangeableFlow flow = Mock()
    initialRuleAdd()
    WafContext wafContext

    when: 'rule disabled in config b'
    send('b', toggleById('ua0-600-12x', false))
    wafModule.applyConfig(reconf)
    dataListener.onDataAvailable(flow, ctx, ATTACK_BUNDLE, gwCtx)
    ctx.closeWafContext()

    then:
    1 * wafMetricCollector.wafUpdates(null, true)
    1 * reconf.reloadSubscriptions()
    // no attack
    1 * ctx.getOrCreateWafContext(_, true, false) >> {
      WafHandle wafHandle = it[0] as WafHandle
      wafContext = new WafContext(wafHandle)
    }
    2 * ctx.getWafMetrics()
    1 * ctx.isWafContextClosed() >> false
    1 * ctx.closeWafContext() >> {
      wafContext.close()
    }
    _ * ctx.increaseWafTimeouts()
    _ * ctx.increaseRaspTimeouts()
    0 * _

    when: 'rule enabled in config a has no effect'
    send('a', toggleById('ua0-600-12x', true))
    wafModule.applyConfig(reconf)
    dataListener.onDataAvailable(flow, ctx, ATTACK_BUNDLE, gwCtx)
    ctx.closeWafContext()

    then:
    1 * wafMetricCollector.wafUpdates(_, true)
    1 * reconf.reloadSubscriptions()
    // no attack
    1 * ctx.getOrCreateWafContext(_, true, false) >> {
      WafHandle wafHandle = it[0] as WafHandle
      wafContext = new WafContext(wafHandle)
    }
    2 * ctx.getWafMetrics()
    1 * ctx.isWafContextClosed() >> false
    1 * ctx.closeWafContext() >> {
      wafContext.close()
    }
    _ * ctx.increaseWafTimeouts()
    _ * ctx.increaseRaspTimeouts()
    0 * _

    when: 'rule enabled in config c overrides b'
    send('b', null)
    send('c', toggleById('ua0-600-12x', true))
    wafModule.applyConfig(reconf)
    dataListener.onDataAvailable(flow, ctx, ATTACK_BUNDLE, gwCtx)
    ctx.closeWafContext()

    then:
    1 * wafMetricCollector.wafUpdates(_, true)
    1 * reconf.reloadSubscriptions()
    // attack found
    1 * ctx.getOrCreateWafContext(_, true, false) >> {
      WafHandle wafHandle = it[0] as WafHandle
      wafContext = new WafContext(wafHandle)
    }
    2 * ctx.getWafMetrics()
    1 * flow.isBlocking()
    1 * flow.setAction({ it.blocking })
    2 * tracer.activeSpan()
    1 * ctx.reportEvents(_ as Collection<AppSecEvent>)
    1 * ctx.isWafContextClosed() >> false
    1 * ctx.closeWafContext() >> {
      wafContext.close()
    }
    _ * ctx.increaseWafTimeouts()
    _ * ctx.increaseRaspTimeouts()
    1 * ctx.isThrottled(null)
    1 * ctx.setManuallyKept(true)
    0 * _

    when: 'removing c and a removes c and a, allows earlier toggle to take effect'
    send('b', toggleById('ua0-600-12x', false))
    send('c', null)
    send('a', null)
    wafModule.applyConfig(reconf)
    dataListener.onDataAvailable(flow, ctx, ATTACK_BUNDLE, gwCtx)
    ctx.closeWafContext()

    then:
    1 * wafMetricCollector.wafUpdates(_, true)
    1 * reconf.reloadSubscriptions()
    // no attack
    1 * ctx.getOrCreateWafContext(_, true, false) >> {
      WafHandle wafHandle = it[0] as WafHandle
      wafContext = new WafContext(wafHandle)
    }
    2 * ctx.getWafMetrics()
    1 * ctx.isWafContextClosed() >> false
    1 * ctx.closeWafContext() >> {
      wafContext.close()
    }
    _ * ctx.increaseWafTimeouts()
    _ * ctx.increaseRaspTimeouts()
    0 * _
  }

  void 'initial configuration has unknown addresses'() {
    Address<String> doesNotExistAddress = new Address<>("server.request.headers.does-not-exist")
    def waf =
    [
      version: '2.1',
      rules: [
        [
          id: 'ua0-600-12x',
          name: 'Arachni',
          tags: [
            type: 'security_scanner',
            category: 'attack_attempt'
          ],
          conditions: [
            [
              parameters: [
                inputs: [
                  [
                    address: doesNotExistAddress.key,
                    key_path: ['user-agent']]
                ],
                regex: '^Arachni\\/v'
              ],
              operator: 'match_regex'
            ]
          ],
        ]
      ]
    ]


    when:
    initialRuleAddWithMap(waf as Map<String, Object>)

    then:
    1 * wafMetricCollector.wafInit(Waf.LIB_VERSION, _, true)
    !wafModule.dataSubscriptions.first().subscribedAddresses.contains(doesNotExistAddress)
    0 * _
  }

  void 'bad initial configuration is given results in no subscriptions'() {
    def waf = [waf: [:]]

    when:
    initialRuleAddWithMap(waf)

    then:
    thrown AppSecModuleActivationException
    wafModule.dataSubscriptions.empty
    1 * wafMetricCollector.wafInit(Waf.LIB_VERSION, _, false)
    0 * _
  }

  void 'rule data not a config'() {
    Map<String, Object> waf = [waf: [:]]

    when:
    initialRuleAddWithMap(waf)

    then:
    thrown AppSecModuleActivationException
    wafModule.ctxAndAddresses.get() == null
    // WAF initialization is attempted but fails, so wafInit is called with success=false
    1 * wafMetricCollector.wafInit(Waf.LIB_VERSION, _, false)
    0 * _
  }

  void 'bad ResultWithData - empty list'() {
    def waf = new WAFModule()
    Waf.ResultWithData rwd = new Waf.ResultWithData(null, "[]", null, null, false, 0, false)
    Collection ret

    when:
    ret = waf.buildEvents(rwd)

    then:
    ret.isEmpty()
  }

  void 'bad ResultWithData - empty object'() {
    def waf = new WAFModule()
    Waf.ResultWithData rwd = new Waf.ResultWithData(null, "[{}]", null, null, false, 0, false)
    Collection ret

    when:
    ret = waf.buildEvents(rwd)

    then:
    ret.isEmpty()
  }

  void 'ephemeral and persistent addresses'() {
    initialRuleAdd()
    wafModule.applyConfig(reconf)
    ChangeableFlow flow = Mock()

    when:
    def transientBundle = MapDataBundle.of(
    KnownAddresses.REQUEST_BODY_OBJECT,
    '/cybercop'
    )
    dataListener.onDataAvailable(flow, ctx, transientBundle, gwCtx)

    then:
    1 * ctx.getOrCreateWafContext(_, true, false)
    2 * tracer.activeSpan()
    1 * ctx.reportEvents(_ as Collection<AppSecEvent>) >> {
      it[0].iterator().next().ruleMatches[0].parameters[0].value == '/cybercop'
    }
    2 * ctx.getWafMetrics()
    1 * flow.isBlocking()
    1 * ctx.isThrottled(null)
    1 * ctx.setManuallyKept(true)
    1 * ctx.isWafContextClosed() >> false
    0 * _

    when:
    dataListener.onDataAvailable(flow, ctx, ATTACK_BUNDLE, gwCtx)
    ctx.closeWafContext()

    then:
    1 * ctx.getOrCreateWafContext(_, true, false)
    1 * flow.setAction({ it.blocking })
    2 * tracer.activeSpan()
    1 * ctx.reportEvents(_ as Collection<AppSecEvent>) >> {
      it[0].iterator().next().ruleMatches[0].parameters[0].value == 'user-to-block-1'
    }
    2 * ctx.getWafMetrics()
    1 * ctx.isWafContextClosed() >> false
    1 * ctx.closeWafContext()
    1 * ctx.isThrottled(null)
    1 * ctx.setManuallyKept(true)
    1 * flow.isBlocking()
    0 * _
  }

  /**
   * This test simulates double REQUEST_END with increasing interval
   * The race condition shouldn't happen when closing WafContext
   */
  @Unroll("test repeated #n time")
  void 'parallel REQUEST_END should not cause race condition'() {
    initialRuleAdd()
    ChangeableFlow flow = new ChangeableFlow()
    AppSecRequestContext ctx = new AppSecRequestContext()

    when:
    for (int t = 0; t < 20; t++) {
      CountDownLatch latch = new CountDownLatch(1)
      dataListener.onDataAvailable(flow, ctx, ATTACK_BUNDLE, gwCtx)
      Thread thread = new Thread({ p ->
        latch.countDown()
        ctx.closeWafContext()
      })
      thread.start()
      latch.await()
      sleep(t)
      ctx.close()
      thread.join()
    }

    then:
    // java.lang.IllegalStateException: This WafContext is no longer online
    // Should not be thrown
    noExceptionThrown()

    where:
    n << (1..3)
  }

  void 'honors appsec.trace.rate.limit'() {
    setup:
    injectSysConfig('dd.appsec.trace.rate.limit', '5')
    def monitoring = Mock(Monitoring)

    when:
    def waf = new WAFModule(monitoring)

    then:
    waf.rateLimiter.limitPerSec == 5
  }

  void 'suspicious attacker blocking'() {
    given:
    final flow = Mock(ChangeableFlow)
    final suspiciousIp = '34.65.27.85'
    initialRuleAdd('rules_suspicious_attacker_blocking.json')
    wafModule.applyConfig(reconf)

    final bundle = MapDataBundle.of(
    KnownAddresses.REQUEST_INFERRED_CLIENT_IP,
    suspiciousIp,
    KnownAddresses.HEADERS_NO_COOKIES,
    new CaseInsensitiveMap<List<String>>(['user-agent': ['Arachni/v1.5.1']]))

    when:
    dataListener.onDataAvailable(flow, ctx, bundle, gwCtx)
    ctx.closeWafContext()

    then:
    1 * ctx.getOrCreateWafContext(_ as WafHandle, true, false)
    2 * ctx.getWafMetrics()
    1 * ctx.isThrottled(null)
    1 * ctx.setManuallyKept(true)
    1 * ctx.reportEvents(_ as Collection<AppSecEvent>)
    1 * ctx.closeWafContext()
    1 * ctx.isWafContextClosed()
    2 * tracer.activeSpan()
    1 * flow.isBlocking()
    0 * flow.setAction(_)
    0 * _

    when:
    final ipData = [exclusion_data : [
        [
          id  : 'suspicious_ips_data_id',
          type: 'ip_with_expiration',
          data: [[value: suspiciousIp]]
        ]
      ]]
    send('suspicious_ips', ipData)
    wafModule.applyConfig(reconf)
    dataListener.onDataAvailable(flow, ctx, bundle, gwCtx)
    ctx.closeWafContext()

    then:
    1 * wafMetricCollector.wafUpdates(_, true)
    1 * reconf.reloadSubscriptions()
    1 * flow.setAction({ Flow.Action.RequestBlockingAction rba ->
      rba.statusCode == 402 && rba.blockingContentType == BlockingContentType.AUTO
    })
    1 * flow.isBlocking()
    1 * ctx.isWafContextClosed() >> false
    1 * ctx.getOrCreateWafContext(_ as WafHandle, true, false)
    2 * ctx.getWafMetrics()
    1 * ctx.isThrottled(null)
    1 * ctx.setManuallyKept(true)
    1 * ctx.reportEvents(_ as Collection<AppSecEvent>)
    1 * ctx.closeWafContext()
    2 * tracer.activeSpan()
    0 * _
  }

  void 'http endpoint fingerprint support'() {
    given:
    final flow = Mock(ChangeableFlow)
    final fingerprint = '_dd.appsec.fp.http.endpoint'
    initialRuleAdd 'fingerprint_config.json'
    ctx.closeWafContext()
    final bundle = MapDataBundle.ofDelegate([
      (KnownAddresses.WAF_CONTEXT_PROCESSOR): [fingerprint: true],
      (KnownAddresses.REQUEST_METHOD): 'GET',
      (KnownAddresses.REQUEST_URI_RAW): 'http://localhost:8080/test',
      (KnownAddresses.REQUEST_BODY_OBJECT): [:],
      (KnownAddresses.REQUEST_QUERY): [name: ['test']],
      (KnownAddresses.HEADERS_NO_COOKIES): new CaseInsensitiveMap<List<String>>(['user-agent': ['Arachni/v1.5.1']])
    ])
    wafModule.applyConfig(reconf)

    when:
    dataListener.onDataAvailable(flow, ctx, bundle, gwCtx)
    ctx.closeWafContext()

    then:
    1 * flow.setAction({ it.blocking })
    1 * ctx.reportDerivatives({ Map<String, String> map ->
      map.containsKey(fingerprint) && map.get(fingerprint).matches('http-get-.*')
    })
  }

  void 'http session fingerprint support'() {
    given:
    final flow = Mock(ChangeableFlow)
    final fingerprint = '_dd.appsec.fp.session'
    final sessionId = UUID.randomUUID().toString()
    initialRuleAdd 'fingerprint_config.json'
    wafModule.applyConfig(reconf)
    ctx.closeWafContext()
    final bundle = MapDataBundle.ofDelegate([
      (KnownAddresses.WAF_CONTEXT_PROCESSOR): [fingerprint: true],
      (KnownAddresses.REQUEST_COOKIES): [JSESSIONID: [sessionId]],
      (KnownAddresses.SESSION_ID): sessionId,
      (KnownAddresses.USER_ID): 'admin',
    ])

    when:
    dataListener.onDataAvailable(flow, ctx, bundle, gwCtx)
    ctx.closeWafContext()

    then:
    1 * ctx.reportDerivatives({ Map<String, String> map ->
      map.containsKey(fingerprint) && map.get(fingerprint).matches('ssn-.*')
    })
  }

  void 'retrieve used addresses'() {
    when:
    initialRuleAdd('small_config.json')
    wafModule.applyConfig(reconf)
    def ctx0 = wafModule.ctxAndAddresses.get()
    def addresses = ctx0.addressesOfInterest

    then:
    addresses.size() == 6
    addresses.contains(KnownAddresses.REQUEST_INFERRED_CLIENT_IP)
    addresses.contains(KnownAddresses.REQUEST_QUERY)
    addresses.contains(KnownAddresses.REQUEST_PATH_PARAMS)
    addresses.contains(KnownAddresses.HEADERS_NO_COOKIES)
    addresses.contains(KnownAddresses.REQUEST_URI_RAW)
    addresses.contains(KnownAddresses.REQUEST_BODY_OBJECT)
  }

  void 'waf not used if the context is closed'() {
    ChangeableFlow flow = Mock()

    when:
    initialRuleAdd('rules_with_data_config.json')
    dataListener = wafModule.dataSubscriptions.first()

    def bundle = MapDataBundle.of(
    KnownAddresses.USER_ID,
    'legit-user'
    )
    ctx.closeWafContext()
    dataListener.onDataAvailable(flow, ctx, bundle, gwCtx)

    then:
    1 * ctx.closeWafContext()
    1 * ctx.isWafContextClosed() >> true
    1 * wafMetricCollector.wafInit(Waf.LIB_VERSION, _, true)
    0 * _
  }

  void 'raspRuleSkipped if rasp available and WAF context is closed'() {
    setup:
    ChangeableFlow flow = Mock()
    GatewayContext gwCtxMock = new GatewayContext(false, RuleType.SQL_INJECTION)

    when:
    initialRuleAdd('rules_with_data_config.json')
    dataListener = wafModule.dataSubscriptions.first()

    def bundle = MapDataBundle.of(
    KnownAddresses.USER_ID,
    'legit-user'
    )
    ctx.closeWafContext()
    dataListener.onDataAvailable(flow, ctx, bundle, gwCtxMock)

    then:
    1 * ctx.closeWafContext()
    1 * ctx.isWafContextClosed() >> true
    1 * wafMetricCollector.wafInit(Waf.LIB_VERSION, _, true)
    1 * wafMetricCollector.raspRuleSkipped(RuleType.SQL_INJECTION)
    0 * _
  }

  void 'test raspErrorCode metric is increased when waf call throws #wafErrorCode '() {
    setup:
    ChangeableFlow flow = Mock()
    GatewayContext gwCtxMock = new GatewayContext(false, RuleType.SQL_INJECTION)
    WafContext wafContext = Mock()

    when:
    initialRuleAdd('rules_with_data_config.json')

    def bundle = MapDataBundle.of(
    KnownAddresses.USER_ID,
    'legit-user'
    )
    dataListener.onDataAvailable(flow, ctx, bundle, gwCtxMock)

    then:
    (1..2) * ctx.isWafContextClosed() >> false // if UnclassifiedWafException it's called twice
    1 * ctx.getOrCreateWafContext(_, true, true) >> wafContext
    1 * wafMetricCollector.raspRuleEval(RuleType.SQL_INJECTION)
    1 * wafContext.run(_, _, _) >> { throw createWafException(wafErrorCode as WafErrorCode) }
    1 * wafMetricCollector.wafInit(Waf.LIB_VERSION, _, true)
    1 * ctx.getRaspMetrics()
    1 * ctx.getRaspMetricsCounter()
    1 * wafMetricCollector.raspErrorCode(RuleType.SQL_INJECTION, _)
    0 * _

    where:
    wafErrorCode << WafErrorCode.values()
  }

  void 'test wafErrorCode metric is increased when waf  call throws #wafErrorCode '() {
    setup:
    ChangeableFlow flow = Mock()
    WafContext wafContext = Mock()

    when:
    initialRuleAdd('rules_with_data_config.json')

    def bundle = MapDataBundle.of(
    KnownAddresses.USER_ID,
    'legit-user'
    )
    dataListener.onDataAvailable(flow, ctx, bundle, gwCtx)

    then:
    (1..2) * ctx.isWafContextClosed() >> false // if UnclassifiedWafException it's called twice
    1 * ctx.getOrCreateWafContext(_, true, false) >> wafContext
    1 * wafContext.run(_, _, _) >> { throw createWafException(wafErrorCode as WafErrorCode) }
    1 * wafMetricCollector.wafInit(Waf.LIB_VERSION, _, true)
    2 * ctx.getWafMetrics()
    1 * wafMetricCollector.wafErrorCode(_)
    1 * ctx.setWafErrors()
    0 * _

    where:
    wafErrorCode << WafErrorCode.values()
  }

  def 'internal-api WafErrorCode enum matches libddwaf-java by name and code'() {
    given:
    def libddwaf = WafErrorCode.values().collectEntries { [it.name(), it.code] }
    def internal = InternalWafErrorCode.values().collectEntries { [it.name(), it.code] }

    expect:
    internal == libddwaf
  }

  void 'ResultWithData - null data'() {
    def waf = new WAFModule()
    Waf.ResultWithData rwd = new Waf.ResultWithData(null, null, null, null, false, 0, false)
    Collection ret

    when:
    ret = waf.buildEvents(rwd)

    then:
    noExceptionThrown()
    ret.isEmpty()
  }

  /**
   * Helper to return a concrete Waf exception for each WafErrorCode
   */
  static AbstractWafException createWafException(WafErrorCode code) {
    switch (code) {
      case WafErrorCode.INVALID_ARGUMENT:
      return new InvalidArgumentWafException(code.code)
      case WafErrorCode.INVALID_OBJECT:
      return new InvalidObjectWafException(code.code)
      case WafErrorCode.INTERNAL_ERROR:
      return new InternalWafException(code.code)
      case WafErrorCode.BINDING_ERROR:
      return new UnclassifiedWafException(code.code)
      default:
      throw new IllegalStateException("Unhandled WafErrorCode: $code")
    }
  }

  void 'test rules_compat with output attributes'() {
    setup:
    def rulesConfig = [
      version: '2.1',
      metadata: [
        rules_version: '1.2.7'
      ],
      rules: [
        [
          id: 'arachni_rule',
          name: 'Arachni',
          tags: [
            type: 'security_scanner',
            category: 'attack_attempt'
          ],
          conditions: [
            [
              parameters: [
                inputs: [
                  [
                    address: 'server.request.headers.no_cookies',
                    key_path: ['user-agent']
                  ]
                ],
                regex: '^Arachni\\/v'
              ],
              operator: 'match_regex'
            ]
          ],
          transformers: [],
          on_match: ['block']
        ]
      ],
      rules_compat: [
        [
          id: 'rc-000-001',
          name: 'Rules Compat Test: Attributes, No Keep, No Event',
          tags: [
            type: 'security_scanner',
            category: 'attack_attempt'
          ],
          conditions: [
            [
              parameters: [
                inputs: [
                  [
                    address: 'server.request.headers.no_cookies',
                    key_path: ['user-agent']
                  ]
                ],
                regex: '^RulesCompat\\/v1'
              ],
              operator: 'match_regex'
            ]
          ],
          output: [
            event: false,
            keep: false,
            attributes: [
              '_dd.appsec.trace.integer': [
                value: 123456789
              ],
              '_dd.appsec.trace.agent': [
                value: 'RulesCompat/v1'
              ]
            ]
          ],
          on_match: []
        ],
        [
          id: 'rc-000-002',
          name: 'Rules Compat Test: Attributes, Keep, No Event',
          tags: [
            type: 'security_scanner',
            category: 'attack_attempt'
          ],
          conditions: [
            [
              parameters: [
                inputs: [
                  [
                    address: 'server.request.headers.no_cookies',
                    key_path: ['user-agent']
                  ]
                ],
                regex: '^RulesCompat\\/v2'
              ],
              operator: 'match_regex'
            ]
          ],
          output: [
            event: false,
            keep: true,
            attributes: [
              '_dd.appsec.trace.integer': [
                value: 987654321
              ],
              '_dd.appsec.trace.agent': [
                value: 'RulesCompat/v2'
              ]
            ]
          ],
          on_match: []
        ],
        [
          id: 'rc-000-003',
          name: 'Rules Compat Test: Attributes, Keep, Event',
          tags: [
            type: 'security_scanner',
            category: 'attack_attempt'
          ],
          conditions: [
            [
              parameters: [
                inputs: [
                  [
                    address: 'server.request.headers.no_cookies',
                    key_path: ['user-agent']
                  ]
                ],
                regex: '^RulesCompat\\/v3'
              ],
              operator: 'match_regex'
            ]
          ],
          output: [
            event: true,
            keep: true,
            attributes: [
              '_dd.appsec.trace.integer': [
                value: 555666777
              ],
              '_dd.appsec.trace.agent': [
                value: 'RulesCompat/v3'
              ]
            ]
          ],
          on_match: []
        ]
      ]
    ]

    when:
    initialRuleAddWithMap(rulesConfig)
    wafModule.applyConfig(reconf)

    then:
    1 * wafMetricCollector.wafInit(Waf.LIB_VERSION, _, true)
    1 * wafMetricCollector.wafUpdates(_, true)
    1 * reconf.reloadSubscriptions()
    0 * _

    when: 'test rules_compat rule with attributes, no keep and no event'
    def bundle1 = MapDataBundle.of(KnownAddresses.HEADERS_NO_COOKIES,
    new CaseInsensitiveMap<List<String>>(['user-agent': 'RulesCompat/v1']))
    def flow1 = new ChangeableFlow()
    dataListener.onDataAvailable(flow1, ctx, bundle1, gwCtx)
    ctx.closeWafContext()

    then:
    1 * ctx.getOrCreateWafContext(_, true, false)
    2 * ctx.getWafMetrics() >> metrics
    1 * ctx.isWafContextClosed() >> false
    1 * ctx.closeWafContext()
    1 * ctx.reportDerivatives(['_dd.appsec.trace.agent':'RulesCompat/v1', '_dd.appsec.trace.integer': 123456789])
    1 * ctx.isThrottled(null)
    1 * ctx.reportEvents([])
    0 * ctx._(*_)
    !flow1.blocking

    when: 'test rules_compat rule with attributes, keep and no event'
    def bundle2 = MapDataBundle.of(KnownAddresses.HEADERS_NO_COOKIES,
    new CaseInsensitiveMap<List<String>>(['user-agent': 'RulesCompat/v2']))
    def flow2 = new ChangeableFlow()
    dataListener.onDataAvailable(flow2, ctx, bundle2, gwCtx)
    ctx.closeWafContext()

    then:
    1 * ctx.getOrCreateWafContext(_, true, false)
    2 * ctx.getWafMetrics() >> metrics
    1 * ctx.isWafContextClosed() >> false
    1 * ctx.closeWafContext()
    1 * ctx.reportDerivatives(['_dd.appsec.trace.agent':'RulesCompat/v2', '_dd.appsec.trace.integer': 987654321])
    1 * ctx.isThrottled(null)
    1 * ctx.setManuallyKept(true)
    1 * ctx.reportEvents([])
    0 * ctx._(*_)
    !flow2.blocking

    when: 'test rules_compat rule with attributes, keep and event'
    def bundle3 = MapDataBundle.of(KnownAddresses.HEADERS_NO_COOKIES,
    new CaseInsensitiveMap<List<String>>(['user-agent': 'RulesCompat/v3']))
    def flow3 = new ChangeableFlow()
    dataListener.onDataAvailable(flow3, ctx, bundle3, gwCtx)
    ctx.closeWafContext()

    then:
    1 * ctx.getOrCreateWafContext(_, true, false)
    2 * ctx.getWafMetrics() >> metrics
    1 * ctx.isWafContextClosed() >> false
    1 * ctx.closeWafContext()
    1 * ctx.reportDerivatives(['_dd.appsec.trace.agent':'RulesCompat/v3', '_dd.appsec.trace.integer': 555666777])
    1 * ctx.reportEvents(_ as Collection<AppSecEvent>)
    1 * ctx.isThrottled(null)
    1 * ctx.setManuallyKept(true)
    0 * ctx._(*_)
    !flow3.blocking
  }

  void 'test trace tagging rule with attributes, no keep and event (dynamic value extraction)'() {
    setup:
    def rulesConfig = [
      version: '2.1',
      metadata: [
        rules_version: '1.2.7'
      ],
      rules: [
        [
          id: 'arachni_rule',
          name: 'Arachni',
          tags: [
            type: 'security_scanner',
            category: 'attack_attempt'
          ],
          conditions: [
            [
              parameters: [
                inputs: [
                  [
                    address: 'server.request.headers.no_cookies',
                    key_path: ['user-agent']
                  ]
                ],
                regex: '^Arachni\\/v'
              ],
              operator: 'match_regex'
            ]
          ],
          transformers: [],
          on_match: ['block']
        ]
      ],
      rules_compat: [
        [
          id: 'ttr-000-004',
          name: 'Trace Tagging Rule: Attributes, No Keep, Event',
          tags: [
            type: 'security_scanner',
            category: 'attack_attempt'
          ],
          conditions: [
            [
              parameters: [
                inputs: [
                  [
                    address: 'server.request.headers.no_cookies',
                    key_path: ['user-agent']
                  ]
                ],
                regex: '^TraceTagging\\/v4'
              ],
              operator: 'match_regex'
            ]
          ],
          output: [
            event: true,
            keep: false,
            attributes: [
              '_dd.appsec.trace.integer': [
                value: 1729
              ],
              '_dd.appsec.trace.agent': [
                address: 'server.request.headers.no_cookies',
                key_path: ['user-agent']
              ]
            ]
          ],
          on_match: []
        ]
      ]
    ]

    when:
    initialRuleAddWithMap(rulesConfig)
    wafModule.applyConfig(reconf)

    then:
    1 * wafMetricCollector.wafInit(Waf.LIB_VERSION, _, true)
    1 * wafMetricCollector.wafUpdates(_, true)
    1 * reconf.reloadSubscriptions()
    0 * _

    when: 'test trace tagging rule with attributes, no keep and event (dynamic value extraction)'
    def bundle = MapDataBundle.of(KnownAddresses.HEADERS_NO_COOKIES,
    new CaseInsensitiveMap<List<String>>(['user-agent': 'TraceTagging/v4']))
    def flow = new ChangeableFlow()
    dataListener.onDataAvailable(flow, ctx, bundle, gwCtx)
    ctx.closeWafContext()

    then:
    1 * ctx.getOrCreateWafContext(_, true, false)
    2 * ctx.getWafMetrics() >> metrics
    1 * ctx.isWafContextClosed() >> false
    1 * ctx.closeWafContext()
    // Should report derivatives with dynamic value extraction - the user-agent value should be extracted
    1 * ctx.reportDerivatives(['_dd.appsec.trace.agent':'TraceTagging/v4', '_dd.appsec.trace.integer': 1729])
    1 * ctx.reportEvents(_ as Collection<AppSecEvent>)
    1 * ctx.isThrottled(null)
    0 * ctx._(*_)
    !flow.blocking // Should not block since keep: false
  }

  private static class BadConfig implements Map<String, Object> {
    @Delegate
    private Map<String, Object> delegate

    @Override
    Set entrySet() {
      throw new IllegalStateException("You tried to iterate!")
    }
  }
}<|MERGE_RESOLUTION|>--- conflicted
+++ resolved
@@ -787,14 +787,8 @@
     stackTrace.language == 'java'
     stackTrace.message == 'Exploit detected'
     stackTrace.frames.size() >= 1
-<<<<<<< HEAD
     stackTrace.frames[0].class_name == 'org.codehaus.groovy.vmplugin.v8.IndyInterface' // With Groovy 3 it was 'org.codehaus.groovy.runtime.callsite.CallSiteArray'
     stackTrace.frames[0].function == 'fromCache' // With Groovy 3 it was 'defaultCall'
-
-=======
-    stackTrace.frames[0].class_name == 'org.codehaus.groovy.runtime.callsite.CallSiteArray'
-    stackTrace.frames[0].function == 'defaultCall'
->>>>>>> 4165d423
   }
 
   void 'redaction with default settings'() {
