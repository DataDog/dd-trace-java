--- conflicted
+++ resolved
@@ -14,11 +14,7 @@
   implementation project(':internal-api')
   implementation project(':communication')
   implementation project(':telemetry')
-<<<<<<< HEAD
   implementation group: 'io.sqreen', name: 'libsqreen', version: '17.0.0'
-=======
-  implementation group: 'io.sqreen', name: 'libsqreen', version: '16.0.0'
->>>>>>> 036fe910
   implementation libs.moshi
 
   testImplementation libs.bytebuddy
