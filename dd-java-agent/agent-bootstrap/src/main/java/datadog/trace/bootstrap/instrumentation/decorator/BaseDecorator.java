--- conflicted
+++ resolved
@@ -1,13 +1,10 @@
 package datadog.trace.bootstrap.instrumentation.decorator;
 
-<<<<<<< HEAD
 import static datadog.trace.api.cache.RadixTreeCache.PORTS;
 import static datadog.trace.api.cache.RadixTreeCache.UNSET_PORT;
 import static datadog.trace.bootstrap.instrumentation.java.net.HostNameResolver.hostName;
 
 import datadog.context.ContextScope;
-=======
->>>>>>> e7b8e373
 import datadog.trace.api.Config;
 import datadog.trace.api.DDTags;
 import datadog.trace.api.Functions;
@@ -76,16 +73,12 @@
     if (spanType() != null) {
       span.setSpanType(spanType());
     }
-<<<<<<< HEAD
     final CharSequence component = component();
     span.setTag(Tags.COMPONENT, component);
     span.context().setIntegrationName(component);
-=======
-    span.setTag(Tags.COMPONENT, component());
     if (version != ""){
       span.setTag(Tags.DD_VERSION,version);
     }
->>>>>>> e7b8e373
     if (traceAnalyticsEnabled) {
       span.setMetric(DDTags.ANALYTICS_SAMPLE_RATE, traceAnalyticsSampleRate);
     }
