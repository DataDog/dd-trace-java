--- conflicted
+++ resolved
@@ -55,19 +55,11 @@
 
   @Override
   public V putIfAbsent(final K key, final Factory<V> contextFactory) {
-<<<<<<< HEAD
-    return computeIfAbsent(key, k -> contextFactory.create());
-  }
-
-  @Override
-  public V computeIfAbsent(K key, KeyAwareFactory<K, V> contextFactory) {
-=======
     return computeIfAbsent(key, contextFactory);
   }
 
   @Override
   public V computeIfAbsent(K key, KeyAwareFactory<? super K, V> contextFactory) {
->>>>>>> 7a1a4cac
     V existingContext = get(key);
     if (null == existingContext) {
       // This whole part with using synchronized is only because
