--- conflicted
+++ resolved
@@ -24,18 +24,6 @@
     default C create(Object key) {
       return create();
     }
-  }
-
-  /**
-   * Factory interface to create context instances using context key instances
-   *
-   * @param <K> context key type
-   * @param <C> context value type
-   */
-  interface KeyAwareFactory<K, C> {
-
-    /** @return new context instance */
-    C create(K key);
   }
 
   /**
@@ -93,11 +81,7 @@
    * @param contextFactory factory instance to produce new context object
    * @return old instance if it was present, or new instance
    */
-<<<<<<< HEAD
-  C computeIfAbsent(K key, KeyAwareFactory<K, C> contextFactory);
-=======
   C computeIfAbsent(K key, KeyAwareFactory<? super K, C> contextFactory);
->>>>>>> 7a1a4cac
 
   /**
    * Removes the existing value for key and return it.
