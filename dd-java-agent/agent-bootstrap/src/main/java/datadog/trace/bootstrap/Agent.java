--- conflicted
+++ resolved
@@ -955,7 +955,6 @@
         || settingValue.equalsIgnoreCase("inactive"));
   }
 
-<<<<<<< HEAD
   private static String getNullIfEmpty(final String value) {
     if (value == null || value.isEmpty()) {
       return null;
@@ -964,11 +963,6 @@
   }
 
   /** @return configured JMX start delay in seconds */
-=======
-  /**
-   * @return configured JMX start delay in seconds
-   */
->>>>>>> 5f2e2d76
   private static int getJmxStartDelay() {
     String startDelay = ddGetProperty("dd.dogstatsd.start-delay");
     if (startDelay == null) {
