package datadog.trace.bootstrap;

import static datadog.trace.api.Platform.getRuntimeVendor;
import static datadog.trace.api.Platform.isJavaVersionAtLeast;
import static datadog.trace.api.Platform.isOracleJDK8;
import static datadog.trace.bootstrap.Library.WILDFLY;
import static datadog.trace.bootstrap.Library.detectLibraries;
import static datadog.trace.util.AgentThreadFactory.AgentThread.JMX_STARTUP;
import static datadog.trace.util.AgentThreadFactory.AgentThread.PROFILER_STARTUP;
import static datadog.trace.util.AgentThreadFactory.AgentThread.TRACE_STARTUP;
import static datadog.trace.util.AgentThreadFactory.newAgentThread;
import static datadog.trace.util.Strings.getResourceName;
import static datadog.trace.util.Strings.propertyNameToSystemPropertyName;
import static datadog.trace.util.Strings.toEnvVar;

import datadog.trace.api.Config;
import datadog.trace.api.EndpointCheckpointer;
import datadog.trace.api.Platform;
import datadog.trace.api.StatsDClientManager;
import datadog.trace.api.WithGlobalTracer;
import datadog.trace.api.config.AppSecConfig;
import datadog.trace.api.config.CiVisibilityConfig;
import datadog.trace.api.config.CwsConfig;
import datadog.trace.api.config.DebuggerConfig;
import datadog.trace.api.config.GeneralConfig;
import datadog.trace.api.config.IastConfig;
import datadog.trace.api.config.JmxFetchConfig;
import datadog.trace.api.config.ProfilingConfig;
import datadog.trace.api.config.RemoteConfigConfig;
import datadog.trace.api.config.TraceInstrumentationConfig;
import datadog.trace.api.gateway.RequestContextSlot;
import datadog.trace.api.gateway.SubscriptionService;
import datadog.trace.api.scopemanager.ScopeListener;
import datadog.trace.bootstrap.benchmark.StaticEventLogger;
import datadog.trace.bootstrap.instrumentation.api.AgentTracer;
import datadog.trace.bootstrap.instrumentation.api.AgentTracer.TracerAPI;
import datadog.trace.bootstrap.instrumentation.api.ProfilingContextIntegration;
import datadog.trace.bootstrap.instrumentation.jfr.InstrumentationBasedProfiling;
import datadog.trace.util.AgentTaskScheduler;
import datadog.trace.util.AgentThreadFactory.AgentThread;
import datadog.trace.util.throwable.FatalAgentMisconfigurationError;
import java.lang.instrument.Instrumentation;
import java.lang.reflect.InvocationTargetException;
import java.lang.reflect.Method;
import java.lang.reflect.UndeclaredThrowableException;
import java.net.MalformedURLException;
import java.net.URL;
import java.security.CodeSource;
import java.util.EnumSet;
import java.util.concurrent.TimeUnit;
import java.util.concurrent.atomic.AtomicBoolean;
import org.slf4j.Logger;
import org.slf4j.LoggerFactory;

/**
 * Agent start up logic.
 *
 * <p>This class is loaded and called by {@code datadog.trace.bootstrap.AgentBootstrap}
 *
 * <p>The intention is for this class to be loaded by bootstrap classloader to make sure we have
 * unimpeded access to the rest of Datadog's agent parts.
 */
public class Agent {

  private static final String SIMPLE_LOGGER_SHOW_DATE_TIME_PROPERTY =
      "datadog.slf4j.simpleLogger.showDateTime";
  private static final String SIMPLE_LOGGER_DATE_TIME_FORMAT_PROPERTY =
      "datadog.slf4j.simpleLogger.dateTimeFormat";
  private static final String SIMPLE_LOGGER_DATE_TIME_FORMAT_DEFAULT =
      "'[dd.trace 'yyyy-MM-dd HH:mm:ss:SSS Z']'";
  private static final String SIMPLE_LOGGER_DEFAULT_LOG_LEVEL_PROPERTY =
      "datadog.slf4j.simpleLogger.defaultLogLevel";

  private static final String AGENT_INSTALLER_CLASS_NAME =
      "datadog.trace.agent.tooling.AgentInstaller";

  private static final int DEFAULT_JMX_START_DELAY = 15; // seconds

  private static final String STARTUP_LOGS_ENABLED = "trace.startup.logs";

  private static final Logger log;

  private enum AgentFeature {
    TRACING(propertyNameToSystemPropertyName(TraceInstrumentationConfig.TRACE_ENABLED), true),
    JMXFETCH(propertyNameToSystemPropertyName(JmxFetchConfig.JMX_FETCH_ENABLED), true),
    STARTUP_LOGS(propertyNameToSystemPropertyName(STARTUP_LOGS_ENABLED), true),
    PROFILING(propertyNameToSystemPropertyName(ProfilingConfig.PROFILING_ENABLED), false),
    APPSEC(propertyNameToSystemPropertyName(AppSecConfig.APPSEC_ENABLED), false),
    IAST(propertyNameToSystemPropertyName(IastConfig.IAST_ENABLED), false),
    REMOTE_CONFIG(propertyNameToSystemPropertyName(RemoteConfigConfig.REMOTE_CONFIG_ENABLED), true),
    CWS(propertyNameToSystemPropertyName(CwsConfig.CWS_ENABLED), false),
    CIVISIBILITY(propertyNameToSystemPropertyName(CiVisibilityConfig.CIVISIBILITY_ENABLED), false),
    CIVISIBILITY_AGENTLESS(
        propertyNameToSystemPropertyName(CiVisibilityConfig.CIVISIBILITY_AGENTLESS_ENABLED), false),
    TELEMETRY(propertyNameToSystemPropertyName(GeneralConfig.TELEMETRY_ENABLED), true),
    DEBUGGER(propertyNameToSystemPropertyName(DebuggerConfig.DEBUGGER_ENABLED), false);

    private final String systemProp;
    private final boolean enabledByDefault;

    AgentFeature(final String systemProp, final boolean enabledByDefault) {
      this.systemProp = systemProp;
      this.enabledByDefault = enabledByDefault;
    }

    public String getSystemProp() {
      return systemProp;
    }

    public boolean isEnabledByDefault() {
      return enabledByDefault;
    }
  }

  static {
    // We can configure logger here because datadog.trace.agent.AgentBootstrap doesn't touch it.
    configureLogger();
    log = LoggerFactory.getLogger(Agent.class);
  }

  private static final AtomicBoolean jmxStarting = new AtomicBoolean();

  // fields must be managed under class lock
  private static ClassLoader AGENT_CLASSLOADER = null;

  private static volatile Runnable PROFILER_INIT_AFTER_JMX = null;

  private static boolean jmxFetchEnabled = true;
  private static boolean profilingEnabled = false;
  private static boolean appSecEnabled;
  private static boolean appSecFullyDisabled;
  private static boolean remoteConfigEnabled = true;
  private static boolean iastEnabled = false;
  private static boolean cwsEnabled = false;
  private static boolean ciVisibilityEnabled = false;
  private static boolean telemetryEnabled = true;
  private static boolean debuggerEnabled = false;

  public static void start(final Instrumentation inst, final URL agentJarURL, String agentArgs) {
    StaticEventLogger.begin("Agent");
    StaticEventLogger.begin("Agent.start");

    createAgentClassloader(agentJarURL);

    if (Platform.isNativeImageBuilder()) {
      startDatadogAgent(inst);
      return;
    }

<<<<<<< HEAD
    injectAgentArgsConfig(agentArgs);
=======
    if (agentArgs != null && !agentArgs.isEmpty()) {
      injectAgentArgsConfig(agentArgs);
    }
>>>>>>> 64b5a1f6

    // Retro-compatibility for the old way to configure CI Visibility
    if ("true".equals(ddGetProperty("dd.integration.junit.enabled"))
        || "true".equals(ddGetProperty("dd.integration.testng.enabled"))) {
      setSystemPropertyDefault(AgentFeature.CIVISIBILITY.getSystemProp(), "true");
    }

    ciVisibilityEnabled = isFeatureEnabled(AgentFeature.CIVISIBILITY);
    if (ciVisibilityEnabled) {
      // if CI Visibility is enabled, all the other features are disabled by default
      // unless the user had explicitly enabled them.
      setSystemPropertyDefault(AgentFeature.JMXFETCH.getSystemProp(), "false");
      setSystemPropertyDefault(AgentFeature.PROFILING.getSystemProp(), "false");
      setSystemPropertyDefault(AgentFeature.APPSEC.getSystemProp(), "false");
      setSystemPropertyDefault(AgentFeature.IAST.getSystemProp(), "false");
      setSystemPropertyDefault(AgentFeature.REMOTE_CONFIG.getSystemProp(), "false");
      setSystemPropertyDefault(AgentFeature.CWS.getSystemProp(), "false");

      /*if CI Visibility is enabled, the PrioritizationType should be {@code Prioritization.ENSURE_TRACE} */
      setSystemPropertyDefault("dd.prioritization.type", "ENSURE_TRACE");
    }

    if (!isSupportedAppSecArch()) {
      log.debug(
          "OS and architecture ({}/{}) not supported by AppSec, dd.appsec.enabled will default to false",
          System.getProperty("os.name"),
          System.getProperty("os.arch"));
      setSystemPropertyDefault(AgentFeature.APPSEC.getSystemProp(), "false");
    }

    jmxFetchEnabled = isFeatureEnabled(AgentFeature.JMXFETCH);
    profilingEnabled = isFeatureEnabled(AgentFeature.PROFILING);
    iastEnabled = isFeatureEnabled(AgentFeature.IAST);
    appSecEnabled = isFeatureEnabled(AgentFeature.APPSEC);
    appSecFullyDisabled = isAppSecFullyDisabled();
    remoteConfigEnabled = isFeatureEnabled(AgentFeature.REMOTE_CONFIG);
    cwsEnabled = isFeatureEnabled(AgentFeature.CWS);
    telemetryEnabled = isFeatureEnabled(AgentFeature.TELEMETRY);
    debuggerEnabled = isFeatureEnabled(AgentFeature.DEBUGGER);

    if (profilingEnabled) {
      if (!isOracleJDK8()) {
        // Profiling agent startup code is written in a way to allow `startProfilingAgent` be called
        // multiple times
        // If early profiling is enabled then this call will start profiling.
        // If early profiling is disabled then later call will do this.
        startProfilingAgent(true);
      } else {
        log.debug("Oracle JDK 8 detected. Delaying profiler initialization.");
        // Profiling can not run early on Oracle JDK 8 because it will cause JFR initialization
        // deadlock.
        // Oracle JDK 8 JFR controller requires JMX so register an 'after-jmx-initialized' callback.
        PROFILER_INIT_AFTER_JMX =
            new Runnable() {
              @Override
              public void run() {
                startProfilingAgent(false);
              }
            };
      }
    }

    if (cwsEnabled) {
      startCwsAgent();
    }

    /*
     * Force the task scheduler init early. The exception profiling instrumentation may get in way of the initialization
     * when it will happen after the class transformers were added.
     */
    AgentTaskScheduler.initialize();
    startDatadogAgent(inst);

    final EnumSet<Library> libraries = detectLibraries(log);

    final boolean appUsingCustomLogManager = isAppUsingCustomLogManager(libraries);
    final boolean appUsingCustomJMXBuilder = isAppUsingCustomJMXBuilder(libraries);

    /*
     * java.util.logging.LogManager maintains a final static LogManager, which is created during class initialization.
     *
     * JMXFetch uses jre bootstrap classes which touch this class. This means applications which require a custom log
     * manager may not have a chance to set the global log manager if jmxfetch runs first. JMXFetch will incorrectly
     * set the global log manager in cases where the app sets the log manager system property or when the log manager
     * class is not on the system classpath.
     *
     * Our solution is to delay the initialization of jmxfetch when we detect a custom log manager being used.
     *
     * Once we see the LogManager class loading, it's safe to start jmxfetch because the application is already setting
     * the global log manager and jmxfetch won't be able to touch it due to classloader locking.
     *
     * Likewise if a custom JMX builder is configured which is not on the system classpath then we delay starting
     * JMXFetch until we detect the custom MBeanServerBuilder is being used. This takes precedence over the custom
     * log manager check because any custom log manager will be installed before any custom MBeanServerBuilder.
     */
    if (jmxFetchEnabled || profilingEnabled) { // both features use JMX
      int jmxStartDelay = getJmxStartDelay();
      if (appUsingCustomJMXBuilder) {
        log.debug("Custom JMX builder detected. Delaying JMXFetch initialization.");
        registerMBeanServerBuilderCallback(new StartJmxCallback(jmxStartDelay));
        // one minute fail-safe in case nothing touches JMX and and callback isn't triggered
        scheduleJmxStart(60 + jmxStartDelay);
      } else if (appUsingCustomLogManager) {
        log.debug("Custom logger detected. Delaying JMXFetch initialization.");
        registerLogManagerCallback(new StartJmxCallback(jmxStartDelay));
      } else {
        scheduleJmxStart(jmxStartDelay);
      }
    }

    boolean delayOkHttp = appUsingCustomLogManager && okHttpMayIndirectlyLoadJUL();

    /*
     * Similar thing happens with DatadogTracer on (at least) zulu-8 because it uses OkHttp which indirectly loads JFR
     * events which in turn loads LogManager. This is not a problem on newer JDKs because there JFR uses different
     * logging facility. Likewise on IBM JDKs OkHttp may indirectly load 'IBMSASL' which in turn loads LogManager.
     */
    InstallDatadogTracerCallback installDatadogTracerCallback =
        new InstallDatadogTracerCallback(inst);
    if (delayOkHttp) {
      log.debug("Custom logger detected. Delaying Datadog Tracer initialization.");
      registerLogManagerCallback(installDatadogTracerCallback);
    } else {
      installDatadogTracerCallback.execute();
    }

    /*
     * Similar thing happens with Profiler on zulu-8 because it is using OkHttp which indirectly loads JFR events which
     * in turn loads LogManager. This is not a problem on newer JDKs because there JFR uses different logging facility.
     */
    if (profilingEnabled && !isOracleJDK8()) {
      StaticEventLogger.begin("Profiling");

      if (delayOkHttp) {
        log.debug("Custom logger detected. Delaying Profiling initialization.");
        registerLogManagerCallback(new StartProfilingAgentCallback());
      } else {
        startProfilingAgent(false);
        // only enable instrumentation based profilers when we know JFR is ready
        InstrumentationBasedProfiling.enableInstrumentationBasedProfiling();
      }

      StaticEventLogger.end("Profiling");
    }

    StaticEventLogger.end("Agent.start");
  }

  private static void injectAgentArgsConfig(String agentArgs) {
    try {
<<<<<<< HEAD
      final Class<?> agentInstallerClass =
          AGENT_CLASSLOADER.loadClass("datadog.trace.bootstrap.config.provider.AgentArgsInjector");
      final Method registerCallbackMethod =
          agentInstallerClass.getMethod("injectAgentArgsConfig", String.class);
=======
      final Class<?> agentArgsInjectorClass =
          AGENT_CLASSLOADER.loadClass("datadog.trace.bootstrap.config.provider.AgentArgsInjector");
      final Method registerCallbackMethod =
          agentArgsInjectorClass.getMethod("injectAgentArgsConfig", String.class);
>>>>>>> 64b5a1f6
      registerCallbackMethod.invoke(null, agentArgs);
    } catch (final Exception ex) {
      log.error("Error injecting agent args config {}", agentArgs, ex);
    }
  }

  public static void shutdown(final boolean sync) {
    StaticEventLogger.end("Agent");
    StaticEventLogger.stop();

    if (profilingEnabled) {
      shutdownProfilingAgent(sync);
    }
  }

  public static synchronized Class<?> installAgentCLI() throws Exception {
    if (null == AGENT_CLASSLOADER) {
      // in CLI mode we skip installation of instrumentation because we're not running as an agent
      // we still create the agent classloader so we can install the tracer and query integrations
      CodeSource codeSource = Agent.class.getProtectionDomain().getCodeSource();
      if (codeSource == null || codeSource.getLocation() == null) {
        throw new MalformedURLException("Could not get jar location from code source");
      }
      createAgentClassloader(codeSource.getLocation());
    }
    return AGENT_CLASSLOADER.loadClass("datadog.trace.agent.tooling.AgentCLI");
  }

  /** Used by AgentCLI to send sample traces from the command-line. */
  public static void startDatadogTracer() throws Exception {
    Class<?> scoClass =
        AGENT_CLASSLOADER.loadClass("datadog.communication.ddagent.SharedCommunicationObjects");
    installDatadogTracer(scoClass, scoClass.getConstructor().newInstance());
    startJmx(); // send runtime metrics along with the traces
  }

  private static void registerLogManagerCallback(final ClassLoadCallBack callback) {
    try {
      final Class<?> agentInstallerClass = AGENT_CLASSLOADER.loadClass(AGENT_INSTALLER_CLASS_NAME);
      final Method registerCallbackMethod =
          agentInstallerClass.getMethod("registerClassLoadCallback", String.class, Runnable.class);
      registerCallbackMethod.invoke(null, "java.util.logging.LogManager", callback);
    } catch (final Exception ex) {
      log.error("Error registering callback for {}", callback.agentThread(), ex);
    }
  }

  private static void registerMBeanServerBuilderCallback(final ClassLoadCallBack callback) {
    try {
      final Class<?> agentInstallerClass = AGENT_CLASSLOADER.loadClass(AGENT_INSTALLER_CLASS_NAME);
      final Method registerCallbackMethod =
          agentInstallerClass.getMethod("registerClassLoadCallback", String.class, Runnable.class);
      registerCallbackMethod.invoke(null, "javax.management.MBeanServerBuilder", callback);
    } catch (final Exception ex) {
      log.error("Error registering callback for {}", callback.agentThread(), ex);
    }
  }

  protected abstract static class ClassLoadCallBack implements Runnable {
    @Override
    public void run() {
      /*
       * This callback is called from within bytecode transformer. This can be a problem if callback tries
       * to load classes being transformed. To avoid this we start a thread here that calls the callback.
       * This seems to resolve this problem.
       */
      final Thread thread =
          newAgentThread(
              agentThread(),
              new Runnable() {
                @Override
                public void run() {
                  try {
                    execute();
                  } catch (final Exception e) {
                    log.error("Failed to run {}", agentThread(), e);
                  }
                }
              });
      thread.start();
    }

    public abstract AgentThread agentThread();

    public abstract void execute();
  }

  protected static class StartJmxCallback extends ClassLoadCallBack {
    private final int jmxStartDelay;

    StartJmxCallback(final int jmxStartDelay) {
      this.jmxStartDelay = jmxStartDelay;
    }

    @Override
    public AgentThread agentThread() {
      return JMX_STARTUP;
    }

    @Override
    public void execute() {
      // still honour the requested delay from the point JMX becomes available
      scheduleJmxStart(jmxStartDelay);
    }
  }

  protected static class InstallDatadogTracerCallback extends ClassLoadCallBack {
    private final Instrumentation instrumentation;

    public InstallDatadogTracerCallback(Instrumentation instrumentation) {
      this.instrumentation = instrumentation;
    }

    @Override
    public AgentThread agentThread() {
      return TRACE_STARTUP;
    }

    @Override
    public void execute() {
      Object sco;
      Class<?> scoClass;
      try {
        scoClass =
            AGENT_CLASSLOADER.loadClass("datadog.communication.ddagent.SharedCommunicationObjects");
        sco = scoClass.getConstructor().newInstance();
      } catch (ClassNotFoundException
          | NoSuchMethodException
          | InstantiationException
          | IllegalAccessException
          | InvocationTargetException e) {
        throw new UndeclaredThrowableException(e);
      }

      installDatadogTracer(scoClass, sco);
      maybeStartAppSec(scoClass, sco);
      maybeStartIast(scoClass, sco);
      maybeStartCiVisibility(scoClass, sco);
      // start debugger before remote config to subscribe to it before starting to poll
      maybeStartDebugger(instrumentation, scoClass, sco);
      maybeStartRemoteConfig(scoClass, sco);

      if (telemetryEnabled) {
        startTelemetry(instrumentation, scoClass, sco);
      }
    }
  }

  protected static class StartProfilingAgentCallback extends ClassLoadCallBack {
    @Override
    public AgentThread agentThread() {
      return PROFILER_STARTUP;
    }

    @Override
    public void execute() {
      startProfilingAgent(false);
      // only enable instrumentation based profilers when we know JFR is ready
      InstrumentationBasedProfiling.enableInstrumentationBasedProfiling();
    }
  }

  private static synchronized void createAgentClassloader(final URL agentJarURL) {
    if (AGENT_CLASSLOADER == null) {
      try {
        BootstrapProxy.addBootstrapResource(agentJarURL);

        // assume this is the right location of other agent-bootstrap classes
        ClassLoader parent = Agent.class.getClassLoader();
        if (parent == null && isJavaVersionAtLeast(9)) {
          // for Java9+ replace any JDK bootstrap reference with platform loader
          parent = getPlatformClassLoader();
        }

        AGENT_CLASSLOADER = new DatadogClassLoader(agentJarURL, parent);
      } catch (final Throwable ex) {
        log.error("Throwable thrown creating agent classloader", ex);
      }
    }
  }

  private static void maybeStartRemoteConfig(Class<?> scoClass, Object sco) {
    if (!remoteConfigEnabled) {
      return;
    }

    StaticEventLogger.begin("Remote Config");

    try {
      Method pollerMethod = scoClass.getMethod("configurationPoller", Config.class);
      Object poller = pollerMethod.invoke(sco, Config.get());
      if (poller == null) {
        log.debug("Remote config is not enabled");
        StaticEventLogger.end("Remote Config");
        return;
      }
      Class<?> pollerCls = AGENT_CLASSLOADER.loadClass("datadog.remoteconfig.ConfigurationPoller");
      Method startMethod = pollerCls.getMethod("start");
      log.debug("Starting remote config poller");
      startMethod.invoke(poller);
    } catch (Exception e) {
      log.error("Error starting remote config", e);
    }

    StaticEventLogger.end("Remote Config");
  }

  private static synchronized void startDatadogAgent(final Instrumentation inst) {
    if (null != inst) {

      StaticEventLogger.begin("BytebuddyAgent");

      try {
        final Class<?> agentInstallerClass =
            AGENT_CLASSLOADER.loadClass(AGENT_INSTALLER_CLASS_NAME);
        final Method agentInstallerMethod =
            agentInstallerClass.getMethod("installBytebuddyAgent", Instrumentation.class);
        agentInstallerMethod.invoke(null, inst);
      } catch (final Throwable ex) {
        log.error("Throwable thrown while installing the Datadog Agent", ex);
      }

      StaticEventLogger.end("BytebuddyAgent");
    }
  }

  private static synchronized void installDatadogTracer(Class<?> scoClass, Object sco) {
    if (AGENT_CLASSLOADER == null) {
      throw new IllegalStateException("Datadog agent should have been started already");
    }

    StaticEventLogger.begin("GlobalTracer");

    // TracerInstaller.installGlobalTracer can be called multiple times without any problem
    // so there is no need to have a 'datadogTracerInstalled' flag here.
    try {
      // install global tracer
      final Class<?> tracerInstallerClass =
          AGENT_CLASSLOADER.loadClass("datadog.trace.agent.tooling.TracerInstaller");
      final Method tracerInstallerMethod =
          tracerInstallerClass.getMethod(
              "installGlobalTracer", scoClass, ProfilingContextIntegration.class);
      tracerInstallerMethod.invoke(null, sco, createProfilingContextIntegration());
    } catch (final FatalAgentMisconfigurationError ex) {
      throw ex;
    } catch (final Throwable ex) {
      log.error("Throwable thrown while installing the Datadog Tracer", ex);
    }

    StaticEventLogger.end("GlobalTracer");
  }

  private static void scheduleJmxStart(final int jmxStartDelay) {
    if (jmxStartDelay > 0) {
      AgentTaskScheduler.INSTANCE.scheduleWithJitter(
          new JmxStartTask(), jmxStartDelay, TimeUnit.SECONDS);
    } else {
      startJmx();
    }
  }

  static final class JmxStartTask implements Runnable {
    @Override
    public void run() {
      startJmx();
    }
  }

  private static synchronized void startJmx() {
    if (AGENT_CLASSLOADER == null) {
      throw new IllegalStateException("Datadog agent should have been started already");
    }
    if (jmxStarting.getAndSet(true)) {
      return; // another thread is already in startJmx
    }
    // crash uploader initialization relies on JMX being available
    initializeCrashUploader();
    if (jmxFetchEnabled) {
      startJmxFetch();
    }
    initializeJmxSystemAccessProvider(AGENT_CLASSLOADER);
    if (profilingEnabled) {
      registerDeadlockDetectionEvent();
      if (PROFILER_INIT_AFTER_JMX != null) {
        if (getJmxStartDelay() == 0) {
          log.debug("Waiting for profiler initialization");
          AgentTaskScheduler.INSTANCE.scheduleWithJitter(
              PROFILER_INIT_AFTER_JMX, 500, TimeUnit.MILLISECONDS);
        } else {
          log.debug("Initializing profiler");
          PROFILER_INIT_AFTER_JMX.run();
        }
        PROFILER_INIT_AFTER_JMX = null;
      }
    }
  }

  private static synchronized void registerDeadlockDetectionEvent() {
    log.debug("Initializing JMX thread deadlock detector");
    try {
      final Class<?> deadlockFactoryClass =
          AGENT_CLASSLOADER.loadClass(
              "com.datadog.profiling.controller.openjdk.events.DeadlockEventFactory");
      final Method registerMethod = deadlockFactoryClass.getMethod("registerEvents");
      registerMethod.invoke(null);
    } catch (final NoClassDefFoundError
        | ClassNotFoundException
        | UnsupportedClassVersionError ignored) {
      log.debug("JMX deadlock detection not supported");
    } catch (final Throwable ex) {
      log.error("Unable to initialize JMX thread deadlock detector", ex);
    }
  }

  /** Enable JMX based system access provider once it is safe to touch JMX */
  private static synchronized void initializeJmxSystemAccessProvider(
      final ClassLoader classLoader) {
    if (log.isDebugEnabled()) {
      log.debug("Initializing JMX system access provider for " + classLoader.toString());
    }
    try {
      final Class<?> tracerInstallerClass =
          classLoader.loadClass("datadog.trace.core.util.SystemAccess");
      final Method enableJmxMethod = tracerInstallerClass.getMethod("enableJmx");
      enableJmxMethod.invoke(null);
    } catch (final Throwable ex) {
      log.error("Throwable thrown while initializing JMX system access provider", ex);
    }
  }

  private static synchronized void startJmxFetch() {
    final ClassLoader contextLoader = Thread.currentThread().getContextClassLoader();
    try {
      Thread.currentThread().setContextClassLoader(AGENT_CLASSLOADER);
      final Class<?> jmxFetchAgentClass =
          AGENT_CLASSLOADER.loadClass("datadog.trace.agent.jmxfetch.JMXFetch");
      final Method jmxFetchInstallerMethod =
          jmxFetchAgentClass.getMethod("run", StatsDClientManager.class);
      jmxFetchInstallerMethod.invoke(null, statsDClientManager());
    } catch (final Throwable ex) {
      log.error("Throwable thrown while starting JmxFetch", ex);
    } finally {
      Thread.currentThread().setContextClassLoader(contextLoader);
    }
  }

  private static StatsDClientManager statsDClientManager() throws Exception {
    final Class<?> statsdClientManagerClass =
        AGENT_CLASSLOADER.loadClass("datadog.communication.monitor.DDAgentStatsDClientManager");
    final Method statsDClientManagerMethod =
        statsdClientManagerClass.getMethod("statsDClientManager");
    return (StatsDClientManager) statsDClientManagerMethod.invoke(null);
  }

  private static void maybeStartAppSec(Class<?> scoClass, Object o) {
    if (!(appSecEnabled || (remoteConfigEnabled && !appSecFullyDisabled))) {
      return;
    }

    StaticEventLogger.begin("AppSec");

    try {
      SubscriptionService ss = AgentTracer.get().getSubscriptionService(RequestContextSlot.APPSEC);
      startAppSec(ss, scoClass, o);
    } catch (Exception e) {
      log.error("Error starting AppSec System", e);
    }

    StaticEventLogger.end("AppSec");
  }

  private static void startAppSec(SubscriptionService ss, Class<?> scoClass, Object sco) {
    try {
      final Class<?> appSecSysClass =
          AGENT_CLASSLOADER.loadClass("com.datadog.appsec.AppSecSystem");
      final Method appSecInstallerMethod =
          appSecSysClass.getMethod("start", SubscriptionService.class, scoClass);
      appSecInstallerMethod.invoke(null, ss, sco);
    } catch (final Throwable ex) {
      log.warn("Not starting AppSec subsystem: {}", ex.getMessage());
    }
  }

  private static boolean isSupportedAppSecArch() {
    final String arch = System.getProperty("os.arch");
    if (Platform.isWindows()) {
      // TODO: Windows bindings need to be built for x86
      return "amd64".equals(arch) || "x86_64".equals(arch);
    } else if (Platform.isMac()) {
      return "amd64".equals(arch) || "x86_64".equals(arch) || "aarch64".equals(arch);
    } else if (Platform.isLinux()) {
      return "amd64".equals(arch) || "x86_64".equals(arch) || "aarch64".equals(arch);
    }
    // Still return true in other if unexpected cases (e.g. SunOS), and we'll handle loading errors
    // during AppSec startup.
    return true;
  }

  private static void maybeStartIast(Class<?> scoClass, Object o) {
    if (iastEnabled) {

      StaticEventLogger.begin("IAST");

      try {
        SubscriptionService ss = AgentTracer.get().getSubscriptionService(RequestContextSlot.IAST);
        startIast(ss, scoClass, o);
      } catch (Exception e) {
        log.error("Error starting IAST subsystem", e);
      }

      StaticEventLogger.end("IAST");
    }
  }

  private static void startIast(SubscriptionService ss, Class<?> scoClass, Object sco) {
    try {
      final Class<?> appSecSysClass = AGENT_CLASSLOADER.loadClass("com.datadog.iast.IastSystem");
      final Method iastInstallerMethod =
          appSecSysClass.getMethod("start", SubscriptionService.class);
      iastInstallerMethod.invoke(null, ss);
    } catch (final Throwable e) {
      log.warn("Not starting IAST subsystem", e);
    }
  }

  private static void maybeStartCiVisibility(Class<?> scoClass, Object o) {
    if (ciVisibilityEnabled) {
      StaticEventLogger.begin("CI Visibility");

      try {
        final Class<?> ciVisibilitySysClass =
            AGENT_CLASSLOADER.loadClass("datadog.trace.civisibility.CiVisibilitySystem");
        final Method ciVisibilityInstallerMethod = ciVisibilitySysClass.getMethod("start");
        ciVisibilityInstallerMethod.invoke(null);
      } catch (final Throwable e) {
        log.warn("Not starting CI Visibility subsystem", e);
      }

      StaticEventLogger.end("CI Visibility");
    }
  }

  private static void startTelemetry(Instrumentation inst, Class<?> scoClass, Object sco) {
    StaticEventLogger.begin("Telemetry");

    try {
      final Class<?> telemetrySystem =
          AGENT_CLASSLOADER.loadClass("datadog.telemetry.TelemetrySystem");
      final Method startTelemetry =
          telemetrySystem.getMethod("startTelemetry", Instrumentation.class, scoClass);
      startTelemetry.invoke(null, inst, sco);
    } catch (final Throwable ex) {
      log.warn("Unable start telemetry", ex);
    }

    StaticEventLogger.end("Telemetry");
  }

  private static void initializeCrashUploader() {
    if (Platform.isJ9()) {
      // TODO currently crash tracking is supported only for HotSpot based JVMs
      return;
    }
    try {
      Class<?> clz = AGENT_CLASSLOADER.loadClass("com.datadog.crashtracking.ScriptInitializer");
      clz.getMethod("initialize").invoke(null);
    } catch (Throwable t) {
      log.debug("Unable to initialize crash uploader", t);
    }
  }

  private static void startCwsAgent() {
    if (AGENT_CLASSLOADER.getResource("cws-tls.version") == null) {
      log.warn("CWS support not included in this build of `dd-java-agent`");
      return;
    }
    log.debug("Scheduling scope event factory registration");
    WithGlobalTracer.registerOrExecute(
        new WithGlobalTracer.Callback() {
          @Override
          public void withTracer(TracerAPI tracer) {
            log.debug("Registering CWS scope tracker");
            try {
              ScopeListener scopeListener =
                  (ScopeListener)
                      AGENT_CLASSLOADER
                          .loadClass("datadog.cws.tls.TlsScopeListener")
                          .getDeclaredConstructor()
                          .newInstance();
              tracer.addScopeListener(scopeListener);
              log.debug("Scope event factory {} has been registered", scopeListener);
            } catch (Throwable e) {
              if (e instanceof InvocationTargetException) {
                e = e.getCause();
              }
              log.debug("CWS is not available. {}", e.getMessage());
            }
          }
        });
  }

  /**
   * {@see com.datadog.profiling.ddprof.DatadogProfilingIntegration} must not be modified to depend
   * on JFR.
   */
  private static ProfilingContextIntegration createProfilingContextIntegration() {
    if (Config.get().isProfilingEnabled()) {
      try {
        return (ProfilingContextIntegration)
            AGENT_CLASSLOADER
                .loadClass("com.datadog.profiling.ddprof.DatadogProfilingIntegration")
                .getDeclaredConstructor()
                .newInstance();
      } catch (Throwable t) {
        log.debug("Profiling context labeling not available. {}", t.getMessage());
      }
    }
    return ProfilingContextIntegration.NoOp.INSTANCE;
  }

  private static void startProfilingAgent(final boolean isStartingFirst) {
    StaticEventLogger.begin("ProfilingAgent");

    final ClassLoader contextLoader = Thread.currentThread().getContextClassLoader();
    try {
      Thread.currentThread().setContextClassLoader(AGENT_CLASSLOADER);
      final Class<?> profilingAgentClass =
          AGENT_CLASSLOADER.loadClass("com.datadog.profiling.agent.ProfilingAgent");
      final Method profilingInstallerMethod =
          profilingAgentClass.getMethod("run", Boolean.TYPE, ClassLoader.class);
      profilingInstallerMethod.invoke(null, isStartingFirst, AGENT_CLASSLOADER);
      /*
       * Install the tracer hooks only when not using 'early start'.
       * The 'early start' is happening so early that most of the infrastructure has not been set up yet.
       */
      if (!isStartingFirst) {
        log.debug("Scheduling scope event factory registration");
        WithGlobalTracer.registerOrExecute(
            new WithGlobalTracer.Callback() {
              @Override
              public void withTracer(TracerAPI tracer) {
                log.debug("Initializing profiler tracer integrations");
                try {
                  if (Platform.isOracleJDK8() || Platform.isJ9()) {
                    return;
                  }
                  EndpointCheckpointer endpointCheckpointer =
                      (EndpointCheckpointer)
                          AGENT_CLASSLOADER
                              .loadClass("com.datadog.profiling.controller.openjdk.JFRCheckpointer")
                              .getDeclaredConstructor()
                              .newInstance();
                  tracer.registerCheckpointer(endpointCheckpointer);
                } catch (Throwable e) {
                  if (e instanceof InvocationTargetException) {
                    e = e.getCause();
                  }
                  log.debug("Profiling code hotspots are not available. {}", e.getMessage());
                }
              }
            });
      }
    } catch (final Throwable ex) {
      log.error("Throwable thrown while starting profiling agent", ex);
    } finally {
      Thread.currentThread().setContextClassLoader(contextLoader);
    }

    StaticEventLogger.end("ProfilingAgent");
  }

  private static ScopeListener createScopeListener(String className) throws Throwable {
    return (ScopeListener)
        AGENT_CLASSLOADER.loadClass(className).getDeclaredConstructor().newInstance();
  }

  private static void shutdownProfilingAgent(final boolean sync) {
    if (AGENT_CLASSLOADER == null) {
      // It wasn't started, so no need to shut it down
      return;
    }

    final ClassLoader contextLoader = Thread.currentThread().getContextClassLoader();
    try {
      Thread.currentThread().setContextClassLoader(AGENT_CLASSLOADER);
      final Class<?> profilingAgentClass =
          AGENT_CLASSLOADER.loadClass("com.datadog.profiling.agent.ProfilingAgent");
      final Method profilingInstallerMethod =
          profilingAgentClass.getMethod("shutdown", Boolean.TYPE);
      profilingInstallerMethod.invoke(null, sync);
    } catch (final Throwable ex) {
      log.error("Throwable thrown while shutting down profiling agent", ex);
    } finally {
      Thread.currentThread().setContextClassLoader(contextLoader);
    }
  }

  private static void maybeStartDebugger(Instrumentation inst, Class<?> scoClass, Object sco) {
    if (!debuggerEnabled) {
      return;
    }
    if (!remoteConfigEnabled) {
      log.warn("Cannot enable Dynamic Instrumentation because Remote Configuration is not enabled");
      return;
    }
    startDebuggerAgent(inst, scoClass, sco);
  }

  private static synchronized void startDebuggerAgent(
      Instrumentation inst, Class<?> scoClass, Object sco) {
    StaticEventLogger.begin("Debugger");

    final ClassLoader contextLoader = Thread.currentThread().getContextClassLoader();
    try {
      Thread.currentThread().setContextClassLoader(AGENT_CLASSLOADER);
      final Class<?> debuggerAgentClass =
          AGENT_CLASSLOADER.loadClass("com.datadog.debugger.agent.DebuggerAgent");
      final Method debuggerInstallerMethod =
          debuggerAgentClass.getMethod("run", Instrumentation.class, scoClass);
      debuggerInstallerMethod.invoke(null, inst, sco);
    } catch (final Throwable ex) {
      log.error("Throwable thrown while starting debugger agent", ex);
    } finally {
      Thread.currentThread().setContextClassLoader(contextLoader);
    }

    StaticEventLogger.end("Debugger");
  }

  private static void configureLogger() {
    setSystemPropertyDefault(SIMPLE_LOGGER_SHOW_DATE_TIME_PROPERTY, "true");
    setSystemPropertyDefault(
        SIMPLE_LOGGER_DATE_TIME_FORMAT_PROPERTY, SIMPLE_LOGGER_DATE_TIME_FORMAT_DEFAULT);

    if (isDebugMode()) {
      setSystemPropertyDefault(SIMPLE_LOGGER_DEFAULT_LOG_LEVEL_PROPERTY, "DEBUG");
    } else if (!isFeatureEnabled(AgentFeature.STARTUP_LOGS)) {
      setSystemPropertyDefault(SIMPLE_LOGGER_DEFAULT_LOG_LEVEL_PROPERTY, "WARN");
    }
  }

  private static void setSystemPropertyDefault(final String property, final String value) {
    if (System.getProperty(property) == null && ddGetEnv(property) == null) {
      System.setProperty(property, value);
    }
  }

  private static ClassLoader getPlatformClassLoader()
      throws NoSuchMethodException, InvocationTargetException, IllegalAccessException {
    /*
     Must invoke ClassLoader.getPlatformClassLoader by reflection to remain
     compatible with java 7 + 8.
    */
    final Method method = ClassLoader.class.getDeclaredMethod("getPlatformClassLoader");
    return (ClassLoader) method.invoke(null);
  }

  /**
   * Determine if we should log in debug level according to dd.trace.debug
   *
   * @return true if we should
   */
  private static boolean isDebugMode() {
    final String tracerDebugLevelSysprop = "dd.trace.debug";
    final String tracerDebugLevelProp = System.getProperty(tracerDebugLevelSysprop);

    if (tracerDebugLevelProp != null) {
      return Boolean.parseBoolean(tracerDebugLevelProp);
    }

    final String tracerDebugLevelEnv = ddGetEnv(tracerDebugLevelSysprop);

    if (tracerDebugLevelEnv != null) {
      return Boolean.parseBoolean(tracerDebugLevelEnv);
    }
    return false;
  }

  /** @return {@code true} if the agent feature is enabled */
  private static boolean isFeatureEnabled(AgentFeature feature) {
    // must be kept in sync with logic from Config!
    final String featureEnabledSysprop = feature.getSystemProp();
    String featureEnabled = System.getProperty(featureEnabledSysprop);
    if (featureEnabled == null) {
      featureEnabled = ddGetEnv(featureEnabledSysprop);
    }

    if (feature.isEnabledByDefault()) {
      // true unless it's explicitly set to "false"
      return !("false".equalsIgnoreCase(featureEnabled) || "0".equals(featureEnabled));
    } else {
      // false unless it's explicitly set to "true"
      return Boolean.parseBoolean(featureEnabled) || "1".equals(featureEnabled);
    }
  }

  /** @see datadog.trace.api.ProductActivationConfig#fromString(String) */
  private static boolean isAppSecFullyDisabled() {
    // must be kept in sync with logic from Config!
    final String featureEnabledSysprop = AgentFeature.APPSEC.systemProp;
    String settingValue = getNullIfEmpty(System.getProperty(featureEnabledSysprop));
    if (settingValue == null) {
      settingValue = getNullIfEmpty(ddGetEnv(featureEnabledSysprop));
      settingValue = settingValue != null && settingValue.isEmpty() ? null : settingValue;
    }

    // defaults to inactive
    return !(settingValue == null
        || settingValue.equalsIgnoreCase("true")
        || settingValue.equalsIgnoreCase("1")
        || settingValue.equalsIgnoreCase("inactive"));
  }

  private static String getNullIfEmpty(final String value) {
    if (value == null || value.isEmpty()) {
      return null;
    }
    return value;
  }

  /** @return configured JMX start delay in seconds */
  private static int getJmxStartDelay() {
    String startDelay = ddGetProperty("dd.dogstatsd.start-delay");
    if (startDelay == null) {
      startDelay = ddGetProperty("dd.jmxfetch.start-delay");
    }
    if (startDelay != null) {
      try {
        return Integer.parseInt(startDelay);
      } catch (NumberFormatException e) {
        // fall back to default delay
      }
    }
    return DEFAULT_JMX_START_DELAY;
  }

  /**
   * Search for java or datadog-tracer sysprops which indicate that a custom log manager will be
   * used. Also search for any app classes known to set a custom log manager.
   *
   * @return true if we detect a custom log manager being used.
   */
  private static boolean isAppUsingCustomLogManager(final EnumSet<Library> libraries) {
    final String tracerCustomLogManSysprop = "dd.app.customlogmanager";
    final String customLogManagerProp = System.getProperty(tracerCustomLogManSysprop);
    final String customLogManagerEnv = ddGetEnv(tracerCustomLogManSysprop);

    if (customLogManagerProp != null || customLogManagerEnv != null) {
      log.debug("Prop - customlogmanager: {}", customLogManagerProp);
      log.debug("Env - customlogmanager: {}", customLogManagerEnv);
      // Allow setting to skip these automatic checks:
      return Boolean.parseBoolean(customLogManagerProp)
          || Boolean.parseBoolean(customLogManagerEnv);
    }

    if (libraries.contains(WILDFLY)) {
      return true; // Wildfly is known to set a custom log manager after startup.
    }

    final String logManagerProp = System.getProperty("java.util.logging.manager");
    if (logManagerProp != null) {
      final boolean onSysClasspath =
          ClassLoader.getSystemResource(getResourceName(logManagerProp)) != null;
      log.debug("Prop - logging.manager: {}", logManagerProp);
      log.debug("logging.manager on system classpath: {}", onSysClasspath);
      // Some applications set java.util.logging.manager but never actually initialize the logger.
      // Check to see if the configured manager is on the system classpath.
      // If so, it should be safe to initialize jmxfetch which will setup the log manager.
      return !onSysClasspath;
    }

    return false;
  }

  /**
   * Search for java or datadog-tracer sysprops which indicate that a custom JMX builder will be
   * used.
   *
   * @return true if we detect a custom JMX builder being used.
   */
  private static boolean isAppUsingCustomJMXBuilder(final EnumSet<Library> libraries) {
    final String tracerCustomJMXBuilderSysprop = "dd.app.customjmxbuilder";
    final String customJMXBuilderProp = System.getProperty(tracerCustomJMXBuilderSysprop);
    final String customJMXBuilderEnv = ddGetEnv(tracerCustomJMXBuilderSysprop);

    if (customJMXBuilderProp != null || customJMXBuilderEnv != null) {
      log.debug("Prop - customjmxbuilder: {}", customJMXBuilderProp);
      log.debug("Env - customjmxbuilder: {}", customJMXBuilderEnv);
      // Allow setting to skip these automatic checks:
      return Boolean.parseBoolean(customJMXBuilderProp)
          || Boolean.parseBoolean(customJMXBuilderEnv);
    }

    if (libraries.contains(WILDFLY)) {
      return true; // Wildfly is known to set a custom JMX builder after startup.
    }

    final String jmxBuilderProp = System.getProperty("javax.management.builder.initial");
    if (jmxBuilderProp != null) {
      final boolean onSysClasspath =
          ClassLoader.getSystemResource(getResourceName(jmxBuilderProp)) != null;
      log.debug("Prop - javax.management.builder.initial: {}", jmxBuilderProp);
      log.debug("javax.management.builder.initial on system classpath: {}", onSysClasspath);
      // Some applications set javax.management.builder.initial but never actually initialize JMX.
      // Check to see if the configured JMX builder is on the system classpath.
      // If so, it should be safe to initialize jmxfetch which will setup JMX.
      return !onSysClasspath;
    }

    return false;
  }

  /** Looks for the "dd." system property first then the "DD_" environment variable equivalent. */
  private static String ddGetProperty(final String sysProp) {
    String value = System.getProperty(sysProp);
    if (null == value) {
      value = ddGetEnv(sysProp);
    }
    return value;
  }

  /** Looks for the "DD_" environment variable equivalent of the given "dd." system property. */
  private static String ddGetEnv(final String sysProp) {
    return System.getenv(toEnvVar(sysProp));
  }

  private static boolean okHttpMayIndirectlyLoadJUL() {
    if ("IBM Corporation".equals(getRuntimeVendor())) {
      return true; // IBM JDKs ship with 'IBMSASL' which will load JUL when OkHttp accesses TLS
    }
    if (isJavaVersionAtLeast(9)) {
      return false; // JDKs since 9 have reworked JFR to use a different logging facility, not JUL
    }
    return isJFRSupported(); // assume OkHttp will indirectly load JUL via its JFR events
  }

  private static boolean isJFRSupported() {
    // FIXME: this is quite a hack because there maybe jfr classes on classpath somehow that have
    // nothing to do with JDK - but this should be safe because only thing this does is to delay
    // tracer install
    return BootstrapProxy.INSTANCE.getResource("jdk/jfr/Recording.class") != null;
  }
}<|MERGE_RESOLUTION|>--- conflicted
+++ resolved
@@ -147,13 +147,9 @@
       return;
     }
 
-<<<<<<< HEAD
-    injectAgentArgsConfig(agentArgs);
-=======
     if (agentArgs != null && !agentArgs.isEmpty()) {
       injectAgentArgsConfig(agentArgs);
     }
->>>>>>> 64b5a1f6
 
     // Retro-compatibility for the old way to configure CI Visibility
     if ("true".equals(ddGetProperty("dd.integration.junit.enabled"))
@@ -304,17 +300,10 @@
 
   private static void injectAgentArgsConfig(String agentArgs) {
     try {
-<<<<<<< HEAD
-      final Class<?> agentInstallerClass =
-          AGENT_CLASSLOADER.loadClass("datadog.trace.bootstrap.config.provider.AgentArgsInjector");
-      final Method registerCallbackMethod =
-          agentInstallerClass.getMethod("injectAgentArgsConfig", String.class);
-=======
       final Class<?> agentArgsInjectorClass =
           AGENT_CLASSLOADER.loadClass("datadog.trace.bootstrap.config.provider.AgentArgsInjector");
       final Method registerCallbackMethod =
           agentArgsInjectorClass.getMethod("injectAgentArgsConfig", String.class);
->>>>>>> 64b5a1f6
       registerCallbackMethod.invoke(null, agentArgs);
     } catch (final Exception ex) {
       log.error("Error injecting agent args config {}", agentArgs, ex);
