--- conflicted
+++ resolved
@@ -63,19 +63,12 @@
 
   public static void agentmain(final String agentArgs, final Instrumentation inst) {
     BootstrapInitializationTelemetry initTelemetry;
+
     try {
       initTelemetry = createInitializationTelemetry();
     } catch (Throwable t) {
       initTelemetry = BootstrapInitializationTelemetry.noneInstance();
     }
-<<<<<<< HEAD
-=======
-    // Prevent incompatibility issues with other JVM agents when setup using lib-injection
-    if (shouldAbortDueToOtherJavaAgents()) {
-      return;
-    }
-
->>>>>>> 08f8dd94
     try {
       agentmainImpl(initTelemetry, agentArgs, inst);
     } catch (final Throwable ex) {
@@ -142,7 +135,12 @@
     if (isJdkTool()) {
       initTelemetry.onAbort("jdk_tool");
       return;
-    }
+    }    
+    if (shouldAbortDueToOtherJavaAgents()) {
+      initTelemetry.onAbort("other-java-agents");
+      return;
+    }
+
 
     final URL agentJarURL = installAgentJar(inst);
     final Class<?> agentClass;
