--- conflicted
+++ resolved
@@ -3,7 +3,6 @@
 import static java.nio.charset.StandardCharsets.UTF_8;
 
 import de.thetaphi.forbiddenapis.SuppressForbidden;
-
 import java.io.*;
 import java.lang.instrument.Instrumentation;
 import java.lang.management.ManagementFactory;
@@ -61,42 +60,12 @@
     BootstrapInitializationTelemetry initTelemetry;
 
     try {
-<<<<<<< HEAD
       initTelemetry = createInitializationTelemetry();
     } catch (Throwable t) {
       initTelemetry = BootstrapInitializationTelemetry.noOpInstance();
     }
     try {
       agentmainImpl(initTelemetry, agentArgs, inst);
-=======
-      String agentVersion = AgentJar.getAgentVersion();
-      System.out.println(agentVersion);
-     // System.setProperty("dd.version", agentVersion);
-      final URL agentJarURL = installAgentJar(inst);
-    //  System.out.println(agentArgs);
-      if (agentArgs != null && !agentArgs.equals("")) {
-        String[] split = agentArgs.split(",");
-        for (int i = 0; i < split.length; i++) {
-          String[] strings = split[i].split("=");
-          if (strings.length != 2) {
-            continue;
-          }
-          String envStr = strings[0].replace('.', '_').replace('-', '_').toUpperCase();
-          if (System.getProperty(strings[0]) == null && System.getenv(envStr) == null) {
-            System.out.println("set " + strings[0] + " = " + strings[1]);
-            System.setProperty(strings[0], strings[1]);
-          }
-        }
-      }
-      final Class<?> agentClass =
-          ClassLoader.getSystemClassLoader().loadClass("datadog.trace.bootstrap.Agent");
-      if (agentClass.getClassLoader() != null) {
-        throw new IllegalStateException("DD Java Agent NOT added to bootstrap classpath.");
-      }
-      final Method startMethod =
-          agentClass.getMethod("start", Instrumentation.class, URL.class, String.class);
-      startMethod.invoke(null, inst, agentJarURL, agentArgs);
->>>>>>> 0474ba80
     } catch (final Throwable ex) {
       initTelemetry.onFatalError(ex);
 
@@ -506,12 +475,7 @@
     final URL manifestUrl = new URL("jar:" + jarUrl + "!/META-INF/MANIFEST.MF");
     final String mainClassLine = "Main-Class: " + thisClass.getCanonicalName();
     try (final BufferedReader reader =
-<<<<<<< HEAD
         new BufferedReader(new InputStreamReader(manifestUrl.openStream(), UTF_8))) {
-=======
-             new BufferedReader(
-                 new InputStreamReader(manifestUrl.openStream(), StandardCharsets.UTF_8))) {
->>>>>>> 0474ba80
       String line;
       while ((line = reader.readLine()) != null) {
         if (line.equals(mainClassLine)) {
