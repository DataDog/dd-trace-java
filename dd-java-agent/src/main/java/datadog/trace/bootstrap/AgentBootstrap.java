package datadog.trace.bootstrap;

import static java.nio.charset.StandardCharsets.UTF_8;

import de.thetaphi.forbiddenapis.SuppressForbidden;
import java.io.BufferedReader;
import java.io.File;
import java.io.IOException;
import java.io.InputStreamReader;
import java.io.PrintStream;
import java.lang.instrument.Instrumentation;
import java.lang.management.ManagementFactory;
import java.lang.reflect.Field;
import java.lang.reflect.InvocationTargetException;
import java.lang.reflect.Method;
import java.net.URI;
import java.net.URISyntaxException;
import java.net.URL;
import java.security.CodeSource;
import java.util.ArrayList;
import java.util.Arrays;
import java.util.Collections;
import java.util.IdentityHashMap;
import java.util.List;
import java.util.Set;
import java.util.jar.JarFile;

/**
 * Entry point for initializing the agent.
 *
 * <p>The bootstrap process of the agent is somewhat complicated and care has to be taken to make
 * sure things do not get broken by accident.
 *
 * <p>JVM loads this class onto app's classloader, afterwards agent needs to inject its classes onto
 * bootstrap classpath. This leads to this class being visible on bootstrap. This in turn means that
 * this class may be loaded again on bootstrap by accident if we ever reference it after bootstrap
 * has been setup.
 *
 * <p>In order to avoid this we need to make sure we do a few things:
 *
 * <ul>
 *   <li>Do as little as possible here
 *   <li>Never reference this class after we have setup bootstrap and jumped over to 'real' agent
 *       code
 *   <li>Do not store any static data in this class
 *   <li>Do dot touch any logging facilities here so we can configure them later
 * </ul>
 */
public final class AgentBootstrap {
  static final String LIB_INJECTION_ENABLED_FLAG = "DD_INJECTION_ENABLED";
  static final String LIB_INJECTION_FORCE_FLAG = "DD_INJECT_FORCE";

  private static final Class<?> thisClass = AgentBootstrap.class;
  private static final int MAX_EXCEPTION_CHAIN_LENGTH = 99;
  private static final String JAVA_AGENT_ARGUMENT = "-javaagent:";

  private static boolean initialized = false;
  private static List<File> agentFiles = null;

  public static void premain(final String agentArgs, final Instrumentation inst) {
    agentmain(agentArgs, inst);
  }

  public static void agentmain(final String agentArgs, final Instrumentation inst) {
    BootstrapInitializationTelemetry initTelemetry;

    try {
      initTelemetry = createInitializationTelemetry();
    } catch (Throwable t) {
      initTelemetry = BootstrapInitializationTelemetry.noneInstance();
    }
    try {
      agentmainImpl(initTelemetry, agentArgs, inst);
    } catch (final Throwable ex) {
      initTelemetry.onFatalError(ex);

      if (exceptionCauseChainContains(
          ex, "datadog.trace.util.throwable.FatalAgentMisconfigurationError")) {
        throw new Error(ex);
      }
      // Don't rethrow.  We don't have a log manager here, so just print.
      System.err.println("ERROR " + thisClass.getName());
      ex.printStackTrace();
    } finally {
      try {
        initTelemetry.finish();
      } catch (Throwable t) {
        // safeguard - ignore
      }
    }
  }

  private static BootstrapInitializationTelemetry createInitializationTelemetry() {
    String forwarderPath = SystemUtils.tryGetEnv("DD_TELEMETRY_FORWARDER_PATH");
    if (forwarderPath == null) {
      return BootstrapInitializationTelemetry.noneInstance();
    }

    BootstrapInitializationTelemetry initTelemetry =
        BootstrapInitializationTelemetry.createFromForwarderPath(forwarderPath);
    initTelemetry.initMetaInfo("runtime_name", "java");
    initTelemetry.initMetaInfo("language_name", "java");

    String javaVersion = SystemUtils.tryGetProperty("java.version");
    if (javaVersion != null) {
      initTelemetry.initMetaInfo("runtime_version", javaVersion);
      initTelemetry.initMetaInfo("language_version", javaVersion);
    }

    // If version was compiled into a class, then we wouldn't have the potential to be missing
    // version info
    String agentVersion = AgentJar.tryGetAgentVersion();
    if (agentVersion != null) {
      initTelemetry.initMetaInfo("tracer_version", agentVersion);
    }

    return initTelemetry;
  }

  private static void agentmainImpl(
      final BootstrapInitializationTelemetry initTelemetry,
      final String agentArgs,
      final Instrumentation inst)
      throws IOException, URISyntaxException, ClassNotFoundException, NoSuchMethodException,
          IllegalAccessException, InvocationTargetException {
    if (alreadyInitialized()) {
      initTelemetry.onError("already_initialized");
      // since tracer is presumably initialized elsewhere, still considering this complete
      return;
    }
    if (lessThanJava8()) {
      initTelemetry.onAbort("incompatible_runtime");
      return;
    }
    if (isJdkTool()) {
      initTelemetry.onAbort("jdk_tool");
      return;
    }
    if (shouldAbortDueToOtherJavaAgents()) {
      initTelemetry.onAbort("other-java-agents");
      return;
    }

    final URL agentJarURL = installAgentJar(inst);
    final Class<?> agentClass;
    try {
      agentClass = Class.forName("datadog.trace.bootstrap.Agent", true, null);
    } catch (ClassNotFoundException | LinkageError e) {
      throw new IllegalStateException("Unable to load DD Java Agent.", e);
    }
    if (agentClass.getClassLoader() != null) {
      throw new IllegalStateException("DD Java Agent NOT added to bootstrap classpath.");
    }
    final Method startMethod =
        agentClass.getMethod("start", Object.class, Instrumentation.class, URL.class, String.class);

    startMethod.invoke(null, initTelemetry, inst, agentJarURL, agentArgs);
  }

  static boolean getConfig(String configName) {
    switch (configName) {
      case LIB_INJECTION_ENABLED_FLAG:
        return System.getenv(LIB_INJECTION_ENABLED_FLAG) != null;
      case LIB_INJECTION_FORCE_FLAG:
        String libInjectionForceFlag = System.getenv(LIB_INJECTION_FORCE_FLAG);
        return "true".equalsIgnoreCase(libInjectionForceFlag) || "1".equals(libInjectionForceFlag);
      default:
        return false;
    }
  }

  static boolean exceptionCauseChainContains(Throwable ex, String exClassName) {
    Set<Throwable> stack = Collections.newSetFromMap(new IdentityHashMap<Throwable, Boolean>());
    Throwable t = ex;
    while (t != null && stack.add(t) && stack.size() <= MAX_EXCEPTION_CHAIN_LENGTH) {
      // cannot do an instanceof check since most of the agent's code is loaded by an isolated CL
      if (t.getClass().getName().equals(exClassName)) {
        return true;
      }
      t = t.getCause();
    }
    return false;
  }

  private static boolean alreadyInitialized() {
    if (initialized) {
      System.err.println(
          "Warning: dd-java-agent is being initialized more than once. Please check that you are defining -javaagent:dd-java-agent.jar only once.");
      return true;
    }
    initialized = true;
    return false;
  }

  private static boolean lessThanJava8() {
<<<<<<< HEAD
    try {
      return lessThanJava8(System.getProperty("java.version"), System.out);
    } catch (SecurityException e) {
      // Hypothetically, we could version sniff the supported version level
      // For now, just skip the check and let the JVM handle things instead
      return false;
    }
=======
    return lessThanJava8(System.getProperty("java.version"), System.err);
>>>>>>> d37fbd5a
  }

  // Reachable for testing
  static boolean lessThanJava8(String version, PrintStream output) {
    if (parseJavaMajorVersion(version) < 8) {
      String agentRawVersion = AgentJar.tryGetAgentVersion();
      String agentVersion = agentRawVersion == null ? "This version" : "Version " + agentRawVersion;

      output.println(
          "Warning: "
              + agentVersion
              + " of dd-java-agent is not compatible with Java "
              + version
              + " and will not be installed.");
      output.println(
          "Please upgrade your Java version to 8+ or use the 0.x version of dd-java-agent in your build tool or download it from https://dtdg.co/java-tracer-v0");
      return true;
    }
    return false;
  }

  private static boolean isJdkTool() {
    String moduleMain = SystemUtils.tryGetProperty("jdk.module.main");
    if (null != moduleMain && !moduleMain.isEmpty() && moduleMain.charAt(0) == 'j') {
      switch (moduleMain) {
        case "java.base": // keytool
        case "java.corba":
        case "java.desktop":
        case "java.rmi":
        case "java.scripting":
        case "java.security.jgss":
        case "jdk.aot":
        case "jdk.compiler":
        case "jdk.dev":
        case "jdk.hotspot.agent":
        case "jdk.httpserver":
        case "jdk.jartool":
        case "jdk.javadoc":
        case "jdk.jcmd":
        case "jdk.jconsole":
        case "jdk.jdeps":
        case "jdk.jdi":
        case "jdk.jfr":
        case "jdk.jlink":
        case "jdk.jpackage":
        case "jdk.jshell":
        case "jdk.jstatd":
        case "jdk.jvmstat.rmi":
        case "jdk.pack":
        case "jdk.pack200":
        case "jdk.policytool":
        case "jdk.rmic":
        case "jdk.scripting.nashorn.shell":
        case "jdk.xml.bind":
        case "jdk.xml.ws":
          return true;
      }
    }
    return false;
  }

  // Reachable for testing
  static int parseJavaMajorVersion(String version) {
    int major = 0;
    if (null == version || version.isEmpty()) {
      return major;
    }
    int start = 0;
    if (version.charAt(0) == '1'
        && version.length() >= 3
        && version.charAt(1) == '.'
        && Character.isDigit(version.charAt(2))) {
      start = 2;
    }
    // Parse the major digit and be a bit lenient, allowing digits followed by any non digit
    for (int i = start; i < version.length(); i++) {
      char c = version.charAt(i);
      if (Character.isDigit(c)) {
        major *= 10;
        major += Character.digit(c, 10);
      } else {
        break;
      }
    }
    return major;
  }

  static boolean shouldAbortDueToOtherJavaAgents() {
    // Simply considering having multiple agents
    if (getConfig(LIB_INJECTION_ENABLED_FLAG)
        && !getConfig(LIB_INJECTION_FORCE_FLAG)
        && getAgentFilesFromVMArguments().size() > 1) {
      // Formatting agent file list, Java 7 style
      StringBuilder agentFiles = new StringBuilder();
      boolean first = true;
      for (File agentFile : getAgentFilesFromVMArguments()) {
        if (first) {
          first = false;
        } else {
          agentFiles.append(", ");
        }
        agentFiles.append('"');
        agentFiles.append(agentFile.getAbsolutePath());
        agentFiles.append('"');
      }
      System.err.println(
          "Info: multiple JVM agents detected, found "
              + agentFiles
              + ". Loading multiple APM/Tracing agent is not a recommended or supported configuration."
              + "Please set the DD_INJECT_FORCE configuration to TRUE to load Datadog APM/Tracing agent.");
      return true;
    }
    return false;
  }

  public static void main(final String[] args) {
    if (lessThanJava8()) {
      return;
    }
    AgentJar.main(args);
  }

  private static synchronized URL installAgentJar(final Instrumentation inst)
      throws IOException, URISyntaxException {
    // First try Code Source
    final CodeSource codeSource = thisClass.getProtectionDomain().getCodeSource();
    if (codeSource != null) {
      URL ddJavaAgentJarURL = codeSource.getLocation();
      if (ddJavaAgentJarURL != null) {
        final File ddJavaAgentJarPath = new File(ddJavaAgentJarURL.toURI());

        if (!ddJavaAgentJarPath.isDirectory()) {
          return appendAgentToBootstrapClassLoaderSearch(
              inst, ddJavaAgentJarURL, ddJavaAgentJarPath);
        }
      }
    }

    System.err.println("Could not get bootstrap jar from code source, using -javaagent arg");
    File javaagentFile = getAgentFileFromJavaagentArg(getAgentFilesFromVMArguments());
    if (javaagentFile != null) {
      URL ddJavaAgentJarURL = javaagentFile.toURI().toURL();
      return appendAgentToBootstrapClassLoaderSearch(inst, ddJavaAgentJarURL, javaagentFile);
    }

    System.err.println(
        "Could not get agent jar from -javaagent arg, using ClassLoader#getResource");
    javaagentFile = getAgentFileUsingClassLoaderLookup();
    if (!javaagentFile.isDirectory()) {
      URL ddJavaAgentJarURL = javaagentFile.toURI().toURL();
      return appendAgentToBootstrapClassLoaderSearch(inst, ddJavaAgentJarURL, javaagentFile);
    }

    throw new IllegalStateException(
        "Could not determine agent jar location, not installing tracing agent");
  }

  private static URL appendAgentToBootstrapClassLoaderSearch(
      Instrumentation inst, URL ddJavaAgentJarURL, File javaagentFile) throws IOException {
    checkJarManifestMainClassIsThis(ddJavaAgentJarURL);
    inst.appendToBootstrapClassLoaderSearch(new JarFile(javaagentFile));
    return ddJavaAgentJarURL;
  }

  private static File getAgentFileFromJavaagentArg(List<File> agentFiles) {
    if (agentFiles.isEmpty()) {
      System.err.println("Could not get bootstrap jar from -javaagent arg: no argument specified");
      return null;
    } else if (agentFiles.size() > 1) {
      System.err.println(
          "Could not get bootstrap jar from -javaagent arg: multiple javaagents specified");
      return null;
    } else {
      return agentFiles.get(0);
    }
  }

  private static List<File> getAgentFilesFromVMArguments() {
    if (agentFiles == null) {
      agentFiles = new ArrayList<>();
      // ManagementFactory indirectly references java.util.logging.LogManager
      // - On Oracle-based JDKs after 1.8
      // - On IBM-based JDKs since at least 1.7
      // This prevents custom log managers from working correctly
      // Use reflection to bypass the loading of the class~
      for (final String argument : getVMArgumentsThroughReflection()) {
        if (argument.startsWith(JAVA_AGENT_ARGUMENT)) {
          int index = argument.indexOf('=', JAVA_AGENT_ARGUMENT.length());
          String agentPathname =
              argument.substring(
                  JAVA_AGENT_ARGUMENT.length(), index == -1 ? argument.length() : index);
          File agentFile = new File(agentPathname);
          if (agentFile.exists() && agentFile.isFile()) {
            agentFiles.add(agentFile);
          } else {
            System.err.println(
                "Could not get bootstrap jar from -javaagent arg: unable to find javaagent file: "
                    + agentFile);
          }
        }
      }
    }
    return agentFiles;
  }

  @SuppressForbidden
  private static File getAgentFileUsingClassLoaderLookup() throws URISyntaxException {
    File javaagentFile;
    URL thisClassUrl;
    String thisClassResourceName = thisClass.getName().replace('.', '/') + ".class";
    ClassLoader classLoader = thisClass.getClassLoader();
    if (classLoader == null) {
      thisClassUrl = ClassLoader.getSystemResource(thisClassResourceName);
    } else {
      thisClassUrl = classLoader.getResource(thisClassResourceName);
    }

    if (thisClassUrl == null) {
      throw new IllegalStateException(
          "Could not locate agent bootstrap class resource, not installing tracing agent");
    }

    javaagentFile = new File(new URI(thisClassUrl.getFile().split("!")[0]));
    return javaagentFile;
  }

  @SuppressForbidden
  private static List<String> getVMArgumentsThroughReflection() {
    // Try Oracle-based
    // IBM Semeru Runtime 1.8.0_345-b01 will throw UnsatisfiedLinkError here.
    try {
      final Class<?> managementFactoryHelperClass =
          Class.forName("sun.management.ManagementFactoryHelper");

      final Class<?> vmManagementClass = Class.forName("sun.management.VMManagement");

      Object vmManagement;

      try {
        vmManagement =
            managementFactoryHelperClass.getDeclaredMethod("getVMManagement").invoke(null);
      } catch (final NoSuchMethodException e) {
        // Older vm before getVMManagement() existed
        final Field field = managementFactoryHelperClass.getDeclaredField("jvm");
        field.setAccessible(true);
        vmManagement = field.get(null);
        field.setAccessible(false);
      }

      //noinspection unchecked
      return (List<String>) vmManagementClass.getMethod("getVmArguments").invoke(vmManagement);
    } catch (final ReflectiveOperationException | UnsatisfiedLinkError ignored) {
      // Ignored exception
    }

    // Try IBM-based.
    try {
      final Class<?> VMClass = Class.forName("com.ibm.oti.vm.VM");
      final String[] argArray = (String[]) VMClass.getMethod("getVMArgs").invoke(null);
      return Arrays.asList(argArray);
    } catch (final ReflectiveOperationException ignored) {
      // Ignored exception
    }

    // Fallback to default
    try {
      System.err.println(
          "WARNING: Unable to get VM args through reflection. A custom java.util.logging.LogManager may not work correctly");
      return ManagementFactory.getRuntimeMXBean().getInputArguments();
    } catch (final Throwable t) {
      // Throws InvocationTargetException on modularized applications
      // with non-opened java.management module
      System.err.println("WARNING: Unable to get VM args using managed beans");
    }
    return Collections.emptyList();
  }

  private static void checkJarManifestMainClassIsThis(final URL jarUrl) throws IOException {
    final URL manifestUrl = new URL("jar:" + jarUrl + "!/META-INF/MANIFEST.MF");
    final String mainClassLine = "Main-Class: " + thisClass.getCanonicalName();
    try (final BufferedReader reader =
        new BufferedReader(new InputStreamReader(manifestUrl.openStream(), UTF_8))) {
      String line;
      while ((line = reader.readLine()) != null) {
        if (line.equals(mainClassLine)) {
          return;
        }
      }
    }
    throw new IllegalStateException(
        "dd-java-agent is not installed, because class '"
            + thisClass.getCanonicalName()
            + "' is located in '"
            + jarUrl
            + "'. Make sure you don't have this .class-file anywhere, besides dd-java-agent.jar");
  }
}<|MERGE_RESOLUTION|>--- conflicted
+++ resolved
@@ -193,17 +193,13 @@
   }
 
   private static boolean lessThanJava8() {
-<<<<<<< HEAD
-    try {
-      return lessThanJava8(System.getProperty("java.version"), System.out);
+    try {
+      return lessThanJava8(System.getProperty("java.version"), System.err);
     } catch (SecurityException e) {
       // Hypothetically, we could version sniff the supported version level
       // For now, just skip the check and let the JVM handle things instead
       return false;
     }
-=======
-    return lessThanJava8(System.getProperty("java.version"), System.err);
->>>>>>> d37fbd5a
   }
 
   // Reachable for testing
