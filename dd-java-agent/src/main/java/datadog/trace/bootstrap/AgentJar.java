package datadog.trace.bootstrap;

import java.io.BufferedReader;
import java.io.File;
import java.io.IOException;
import java.io.InputStreamReader;
import java.net.MalformedURLException;
import java.net.URL;
import java.nio.charset.StandardCharsets;
import java.security.CodeSource;
import java.util.Arrays;

/** Entry point when running the agent as a sample application with -jar. */
public final class AgentJar {
  private static final Class<?> thisClass = AgentJar.class;

  private static Class<?> agentClass;

  public static void main(final String[] args) {
    if (args.length == 0) {
      printAgentVersion();
    } else {
      try {
        // load Agent class
        agentClass = ClassLoader.getSystemClassLoader().loadClass("datadog.trace.bootstrap.Agent");

        switch (args[0]) {
          case "sampleTrace":
            sendSampleTrace(args);
            break;
          case "uploadCrash":
            uploadCrash(args);
            break;
          case "--list-integrations":
          case "-li":
            printIntegrationNames();
            break;
          case "--help":
          case "-h":
            printUsage();
            break;
          case "--version":
          case "-v":
            printAgentVersion();
            break;
          case "--build-matcher-cache":
          case "-mc":
            runMatcherCacheBuilderCLI(getAgentVersion(), args);
            break;
          default:
            throw new IllegalArgumentException(args[0]);
        }
      } catch (IllegalArgumentException e) {
        System.out.println("unknown option: " + e.getMessage());
        printUsage();
      } catch (Throwable e) {
        System.out.println("Failed to process agent option");
        e.printStackTrace();
      }
    }
  }

  private static void printUsage() {
<<<<<<< HEAD
    System.out.println("usage: sampleTrace [-c count] [-i interval]");
    System.out.println("       [-li | --list-integrations]");
    System.out.println("       [-mc | --build-matcher-cache]");
    System.out.println("       [-h  | --help]");
    System.out.println("       [-v  | --version]");
=======
    System.out.println("usage:");
    System.out.println("  sampleTrace [-c count] [-i interval]");
    System.out.println("  uploadCrash file ...");
    System.out.println("  [-li | --list-integrations]");
    System.out.println("  [-h  | --help]");
    System.out.println("  [-v  | --version]");
>>>>>>> 9661ccff
  }

  private static void sendSampleTrace(final String[] args) throws Exception {
    int count = -1;
    double interval = 1;

    if (args.length % 2 == 0) {
      throw new IllegalArgumentException("missing value");
    }

    for (int i = 1; i < args.length; i += 2) {
      switch (args[i]) {
        case "-c":
          count = Integer.parseInt(args[i + 1]);
          break;
        case "-i":
          interval = Double.parseDouble(args[i + 1]);
          break;
        default:
          throw new IllegalArgumentException(args[i]);
      }
    }

    installAgentCLI()
        .getMethod("sendSampleTraces", int.class, double.class)
        .invoke(null, count, interval);
  }

  private static void uploadCrash(final String[] args) throws Exception {
    if (args.length < 2) {
      throw new IllegalArgumentException("missing file");
    }

    installAgentCLI()
        .getMethod("uploadCrash", String[].class)
        .invoke(null, new Object[] {Arrays.copyOfRange(args, 1, args.length)});
  }

  private static void printIntegrationNames() throws Exception {
    installAgentCLI().getMethod("printIntegrationNames").invoke(null);
  }

  private static Class<?> installAgentCLI() throws Exception {
    CodeSource codeSource = thisClass.getProtectionDomain().getCodeSource();
    if (codeSource == null || codeSource.getLocation() == null) {
      throw new MalformedURLException("Could not get jar location from code source");
    }

    return (Class<?>)
        agentClass.getMethod("installAgentCLI", URL.class).invoke(null, codeSource.getLocation());
  }

  private static void printAgentVersion() {
    try {
      System.out.println(getAgentVersion());
    } catch (final Exception e) {
      System.out.println("Failed to parse agent version");
      e.printStackTrace();
    }
  }

  public static String getAgentVersion() throws IOException {
    final StringBuilder sb = new StringBuilder();
    try (final BufferedReader reader =
        new BufferedReader(
            new InputStreamReader(
                thisClass.getResourceAsStream("/dd-java-agent.version"), StandardCharsets.UTF_8))) {

      for (int c = reader.read(); c != -1; c = reader.read()) {
        sb.append((char) c);
      }
    }

    return sb.toString().trim();
  }

  public static void runMatcherCacheBuilderCLI(String agentVersion, String... args)
      throws MalformedURLException {
    final CodeSource codeSource = thisClass.getProtectionDomain().getCodeSource();
    if (codeSource == null || codeSource.getLocation() == null) {
      throw new MalformedURLException("Failed to get dd-java-tracer jar");
    }

    URL ddJavaAgentJarURL = codeSource.getLocation();
    try {
      File bootstrapFile = new File(ddJavaAgentJarURL.toURI());

      Class<?> agentClass =
          ClassLoader.getSystemClassLoader().loadClass("datadog.trace.bootstrap.Agent");
      Method installMatcherCacheBuilderCLIMethod =
          agentClass.getMethod("installMatcherCacheBuilderCLI", URL.class);
      Class<?> matcherCacheBuilderClass =
          (Class<?>) installMatcherCacheBuilderCLIMethod.invoke(null, codeSource.getLocation());

      String[] matcherCacheBuilderArgs = Arrays.copyOfRange(args, 1, args.length);
      final Method startMethod =
          matcherCacheBuilderClass.getMethod("run", File.class, String.class, String[].class);
      startMethod.invoke(null, bootstrapFile, agentVersion, matcherCacheBuilderArgs);
    } catch (Throwable e) {
      e.printStackTrace();
    }
  }
}<|MERGE_RESOLUTION|>--- conflicted
+++ resolved
@@ -4,6 +4,7 @@
 import java.io.File;
 import java.io.IOException;
 import java.io.InputStreamReader;
+import java.lang.reflect.Method;
 import java.net.MalformedURLException;
 import java.net.URL;
 import java.nio.charset.StandardCharsets;
@@ -61,20 +62,13 @@
   }
 
   private static void printUsage() {
-<<<<<<< HEAD
-    System.out.println("usage: sampleTrace [-c count] [-i interval]");
-    System.out.println("       [-li | --list-integrations]");
-    System.out.println("       [-mc | --build-matcher-cache]");
-    System.out.println("       [-h  | --help]");
-    System.out.println("       [-v  | --version]");
-=======
     System.out.println("usage:");
     System.out.println("  sampleTrace [-c count] [-i interval]");
     System.out.println("  uploadCrash file ...");
     System.out.println("  [-li | --list-integrations]");
+    System.out.println("  [-mc | --build-matcher-cache]");
     System.out.println("  [-h  | --help]");
     System.out.println("  [-v  | --version]");
->>>>>>> 9661ccff
   }
 
   private static void sendSampleTrace(final String[] args) throws Exception {
