package datadog.trace.bootstrap;

import datadog.json.JsonWriter;
import datadog.trace.bootstrap.environment.EnvironmentVariables;
import de.thetaphi.forbiddenapis.SuppressForbidden;
import java.io.Closeable;
import java.io.OutputStream;
import java.util.ArrayList;
import java.util.Collections;
import java.util.LinkedHashMap;
import java.util.List;
import java.util.Map;

/** Thread safe telemetry class used to relay information about tracer activation. */
public abstract class BootstrapInitializationTelemetry {
  private static final int DEFAULT_MAX_TAGS = 5;

  /** Returns a singleton no op instance of initialization telemetry */
  public static BootstrapInitializationTelemetry noOpInstance() {
    return NoOp.INSTANCE;
  }

  /**
   * Constructs a JSON-based instrumentation telemetry that forwards through a helper executable -
   * indicated by forwarderPath
   *
   * @param forwarderPath - a String - path to forwarding executable
   */
  public static BootstrapInitializationTelemetry createFromForwarderPath(String forwarderPath) {
    return new JsonBased(new ForwarderJsonSender(forwarderPath));
  }

  /**
   * Adds meta information about the process to the initialization telemetry Does NOT support
   * overriding an attr, each attr should be once and only once
   */
  public abstract void initMetaInfo(String attr, String value);

  /**
   * Indicates that an abort condition occurred during the bootstrapping process Abort conditions
   * are assumed to leave the bootstrapping process incomplete. {@link #markIncomplete()}
   */
  public abstract void onAbort(String reasonCode);

  /**
   * Indicates that an exception occurred during the bootstrapping process By default the exception
   * is assumed to NOT have fully stopped the initialization of the tracer.
   *
   * <p>If this exception stops the core bootstrapping of the tracer, then {@link #markIncomplete()}
   * should also be called.
   */
  public abstract void onError(Throwable t);

  /**
   * Indicates an exception that occurred during the bootstrapping process that left initialization
   * incomplete. Equivalent to calling {@link #onError(Throwable)} and {@link #markIncomplete()}
   */
  public abstract void onFatalError(Throwable t);

  public abstract void onError(String reasonCode);

  public abstract void markIncomplete();

  public abstract void finish();

  public static final class NoOp extends BootstrapInitializationTelemetry {
    static final NoOp INSTANCE = new NoOp();

    private NoOp() {}

    @Override
    public void initMetaInfo(String attr, String value) {}

    @Override
    public void onAbort(String reasonCode) {}

    @Override
    public void onError(String reasonCode) {}

    @Override
    public void onFatalError(Throwable t) {}

    @Override
    public void onError(Throwable t) {}

    @Override
    public void markIncomplete() {}

    @Override
    public void finish() {}
  }

  public static final class JsonBased extends BootstrapInitializationTelemetry {
    private final JsonSender sender;

    private final List<String> meta;
    private final Map<String, List<String>> points;

    // one way false to true
    private volatile boolean incomplete = false;
    private volatile boolean error = false;

    JsonBased(JsonSender sender) {
      this.sender = sender;
      this.meta = new ArrayList<>();
      this.points = new LinkedHashMap<>();
    }

    @Override
    public void initMetaInfo(String attr, String value) {
      synchronized (this.meta) {
        this.meta.add(attr);
        this.meta.add(value);
      }
    }

    @Override
    public void onAbort(String reasonCode) {
      onPoint("library_entrypoint.abort", "reason:" + reasonCode);
      markIncomplete();
      setMetaInfo("abort", mapResultClass(reasonCode), reasonCode);
    }

    @Override
    public void onError(Throwable t) {
<<<<<<< HEAD
      List<String> causes = new ArrayList<>();

      Throwable cause = t.getCause();
      while (cause != null) {
        causes.add("error_type:" + cause.getClass().getName());
        cause = cause.getCause();
      }
      causes.add("error_type:" + t.getClass().getName());

      // Limit the number of tags to avoid overpopulating the JSON payload.
      int maxTags = maxTags();
      int numCauses = causes.size();
      if (numCauses > maxTags) {
        causes = causes.subList(numCauses - maxTags, numCauses);
      }

      onPoint("library_entrypoint.error", causes);
    }

    private int maxTags() {
      String maxTags = EnvironmentVariables.get("DD_TELEMETRY_FORWARDER_MAX_TAGS");

      if (maxTags != null) {
        try {
          return Integer.parseInt(maxTags);
        } catch (Throwable ignore) {
          // Ignore and return default value.
        }
      }

      return DEFAULT_MAX_TAGS;
=======
      error = true;
      onPoint("library_entrypoint.error", "error_type:" + t.getClass().getName());
      setMetaInfo("error", "internal_error", t.getMessage());
>>>>>>> a6af97e6
    }

    @Override
    public void onFatalError(Throwable t) {
      onError(t);
      markIncomplete();
    }

    @Override
    public void onError(String reasonCode) {
      error = true;
      onPoint("library_entrypoint.error", "error_type:" + reasonCode);
      setMetaInfo("error", mapResultClass(reasonCode), reasonCode);
    }

    private void setMetaInfo(String result, String resultClass, String resultReason) {
      initMetaInfo("result", result);
      initMetaInfo("result_class", resultClass);
      initMetaInfo("result_reason", resultReason);
    }

    private String mapResultClass(String reasonCode) {
      if (reasonCode == null) {
        return "success";
      }

      switch (reasonCode) {
        case "already_initialized":
          return "already_instrumented";
        case "other-java-agents":
          return "incompatible_library";
        case "jdk_tool":
          return "unsupported_binary";
        default:
          return "unknown";
      }
    }

    private void onPoint(String name, String tag) {
      onPoint(name, Collections.singletonList(tag));
    }

    private void onPoint(String name, List<String> tags) {
      synchronized (this.points) {
        this.points.put(name, tags);
      }
    }

    @Override
    public void markIncomplete() {
      this.incomplete = true;
    }

    @Override
    public void finish() {
      if (!this.incomplete && !this.error) {
        setMetaInfo("success", "success", "Successfully configured ddtrace package");
      }

      try (JsonWriter writer = new JsonWriter()) {
        writer.beginObject();
        writer.name("metadata").beginObject();
        synchronized (this.meta) {
          for (int i = 0; i + 1 < this.meta.size(); i = i + 2) {
            writer.name(this.meta.get(i));
            writer.value(this.meta.get(i + 1));
          }
        }
        writer.endObject();

        writer.name("points").beginArray();
        synchronized (this.points) {
          for (Map.Entry<String, List<String>> entry : points.entrySet()) {
            writer.beginObject();
            writer.name("name").value(entry.getKey());
            writer.name("tags").beginArray();
            for (String tag : entry.getValue()) {
              writer.value(tag);
            }
            writer.endArray();
            writer.endObject();
          }
          this.points.clear();
        }
        if (!this.incomplete) {
          writer.beginObject().name("name").value("library_entrypoint.complete").endObject();
        }
        writer.endArray();
        writer.endObject();

        this.sender.send(writer.toByteArray());
      } catch (Throwable t) {
        // Since this is the reporting mechanism, there's little recourse here
        // Decided to simply ignore - arguably might want to write to stderr
      }
    }
  }

  public interface JsonSender {
    void send(byte[] payload);
  }

  public static final class ForwarderJsonSender implements JsonSender {
    private final String forwarderPath;

    ForwarderJsonSender(String forwarderPath) {
      this.forwarderPath = forwarderPath;
    }

    @Override
    public void send(byte[] payload) {
      ForwarderJsonSenderThread t = new ForwarderJsonSenderThread(forwarderPath, payload);
      t.setDaemon(true);
      t.start();
    }
  }

  public static final class ForwarderJsonSenderThread extends Thread {
    private final String forwarderPath;
    private final byte[] payload;

    public ForwarderJsonSenderThread(String forwarderPath, byte[] payload) {
      super("dd-forwarder-json-sender");
      this.forwarderPath = forwarderPath;
      this.payload = payload;
    }

    @SuppressForbidden
    @Override
    public void run() {
      ProcessBuilder builder = new ProcessBuilder(forwarderPath, "library_entrypoint");

      // Run forwarder and mute tracing for subprocesses executed in by dd-java-agent.
      try (final Closeable ignored = muteTracing()) {
        Process process = builder.start();
        try (OutputStream out = process.getOutputStream()) {
          out.write(payload);
        }
      } catch (Throwable e) {
        // We don't have a log manager here, so just print.
        System.err.println("Failed to send telemetry: " + e.getMessage());
      }
    }

    @SuppressForbidden
    private Closeable muteTracing() {
      try {
        Class<?> agentTracerClass =
            Class.forName("datadog.trace.bootstrap.instrumentation.api.AgentTracer");
        Object tracerAPI = agentTracerClass.getMethod("get").invoke(null);
        Object scope = tracerAPI.getClass().getMethod("muteTracing").invoke(tracerAPI);
        return (Closeable) scope;
      } catch (Throwable e) {
        // Ignore all exceptions and fallback to No-Op Closable.
        return () -> {};
      }
    }
  }
}<|MERGE_RESOLUTION|>--- conflicted
+++ resolved
@@ -123,7 +123,9 @@
 
     @Override
     public void onError(Throwable t) {
-<<<<<<< HEAD
+      error = true;
+      setMetaInfo("error", "internal_error", t.getMessage());
+
       List<String> causes = new ArrayList<>();
 
       Throwable cause = t.getCause();
@@ -155,11 +157,6 @@
       }
 
       return DEFAULT_MAX_TAGS;
-=======
-      error = true;
-      onPoint("library_entrypoint.error", "error_type:" + t.getClass().getName());
-      setMetaInfo("error", "internal_error", t.getMessage());
->>>>>>> a6af97e6
     }
 
     @Override
