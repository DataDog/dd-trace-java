--- conflicted
+++ resolved
@@ -35,14 +35,7 @@
   // fields must be managed under class lock
   private static ClassLoader AGENT_CLASSLOADER = null;
   private static ClassLoader JMXFETCH_CLASSLOADER = null;
-<<<<<<< HEAD
   private static ClassLoader PROFILING_CLASSLOADER = null;
-  private static File bootstrapJar = null;
-  private static File toolingJar = null;
-  private static File jmxFetchJar = null;
-  private static File profilingJar = null;
-=======
->>>>>>> ab623ab7
 
   public static void premain(final String agentArgs, final Instrumentation inst) throws Exception {
     agentmain(agentArgs, inst);
@@ -75,6 +68,7 @@
     } else {
       startJmxFetch(inst, bootstrapURL);
     }
+    startProfilingAgent(inst, bootstrapURL);
   }
 
   protected static class LoggingCallback implements Runnable {
@@ -95,7 +89,6 @@
         throw new RuntimeException(e);
       }
     }
-    startProfilingAgent();
   }
 
   private static synchronized void startDatadogAgent(
@@ -150,10 +143,11 @@
     }
   }
 
-  public static synchronized void startProfilingAgent() throws Exception {
-    initializeJars();
+  public static synchronized void startProfilingAgent(
+      final Instrumentation inst, final URL bootstrapURL) throws Exception {
     if (PROFILING_CLASSLOADER == null) {
-      final ClassLoader profilingClassLoader = createDatadogClassLoader(bootstrapJar, profilingJar);
+      final ClassLoader profilingClassLoader =
+          createDatadogClassLoader("agent-profiling.jar.zip", bootstrapURL);
       final ClassLoader contextLoader = Thread.currentThread().getContextClassLoader();
       try {
         Thread.currentThread().setContextClassLoader(profilingClassLoader);
@@ -278,13 +272,6 @@
 
         return ManagementFactory.getRuntimeMXBean().getInputArguments();
       }
-    }
-    if (profilingJar == null) {
-      profilingJar =
-          extractToTmpFile(
-              TracingAgent.class.getClassLoader(),
-              "agent-profiling.jar.zip",
-              "agent-profiling.jar");
     }
   }
 
