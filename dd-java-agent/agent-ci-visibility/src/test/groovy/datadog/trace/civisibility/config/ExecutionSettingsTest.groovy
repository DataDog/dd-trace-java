--- conflicted
+++ resolved
@@ -1,19 +1,11 @@
 package datadog.trace.civisibility.config
 
-<<<<<<< HEAD
-import datadog.trace.api.civisibility.CIConstants
-=======
->>>>>>> 8799a82b
 import datadog.trace.api.civisibility.config.TestFQN
 import datadog.trace.api.civisibility.config.TestIdentifier
 import datadog.trace.api.civisibility.config.TestMetadata
 import datadog.trace.civisibility.diff.LineDiff
 import datadog.trace.test.util.DDSpecification
 
-<<<<<<< HEAD
-
-=======
->>>>>>> 8799a82b
 import static datadog.trace.civisibility.TestUtils.lines
 
 class ExecutionSettingsTest extends DDSpecification {
@@ -116,39 +108,4 @@
       ),
     ]
   }
-<<<<<<< HEAD
-
-  private ExecutionSettings givenExecutionSettings(boolean settingsEnabled) {
-    if (settingsEnabled) {
-      injectSysConfig(CiVisibilityConfig.CIVISIBILITY_TEST_ORDER, CIConstants.FAIL_FAST_TEST_ORDER)
-    }
-
-    def testManagementSettings = Stub(TestManagementSettings)
-    testManagementSettings.isEnabled() >> settingsEnabled
-
-    def earlyFlakeDetectionSettings = Stub(EarlyFlakeDetectionSettings)
-    earlyFlakeDetectionSettings.isEnabled() >> settingsEnabled
-
-    return new ExecutionSettings(
-    settingsEnabled,
-    settingsEnabled,
-    settingsEnabled,
-    settingsEnabled,
-    settingsEnabled,
-    settingsEnabled,
-    earlyFlakeDetectionSettings,
-    testManagementSettings,
-    null,
-    [:],
-    [:],
-    [],
-    [],
-    [],
-    [],
-    [],
-    LineDiff.EMPTY
-    )
-  }
-=======
->>>>>>> 8799a82b
 }