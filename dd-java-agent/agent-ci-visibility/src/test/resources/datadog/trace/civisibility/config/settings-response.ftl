--- conflicted
+++ resolved
@@ -10,11 +10,8 @@
       "flaky_test_retries_enabled": ${settings.flakyTestRetriesEnabled?c},
       "impacted_tests_enabled": ${settings.impactedTestsDetectionEnabled?c},
       "known_tests_enabled": ${settings.knownTestsEnabled?c},
-<<<<<<< HEAD
+      "coverage_report_upload_enabled": ${settings.coverageReportUploadEnabled?c},
       "di_enabled": ${settings.failedTestReplayEnabled?c},
-=======
-      "coverage_report_upload_enabled": ${settings.coverageReportUploadEnabled?c},
->>>>>>> 7224c813
       <#if settings.defaultBranch??>
         "default_branch": "${settings.defaultBranch}",
       </#if>
