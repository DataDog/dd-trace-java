package datadog.trace.civisibility.config;

import datadog.trace.api.civisibility.config.TestFQN;
import datadog.trace.api.civisibility.config.TestIdentifier;
import datadog.trace.api.civisibility.config.TestMetadata;
import datadog.trace.civisibility.diff.Diff;
import datadog.trace.civisibility.diff.LineDiff;
import java.nio.ByteBuffer;
import java.util.BitSet;
import java.util.Collection;
import java.util.Collections;
import java.util.EnumMap;
import java.util.HashMap;
import java.util.Map;
import java.util.Objects;
import javax.annotation.Nonnull;
import javax.annotation.Nullable;

/** Settings and tests data received from the backend. */
public class ExecutionSettings {

  public static final ExecutionSettings EMPTY =
      new ExecutionSettings(
          false,
          false,
          false,
          false,
          false,
          false,
          EarlyFlakeDetectionSettings.DEFAULT,
          TestManagementSettings.DEFAULT,
          null,
          Collections.emptyMap(),
          Collections.emptyMap(),
          null,
          null,
          Collections.emptyList(),
          Collections.emptyList(),
          Collections.emptyList(),
          LineDiff.EMPTY);

  private final boolean itrEnabled;
  private final boolean codeCoverageEnabled;
  private final boolean testSkippingEnabled;
  private final boolean flakyTestRetriesEnabled;
  private final boolean impactedTestsDetectionEnabled;
<<<<<<< HEAD
  private final boolean failedTestReplayEnabled;
=======
  private final boolean codeCoverageReportUploadEnabled;
>>>>>>> 7224c813
  @Nonnull private final EarlyFlakeDetectionSettings earlyFlakeDetectionSettings;
  @Nonnull private final TestManagementSettings testManagementSettings;
  @Nullable private final String itrCorrelationId;
  @Nonnull private final Map<TestIdentifier, TestMetadata> skippableTests;
  @Nonnull private final Map<String, BitSet> skippableTestsCoverage;
  @Nonnull private final Map<TestFQN, Integer> testSettings;
  @Nonnull private final Map<TestSetting, Integer> settingsCount;
  @Nonnull private final Diff pullRequestDiff;

  public ExecutionSettings(
      boolean itrEnabled,
      boolean codeCoverageEnabled,
      boolean testSkippingEnabled,
      boolean flakyTestRetriesEnabled,
      boolean impactedTestsDetectionEnabled,
<<<<<<< HEAD
      boolean failedTestReplayEnabled,
=======
      boolean codeCoverageReportUploadEnabled,
>>>>>>> 7224c813
      @Nonnull EarlyFlakeDetectionSettings earlyFlakeDetectionSettings,
      @Nonnull TestManagementSettings testManagementSettings,
      @Nullable String itrCorrelationId,
      @Nonnull Map<TestIdentifier, TestMetadata> skippableTests,
      @Nonnull Map<String, BitSet> skippableTestsCoverage,
      @Nullable Collection<TestFQN> flakyTests,
      @Nullable Collection<TestFQN> knownTests,
      @Nonnull Collection<TestFQN> quarantinedTests,
      @Nonnull Collection<TestFQN> disabledTests,
      @Nonnull Collection<TestFQN> attemptToFixTests,
      @Nonnull Diff pullRequestDiff) {
    this.itrEnabled = itrEnabled;
    this.codeCoverageEnabled = codeCoverageEnabled;
    this.testSkippingEnabled = testSkippingEnabled;
    this.flakyTestRetriesEnabled = flakyTestRetriesEnabled;
    this.impactedTestsDetectionEnabled = impactedTestsDetectionEnabled;
<<<<<<< HEAD
    this.failedTestReplayEnabled = failedTestReplayEnabled;
=======
    this.codeCoverageReportUploadEnabled = codeCoverageReportUploadEnabled;
>>>>>>> 7224c813
    this.earlyFlakeDetectionSettings = earlyFlakeDetectionSettings;
    this.testManagementSettings = testManagementSettings;
    this.itrCorrelationId = itrCorrelationId;
    this.skippableTests = skippableTests;
    this.skippableTestsCoverage = skippableTestsCoverage;
    this.pullRequestDiff = pullRequestDiff;

    testSettings = new HashMap<>();
    if (flakyTests != null) {
      flakyTests.forEach(fqn -> addTest(fqn, TestSetting.FLAKY));
    }
    if (knownTests != null) {
      knownTests.forEach(fqn -> addTest(fqn, TestSetting.KNOWN));
    }
    quarantinedTests.forEach(fqn -> addTest(fqn, TestSetting.QUARANTINED));
    disabledTests.forEach(fqn -> addTest(fqn, TestSetting.DISABLED));
    attemptToFixTests.forEach(fqn -> addTest(fqn, TestSetting.ATTEMPT_TO_FIX));

    settingsCount = new EnumMap<>(TestSetting.class);
    settingsCount.put(TestSetting.FLAKY, flakyTests != null ? flakyTests.size() : -1);
    settingsCount.put(TestSetting.KNOWN, knownTests != null ? knownTests.size() : -1);
    settingsCount.put(TestSetting.QUARANTINED, quarantinedTests.size());
    settingsCount.put(TestSetting.DISABLED, disabledTests.size());
    settingsCount.put(TestSetting.ATTEMPT_TO_FIX, attemptToFixTests.size());
  }

  private void addTest(TestFQN test, TestSetting setting) {
    testSettings.merge(test, setting.getFlag(), (a, b) -> a | b);
  }

  private ExecutionSettings(
      boolean itrEnabled,
      boolean codeCoverageEnabled,
      boolean testSkippingEnabled,
      boolean flakyTestRetriesEnabled,
      boolean impactedTestsDetectionEnabled,
<<<<<<< HEAD
      boolean failedTestReplayEnabled,
=======
      boolean codeCoverageReportUploadEnabled,
>>>>>>> 7224c813
      @Nonnull EarlyFlakeDetectionSettings earlyFlakeDetectionSettings,
      @Nonnull TestManagementSettings testManagementSettings,
      @Nullable String itrCorrelationId,
      @Nonnull Map<TestIdentifier, TestMetadata> skippableTests,
      @Nonnull Map<String, BitSet> skippableTestsCoverage,
      @Nonnull Map<TestFQN, Integer> testSettings,
      @Nonnull EnumMap<TestSetting, Integer> settingsCount,
      @Nonnull Diff pullRequestDiff) {
    this.itrEnabled = itrEnabled;
    this.codeCoverageEnabled = codeCoverageEnabled;
    this.testSkippingEnabled = testSkippingEnabled;
    this.flakyTestRetriesEnabled = flakyTestRetriesEnabled;
    this.impactedTestsDetectionEnabled = impactedTestsDetectionEnabled;
<<<<<<< HEAD
    this.failedTestReplayEnabled = failedTestReplayEnabled;
=======
    this.codeCoverageReportUploadEnabled = codeCoverageReportUploadEnabled;
>>>>>>> 7224c813
    this.earlyFlakeDetectionSettings = earlyFlakeDetectionSettings;
    this.testManagementSettings = testManagementSettings;
    this.itrCorrelationId = itrCorrelationId;
    this.skippableTests = skippableTests;
    this.skippableTestsCoverage = skippableTestsCoverage;
    this.testSettings = testSettings;
    this.settingsCount = settingsCount;
    this.pullRequestDiff = pullRequestDiff;
  }

  /**
   * @return {@code true} if ITR is enabled. Enabled ITR does not necessarily imply test skipping:
   *     for an excluded branch ITR will be enabled, but not skipping.
   */
  public boolean isItrEnabled() {
    return itrEnabled;
  }

  public boolean isCodeCoverageEnabled() {
    return codeCoverageEnabled;
  }

  public boolean isTestSkippingEnabled() {
    return testSkippingEnabled;
  }

  public boolean isFlakyTestRetriesEnabled() {
    return flakyTestRetriesEnabled;
  }

  public boolean isImpactedTestsDetectionEnabled() {
    return impactedTestsDetectionEnabled;
  }

<<<<<<< HEAD
  public boolean isFailedTestReplayEnabled() {
    return failedTestReplayEnabled;
=======
  public boolean isCodeCoverageReportUploadEnabled() {
    return codeCoverageReportUploadEnabled;
>>>>>>> 7224c813
  }

  @Nonnull
  public EarlyFlakeDetectionSettings getEarlyFlakeDetectionSettings() {
    return earlyFlakeDetectionSettings;
  }

  @Nonnull
  public TestManagementSettings getTestManagementSettings() {
    return testManagementSettings;
  }

  @Nullable
  public String getItrCorrelationId() {
    return itrCorrelationId;
  }

  @Nonnull
  public Map<TestIdentifier, TestMetadata> getSkippableTests() {
    return skippableTests;
  }

  /** A bit vector of covered lines by relative source file path. */
  @Nonnull
  public Map<String, BitSet> getSkippableTestsCoverage() {
    return skippableTestsCoverage;
  }

  public boolean isFlakyTestsDataAvailable() {
    return getSettingCount(TestSetting.FLAKY) != -1;
  }

  public boolean isKnownTestsDataAvailable() {
    return getSettingCount(TestSetting.KNOWN) != -1;
  }

  private boolean isSetting(TestFQN test, TestSetting setting) {
    int mask = testSettings.getOrDefault(test, 0);
    return TestSetting.isSet(mask, setting);
  }

  public boolean isFlaky(TestFQN test) {
    return isSetting(test, TestSetting.FLAKY);
  }

  public boolean isKnown(TestFQN test) {
    return isSetting(test, TestSetting.KNOWN);
  }

  public boolean isQuarantined(TestFQN test) {
    return isSetting(test, TestSetting.QUARANTINED);
  }

  public boolean isDisabled(TestFQN test) {
    return isSetting(test, TestSetting.DISABLED);
  }

  public boolean isAttemptToFix(TestFQN test) {
    return isSetting(test, TestSetting.ATTEMPT_TO_FIX);
  }

  /**
   * @return number of tests with a certain setting "activated". For flaky and known test, it will
   *     return -1 if a null value was provided to the constructor.
   */
  public int getSettingCount(TestSetting setting) {
    return settingsCount.getOrDefault(setting, 0);
  }

  @Nonnull
  public Diff getPullRequestDiff() {
    return pullRequestDiff;
  }

  @Override
  public boolean equals(Object o) {
    if (this == o) {
      return true;
    }
    if (o == null || getClass() != o.getClass()) {
      return false;
    }
    ExecutionSettings that = (ExecutionSettings) o;
    return itrEnabled == that.itrEnabled
        && codeCoverageEnabled == that.codeCoverageEnabled
        && testSkippingEnabled == that.testSkippingEnabled
        && flakyTestRetriesEnabled == that.flakyTestRetriesEnabled
        && impactedTestsDetectionEnabled == that.impactedTestsDetectionEnabled
<<<<<<< HEAD
        && failedTestReplayEnabled == that.failedTestReplayEnabled
=======
        && codeCoverageReportUploadEnabled == that.codeCoverageReportUploadEnabled
>>>>>>> 7224c813
        && Objects.equals(earlyFlakeDetectionSettings, that.earlyFlakeDetectionSettings)
        && Objects.equals(testManagementSettings, that.testManagementSettings)
        && Objects.equals(itrCorrelationId, that.itrCorrelationId)
        && Objects.equals(skippableTests, that.skippableTests)
        && Objects.equals(skippableTestsCoverage, that.skippableTestsCoverage)
        && Objects.equals(testSettings, that.testSettings)
        && Objects.equals(settingsCount, that.settingsCount)
        && Objects.equals(pullRequestDiff, that.pullRequestDiff);
  }

  @Override
  public int hashCode() {
    return Objects.hash(
        itrEnabled,
        codeCoverageEnabled,
        testSkippingEnabled,
        flakyTestRetriesEnabled,
        impactedTestsDetectionEnabled,
<<<<<<< HEAD
        failedTestReplayEnabled,
=======
        codeCoverageReportUploadEnabled,
>>>>>>> 7224c813
        earlyFlakeDetectionSettings,
        testManagementSettings,
        itrCorrelationId,
        skippableTests,
        skippableTestsCoverage,
        testSettings,
        settingsCount,
        pullRequestDiff);
  }

  public static class Serializer {

    private static final int ITR_ENABLED_FLAG = 1;
    private static final int CODE_COVERAGE_ENABLED_FLAG = 2;
    private static final int TEST_SKIPPING_ENABLED_FLAG = 4;
    private static final int FLAKY_TEST_RETRIES_ENABLED_FLAG = 8;
    private static final int IMPACTED_TESTS_DETECTION_ENABLED_FLAG = 16;
<<<<<<< HEAD
    private static final int FAILED_TEST_REPLAY_ENABLED_FLAG = 32;
=======
    private static final int CODE_COVERAGE_REPORT_UPLOAD_ENABLED_FLAG = 32;
>>>>>>> 7224c813

    public static ByteBuffer serialize(ExecutionSettings settings) {
      datadog.trace.civisibility.ipc.serialization.Serializer s =
          new datadog.trace.civisibility.ipc.serialization.Serializer();

      byte flags =
          (byte)
              ((settings.itrEnabled ? ITR_ENABLED_FLAG : 0)
                  | (settings.codeCoverageEnabled ? CODE_COVERAGE_ENABLED_FLAG : 0)
                  | (settings.testSkippingEnabled ? TEST_SKIPPING_ENABLED_FLAG : 0)
                  | (settings.flakyTestRetriesEnabled ? FLAKY_TEST_RETRIES_ENABLED_FLAG : 0)
                  | (settings.impactedTestsDetectionEnabled
                      ? IMPACTED_TESTS_DETECTION_ENABLED_FLAG
                      : 0)
<<<<<<< HEAD
                  | (settings.failedTestReplayEnabled ? FAILED_TEST_REPLAY_ENABLED_FLAG : 0));
=======
                  | (settings.codeCoverageReportUploadEnabled
                      ? CODE_COVERAGE_REPORT_UPLOAD_ENABLED_FLAG
                      : 0));
>>>>>>> 7224c813
      s.write(flags);

      EarlyFlakeDetectionSettings.Serializer.serialize(s, settings.earlyFlakeDetectionSettings);

      TestManagementSettings.Serializer.serialize(s, settings.testManagementSettings);

      s.write(settings.itrCorrelationId);
      s.write(
          settings.skippableTests,
          TestIdentifierSerializer::serialize,
          TestMetadataSerializer::serialize);

      s.write(
          settings.skippableTestsCoverage,
          datadog.trace.civisibility.ipc.serialization.Serializer::write,
          datadog.trace.civisibility.ipc.serialization.Serializer::write);

      s.write(
          settings.testSettings,
          TestFQNSerializer::serialize,
          datadog.trace.civisibility.ipc.serialization.Serializer::write);
      s.write(
          settings.settingsCount,
          TestSetting.Serializer::serialize,
          datadog.trace.civisibility.ipc.serialization.Serializer::write);

      Diff.SERIALIZER.serialize(settings.pullRequestDiff, s);

      return s.flush();
    }

    public static ExecutionSettings deserialize(ByteBuffer buffer) {
      byte flags = datadog.trace.civisibility.ipc.serialization.Serializer.readByte(buffer);
      boolean itrEnabled = (flags & ITR_ENABLED_FLAG) != 0;
      boolean codeCoverageEnabled = (flags & CODE_COVERAGE_ENABLED_FLAG) != 0;
      boolean testSkippingEnabled = (flags & TEST_SKIPPING_ENABLED_FLAG) != 0;
      boolean flakyTestRetriesEnabled = (flags & FLAKY_TEST_RETRIES_ENABLED_FLAG) != 0;
      boolean impactedTestsDetectionEnabled = (flags & IMPACTED_TESTS_DETECTION_ENABLED_FLAG) != 0;
<<<<<<< HEAD
      boolean failedTestReplayEnabled = (flags & FAILED_TEST_REPLAY_ENABLED_FLAG) != 0;
=======
      boolean codeCoverageReportUploadEnabled =
          (flags & CODE_COVERAGE_REPORT_UPLOAD_ENABLED_FLAG) != 0;
>>>>>>> 7224c813

      EarlyFlakeDetectionSettings earlyFlakeDetectionSettings =
          EarlyFlakeDetectionSettings.Serializer.deserialize(buffer);

      TestManagementSettings testManagementSettings =
          TestManagementSettings.Serializer.deserialize(buffer);

      String itrCorrelationId =
          datadog.trace.civisibility.ipc.serialization.Serializer.readString(buffer);

      Map<TestIdentifier, TestMetadata> skippableTests =
          datadog.trace.civisibility.ipc.serialization.Serializer.readMap(
              buffer, TestIdentifierSerializer::deserialize, TestMetadataSerializer::deserialize);

      Map<String, BitSet> skippableTestsCoverage =
          datadog.trace.civisibility.ipc.serialization.Serializer.readMap(
              buffer,
              datadog.trace.civisibility.ipc.serialization.Serializer::readString,
              datadog.trace.civisibility.ipc.serialization.Serializer::readBitSet);

      Map<TestFQN, Integer> testSettings =
          datadog.trace.civisibility.ipc.serialization.Serializer.readMap(
              buffer,
              TestFQNSerializer::deserialize,
              datadog.trace.civisibility.ipc.serialization.Serializer::readInt);

      EnumMap<TestSetting, Integer> settingsCount =
          (EnumMap<TestSetting, Integer>)
              datadog.trace.civisibility.ipc.serialization.Serializer.readMap(
                  buffer,
                  () -> new EnumMap<>(TestSetting.class),
                  TestSetting.Serializer::deserialize,
                  datadog.trace.civisibility.ipc.serialization.Serializer::readInt);

      Diff diff = Diff.SERIALIZER.deserialize(buffer);

      return new ExecutionSettings(
          itrEnabled,
          codeCoverageEnabled,
          testSkippingEnabled,
          flakyTestRetriesEnabled,
          impactedTestsDetectionEnabled,
<<<<<<< HEAD
          failedTestReplayEnabled,
=======
          codeCoverageReportUploadEnabled,
>>>>>>> 7224c813
          earlyFlakeDetectionSettings,
          testManagementSettings,
          itrCorrelationId,
          skippableTests,
          skippableTestsCoverage,
          testSettings,
          settingsCount,
          diff);
    }
  }
}<|MERGE_RESOLUTION|>--- conflicted
+++ resolved
@@ -27,6 +27,7 @@
           false,
           false,
           false,
+          false,
           EarlyFlakeDetectionSettings.DEFAULT,
           TestManagementSettings.DEFAULT,
           null,
@@ -44,11 +45,8 @@
   private final boolean testSkippingEnabled;
   private final boolean flakyTestRetriesEnabled;
   private final boolean impactedTestsDetectionEnabled;
-<<<<<<< HEAD
+  private final boolean codeCoverageReportUploadEnabled;
   private final boolean failedTestReplayEnabled;
-=======
-  private final boolean codeCoverageReportUploadEnabled;
->>>>>>> 7224c813
   @Nonnull private final EarlyFlakeDetectionSettings earlyFlakeDetectionSettings;
   @Nonnull private final TestManagementSettings testManagementSettings;
   @Nullable private final String itrCorrelationId;
@@ -64,11 +62,8 @@
       boolean testSkippingEnabled,
       boolean flakyTestRetriesEnabled,
       boolean impactedTestsDetectionEnabled,
-<<<<<<< HEAD
+      boolean codeCoverageReportUploadEnabled,
       boolean failedTestReplayEnabled,
-=======
-      boolean codeCoverageReportUploadEnabled,
->>>>>>> 7224c813
       @Nonnull EarlyFlakeDetectionSettings earlyFlakeDetectionSettings,
       @Nonnull TestManagementSettings testManagementSettings,
       @Nullable String itrCorrelationId,
@@ -85,11 +80,8 @@
     this.testSkippingEnabled = testSkippingEnabled;
     this.flakyTestRetriesEnabled = flakyTestRetriesEnabled;
     this.impactedTestsDetectionEnabled = impactedTestsDetectionEnabled;
-<<<<<<< HEAD
+    this.codeCoverageReportUploadEnabled = codeCoverageReportUploadEnabled;
     this.failedTestReplayEnabled = failedTestReplayEnabled;
-=======
-    this.codeCoverageReportUploadEnabled = codeCoverageReportUploadEnabled;
->>>>>>> 7224c813
     this.earlyFlakeDetectionSettings = earlyFlakeDetectionSettings;
     this.testManagementSettings = testManagementSettings;
     this.itrCorrelationId = itrCorrelationId;
@@ -126,11 +118,8 @@
       boolean testSkippingEnabled,
       boolean flakyTestRetriesEnabled,
       boolean impactedTestsDetectionEnabled,
-<<<<<<< HEAD
+      boolean codeCoverageReportUploadEnabled,
       boolean failedTestReplayEnabled,
-=======
-      boolean codeCoverageReportUploadEnabled,
->>>>>>> 7224c813
       @Nonnull EarlyFlakeDetectionSettings earlyFlakeDetectionSettings,
       @Nonnull TestManagementSettings testManagementSettings,
       @Nullable String itrCorrelationId,
@@ -144,11 +133,8 @@
     this.testSkippingEnabled = testSkippingEnabled;
     this.flakyTestRetriesEnabled = flakyTestRetriesEnabled;
     this.impactedTestsDetectionEnabled = impactedTestsDetectionEnabled;
-<<<<<<< HEAD
+    this.codeCoverageReportUploadEnabled = codeCoverageReportUploadEnabled;
     this.failedTestReplayEnabled = failedTestReplayEnabled;
-=======
-    this.codeCoverageReportUploadEnabled = codeCoverageReportUploadEnabled;
->>>>>>> 7224c813
     this.earlyFlakeDetectionSettings = earlyFlakeDetectionSettings;
     this.testManagementSettings = testManagementSettings;
     this.itrCorrelationId = itrCorrelationId;
@@ -183,13 +169,12 @@
     return impactedTestsDetectionEnabled;
   }
 
-<<<<<<< HEAD
+  public boolean isCodeCoverageReportUploadEnabled() {
+    return codeCoverageReportUploadEnabled;
+  }
+
   public boolean isFailedTestReplayEnabled() {
     return failedTestReplayEnabled;
-=======
-  public boolean isCodeCoverageReportUploadEnabled() {
-    return codeCoverageReportUploadEnabled;
->>>>>>> 7224c813
   }
 
   @Nonnull
@@ -278,11 +263,8 @@
         && testSkippingEnabled == that.testSkippingEnabled
         && flakyTestRetriesEnabled == that.flakyTestRetriesEnabled
         && impactedTestsDetectionEnabled == that.impactedTestsDetectionEnabled
-<<<<<<< HEAD
+        && codeCoverageReportUploadEnabled == that.codeCoverageReportUploadEnabled
         && failedTestReplayEnabled == that.failedTestReplayEnabled
-=======
-        && codeCoverageReportUploadEnabled == that.codeCoverageReportUploadEnabled
->>>>>>> 7224c813
         && Objects.equals(earlyFlakeDetectionSettings, that.earlyFlakeDetectionSettings)
         && Objects.equals(testManagementSettings, that.testManagementSettings)
         && Objects.equals(itrCorrelationId, that.itrCorrelationId)
@@ -301,11 +283,8 @@
         testSkippingEnabled,
         flakyTestRetriesEnabled,
         impactedTestsDetectionEnabled,
-<<<<<<< HEAD
+        codeCoverageReportUploadEnabled,
         failedTestReplayEnabled,
-=======
-        codeCoverageReportUploadEnabled,
->>>>>>> 7224c813
         earlyFlakeDetectionSettings,
         testManagementSettings,
         itrCorrelationId,
@@ -323,11 +302,8 @@
     private static final int TEST_SKIPPING_ENABLED_FLAG = 4;
     private static final int FLAKY_TEST_RETRIES_ENABLED_FLAG = 8;
     private static final int IMPACTED_TESTS_DETECTION_ENABLED_FLAG = 16;
-<<<<<<< HEAD
-    private static final int FAILED_TEST_REPLAY_ENABLED_FLAG = 32;
-=======
     private static final int CODE_COVERAGE_REPORT_UPLOAD_ENABLED_FLAG = 32;
->>>>>>> 7224c813
+    private static final int FAILED_TEST_REPLAY_ENABLED_FLAG = 64;
 
     public static ByteBuffer serialize(ExecutionSettings settings) {
       datadog.trace.civisibility.ipc.serialization.Serializer s =
@@ -342,13 +318,10 @@
                   | (settings.impactedTestsDetectionEnabled
                       ? IMPACTED_TESTS_DETECTION_ENABLED_FLAG
                       : 0)
-<<<<<<< HEAD
-                  | (settings.failedTestReplayEnabled ? FAILED_TEST_REPLAY_ENABLED_FLAG : 0));
-=======
                   | (settings.codeCoverageReportUploadEnabled
                       ? CODE_COVERAGE_REPORT_UPLOAD_ENABLED_FLAG
-                      : 0));
->>>>>>> 7224c813
+                      : 0)
+                  | (settings.failedTestReplayEnabled ? FAILED_TEST_REPLAY_ENABLED_FLAG : 0));
       s.write(flags);
 
       EarlyFlakeDetectionSettings.Serializer.serialize(s, settings.earlyFlakeDetectionSettings);
@@ -387,12 +360,9 @@
       boolean testSkippingEnabled = (flags & TEST_SKIPPING_ENABLED_FLAG) != 0;
       boolean flakyTestRetriesEnabled = (flags & FLAKY_TEST_RETRIES_ENABLED_FLAG) != 0;
       boolean impactedTestsDetectionEnabled = (flags & IMPACTED_TESTS_DETECTION_ENABLED_FLAG) != 0;
-<<<<<<< HEAD
-      boolean failedTestReplayEnabled = (flags & FAILED_TEST_REPLAY_ENABLED_FLAG) != 0;
-=======
       boolean codeCoverageReportUploadEnabled =
           (flags & CODE_COVERAGE_REPORT_UPLOAD_ENABLED_FLAG) != 0;
->>>>>>> 7224c813
+      boolean failedTestReplayEnabled = (flags & FAILED_TEST_REPLAY_ENABLED_FLAG) != 0;
 
       EarlyFlakeDetectionSettings earlyFlakeDetectionSettings =
           EarlyFlakeDetectionSettings.Serializer.deserialize(buffer);
@@ -435,11 +405,8 @@
           testSkippingEnabled,
           flakyTestRetriesEnabled,
           impactedTestsDetectionEnabled,
-<<<<<<< HEAD
+          codeCoverageReportUploadEnabled,
           failedTestReplayEnabled,
-=======
-          codeCoverageReportUploadEnabled,
->>>>>>> 7224c813
           earlyFlakeDetectionSettings,
           testManagementSettings,
           itrCorrelationId,
