package datadog.trace.civisibility.execution;

import datadog.trace.api.civisibility.execution.TestExecutionPolicy;
import datadog.trace.api.civisibility.execution.TestStatus;
import datadog.trace.api.civisibility.telemetry.tag.RetryReason;
import datadog.trace.civisibility.config.ExecutionsByDuration;
import java.util.List;

/** Runs a test case N times (N depends on test duration) regardless of success or failure. */
public class RunNTimes implements TestExecutionPolicy {

  private final boolean suppressFailures;
  private final List<ExecutionsByDuration> executionsByDuration;
  private int executions;
  private int maxExecutions;
  private int successfulExecutionsSeen;
  private final RetryReason retryReason;
  private TestStatus lastStatus;

  public RunNTimes(
      List<ExecutionsByDuration> executionsByDuration,
      boolean suppressFailures,
      RetryReason retryReason) {
    this.suppressFailures = suppressFailures;
    this.executionsByDuration = executionsByDuration;
    this.executions = 0;
    this.maxExecutions = getExecutions(0);
    this.successfulExecutionsSeen = 0;
    this.retryReason = retryReason;
  }

  @Override
  public ExecutionOutcome registerExecution(TestStatus status, long durationMillis) {
    lastStatus = status;
    ++executions;
    if (status != TestStatus.fail) {
      ++successfulExecutionsSeen;
    }
    int maxExecutionsForGivenDuration = getExecutions(durationMillis);
    maxExecutions = Math.min(maxExecutions, maxExecutionsForGivenDuration);

    boolean lastExecution = !retriesLeft();
    boolean retry = executions > 1; // first execution is not a retry
    return new ExecutionOutcomeImpl(
        status == TestStatus.fail && suppressFailures(),
        lastExecution,
        lastExecution && successfulExecutionsSeen == 0,
        lastExecution && successfulExecutionsSeen == executions,
        retry ? retryReason : null);
  }

  private boolean retriesLeft() {
    // skipped tests (either by the framework or DD) should not be retried
    return lastStatus != TestStatus.skip && executions < maxExecutions;
  }

  @Override
  public boolean applicable() {
    // executions must always be registered, therefore consider it applicable as long as there are
    // retries left
    return retriesLeft();
  }

  @Override
  public boolean suppressFailures() {
    return suppressFailures;
  }

  private int getExecutions(long durationMillis) {
    for (ExecutionsByDuration e : executionsByDuration) {
      if (durationMillis <= e.getDurationMillis()) {
        return e.getExecutions();
      }
    }
    return 0;
  }
<<<<<<< HEAD

  @Nullable
  @Override
  public RetryReason currentExecutionRetryReason() {
    return currentExecutionIsRetry() ? retryReason : null;
  }

  private boolean currentExecutionIsRetry() {
    return executions > 0;
  }

  @Override
  public boolean hasFailedAllRetries() {
    return wasLastExecution() && successfulExecutionsSeen == 0;
  }

  @Override
  public boolean hasSucceededAllRetries() {
    return wasLastExecution() && successfulExecutionsSeen == executions;
  }

  @Override
  public boolean failedTestReplayApplicable() {
    return false;
  }
=======
>>>>>>> 6e135e5b
}<|MERGE_RESOLUTION|>--- conflicted
+++ resolved
@@ -74,32 +74,9 @@
     }
     return 0;
   }
-<<<<<<< HEAD
-
-  @Nullable
-  @Override
-  public RetryReason currentExecutionRetryReason() {
-    return currentExecutionIsRetry() ? retryReason : null;
-  }
-
-  private boolean currentExecutionIsRetry() {
-    return executions > 0;
-  }
-
-  @Override
-  public boolean hasFailedAllRetries() {
-    return wasLastExecution() && successfulExecutionsSeen == 0;
-  }
-
-  @Override
-  public boolean hasSucceededAllRetries() {
-    return wasLastExecution() && successfulExecutionsSeen == executions;
-  }
 
   @Override
   public boolean failedTestReplayApplicable() {
     return false;
   }
-=======
->>>>>>> 6e135e5b
 }