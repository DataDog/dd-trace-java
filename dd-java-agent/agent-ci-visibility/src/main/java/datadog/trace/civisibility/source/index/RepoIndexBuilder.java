--- conflicted
+++ resolved
@@ -170,11 +170,7 @@
 
             String existingPath = trieKeyToPath.put(key, file.toString());
             if (existingPath != null) {
-<<<<<<< HEAD
-              log.warn("Duplicate repo index key: {} - {}", existingPath, file);
-=======
               log.debug("Duplicate repo index key: {} - {}", existingPath, file);
->>>>>>> 83491153
               duplicateTrieKeys.add(key);
             }
           }
