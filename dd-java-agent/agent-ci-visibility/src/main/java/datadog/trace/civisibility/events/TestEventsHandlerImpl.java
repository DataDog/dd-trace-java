package datadog.trace.civisibility.events;

import static datadog.trace.util.Strings.toJson;

import datadog.trace.api.Config;
import datadog.trace.api.DisableTestTrace;
import datadog.trace.api.civisibility.config.SkippableTest;
import datadog.trace.api.civisibility.events.TestEventsHandler;
import datadog.trace.api.civisibility.source.SourcePathResolver;
import datadog.trace.api.config.CiVisibilityConfig;
import datadog.trace.bootstrap.instrumentation.api.Tags;
import datadog.trace.civisibility.DDTestImpl;
import datadog.trace.civisibility.DDTestModuleChild;
import datadog.trace.civisibility.DDTestModuleImpl;
import datadog.trace.civisibility.DDTestModuleParent;
import datadog.trace.civisibility.DDTestSuiteImpl;
import datadog.trace.civisibility.codeowners.Codeowners;
import datadog.trace.civisibility.config.ModuleExecutionSettingsFactory;
import datadog.trace.civisibility.context.EmptyTestContext;
import datadog.trace.civisibility.decorator.TestDecorator;
import datadog.trace.civisibility.source.MethodLinesResolver;
import datadog.trace.util.Strings;
import java.lang.reflect.Method;
import java.net.InetSocketAddress;
import java.util.Collection;
import java.util.Collections;
import java.util.List;
import java.util.Set;
import java.util.concurrent.ConcurrentHashMap;
import java.util.concurrent.ConcurrentMap;
import javax.annotation.Nullable;
import org.slf4j.Logger;
import org.slf4j.LoggerFactory;

public class TestEventsHandlerImpl implements TestEventsHandler {

  private static final Logger log = LoggerFactory.getLogger(TestEventsHandlerImpl.class);

  private final String moduleName;
  private final Config config;
  private final TestDecorator testDecorator;
  private final SourcePathResolver sourcePathResolver;
  private final Codeowners codeowners;
  private final MethodLinesResolver methodLinesResolver;
  private final ModuleExecutionSettingsFactory moduleExecutionSettingsFactory;

  private volatile DDTestModuleImpl testModule;

  private final ConcurrentMap<TestSuiteDescriptor, Integer> testSuiteNestedCallCounters =
      new ConcurrentHashMap<>();

  private final ConcurrentMap<TestSuiteDescriptor, DDTestSuiteImpl> inProgressTestSuites =
      new ConcurrentHashMap<>();

  private final ConcurrentMap<TestDescriptor, DDTestImpl> inProgressTests =
      new ConcurrentHashMap<>();

  private volatile boolean testsSkipped;

  public TestEventsHandlerImpl(
      String moduleName,
      Config config,
      TestDecorator testDecorator,
      SourcePathResolver sourcePathResolver,
      Codeowners codeowners,
      MethodLinesResolver methodLinesResolver,
      ModuleExecutionSettingsFactory moduleExecutionSettingsFactory) {
    this.moduleName = moduleName;
    this.config = config;
    this.testDecorator = testDecorator;
    this.sourcePathResolver = sourcePathResolver;
    this.codeowners = codeowners;
    this.methodLinesResolver = methodLinesResolver;
<<<<<<< HEAD
    this.moduleExecutionSettingsFactory = moduleExecutionSettingsFactory;
=======
>>>>>>> 1d5fd1a2
  }

  @Override
  public void onTestModuleStart() {
<<<<<<< HEAD
    testModule();
  }

  private DDTestModuleImpl testModule() {
=======
    getTestModule();
  }

  private DDTestModuleImpl getTestModule() {
>>>>>>> 1d5fd1a2
    if (testModule == null) {
      synchronized (this) {
        if (testModule == null) {
          testModule = createTestModule();
        }
      }
    }
    return testModule;
  }

  private DDTestModuleImpl createTestModule() {
    // fallbacks to System.getProperty below are needed for cases when
    // system variables are set after config was initialized

    Long parentProcessSessionId = config.getCiVisibilitySessionId();
    if (parentProcessSessionId == null) {
      String systemProp =
          System.getProperty(
              Strings.propertyNameToSystemPropertyName(CiVisibilityConfig.CIVISIBILITY_SESSION_ID));
      if (systemProp != null) {
        parentProcessSessionId = Long.parseLong(systemProp);
      }
    }

    Long parentProcessModuleId = config.getCiVisibilityModuleId();
    if (parentProcessModuleId == null) {
      String systemProp =
          System.getProperty(
              Strings.propertyNameToSystemPropertyName(CiVisibilityConfig.CIVISIBILITY_MODULE_ID));
      if (systemProp != null) {
        parentProcessModuleId = Long.parseLong(systemProp);
      }
    }

    if (parentProcessSessionId == null || parentProcessModuleId == null) {
      // it is likely that parent process (build system) is not instrumented
      // since session and module IDs are not provided to us
      return new DDTestModuleParent(
          null,
          moduleName,
          null,
          config,
          null,
          testDecorator,
          sourcePathResolver,
          codeowners,
          methodLinesResolver,
<<<<<<< HEAD
          moduleExecutionSettingsFactory,
=======
>>>>>>> 1d5fd1a2
          null);
    }

    InetSocketAddress signalServerAddress = null;
    String host =
        System.getProperty(
            Strings.propertyNameToSystemPropertyName(
                CiVisibilityConfig.CIVISIBILITY_SIGNAL_SERVER_HOST));
    String port =
        System.getProperty(
            Strings.propertyNameToSystemPropertyName(
                CiVisibilityConfig.CIVISIBILITY_SIGNAL_SERVER_PORT));
    if (host != null && port != null) {
      signalServerAddress = new InetSocketAddress(host, Integer.parseInt(port));
    }

    return new DDTestModuleChild(
        parentProcessSessionId,
        parentProcessModuleId,
        moduleName,
        config,
        testDecorator,
        sourcePathResolver,
        codeowners,
        methodLinesResolver,
        signalServerAddress);
  }

  @Override
  public void onTestModuleFinish() {
    if (testModule != null) {
      synchronized (this) {
        if (testModule != null) {
<<<<<<< HEAD
          testModule.end(null);
=======
          testModule.end(null, testsSkipped);
>>>>>>> 1d5fd1a2
          testModule = null;
        }
      }
    }
  }

  @Override
  public void onTestSuiteStart(
      final String testSuiteName,
      final @Nullable String testFramework,
      final @Nullable String testFrameworkVersion,
      final @Nullable Class<?> testClass,
      final @Nullable Collection<String> categories,
      boolean parallelized) {
    if (skipTrace(testClass)) {
      return;
    }

    TestSuiteDescriptor descriptor = new TestSuiteDescriptor(testSuiteName, testClass);
    if (!tryTestSuiteStart(descriptor)) {
      return;
    }

    DDTestSuiteImpl testSuite =
<<<<<<< HEAD
        testModule().testSuiteStart(testSuiteName, testClass, null, parallelized);
=======
        getTestModule().testSuiteStart(testSuiteName, testClass, null, parallelized);
>>>>>>> 1d5fd1a2

    if (testFramework != null) {
      testSuite.setTag(Tags.TEST_FRAMEWORK, testFramework);
    }
    if (testFrameworkVersion != null) {
      testSuite.setTag(Tags.TEST_FRAMEWORK_VERSION, testFrameworkVersion);
    }
    if (categories != null && !categories.isEmpty()) {
      testSuite.setTag(
          Tags.TEST_TRAITS, toJson(Collections.singletonMap("category", toJson(categories)), true));
    }

    inProgressTestSuites.put(descriptor, testSuite);
  }

  @Override
  public void onTestSuiteFinish(final String testSuiteName, final @Nullable Class<?> testClass) {
    if (skipTrace(testClass)) {
      return;
    }

    TestSuiteDescriptor descriptor = new TestSuiteDescriptor(testSuiteName, testClass);
    if (!tryTestSuiteFinish(descriptor)) {
      return;
    }

    DDTestSuiteImpl testSuite = inProgressTestSuites.remove(descriptor);
    testSuite.end(null);
  }

  private boolean tryTestSuiteStart(TestSuiteDescriptor descriptor) {
    return testSuiteNestedCallCounters.merge(descriptor, 1, Integer::sum) == 1;
  }

  private boolean tryTestSuiteFinish(TestSuiteDescriptor descriptor) {
    return testSuiteNestedCallCounters.merge(descriptor, -1, (a, b) -> a + b > 0 ? a + b : null)
        == null;
  }

  @Override
  public void onTestSuiteSkip(String testSuiteName, Class<?> testClass, @Nullable String reason) {
    TestSuiteDescriptor descriptor = new TestSuiteDescriptor(testSuiteName, testClass);
    DDTestSuiteImpl testSuite = inProgressTestSuites.get(descriptor);
    if (testSuite == null) {
      log.debug(
          "Ignoring skip event, could not find test suite with name {} and class {}",
          testSuiteName,
          testClass);
      return;
    }
    testSuite.setSkipReason(reason);
  }

  @Override
  public void onTestSuiteFailure(
      String testSuiteName, Class<?> testClass, @Nullable Throwable throwable) {
    TestSuiteDescriptor descriptor = new TestSuiteDescriptor(testSuiteName, testClass);
    DDTestSuiteImpl testSuite = inProgressTestSuites.get(descriptor);
    if (testSuite == null) {
      log.debug(
          "Ignoring fail event, could not find test suite with name {} and class {}",
          testSuiteName,
          testClass);
      return;
    }
    testSuite.setErrorInfo(throwable);
  }

  @Override
  public void onTestStart(
      final String testSuiteName,
      final String testName,
      final @Nullable Object testQualifier,
      final @Nullable String testFramework,
      final @Nullable String testFrameworkVersion,
      final @Nullable String testParameters,
      final @Nullable Collection<String> categories,
      final @Nullable Class<?> testClass,
      final @Nullable String testMethodName,
      final @Nullable Method testMethod) {
    if (skipTrace(testClass)) {
      return;
    }

    TestSuiteDescriptor suiteDescriptor = new TestSuiteDescriptor(testSuiteName, testClass);
    DDTestSuiteImpl testSuite = inProgressTestSuites.get(suiteDescriptor);
    DDTestImpl test =
        testSuite != null
            ? testSuite.testStart(testName, testMethodName, testMethod, null)
            // suite events are not reported in Cucumber / JUnit 4 combination
            : new DDTestImpl(
                EmptyTestContext.INSTANCE,
                EmptyTestContext.INSTANCE,
                null,
                testSuiteName,
                testName,
                null,
                testClass,
                testMethodName,
                testMethod,
                config,
                testDecorator,
                sourcePathResolver,
                methodLinesResolver,
                codeowners);

    if (testFramework != null) {
      test.setTag(Tags.TEST_FRAMEWORK, testFramework);
    }
    if (testFrameworkVersion != null) {
      test.setTag(Tags.TEST_FRAMEWORK_VERSION, testFrameworkVersion);
    }
    if (testParameters != null) {
      test.setTag(Tags.TEST_PARAMETERS, testParameters);
    }
    if (categories != null && !categories.isEmpty()) {
      String json = toJson(Collections.singletonMap("category", toJson(categories)), true);
      test.setTag(Tags.TEST_TRAITS, json);
    }

    TestDescriptor descriptor =
        new TestDescriptor(testSuiteName, testClass, testName, testParameters, testQualifier);
    inProgressTests.put(descriptor, test);
  }

  @Override
  public void onTestSkip(
      String testSuiteName,
      Class<?> testClass,
      String testName,
      @Nullable Object testQualifier,
      @Nullable String testParameters,
      @Nullable String reason) {
    TestDescriptor descriptor =
        new TestDescriptor(testSuiteName, testClass, testName, testParameters, testQualifier);
    DDTestImpl test = inProgressTests.get(descriptor);
    if (test == null) {
      log.debug(
          "Ignoring skip event, could not find test with name {}, suite name{} and class {}",
          testName,
          testSuiteName,
          testClass);
      return;
    }
    test.setSkipReason(reason);
  }

  @Override
  public void onTestFailure(
      String testSuiteName,
      Class<?> testClass,
      String testName,
      @Nullable Object testQualifier,
      @Nullable String testParameters,
      @Nullable Throwable throwable) {
    TestDescriptor descriptor =
        new TestDescriptor(testSuiteName, testClass, testName, testParameters, testQualifier);
    DDTestImpl test = inProgressTests.get(descriptor);
    if (test == null) {
      log.debug(
          "Ignoring fail event, could not find test with name {}, suite name{} and class {}",
          testName,
          testSuiteName,
          testClass);
      return;
    }
    test.setErrorInfo(throwable);
  }

  @Override
  public void onTestFinish(
      final String testSuiteName,
      final Class<?> testClass,
      final String testName,
      final @Nullable Object testQualifier,
      final @Nullable String testParameters) {
    TestDescriptor descriptor =
        new TestDescriptor(testSuiteName, testClass, testName, testParameters, testQualifier);
    DDTestImpl test = inProgressTests.remove(descriptor);
    if (test == null) {
      log.debug(
          "Ignoring finish event, could not find test with name {}, suite name{} and class {}",
          testName,
          testSuiteName,
          testClass);
      return;
    }
    test.end(null);
  }

  @Override
  public void onTestIgnore(
      final String testSuiteName,
      final String testName,
      final @Nullable Object testQualifier,
      final @Nullable String testFramework,
      final @Nullable String testFrameworkVersion,
      final @Nullable String testParameters,
      final @Nullable List<String> categories,
      final @Nullable Class<?> testClass,
      final @Nullable String testMethodName,
      final @Nullable Method testMethod,
      final @Nullable String reason) {
    onTestStart(
        testSuiteName,
        testName,
        testQualifier,
        testFramework,
        testFrameworkVersion,
        testParameters,
        categories,
        testClass,
        testMethodName,
        testMethod);
    onTestSkip(testSuiteName, testClass, testName, testQualifier, testParameters, reason);
    onTestFinish(testSuiteName, testClass, testName, testQualifier, testParameters);
  }

  private static boolean skipTrace(final Class<?> testClass) {
    return testClass != null && testClass.getAnnotation(DisableTestTrace.class) != null;
  }

  @Override
  public boolean skip(SkippableTest test) {
<<<<<<< HEAD
    return testModule().skip(test);
=======
    Set<SkippableTest> skippableTests = Config.get().getCiVisibilitySkippableTests();
    if (skippableTests.contains(test)) {
      testsSkipped = true;
      return true;
    } else {
      return false;
    }
>>>>>>> 1d5fd1a2
  }
}<|MERGE_RESOLUTION|>--- conflicted
+++ resolved
@@ -25,7 +25,6 @@
 import java.util.Collection;
 import java.util.Collections;
 import java.util.List;
-import java.util.Set;
 import java.util.concurrent.ConcurrentHashMap;
 import java.util.concurrent.ConcurrentMap;
 import javax.annotation.Nullable;
@@ -54,8 +53,6 @@
 
   private final ConcurrentMap<TestDescriptor, DDTestImpl> inProgressTests =
       new ConcurrentHashMap<>();
-
-  private volatile boolean testsSkipped;
 
   public TestEventsHandlerImpl(
       String moduleName,
@@ -71,25 +68,15 @@
     this.sourcePathResolver = sourcePathResolver;
     this.codeowners = codeowners;
     this.methodLinesResolver = methodLinesResolver;
-<<<<<<< HEAD
     this.moduleExecutionSettingsFactory = moduleExecutionSettingsFactory;
-=======
->>>>>>> 1d5fd1a2
   }
 
   @Override
   public void onTestModuleStart() {
-<<<<<<< HEAD
-    testModule();
-  }
-
-  private DDTestModuleImpl testModule() {
-=======
     getTestModule();
   }
 
   private DDTestModuleImpl getTestModule() {
->>>>>>> 1d5fd1a2
     if (testModule == null) {
       synchronized (this) {
         if (testModule == null) {
@@ -137,10 +124,7 @@
           sourcePathResolver,
           codeowners,
           methodLinesResolver,
-<<<<<<< HEAD
           moduleExecutionSettingsFactory,
-=======
->>>>>>> 1d5fd1a2
           null);
     }
 
@@ -174,11 +158,7 @@
     if (testModule != null) {
       synchronized (this) {
         if (testModule != null) {
-<<<<<<< HEAD
           testModule.end(null);
-=======
-          testModule.end(null, testsSkipped);
->>>>>>> 1d5fd1a2
           testModule = null;
         }
       }
@@ -203,11 +183,7 @@
     }
 
     DDTestSuiteImpl testSuite =
-<<<<<<< HEAD
-        testModule().testSuiteStart(testSuiteName, testClass, null, parallelized);
-=======
         getTestModule().testSuiteStart(testSuiteName, testClass, null, parallelized);
->>>>>>> 1d5fd1a2
 
     if (testFramework != null) {
       testSuite.setTag(Tags.TEST_FRAMEWORK, testFramework);
@@ -432,16 +408,6 @@
 
   @Override
   public boolean skip(SkippableTest test) {
-<<<<<<< HEAD
-    return testModule().skip(test);
-=======
-    Set<SkippableTest> skippableTests = Config.get().getCiVisibilitySkippableTests();
-    if (skippableTests.contains(test)) {
-      testsSkipped = true;
-      return true;
-    } else {
-      return false;
-    }
->>>>>>> 1d5fd1a2
+    return getTestModule().skip(test);
   }
 }