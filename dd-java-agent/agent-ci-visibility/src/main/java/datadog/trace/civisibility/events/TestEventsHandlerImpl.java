--- conflicted
+++ resolved
@@ -141,7 +141,8 @@
       final @Nullable String testParameters,
       final @Nullable Collection<String> categories,
       final @Nonnull TestSourceData testSourceData,
-      final @Nullable Long startTime) {
+      final @Nullable Long startTime,
+      final @Nullable TestExecutionHistory testExecutionHistory) {
     if (skipTrace(testSourceData.getTestClass())) {
       return;
     }
@@ -179,18 +180,10 @@
       test.setTag(Tags.TEST_TEST_MANAGEMENT_IS_ATTEMPT_TO_FIX, true);
     }
 
-<<<<<<< HEAD
     if (testExecutionHistory != null) {
       test.getContext().set(TestExecutionHistory.class, testExecutionHistory);
-      RetryReason retryReason = testExecutionHistory.currentExecutionRetryReason();
-      if (retryReason != null) {
-        test.setTag(Tags.TEST_IS_RETRY, true);
-        test.setTag(Tags.TEST_RETRY_REASON, retryReason);
-      }
-    }
-
-=======
->>>>>>> 6e135e5b
+    }
+
     if (testFramework != null) {
       test.setTag(Tags.TEST_FRAMEWORK, testFramework);
       if (testFrameworkVersion != null) {
@@ -306,7 +299,8 @@
         testParameters,
         categories,
         testSourceData,
-        null);
+        null,
+        testExecutionHistory);
     onTestSkip(testDescriptor, reason);
     onTestFinish(testDescriptor, null, testExecutionHistory);
   }
