--- conflicted
+++ resolved
@@ -177,19 +177,16 @@
             settings,
             CiVisibilitySettings::isKnownTestsEnabled,
             Config::isCiVisibilityKnownTestsRequestEnabled);
-<<<<<<< HEAD
+    boolean codeCoverageReportUpload =
+        isFeatureEnabled(
+            settings,
+            CiVisibilitySettings::isCoverageReportUploadEnabled,
+            Config::isCiVisibilityCodeCoverageReportUploadEnabled);
     boolean failedTestReplayEnabled =
         isFeatureEnabled(
             settings,
             CiVisibilitySettings::isFailedTestReplayEnabled,
             Config::isCiVisibilityFailedTestReplayEnabled);
-=======
-    boolean codeCoverageReportUpload =
-        isFeatureEnabled(
-            settings,
-            CiVisibilitySettings::isCoverageReportUploadEnabled,
-            Config::isCiVisibilityCodeCoverageReportUploadEnabled);
->>>>>>> 7224c813
 
     TestManagementSettings testManagementSettings = getTestManagementSettings(settings);
 
@@ -203,11 +200,8 @@
             + "Known tests marking - {},\n"
             + "Auto test retries - {},\n"
             + "Test Management - {},\n"
-<<<<<<< HEAD
+            + "Code coverage report upload - {}\n",
             + "Failed Test Replay - {}",
-=======
-            + "Code coverage report upload - {}",
->>>>>>> 7224c813
         repositoryRoot,
         tracerEnvironment.getConfigurations().getRuntimeName(),
         tracerEnvironment.getConfigurations().getRuntimeVersion(),
@@ -220,11 +214,8 @@
         knownTestsRequest,
         flakyTestRetriesEnabled,
         testManagementSettings.isEnabled(),
-<<<<<<< HEAD
+        codeCoverageReportUpload,
         failedTestReplayEnabled);
-=======
-        codeCoverageReportUpload);
->>>>>>> 7224c813
 
     Future<SkippableTests> skippableTestsFuture =
         executor.submit(() -> getSkippableTests(tracerEnvironment, itrEnabled));
@@ -276,11 +267,8 @@
               testSkippingEnabled,
               flakyTestRetriesEnabled,
               impactedTestsEnabled,
-<<<<<<< HEAD
+              codeCoverageReportUpload,
               failedTestReplayEnabled,
-=======
-              codeCoverageReportUpload,
->>>>>>> 7224c813
               earlyFlakeDetectionEnabled
                   ? settings.getEarlyFlakeDetectionSettings()
                   : EarlyFlakeDetectionSettings.DEFAULT,
