package datadog.trace.civisibility.execution;

import datadog.trace.api.civisibility.execution.TestExecutionPolicy;
import datadog.trace.api.civisibility.execution.TestStatus;
import datadog.trace.api.civisibility.telemetry.tag.RetryReason;
<<<<<<< HEAD
import java.util.concurrent.atomic.AtomicBoolean;
=======
import edu.umd.cs.findbugs.annotations.SuppressFBWarnings;
>>>>>>> 1c2d8394
import java.util.concurrent.atomic.AtomicInteger;

/** Retries a test case if it failed, up to a maximum number of times. */
@SuppressFBWarnings(
    value = {"AT_NONATOMIC_OPERATIONS_ON_SHARED_VARIABLE", "AT_STALE_THREAD_WRITE_OF_PRIMITIVE"},
    justification =
        "TestExecutionPolicy instances are confined to a single thread and are not meant to be thread-safe")
public class RetryUntilSuccessful implements TestExecutionPolicy {

  private final int maxExecutions;
  private final boolean suppressFailures;
  private final AtomicInteger executions = new AtomicInteger(0);
  private final AtomicBoolean successfulExecutionSeen = new AtomicBoolean(false);

  /** Total retry counter that is shared by all retry until successful policies (currently ATR) */
  private final AtomicInteger totalRetryCount;

  public RetryUntilSuccessful(
      int maxExecutions, boolean suppressFailures, AtomicInteger totalRetryCount) {
    this.maxExecutions = maxExecutions;
    this.suppressFailures = suppressFailures;
    this.totalRetryCount = totalRetryCount;
  }

  @Override
  public ExecutionOutcome registerExecution(TestStatus status, long durationMillis) {
    int execs = executions.incrementAndGet();
    boolean success = successfulExecutionSeen.get() | (status != TestStatus.fail);
    successfulExecutionSeen.set(success);
    if (execs > 1) {
      totalRetryCount.incrementAndGet();
    }

    boolean lastExecution = !retriesLeft();
    boolean retry = execs > 1; // first execution is not a retry
    return new ExecutionOutcomeImpl(
        status == TestStatus.fail && (!lastExecution || suppressFailures),
        lastExecution,
        lastExecution && !success,
        false,
        retry ? RetryReason.atr : null);
  }

  private boolean retriesLeft() {
    return !successfulExecutionSeen.get() && executions.get() < maxExecutions;
  }

  @Override
  public boolean applicable() {
    // executions must always be registered, therefore consider it applicable as long as there are
    // retries left
    return retriesLeft();
  }

  @Override
  public boolean suppressFailures() {
    // do not suppress failures for last execution (unless flag to suppress all failures is set);
    // the +1 is because this method is called _before_ subsequent execution is registered
    return executions.get() + 1 < maxExecutions || suppressFailures;
  }

  @Override
  public boolean failedTestReplayApplicable() {
    return true;
  }
}<|MERGE_RESOLUTION|>--- conflicted
+++ resolved
@@ -3,11 +3,7 @@
 import datadog.trace.api.civisibility.execution.TestExecutionPolicy;
 import datadog.trace.api.civisibility.execution.TestStatus;
 import datadog.trace.api.civisibility.telemetry.tag.RetryReason;
-<<<<<<< HEAD
-import java.util.concurrent.atomic.AtomicBoolean;
-=======
 import edu.umd.cs.findbugs.annotations.SuppressFBWarnings;
->>>>>>> 1c2d8394
 import java.util.concurrent.atomic.AtomicInteger;
 
 /** Retries a test case if it failed, up to a maximum number of times. */
@@ -19,8 +15,8 @@
 
   private final int maxExecutions;
   private final boolean suppressFailures;
-  private final AtomicInteger executions = new AtomicInteger(0);
-  private final AtomicBoolean successfulExecutionSeen = new AtomicBoolean(false);
+  private int executions;
+  private boolean successfulExecutionSeen;
 
   /** Total retry counter that is shared by all retry until successful policies (currently ATR) */
   private final AtomicInteger totalRetryCount;
@@ -30,29 +26,29 @@
     this.maxExecutions = maxExecutions;
     this.suppressFailures = suppressFailures;
     this.totalRetryCount = totalRetryCount;
+    this.executions = 0;
   }
 
   @Override
   public ExecutionOutcome registerExecution(TestStatus status, long durationMillis) {
-    int execs = executions.incrementAndGet();
-    boolean success = successfulExecutionSeen.get() | (status != TestStatus.fail);
-    successfulExecutionSeen.set(success);
-    if (execs > 1) {
+    ++executions;
+    successfulExecutionSeen |= (status != TestStatus.fail);
+    if (executions > 1) {
       totalRetryCount.incrementAndGet();
     }
 
     boolean lastExecution = !retriesLeft();
-    boolean retry = execs > 1; // first execution is not a retry
+    boolean retry = executions > 1; // first execution is not a retry
     return new ExecutionOutcomeImpl(
         status == TestStatus.fail && (!lastExecution || suppressFailures),
         lastExecution,
-        lastExecution && !success,
+        lastExecution && !successfulExecutionSeen,
         false,
         retry ? RetryReason.atr : null);
   }
 
   private boolean retriesLeft() {
-    return !successfulExecutionSeen.get() && executions.get() < maxExecutions;
+    return !successfulExecutionSeen && executions < maxExecutions;
   }
 
   @Override
@@ -66,7 +62,7 @@
   public boolean suppressFailures() {
     // do not suppress failures for last execution (unless flag to suppress all failures is set);
     // the +1 is because this method is called _before_ subsequent execution is registered
-    return executions.get() + 1 < maxExecutions || suppressFailures;
+    return executions + 1 < maxExecutions || suppressFailures;
   }
 
   @Override
