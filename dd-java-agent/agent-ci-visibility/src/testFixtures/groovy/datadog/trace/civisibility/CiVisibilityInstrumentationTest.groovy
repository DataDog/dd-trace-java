--- conflicted
+++ resolved
@@ -235,11 +235,8 @@
       settings.itrEnabled,
       settings.flakyRetryEnabled,
       settings.impactedTestsDetectionEnabled,
-<<<<<<< HEAD
+      false,
       settings.failedTestReplayEnabled,
-=======
-      false,
->>>>>>> 7224c813
       earlyFlakinessDetectionSettings,
       testManagementSettings,
       settings.itrEnabled ? "itrCorrelationId" : null,
