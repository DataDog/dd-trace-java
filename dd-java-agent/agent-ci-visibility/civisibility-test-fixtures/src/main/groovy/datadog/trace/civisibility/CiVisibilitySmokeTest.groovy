package datadog.trace.civisibility

import datadog.trace.api.Config
import datadog.trace.api.civisibility.config.TestFQN
import datadog.trace.api.config.CiVisibilityConfig
import datadog.trace.api.config.GeneralConfig
import datadog.trace.api.config.TraceInstrumentationConfig
import datadog.trace.api.config.TracerConfig
import java.nio.file.Paths
import spock.lang.Specification
import spock.lang.TempDir
import spock.util.environment.Jvm

import java.nio.file.Path

import static datadog.trace.util.ConfigStrings.propertyNameToSystemPropertyName

abstract class CiVisibilitySmokeTest extends Specification {
  static final List<String> SMOKE_IGNORED_TAGS = ["content.meta.['_dd.integration']"]

  protected static final String AGENT_JAR = System.getProperty("datadog.smoketest.agent.shadowJar.path")
  protected static final String TEST_ENVIRONMENT_NAME = "integration-test"
  protected static final String JAVAC_PLUGIN_VERSION = Config.get().ciVisibilityCompilerPluginVersion
  protected static final String JACOCO_PLUGIN_VERSION = Config.get().ciVisibilityJacocoPluginVersion

  private static final Map<String,String> DEFAULT_TRACER_CONFIG = defaultJvmArguments()

  @TempDir
  protected Path prefsDir

  protected static String buildJavaHome() {
    if (Jvm.current.isJava8()) {
      return System.getenv("JAVA_8_HOME")
    }
    return System.getenv("JAVA_" + Jvm.current.getJavaSpecificationVersion() + "_HOME")
  }

  protected static String javaPath() {
    final String separator = System.getProperty("file.separator")
    return "${buildJavaHome()}${separator}bin${separator}java"
  }

  protected static String javacPath() {
    final String separator = System.getProperty("file.separator")
    return "${buildJavaHome()}${separator}bin${separator}javac"
  }

  private static Map<String, String> defaultJvmArguments() {
    Map<String, String> argMap = new HashMap<>()
    argMap.put(GeneralConfig.TRACE_DEBUG, "true")
    argMap.put(GeneralConfig.ENV, TEST_ENVIRONMENT_NAME)
    argMap.put(CiVisibilityConfig.CIVISIBILITY_ENABLED, "true")
    argMap.put(CiVisibilityConfig.CIVISIBILITY_AGENTLESS_ENABLED, "true")
    argMap.put(CiVisibilityConfig.CIVISIBILITY_CIPROVIDER_INTEGRATION_ENABLED, "false")
    argMap.put(CiVisibilityConfig.CIVISIBILITY_GIT_UPLOAD_ENABLED, "false")
    argMap.put(CiVisibilityConfig.CIVISIBILITY_GIT_CLIENT_ENABLED, "false")
    argMap.put(CiVisibilityConfig.CIVISIBILITY_FLAKY_RETRY_ONLY_KNOWN_FLAKES, "true")
    argMap.put(CiVisibilityConfig.CIVISIBILITY_COMPILER_PLUGIN_VERSION, JAVAC_PLUGIN_VERSION)
    argMap.put(TraceInstrumentationConfig.CODE_ORIGIN_FOR_SPANS_ENABLED, "false")
    return argMap
  }

  private static Map<String, String> buildJvmArgMap(String mockBackendIntakeUrl, String serviceName, Map<String, String> additionalArgs) {
    Map<String, String> argMap = new HashMap<>(DEFAULT_TRACER_CONFIG)
    argMap.put(CiVisibilityConfig.CIVISIBILITY_AGENTLESS_URL, mockBackendIntakeUrl)
    argMap.put(CiVisibilityConfig.CIVISIBILITY_INTAKE_AGENTLESS_URL, mockBackendIntakeUrl)
    argMap.put(TracerConfig.TRACE_AGENT_URL, mockBackendIntakeUrl)
    argMap.putAll(additionalArgs)

    if (serviceName != null) {
      argMap.put(GeneralConfig.SERVICE_NAME, serviceName)
    }

    return argMap
  }

  protected List<String> buildJvmArguments(String mockBackendIntakeUrl, String serviceName, Map<String, String> additionalArgs) {
<<<<<<< HEAD
    List<String> arguments = ["-Xms256m", "-Xmx256m"]
=======
    List<String> arguments = []

    arguments += preventJulPrefsFileLock()

>>>>>>> 85ac4c84
    Map<String, String> argMap = buildJvmArgMap(mockBackendIntakeUrl, serviceName, additionalArgs)

    // for convenience when debugging locally
    if (System.getenv("DD_CIVISIBILITY_SMOKETEST_DEBUG_PARENT") != null) {
      arguments +=  "-agentlib:jdwp=transport=dt_socket,server=y,suspend=y,address=5005"
    }
    if (System.getenv("DD_CIVISIBILITY_SMOKETEST_DEBUG_CHILD") != null) {
      argMap.put(CiVisibilityConfig.CIVISIBILITY_DEBUG_PORT, "5055")
    }

    String agentArgs = argMap.collect { k, v -> "${propertyNameToSystemPropertyName(k)}=${v}" }.join(",")
    arguments += "-javaagent:${AGENT_JAR}=${agentArgs}".toString()

    return arguments
  }

  /**
   * Trick to prevent jul Prefs file lock issue on forked processes, in particular in CI which
   * runs on Linux and have competing processes trying to write to it, including the Gradle daemon.
   *
   * <pre><code>
   * Couldn't flush user prefs: java.util.prefs.BackingStoreException: Couldn't get file lock.
   * </code></pre>
   *
   * Note, some tests can setup arguments on spec level, so `prefsDir` will be `null` during
   * `setupSpec()`.
   */
  protected String preventJulPrefsFileLock() {
    String prefsPath = (prefsDir ?: tempUserPrefsPath()).toAbsolutePath()
    return "-Djava.util.prefs.userRoot=$prefsPath".toString()
  }

  private static Path tempUserPrefsPath() {
    String uniqueId = "${System.currentTimeMillis()}_${System.nanoTime()}_${Thread.currentThread().id}"
    Path prefsPath = Paths.get(System.getProperty("java.io.tmpdir"), "gradle-test-userPrefs", uniqueId)
    return prefsPath
  }

  protected verifyEventsAndCoverages(String projectName, String toolchain, String toolchainVersion, List<Map<String, Object>> events, List<Map<String, Object>> coverages, List<String> additionalDynamicTags = []) {
    def additionalReplacements = ["content.meta.['test.toolchain']": "$toolchain:$toolchainVersion"]

    if (System.getenv("GENERATE_TEST_FIXTURES") != null) {
      def baseTemplatesPath = CiVisibilitySmokeTest.classLoader.getResource(projectName).toURI().schemeSpecificPart.replace('build/resources/test', 'src/test/resources')
      CiVisibilityTestUtils.generateTemplates(baseTemplatesPath, events, coverages, additionalReplacements.keySet() + additionalDynamicTags, SMOKE_IGNORED_TAGS)
    } else {
      CiVisibilityTestUtils.assertData(projectName, events, coverages, additionalReplacements, SMOKE_IGNORED_TAGS, additionalDynamicTags)
    }
  }

  protected test(String suiteName, String testName) {
    return new TestFQN(suiteName, testName)
  }

  protected verifyTestOrder(List<Map<String, Object>> events, List<TestFQN> expectedOrder) {
    CiVisibilityTestUtils.assertTestsOrder(events, expectedOrder)
  }

  /**
   * This is a basic sanity check for telemetry metrics.
   * It only checks that the reported number of events created and finished is as expected.
   * <p>
   * Currently the check is not performed for Gradle builds:
   * Gradle daemon started with Gradle TestKit outlives the test, so the final telemetry flush happens after the assertions.
   */
  protected verifyTelemetryMetrics(List<Map<String, Object>> receivedTelemetryMetrics, List<Map<String, Object>> receivedTelemetryDistributions, int expectedEventsCount) {
    int eventsCreated = 0, eventsFinished = 0
    for (Map<String, Object> metric : receivedTelemetryMetrics) {
      if (metric["metric"] == "event_created") {
        for (def point : metric["points"]) {
          eventsCreated += point[1]
        }
      }
      if (metric["metric"] == "event_finished") {
        for (def point : metric["points"]) {
          eventsFinished += point[1]
        }
      }
    }
    assert eventsCreated == expectedEventsCount
    assert eventsFinished == expectedEventsCount

    // an even more basic smoke check for distributions: assert that we received some
    assert !receivedTelemetryDistributions.isEmpty()
  }

  protected verifyCoverageReports(String projectName, List<CiVisibilityTestUtils.CoverageReport> reports, Map<String, String> replacements) {
    CiVisibilityTestUtils.assertData(projectName, reports, replacements)
  }

  protected static verifySnapshotLogs(List<Map<String, Object>> receivedLogs, int expectedProbes, int expectedSnapshots) {
    def logsPerProbe = 3 // 3 probe statuses per probe -> received, installed, emitting

    assert receivedLogs.size() == logsPerProbe * expectedProbes + expectedSnapshots

    def probeStatusLogs = receivedLogs.findAll { it.containsKey("message") }
    def snapshotLogs = receivedLogs.findAll { !it.containsKey("message") }

    verifyProbeStatuses(probeStatusLogs, expectedProbes)
    verifySnapshots(snapshotLogs, expectedSnapshots)
  }

  private static verifyProbeStatuses(List<Map<String, Object>> logs, int expectedCount) {
    assert logs.findAll { log -> ((String) log.message).startsWith("Received probe") }.size() == expectedCount
    assert logs.findAll { log -> ((String) log.message).startsWith("Installed probe") }.size() == expectedCount
    assert logs.findAll { log -> ((String) log.message).endsWith("is emitting.") }.size() == expectedCount
  }

  protected static verifySnapshots(List<Map<String, Object>> logs, expectedCount) {
    assert logs.size() == expectedCount

    def requiredLogFields = ["logger.name", "logger.method", "dd.spanid", "dd.traceid"]
    def requiredSnapshotFields = ["captures", "exceptionId", "probe", "stack"]

    logs.each { log ->
      requiredLogFields.each { field -> log.containsKey(field) }

      Map<String, Object> debuggerMap = log.debugger as Map<String, Object>
      Map<String, Object> snapshotContent = debuggerMap.snapshot as Map<String, Object>

      assert snapshotContent != null
      requiredSnapshotFields.each { field -> snapshotContent.containsKey(field) }
    }
  }
}<|MERGE_RESOLUTION|>--- conflicted
+++ resolved
@@ -75,14 +75,10 @@
   }
 
   protected List<String> buildJvmArguments(String mockBackendIntakeUrl, String serviceName, Map<String, String> additionalArgs) {
-<<<<<<< HEAD
     List<String> arguments = ["-Xms256m", "-Xmx256m"]
-=======
-    List<String> arguments = []
 
     arguments += preventJulPrefsFileLock()
 
->>>>>>> 85ac4c84
     Map<String, String> argMap = buildJvmArgMap(mockBackendIntakeUrl, serviceName, additionalArgs)
 
     // for convenience when debugging locally
