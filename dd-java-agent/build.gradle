--- conflicted
+++ resolved
@@ -306,11 +306,7 @@
   doLast {
     // Arbitrary limit to prevent unintentional increases to the agent jar size
     // Raise or lower as required
-<<<<<<< HEAD
     assert shadowJar.archiveFile.get().getAsFile().length() <= 34 * 1024 * 1024
-=======
-    assert shadowJar.archiveFile.get().getAsFile().length() <= 32 * 1024 * 1024
->>>>>>> d68f8f1e
   }
 
   dependsOn "shadowJar"
