--- conflicted
+++ resolved
@@ -83,7 +83,11 @@
     return factory;
   }
 
-<<<<<<< HEAD
+  @Override
+  public void reinitialize() {
+    helperFactory = null;
+  }
+
   // DDLoggerFactory can be called at very early stage, before Config loaded
   // So to get property/env we use this custom fucntion
   private boolean getLogCollectionEnabled(boolean defaultValue) {
@@ -102,10 +106,5 @@
       return false;
     }
     return defaultValue;
-=======
-  @Override
-  public void reinitialize() {
-    helperFactory = null;
->>>>>>> ad4d9389
   }
 }