package com.datadog.profiling.ddprof;

import static org.junit.jupiter.api.Assertions.assertFalse;
import static org.junit.jupiter.api.Assertions.assertNotNull;
import static org.junit.jupiter.api.Assertions.assertTrue;

import datadog.environment.OperatingSystem;
import datadog.libs.ddprof.DdprofLibraryLoader;
import datadog.trace.api.profiling.RecordingData;
import datadog.trace.bootstrap.config.provider.ConfigProvider;
import java.io.InputStream;
import java.nio.file.Files;
import java.time.Instant;
import org.junit.jupiter.api.AfterEach;
import org.junit.jupiter.api.Assumptions;
import org.junit.jupiter.api.BeforeEach;
import org.junit.jupiter.api.Test;

class DatadogProfilerRecordingTest {

  private DatadogProfiler profiler;
  private DatadogProfilerRecording recording;

  @BeforeEach
<<<<<<< HEAD
  void setup() throws Exception {
    Assume.assumeTrue(OperatingSystem.isLinux());
    Assume.assumeNoException(
        "Profiler not available", DdprofLibraryLoader.jvmAccess().getReasonNotLoaded());
=======
  void setup() {
    Assumptions.assumeTrue(OperatingSystem.isLinux());
    Assumptions.assumeTrue(JavaProfilerLoader.REASON_NOT_LOADED == null, "Profiler not available");
>>>>>>> 90a02cea
    profiler = DatadogProfiler.newInstance(ConfigProvider.getInstance());
    Assumptions.assumeFalse(profiler.isActive());
    recording = (DatadogProfilerRecording) profiler.start();
    Assumptions.assumeTrue(recording != null);
  }

  @AfterEach
  void shutdown() {
    // Apparently, failed 'assume' does not prevent shutdown from running
    // Do a sanity check before invoking profiler methods
    if (profiler != null && recording != null) {
      profiler.stop(recording);
    }
  }

  @Test
<<<<<<< HEAD
  void testClose() throws Exception {
    Assume.assumeNoException(
        "Profiler not available", DdprofLibraryLoader.javaProfiler().getReasonNotLoaded());
=======
  void testClose() {
    Assumptions.assumeTrue(JavaProfilerLoader.REASON_NOT_LOADED == null, "Profiler not available");
>>>>>>> 90a02cea
    assertTrue(Files.exists(recording.getRecordingFile()));
    recording.close();
    assertFalse(Files.exists(recording.getRecordingFile()));
  }

  @Test
<<<<<<< HEAD
  void testStop() throws Exception {
    Assume.assumeNoException(
        "Profiler not available", DdprofLibraryLoader.javaProfiler().getReasonNotLoaded());
=======
  void testStop() {
    Assumptions.assumeTrue(JavaProfilerLoader.REASON_NOT_LOADED == null, "Profiler not available");
>>>>>>> 90a02cea
    RecordingData data = recording.stop();
    assertNotNull(data);
    assertTrue(Files.exists(recording.getRecordingFile()));
  }

  @Test
  void testSnapshot() throws Exception {
<<<<<<< HEAD
    Assume.assumeNoException(
        "Profiler not available", DdprofLibraryLoader.javaProfiler().getReasonNotLoaded());
=======
    Assumptions.assumeTrue(JavaProfilerLoader.REASON_NOT_LOADED == null, "Profiler not available");
>>>>>>> 90a02cea
    RecordingData data = recording.snapshot(Instant.now());
    assertNotNull(data);
    assertTrue(Files.exists(recording.getRecordingFile()));
    InputStream inputStream = data.getStream();
    assertNotNull(inputStream);
    assertTrue(inputStream.available() > 0);
  }
}<|MERGE_RESOLUTION|>--- conflicted
+++ resolved
@@ -22,16 +22,10 @@
   private DatadogProfilerRecording recording;
 
   @BeforeEach
-<<<<<<< HEAD
   void setup() throws Exception {
     Assume.assumeTrue(OperatingSystem.isLinux());
     Assume.assumeNoException(
         "Profiler not available", DdprofLibraryLoader.jvmAccess().getReasonNotLoaded());
-=======
-  void setup() {
-    Assumptions.assumeTrue(OperatingSystem.isLinux());
-    Assumptions.assumeTrue(JavaProfilerLoader.REASON_NOT_LOADED == null, "Profiler not available");
->>>>>>> 90a02cea
     profiler = DatadogProfiler.newInstance(ConfigProvider.getInstance());
     Assumptions.assumeFalse(profiler.isActive());
     recording = (DatadogProfilerRecording) profiler.start();
@@ -48,28 +42,18 @@
   }
 
   @Test
-<<<<<<< HEAD
   void testClose() throws Exception {
     Assume.assumeNoException(
         "Profiler not available", DdprofLibraryLoader.javaProfiler().getReasonNotLoaded());
-=======
-  void testClose() {
-    Assumptions.assumeTrue(JavaProfilerLoader.REASON_NOT_LOADED == null, "Profiler not available");
->>>>>>> 90a02cea
     assertTrue(Files.exists(recording.getRecordingFile()));
     recording.close();
     assertFalse(Files.exists(recording.getRecordingFile()));
   }
 
   @Test
-<<<<<<< HEAD
   void testStop() throws Exception {
     Assume.assumeNoException(
         "Profiler not available", DdprofLibraryLoader.javaProfiler().getReasonNotLoaded());
-=======
-  void testStop() {
-    Assumptions.assumeTrue(JavaProfilerLoader.REASON_NOT_LOADED == null, "Profiler not available");
->>>>>>> 90a02cea
     RecordingData data = recording.stop();
     assertNotNull(data);
     assertTrue(Files.exists(recording.getRecordingFile()));
@@ -77,12 +61,8 @@
 
   @Test
   void testSnapshot() throws Exception {
-<<<<<<< HEAD
     Assume.assumeNoException(
         "Profiler not available", DdprofLibraryLoader.javaProfiler().getReasonNotLoaded());
-=======
-    Assumptions.assumeTrue(JavaProfilerLoader.REASON_NOT_LOADED == null, "Profiler not available");
->>>>>>> 90a02cea
     RecordingData data = recording.snapshot(Instant.now());
     assertNotNull(data);
     assertTrue(Files.exists(recording.getRecordingFile()));
