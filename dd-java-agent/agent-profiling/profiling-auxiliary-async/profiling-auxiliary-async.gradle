plugins {
  id "com.github.johnrengelman.shadow"
  id "de.undercouch.download" version "5.0.1"
}

apply from: "$rootDir/gradle/java.gradle"
apply plugin: 'idea'
apply plugin: 'de.undercouch.download'

import de.undercouch.gradle.tasks.download.Download

def osName = System.getProperty('os.name', '').toLowerCase()
// currently, only linux binaries are included
minimumInstructionCoverage = osName.contains("linux") ? 0.5 : 0
minimumBranchCoverage = osName.contains("linux") ? 0.4 : 0

excludedClassesCoverage += [
  // enums with no additional functionality
  'com.datadog.profiling.controller.async.Arch',
  'com.datadog.profiling.controller.async.OperatingSystem',
  // --
  // although it is quite well covered jacoco complains about branch coverage due to exception handlers
  'com.datadog.profiling.auxiliary.async.AsyncProfilerRecording',
  'com.datadog.profiling.auxiliary.async.AsyncProfilerRecordingData',
  // the config event is a simple data holder
  'com.datadog.profiling.auxiliary.async.AsyncProfilerConfigEvent'
]

def apDependency = deps.asyncprofiler
def apFileName = "async-profiler-DD.jar"
def apDownloadDir = "$rootDir/build/agent-snapshot"
def apDownloadPath = "$apDownloadDir/$apFileName"
def apUrl = System.env.get('AP_TOOLS_URL')
// AP_TOOLS_URL environment variable has always precedency over the configured dependency
if (apUrl == null && (apDependency instanceof java.net.URL)) {
  // if the dependency is defined as URL make sure it is downloaded
  apUrl = apDependency
}
if (apUrl != null) {
  task downloadApTools(type: Download) {
    mkdir(apDownloadDir)
    src(apUrl)
    dest(apDownloadPath)
    overwrite(true)
    onlyIfModified(true)
  }

  compileJava.dependsOn downloadApTools
  apDependency = files(apDownloadPath)
}


dependencies {
  api project(':dd-java-agent:agent-profiling:profiling-controller')
  api project(':dd-java-agent:agent-profiling:profiling-auxiliary')
<<<<<<< HEAD
  implementation apDependency
=======
  implementation group: "com.datadoghq", name: "ap-tools", version: AP_VERSION, changing: AP_VERSION.toLowerCase().contains("snapshot")
>>>>>>> eaedf0bf

  annotationProcessor deps.autoserviceProcessor
  compileOnly deps.autoserviceAnnotation

  implementation deps.slf4j

  testImplementation deps.jmc
  testImplementation deps.junit5
}

sourceCompatibility = JavaVersion.VERSION_1_8
targetCompatibility = JavaVersion.VERSION_1_8

shadowJar {
  classifier ""
  include {
    def rslt = false
    rslt |= it.path == "com" || it.path == "com/datadog" || it.path.startsWith("com/datadog/")
    rslt |= it.path == "one" || it.path == "one/profiler" || it.path.startsWith("one/profiler/")
    rslt |= it.path == "META-INF" || it.path == "META-INF/services" || it.path.startsWith("META-INF/services/")
    // TODO: modify the filter to include other OS/arch combinations once the overhead is evaluated
    rslt |= it.path == "native-libs" || it.path.startsWith("native-libs/linux-x64") || it.path.startsWith("native-libs/linux-musl-x64")
    rslt |= (it.path.contains("async-profiler") && it.path.endsWith(".jar"))
    return rslt
  }
}

build.dependsOn shadowJar

configurations.all {
  resolutionStrategy.cacheChangingModulesFor 0, 'seconds'
}

[JavaCompile, GroovyCompile].each {
  tasks.withType(it).configureEach {
    doFirst {
      if (!System.env.JAVA_11_HOME) {
        throw new GradleException('JAVA_11_HOME must be set to build profiling auxiliary')
      }
      // Disable '-processing' because some annotations are not claimed.
      // Disable '-options' because we are compiling for java8 without specifying bootstrap - intentionally.
      // Disable '-path' because we do not have some of the paths seem to be missing.
      options.compilerArgs.addAll(['-Xlint:all,-processing,-options,-path'/*, '-Werror'*/])
      options.fork = true
      options.forkOptions.javaHome = file(System.env.JAVA_11_HOME)
    }
  }
}

idea {
  module {
    jdkName = '11'
  }
}<|MERGE_RESOLUTION|>--- conflicted
+++ resolved
@@ -1,13 +1,9 @@
 plugins {
   id "com.github.johnrengelman.shadow"
-  id "de.undercouch.download" version "5.0.1"
 }
 
 apply from: "$rootDir/gradle/java.gradle"
 apply plugin: 'idea'
-apply plugin: 'de.undercouch.download'
-
-import de.undercouch.gradle.tasks.download.Download
 
 def osName = System.getProperty('os.name', '').toLowerCase()
 // currently, only linux binaries are included
@@ -26,38 +22,13 @@
   'com.datadog.profiling.auxiliary.async.AsyncProfilerConfigEvent'
 ]
 
-def apDependency = deps.asyncprofiler
-def apFileName = "async-profiler-DD.jar"
-def apDownloadDir = "$rootDir/build/agent-snapshot"
-def apDownloadPath = "$apDownloadDir/$apFileName"
-def apUrl = System.env.get('AP_TOOLS_URL')
-// AP_TOOLS_URL environment variable has always precedency over the configured dependency
-if (apUrl == null && (apDependency instanceof java.net.URL)) {
-  // if the dependency is defined as URL make sure it is downloaded
-  apUrl = apDependency
-}
-if (apUrl != null) {
-  task downloadApTools(type: Download) {
-    mkdir(apDownloadDir)
-    src(apUrl)
-    dest(apDownloadPath)
-    overwrite(true)
-    onlyIfModified(true)
-  }
-
-  compileJava.dependsOn downloadApTools
-  apDependency = files(apDownloadPath)
-}
-
+def AP_VERSION = project.findProperty("dd.async_profiler")
+AP_VERSION = AP_VERSION != null ? "${AP_VERSION}" : "${versions.asyncprofiler}"
 
 dependencies {
   api project(':dd-java-agent:agent-profiling:profiling-controller')
   api project(':dd-java-agent:agent-profiling:profiling-auxiliary')
-<<<<<<< HEAD
-  implementation apDependency
-=======
   implementation group: "com.datadoghq", name: "ap-tools", version: AP_VERSION, changing: AP_VERSION.toLowerCase().contains("snapshot")
->>>>>>> eaedf0bf
 
   annotationProcessor deps.autoserviceProcessor
   compileOnly deps.autoserviceAnnotation
