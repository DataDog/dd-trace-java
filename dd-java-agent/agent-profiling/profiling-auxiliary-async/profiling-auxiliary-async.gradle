--- conflicted
+++ resolved
@@ -2,14 +2,11 @@
   id "com.github.johnrengelman.shadow"
 }
 
-<<<<<<< HEAD
-ext.skipSettingCompilerRelease = true
-=======
 ext {
   // Need to exclude OpenJ9 and Oracle JDK 8 since it doesn't support JFR fully
   excludeJdk = ['IBM8', 'ORACLE8']
+  skipSettingCompilerRelease = true
 }
->>>>>>> f758a9f6
 
 apply from: "$rootDir/gradle/java.gradle"
 apply plugin: 'idea'
