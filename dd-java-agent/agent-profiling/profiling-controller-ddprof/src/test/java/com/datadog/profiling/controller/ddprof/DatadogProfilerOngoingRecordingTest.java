--- conflicted
+++ resolved
@@ -34,12 +34,8 @@
   public static void setupAll() {
     // If the profiler couldn't be loaded, the reason why is saved.
     // This test assumes the profiler could be loaded.
-<<<<<<< HEAD
     Assume.assumeNoException(
         "profiler not available", DdprofLibraryLoader.javaProfiler().getReasonNotLoaded());
-=======
-    Assumptions.assumeTrue(JavaProfilerLoader.REASON_NOT_LOADED == null, "profiler not available");
->>>>>>> 90a02cea
   }
 
   @BeforeEach
