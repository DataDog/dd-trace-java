package datadog.trace.agent.test

import ch.qos.logback.classic.Level
import ch.qos.logback.classic.util.ContextInitializer
import com.datadog.debugger.agent.ClassesToRetransformFinder
import com.datadog.debugger.agent.Configuration
import com.datadog.debugger.agent.ConfigurationUpdater
import com.datadog.debugger.agent.DebuggerTransformer
import com.datadog.debugger.agent.DenyListHelper
import com.datadog.debugger.agent.JsonSnapshotSerializer
import com.datadog.debugger.codeorigin.DefaultCodeOriginRecorder
import com.datadog.debugger.instrumentation.InstrumentationResult
import com.datadog.debugger.probe.ProbeDefinition
import com.datadog.debugger.sink.DebuggerSink
import com.datadog.debugger.sink.ProbeStatusSink
import com.google.common.collect.Sets
import datadog.communication.ddagent.DDAgentFeaturesDiscovery
import datadog.communication.monitor.Monitoring
import datadog.instrument.classinject.ClassInjector
import datadog.trace.agent.test.asserts.ListWriterAssert
import datadog.trace.agent.test.datastreams.MockFeaturesDiscovery
import datadog.trace.agent.test.datastreams.RecordingDatastreamsPayloadWriter
import datadog.trace.agent.tooling.AgentInstaller
import datadog.trace.agent.tooling.InstrumenterModule
import datadog.trace.agent.tooling.TracerInstaller
import datadog.trace.agent.tooling.bytebuddy.matcher.ClassLoaderMatchers
import datadog.trace.agent.tooling.bytebuddy.matcher.GlobalIgnores
import datadog.trace.api.Config
import datadog.trace.api.IdGenerationStrategy
import datadog.trace.api.ProcessTags
import datadog.trace.api.StatsDClient
import datadog.trace.api.TraceConfig
import datadog.trace.api.config.GeneralConfig
import datadog.trace.api.config.TracerConfig
import datadog.trace.api.datastreams.AgentDataStreamsMonitoring
import datadog.trace.api.sampling.SamplingRule
import datadog.trace.api.time.SystemTimeSource
import datadog.trace.bootstrap.ActiveSubsystems
import datadog.trace.bootstrap.InstrumentationErrors
import datadog.trace.bootstrap.debugger.DebuggerContext
import datadog.trace.bootstrap.instrumentation.api.AgentSpan
import datadog.trace.bootstrap.instrumentation.api.AgentTracer
import datadog.trace.common.metrics.EventListener
import datadog.trace.common.metrics.Sink
import datadog.trace.common.writer.DDAgentWriter
import datadog.trace.common.writer.ListWriter
import datadog.trace.common.writer.ddagent.DDAgentApi
import datadog.trace.core.CoreTracer
import datadog.trace.core.DDSpan
import datadog.trace.core.PendingTrace
import datadog.trace.core.datastreams.DefaultDataStreamsMonitoring
import datadog.trace.test.util.DDSpecification
import datadog.trace.util.AgentTaskScheduler
import datadog.trace.util.ConfigStrings
import de.thetaphi.forbiddenapis.SuppressForbidden
import edu.umd.cs.findbugs.annotations.SuppressFBWarnings
import groovy.transform.stc.ClosureParams
import groovy.transform.stc.SimpleType
import net.bytebuddy.agent.ByteBuddyAgent
import net.bytebuddy.agent.builder.AgentBuilder
import net.bytebuddy.description.type.TypeDescription
import net.bytebuddy.dynamic.DynamicType
import net.bytebuddy.utility.JavaModule
import okhttp3.HttpUrl
import okhttp3.OkHttpClient
import org.junit.jupiter.api.extension.ExtendWith
import org.slf4j.Logger
import org.slf4j.LoggerFactory
import org.spockframework.mock.MockUtil
import spock.lang.Shared

import java.lang.instrument.ClassFileTransformer
import java.lang.instrument.Instrumentation
import java.nio.ByteBuffer
import java.util.concurrent.ConcurrentHashMap
import java.util.concurrent.TimeUnit
import java.util.concurrent.TimeoutException
import java.util.concurrent.atomic.AtomicInteger

import static datadog.communication.http.OkHttpUtils.buildHttpClient
import static datadog.trace.api.ConfigDefaults.DEFAULT_AGENT_HOST
import static datadog.trace.api.ConfigDefaults.DEFAULT_AGENT_TIMEOUT
import static datadog.trace.api.ConfigDefaults.DEFAULT_TRACE_AGENT_PORT
import static datadog.trace.api.config.DebuggerConfig.DYNAMIC_INSTRUMENTATION_SNAPSHOT_URL
import static datadog.trace.api.config.DebuggerConfig.DYNAMIC_INSTRUMENTATION_VERIFY_BYTECODE
import static datadog.trace.api.config.TraceInstrumentationConfig.CODE_ORIGIN_FOR_SPANS_ENABLED
import static datadog.trace.bootstrap.instrumentation.api.AgentTracer.closePrevious
import static datadog.trace.util.AgentThreadFactory.AgentThread.TASK_SCHEDULER

/**
 * A specification that automatically applies instrumentation and exposes a global trace
 * writer.
 *
 * <p>To use, write a regular spock test, but extend this class instead of {@link
 * spock.lang.Specification}. <br>
 * This will cause the following to occur before test startup:
 *
 * <ul>
 *   <li>All {@link InstrumenterModule}s on the test classpath will be applied. Matching preloaded classes
 *       will be retransformed.
 *   <li>{@link InstrumentationSpecification#TEST_WRITER} will be registered with the global tracer and available
 *       in an initialized state.
 * </ul>
 */
// CodeNarc incorrectly thinks ".class" is unnecessary in @ExtendWith
@SuppressWarnings('UnnecessaryDotClass')
@ExtendWith(TestClassShadowingExtension.class)
@ExtendWith(TooManyInvocationsErrorHandler.class)
abstract class InstrumentationSpecification extends DDSpecification implements AgentBuilder.Listener {
  private static final long TIMEOUT_MILLIS = TimeUnit.SECONDS.toMillis(20)

  protected static final Instrumentation INSTRUMENTATION = ByteBuddyAgent.getInstrumentation()

  static {
    configureLoggingLevels()
  }

  static void addEnvironmentVariablesToHeaders(DDAgentApi agentapi) {
    StringBuilder ddEnvVars = new StringBuilder()
    for (Map.Entry<Object, Object> entry : System.getProperties().entrySet()) {
      if (entry.getKey().toString().startsWith("dd.")) {
        ddEnvVars.append(ConfigStrings.systemPropertyNameToEnvironmentVariableName(entry.getKey().toString()))
        .append("=").append(entry.getValue()).append(",")
      }
    }
    ddEnvVars.append("DD_SERVICE=").append(Config.get().getServiceName())

    if (ddEnvVars.length() > 0) {
      agentapi.setHeader("X-Datadog-Trace-Env-Variables", ddEnvVars.toString())
    }
  }

  /**
   * For test runs, agent's global tracer will report to this list writer.
   *
   * <p>Before the start of each test the reported traces will be reset.
   */
  @SuppressWarnings('PropertyName')
  @Shared
  ListWriter TEST_WRITER

  @SuppressWarnings('PropertyName')
  @Shared
  DDAgentWriter TEST_AGENT_WRITER

  @SuppressWarnings('PropertyName')
  @Shared
  DDAgentApi TEST_AGENT_API

  @SuppressWarnings('PropertyName')
  @Shared
  AgentTracer.TracerAPI TEST_TRACER

  @SuppressWarnings('PropertyName')
  @Shared
  StatsDClient STATS_D_CLIENT = Mock(StatsDClient)

  @SuppressWarnings('PropertyName')
  @Shared
  Set<String> TRANSFORMED_CLASSES_NAMES = Sets.newConcurrentHashSet()

  @SuppressWarnings('PropertyName')
  @Shared
  Set<TypeDescription> TRANSFORMED_CLASSES_TYPES = Sets.newConcurrentHashSet()

  @SuppressWarnings('PropertyName')
  @Shared
  AtomicInteger INSTRUMENTATION_ERROR_COUNT = new AtomicInteger(0)

  // don't use mocks because it will break too many exhaustive interaction-verifying tests
  @SuppressWarnings('PropertyName')
  @Shared
  TestProfilingContextIntegration TEST_PROFILING_CONTEXT_INTEGRATION = new TestProfilingContextIntegration()

  @SuppressWarnings('PropertyName')
  @Shared
  RecordingDatastreamsPayloadWriter TEST_DATA_STREAMS_WRITER

  @SuppressWarnings('PropertyName')
  @Shared
  AgentDataStreamsMonitoring TEST_DATA_STREAMS_MONITORING

  @Shared
  ClassFileTransformer activeTransformer

  @Shared
  boolean isLatestDepTest = Boolean.getBoolean('test.dd.latestDepTest')

  @SuppressWarnings('PropertyName')
  @Shared
  TraceConfig MOCK_DSM_TRACE_CONFIG = new TraceConfig() {
    @Override
    boolean isTraceEnabled() {
      return true
    }
    @Override
    boolean isRuntimeMetricsEnabled() {
      return true
    }

    @Override
    boolean isLogsInjectionEnabled() {
      return true
    }

    @Override
    boolean isDataStreamsEnabled() {
      return InstrumentationSpecification.this.isDataStreamsEnabled()
    }

    @Override
    Map<String, String> getServiceMapping() {
      return null
    }

    @Override
    Map<String, String> getRequestHeaderTags() {
      return null
    }

    @Override
    Map<String, String> getResponseHeaderTags() {
      return null
    }

    @Override
    Map<String, String> getBaggageMapping() {
      return null
    }

    @Override
    Double getTraceSampleRate() {
      return null
    }
    @Override
    Map<String,String> getTracingTags(){
      return null
    }
    @Override
    String getPreferredServiceName() {
      return null
    }

    @Override
    List<? extends SamplingRule.SpanSamplingRule> getSpanSamplingRules() {
      return null
    }

    @Override
    List<? extends SamplingRule.TraceSamplingRule> getTraceSamplingRules() {
      return null
    }
  }

<<<<<<< HEAD
  volatile boolean originalAppSecRuntimeValue
=======
  @SuppressFBWarnings(value = "AT_STALE_THREAD_WRITE_OF_PRIMITIVE", justification = "The variable is accessed only by the test thread in setup and cleanup.")
  boolean originalAppSecRuntimeValue
>>>>>>> 1c2d8394

  @Shared
  ConcurrentHashMap<DDSpan, List<Exception>> spanFinishLocations = new ConcurrentHashMap<>()
  @Shared
  ConcurrentHashMap<DDSpan, DDSpan> originalToTrackingSpan = new ConcurrentHashMap<>()

  protected boolean enabledFinishTimingChecks() {
    false
  }

  protected boolean isDataStreamsEnabled() {
    return false
  }

  protected boolean isDataJobsEnabled() {
    return false
  }

  protected long dataStreamsBucketDuration() {
    TimeUnit.MILLISECONDS.toNanos(50)
  }

  protected boolean isTestAgentEnabled() {
    return "true".equals(System.getenv("CI_USE_TEST_AGENT"))
  }

  protected boolean isForceAppSecActive() {
    true
  }

  @SuppressForbidden
  private static void configureLoggingLevels() {
    def logger = LoggerFactory.getLogger(Logger.ROOT_LOGGER_NAME)

    // Check logger class by name to avoid NoClassDefFoundError at runtime for tests without Logback.
    if (logger.class.name != "ch.qos.logback.classic.Logger") {
      return
    }

    final ch.qos.logback.classic.Logger rootLogger = (ch.qos.logback.classic.Logger)logger
    if (!rootLogger.iteratorForAppenders().hasNext()) {
      try {
        // previous test wiped out the logging config bring it back for the next test
        new ContextInitializer(rootLogger.getLoggerContext()).autoConfig()
      } catch (final Exception e) {
        e.printStackTrace()
      }
    }

    rootLogger.setLevel(Level.WARN)
    ((ch.qos.logback.classic.Logger) LoggerFactory.getLogger("datadog")).setLevel(Level.DEBUG)
    ((ch.qos.logback.classic.Logger) LoggerFactory.getLogger("org.testcontainers")).setLevel(Level.DEBUG)
  }

  def codeOriginSetup() {
    injectSysConfig(CODE_ORIGIN_FOR_SPANS_ENABLED, "true", true)
    injectSysConfig(DYNAMIC_INSTRUMENTATION_VERIFY_BYTECODE, "false", true)
    injectSysConfig(DYNAMIC_INSTRUMENTATION_SNAPSHOT_URL, "http://localhost:1234/debugger/v1/input", true)
    rebuildConfig()

    def configuration = Configuration.builder()
    .setService("code origin test")
    .build()

    def config = Config.get()

    def probeStatusSink = new ProbeStatusSink(config, "http://datadoghq.com", false)

    def sink = new DebuggerSink(config, probeStatusSink)
    ConfigurationUpdater configurationUpdater = new ConfigurationUpdater(INSTRUMENTATION, DebuggerTransformer::new, config, sink,
    new ClassesToRetransformFinder())

    INSTRUMENTATION.addTransformer(new DebuggerTransformer(config, configuration, {
      ProbeDefinition definition, InstrumentationResult result ->
    }, configurationUpdater.getProbeMetadata(), sink))
    DebuggerContext.initProbeResolver(configurationUpdater)
    DebuggerContext.initClassFilter(new DenyListHelper(null))
    DebuggerContext.initValueSerializer(new JsonSnapshotSerializer())

    DebuggerContext.initCodeOrigin(new DefaultCodeOriginRecorder(config, configurationUpdater, new AgentTaskScheduler(TASK_SCHEDULER) {
      @Override
      void execute(Runnable target) {
        target.run()
      }
    }))
  }

  @SuppressForbidden
  void setupSpec() {

    // If this fails, it's likely the result of another test loading Config before it can be
    // injected into the bootstrap classpath. If one test extends AgentTestRunner in a module, all tests must extend
    assert Config.getClassLoader() == null: "Config must load on the bootstrap classpath."

    configurePreAgent()

    TEST_DATA_STREAMS_WRITER = new RecordingDatastreamsPayloadWriter()
    DDAgentFeaturesDiscovery features = new MockFeaturesDiscovery(true)

    Sink sink = new Sink() {
      void accept(int messageCount, ByteBuffer buffer) {}

      void register(EventListener listener) {}
    }

    // Fast enough so tests don't take forever
    long bucketDuration = dataStreamsBucketDuration()
    TEST_DATA_STREAMS_MONITORING = new DefaultDataStreamsMonitoring(sink, features, SystemTimeSource.INSTANCE, { MOCK_DSM_TRACE_CONFIG }, TEST_DATA_STREAMS_WRITER, bucketDuration)

    TEST_WRITER = new ListWriter()

    if (isTestAgentEnabled()) {
      String agentHost = System.getenv("CI_AGENT_HOST")
      if (agentHost == null) {
        agentHost = DEFAULT_AGENT_HOST
      }

      // emit traces to the APM Test-Agent for Cross-Tracer Testing Trace Checks
      HttpUrl agentUrl = HttpUrl.get("http://" + agentHost + ":" + DEFAULT_TRACE_AGENT_PORT)
      OkHttpClient client = buildHttpClient(true, null, null, TimeUnit.SECONDS.toMillis(DEFAULT_AGENT_TIMEOUT))
      DDAgentFeaturesDiscovery featureDiscovery = new DDAgentFeaturesDiscovery(client, Monitoring.DISABLED, agentUrl, Config.get().isTraceAgentV05Enabled(), Config.get().isTracerMetricsEnabled())
      TEST_AGENT_API = new DDAgentApi(client, agentUrl, featureDiscovery, Monitoring.DISABLED, Config.get().isTracerMetricsEnabled())
      TEST_AGENT_WRITER = DDAgentWriter.builder().agentApi(TEST_AGENT_API).build()
    }

    TEST_TRACER =
    Spy(
    CoreTracer.builder()
    .writer(TEST_WRITER)
    .idGenerationStrategy(IdGenerationStrategy.fromName(idGenerationStrategyName()))
    .statsDClient(STATS_D_CLIENT)
    .strictTraceWrites(useStrictTraceWrites())
    .dataStreamsMonitoring(TEST_DATA_STREAMS_MONITORING)
    .profilingContextIntegration(TEST_PROFILING_CONTEXT_INTEGRATION)
    .build())
    TracerInstaller.forceInstallGlobalTracer(TEST_TRACER)

    boolean enabledFinishTimingChecks = this.enabledFinishTimingChecks()
    TEST_TRACER.startSpan(*_) >> {
      AgentSpan agentSpan = callRealMethod()
      if (!enabledFinishTimingChecks) {
        return agentSpan
      }

      def trackingSpan = new TrackingSpanDecorator(agentSpan, spanFinishLocations, originalToTrackingSpan, useStrictTraceWrites())
      originalToTrackingSpan[agentSpan] = trackingSpan
      return trackingSpan
    }

    ClassInjector.enableClassInjection(INSTRUMENTATION)

    // if a test enables the instrumentation it verifies,
    // the cache needs to be recomputed taking into account that instrumentation's matchers
    ClassLoaderMatchers.resetState()

    assert ServiceLoader.load(InstrumenterModule, InstrumentationSpecification.getClassLoader())
    .iterator()
    .hasNext(): "No instrumentation found"
    activeTransformer = AgentInstaller.installBytebuddyAgent(
    INSTRUMENTATION, true, AgentInstaller.getEnabledSystems(), this)
  }

  protected String idGenerationStrategyName() {
    "SEQUENTIAL"
  }

  /** Override to set config before the agent is installed */
  protected void configurePreAgent() {
    injectSysConfig(TracerConfig.SCOPE_ITERATION_KEEP_ALIVE, "1") // don't let iteration spans linger
    injectSysConfig(GeneralConfig.DATA_STREAMS_ENABLED, String.valueOf(isDataStreamsEnabled()))
    injectSysConfig(GeneralConfig.DATA_JOBS_ENABLED, String.valueOf(isDataJobsEnabled()))
  }

  void setup() {
    configureLoggingLevels()

    assertThreadsEachCleanup = false

    closePrevious(true) // in case the previous test left a lingering iteration span
    assert TEST_TRACER.activeSpan() == null: "Span is active before test has started: " + TEST_TRACER.activeSpan()

    // Config is reset before each test. Thus, configurePreAgent() has to be called before each test
    // even though the agent is already installed
    configurePreAgent()

    println "Starting test: ${getSpecificationContext().getCurrentIteration().getName()} from ${specificationContext.currentSpec.name}"
    TEST_TRACER.flush()

    if (isTestAgentEnabled()) {
      TEST_AGENT_WRITER.flush()
      try {
        TEST_AGENT_WRITER.start()
      } catch (ignored) {
        // catch the illegalStateException caused by calling start() on the TraceProcessingWorker.serializerThread twice
        // Test Agent Writer will not emit traces without calling start()
      }
    }

    TEST_WRITER.start()
    TEST_DATA_STREAMS_WRITER.clear()
    TEST_DATA_STREAMS_MONITORING.clear()

    def util = new MockUtil()
    util.attachMock(STATS_D_CLIENT, this)

    originalAppSecRuntimeValue = ActiveSubsystems.APPSEC_ACTIVE
    if (forceAppSecActive) {
      ActiveSubsystems.APPSEC_ACTIVE = true
    }
    InstrumentationErrors.resetErrorCount()
    ProcessTags.reset()
  }

  @Override
  void rebuildConfig() {
    super.rebuildConfig()
    TEST_TRACER?.rebuildTraceConfig(Config.get())
  }

  void cleanup() {
    if (isTestAgentEnabled()) {
      // save Datadog environment to DDAgentWriter header
      addEnvironmentVariablesToHeaders(TEST_AGENT_API)

      // write ListWriter traces to the AgentWriter at cleanup so trace-processing changes occur after span assertions
      def traces = TEST_WRITER.toArray()
      for (trace in traces) {
        TEST_AGENT_WRITER.write(trace as List<DDSpan>)
      }
      TEST_AGENT_WRITER.flush()
    }
    TEST_TRACER.flush()

    def util = new MockUtil()
    util.detachMock(STATS_D_CLIENT)

    ActiveSubsystems.APPSEC_ACTIVE = originalAppSecRuntimeValue

    if (Config.get().isDebuggerCodeOriginEnabled()) {
      injectSysConfig(CODE_ORIGIN_FOR_SPANS_ENABLED, "false", true)
      rebuildConfig()
    }

    try {
      if (enabledFinishTimingChecks()) {
        doCheckRepeatedFinish()
      }
    } finally {
      spanFinishLocations.clear()
      originalToTrackingSpan.clear()
    }
    assert InstrumentationErrors.errorCount == 0
  }

  private void doCheckRepeatedFinish() {
    for (Map.Entry<DDSpan, List<Exception>> entry: this.spanFinishLocations.entrySet()) {
      if (entry.value.size() == 1) {
        continue
      }
      def sw = new StringWriter()
      PrintWriter pw = new PrintWriter(sw)
      entry.value.eachWithIndex { Exception e, int i ->
        pw.write((char)'\n')
        pw.write "Location $i:\n"
        def st = e.stackTrace
        int loc = st.findIndexOf {
          it.className.startsWith(TrackingSpanDecorator.class.name) &&
          it.methodName.startsWith('finish')
        }
        for (int j = loc == -1 ? 0 : loc; j < st.length; j++) {
          pw.println("\tat ${st[j]}")
        }
      }
      pw.flush()
      throw new AssertionError("The span ${entry.key} was finished more than once.\n${sw}")
    }
  }

  /** Override to clean up things after the agent is removed */
  protected void cleanupAfterAgent() {}

  void cleanupSpec() {
    TEST_TRACER?.close()
    TEST_AGENT_WRITER?.close()

    if (null != activeTransformer) {
      INSTRUMENTATION.removeTransformer(activeTransformer)
      activeTransformer = null
    }

    cleanupAfterAgent()

    // All cleanup should happen before these assertion.  If not, a failing assertion may prevent cleanup
    assert INSTRUMENTATION_ERROR_COUNT.get() == 0: INSTRUMENTATION_ERROR_COUNT.get() + " Instrumentation errors during test"

    assert TRANSFORMED_CLASSES_TYPES.findAll {
      GlobalIgnores.isAdditionallyIgnored(it.getActualName())
    }.isEmpty(): "Transformed classes match global libraries ignore matcher"
  }

  boolean useStrictTraceWrites() {
    return true
  }

  void assertTraces(
  final int size,
  @ClosureParams(
  value = SimpleType,
  options = "datadog.trace.agent.test.asserts.ListWriterAssert")
  @DelegatesTo(value = ListWriterAssert, strategy = Closure.DELEGATE_FIRST)
  final Closure spec) {
    assertTraces(size, false, spec)
  }

  void assertTraces(
  final int size,
  final boolean ignoreAdditionalTraces,
  @ClosureParams(
  value = SimpleType,
  options = "datadog.trace.agent.test.asserts.ListWriterAssert")
  @DelegatesTo(value = ListWriterAssert, strategy = Closure.DELEGATE_FIRST)
  final Closure spec) {
    ListWriterAssert.assertTraces(TEST_WRITER, size, ignoreAdditionalTraces, spec)
  }

  protected static final Comparator<List<DDSpan>> SORT_TRACES_BY_ID = ListWriterAssert.SORT_TRACES_BY_ID
  protected static final Comparator<List<DDSpan>> SORT_TRACES_BY_START = ListWriterAssert.SORT_TRACES_BY_START
  protected static final Comparator<List<DDSpan>> SORT_TRACES_BY_NAMES = ListWriterAssert.SORT_TRACES_BY_NAMES

  void assertTraces(
  final int size,
  final Comparator<List<DDSpan>> traceSorter,
  @ClosureParams(
  value = SimpleType,
  options = "datadog.trace.agent.test.asserts.ListWriterAssert")
  @DelegatesTo(value = ListWriterAssert, strategy = Closure.DELEGATE_FIRST)
  final Closure spec) {
    ListWriterAssert.assertTraces(TEST_WRITER, size, false, traceSorter, spec)
  }

  void blockUntilChildSpansFinished(final int numberOfSpans) {
    final AgentSpan span = TEST_TRACER.activeSpan()

    blockUntilChildSpansFinished(span, numberOfSpans)
  }

  static void blockUntilChildSpansFinished(AgentSpan span, int numberOfSpans) {
    if (span instanceof DDSpan) {
      def traceCollector = ((DDSpan) span).context().getTraceCollector()
      if (!(traceCollector instanceof PendingTrace)) {
        throw new IllegalStateException("Expected $PendingTrace.name trace collector, got $traceCollector.class.name")
      }

      final PendingTrace pendingTrace = (PendingTrace) traceCollector
      final long deadline = System.currentTimeMillis() + TIMEOUT_MILLIS

      while (pendingTrace.size() < numberOfSpans) {
        if (System.currentTimeMillis() > deadline) {
          throw new TimeoutException(
          "Timed out waiting for child spans.  Received: " + pendingTrace.size())
        }
        Thread.sleep(10)
      }
    }
  }

  @Override
  void onTransformation(TypeDescription typeDescription, ClassLoader classLoader, JavaModule module, boolean loaded, DynamicType dynamicType) {
    TRANSFORMED_CLASSES_NAMES.add(typeDescription.getActualName())
    TRANSFORMED_CLASSES_TYPES.add(typeDescription)
  }

  @Override
  void onError(String typeName, ClassLoader classLoader, JavaModule module, boolean loaded, Throwable throwable) {
    // Intentionally prevented instrumentation
    if (throwable instanceof AbortTransformationException) {
      return
    }

    // Incorrect* classes assert on incorrect api usage. Error expected.
    if (typeName.startsWith('context.FieldInjectionTestInstrumentation$Incorrect')
    && throwable.getMessage().startsWith("Incorrect Context Api Usage detected.")) {
      return
    }

    println "Unexpected instrumentation error when instrumenting ${typeName} on ${classLoader}"
    throwable.printStackTrace()
    INSTRUMENTATION_ERROR_COUNT.incrementAndGet()
  }

  @Override
  void onDiscovery(String typeName, ClassLoader classLoader, JavaModule module, boolean loaded) {
  }

  @Override
  void onIgnored(TypeDescription typeDescription, ClassLoader classLoader, JavaModule module, boolean loaded) {
  }

  @Override
  void onComplete(String typeName, ClassLoader classLoader, JavaModule module, boolean loaded) {
  }
}

/** Used to signal that a transformation was intentionally aborted and is not an error. */
@SuppressFBWarnings("RANGE_ARRAY_INDEX")
class AbortTransformationException extends RuntimeException {
  AbortTransformationException(final String message) {
    super(message)
  }
}<|MERGE_RESOLUTION|>--- conflicted
+++ resolved
@@ -252,12 +252,8 @@
     }
   }
 
-<<<<<<< HEAD
-  volatile boolean originalAppSecRuntimeValue
-=======
   @SuppressFBWarnings(value = "AT_STALE_THREAD_WRITE_OF_PRIMITIVE", justification = "The variable is accessed only by the test thread in setup and cleanup.")
   boolean originalAppSecRuntimeValue
->>>>>>> 1c2d8394
 
   @Shared
   ConcurrentHashMap<DDSpan, List<Exception>> spanFinishLocations = new ConcurrentHashMap<>()
