--- conflicted
+++ resolved
@@ -13,23 +13,7 @@
 }
 
 shadowJar {
-<<<<<<< HEAD
-  dependencies deps.sharedInverse
-  dependencies {
-    exclude(project(':dd-java-agent:agent-bootstrap'))
-    exclude(project(':dd-java-agent:agent-logging'))
-    exclude(project(':dd-trace-api'))
-    exclude(project(':internal-api'))
-    exclude(project(':internal-api:internal-api-8'))
-    exclude(project(':utils:time-utils'))
-    exclude(project(':utils:process-utils'))
-    exclude(project(':utils:socket-utils'))
-    exclude(project(':utils:version-utils'))
-    exclude(dependency('org.slf4j::'))
-  }
-=======
   dependencies deps.excludeShared
->>>>>>> d95b07ea
 }
 
 tasks.register("submodulesUpdate", Exec) {
