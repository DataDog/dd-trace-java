plugins {
  id 'java-test-fixtures'
}

apply from: "$rootDir/gradle/java.gradle"
configurations.configureEach {
  resolutionStrategy.deactivateDependencyLocking()
}

<<<<<<< HEAD
groovySpock {
  configureDependencies("testFixturesApi")
}

=======
>>>>>>> fef9d162
dependencies {
  compileOnly group: 'org.apache.spark', name: 'spark-core_2.12', version: '2.4.0'
  compileOnly group: 'org.apache.spark', name: 'spark-sql_2.12', version: '2.4.0'

  testFixturesImplementation group: 'com.datadoghq', name: 'sketches-java', version: '0.8.2'
  testFixturesImplementation group: 'com.google.protobuf', name: 'protobuf-java', version: '3.14.0'

  testFixturesApi project(':dd-trace-api')
  testFixturesApi project(':dd-java-agent:instrumentation:trace-annotation')
  testFixturesApi project(':dd-java-agent:instrumentation-testing')

  testFixturesCompileOnly group: 'org.apache.spark', name: 'spark-core_2.12', version: '2.4.0'
  testFixturesCompileOnly group: 'org.apache.spark', name: 'spark-sql_2.12', version: '2.4.0'
  testFixturesCompileOnly group: 'org.apache.spark', name: 'spark-yarn_2.12', version: '2.4.0'

  testFixturesCompileOnly(libs.bundles.groovy)
  testFixturesCompileOnly(libs.bundles.spock)
}<|MERGE_RESOLUTION|>--- conflicted
+++ resolved
@@ -7,13 +7,6 @@
   resolutionStrategy.deactivateDependencyLocking()
 }
 
-<<<<<<< HEAD
-groovySpock {
-  configureDependencies("testFixturesApi")
-}
-
-=======
->>>>>>> fef9d162
 dependencies {
   compileOnly group: 'org.apache.spark', name: 'spark-core_2.12', version: '2.4.0'
   compileOnly group: 'org.apache.spark', name: 'spark-sql_2.12', version: '2.4.0'
