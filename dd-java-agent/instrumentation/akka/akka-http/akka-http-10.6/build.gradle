// Set properties before any plugins get loaded
ext {
  minJavaVersionForTests = JavaVersion.VERSION_11
}

apply from: "$rootDir/gradle/java.gradle"
apply plugin: 'scala'
// temporary workaround to avoid early resolution of test classpath
// ( Akka instrumentation doesn't require call-site instrumentation )
// apply plugin: 'call-site-instrumentation'


muzzle {
  pass {
    group = 'com.typesafe.akka'
    module = 'akka-http_2.13'
    versions = "[10.6.0,)"
    javaVersion = "11"
    extraDependency 'com.typesafe.akka:akka-stream_2.13:2.9.0'

    if (project.rootProject.hasProperty("akkaRepositoryToken")) {
      extraRepository('akka', "https://repo.akka.io/${project.rootProject.property("akkaRepositoryToken")}/secure")
    } else {
      extraRepository('akka', 'https://repo.akka.io/maven')
    }

    assertInverse = true
  }

}

repositories {
  if (project.rootProject.hasProperty("akkaRepositoryToken")) {
    maven {
      url = "https://repo.akka.io/${project.rootProject.property("akkaRepositoryToken")}/secure"
    }
  } else {
    maven {
      url = "https://repo.akka.io/maven"
    }
  }
}

addTestSuiteForDir('latestDepTest', 'test')

tasks.named("compileMain_java11Java", JavaCompile) {
  setJavaVersion(it, 11)
  sourceCompatibility = JavaVersion.VERSION_1_8
  targetCompatibility = JavaVersion.VERSION_1_8
}

<<<<<<< HEAD
tasks.named("compileTestScala", ScalaCompile) {
  setJavaVersion(it, 11)
  sourceCompatibility = JavaVersion.VERSION_1_8
  targetCompatibility = JavaVersion.VERSION_1_8
}

tasks.named("compileLatestDepTestScala", ScalaCompile) {
  setJavaVersion(it, 11)
  sourceCompatibility = JavaVersion.VERSION_1_8
  targetCompatibility = JavaVersion.VERSION_1_8
=======
["compileTestScala", "compileLatestDepTestScala"].each { name ->
  tasks.named(name, ScalaCompile) {
    setJavaVersion(it, 11)
    sourceCompatibility = JavaVersion.VERSION_1_8
    targetCompatibility = JavaVersion.VERSION_1_8
  }
>>>>>>> 6aa65b48
}

tasks.named("compileTestGroovy", GroovyCompile) {
  javaLauncher = getJavaLauncherFor(11)
  dependsOn compileTestScala
  classpath += files(compileTestScala.destinationDirectory)
}

tasks.named("compileLatestDepTestGroovy", GroovyCompile) {
  javaLauncher = getJavaLauncherFor(11)
  dependsOn compileLatestDepTestScala
  classpath += files(compileLatestDepTestScala.destinationDirectory)
}

dependencies {
  main_java11CompileOnly libs.scala213
  main_java11CompileOnly group: 'com.typesafe.akka', name: 'akka-http_2.13', version: '10.6.0-M1'
  // should be 2.9.0 on compileOnly but this has been temporary downgraded for the CI
  // for the advice compilation it should not change.
  main_java11CompileOnly group: 'com.typesafe.akka', name: 'akka-actor_2.13', version: '2.8.8'

  //testImplementation group: 'com.squareup.okhttp3', name: 'okhttp', version: '3.6.0'
  testImplementation group: 'com.typesafe.akka', name: 'akka-http_2.13', version: '10.6.0'
  testImplementation group: 'com.typesafe.akka', name: 'akka-stream_2.13', version: '2.9.0'
  testImplementation group: 'com.typesafe.akka', name: 'akka-http-jackson_2.13', version: '10.6.0'
  testImplementation group: 'com.typesafe.akka', name: 'akka-http-spray-json_2.13', version: '10.6.0'
  testImplementation libs.scala213
  testImplementation project(':dd-java-agent:instrumentation:trace-annotation')
  testImplementation project(':dd-java-agent:instrumentation:akka:akka-actor-2.5')
  testImplementation project(':dd-java-agent:instrumentation:scala-concurrent')
  testImplementation project(':dd-java-agent:instrumentation:akka:akka-http:akka-http-10.0')
  testImplementation project(':dd-java-agent:instrumentation:scala-promise:scala-promise-2.13')

  latestDepTestImplementation group: 'com.typesafe.akka', name: 'akka-http_2.13', version: '+'
  latestDepTestImplementation group: 'com.typesafe.akka', name: 'akka-stream_2.13', version: '+'
  latestDepTestImplementation group: 'com.typesafe.akka', name: 'akka-pki_2.13', version: '+'
  latestDepTestImplementation group: 'com.typesafe.akka', name: 'akka-protobuf-v3_2.13', version: '+'
  latestDepTestImplementation group: 'com.typesafe.akka', name: 'akka-http-jackson_2.13', version: '+'
  latestDepTestImplementation group: 'com.typesafe.akka', name: 'akka-http-spray-json_2.13', version: '+'
  latestDepTestImplementation group: 'org.scala-lang.modules', name: 'scala-java8-compat_2.13', version: '1.0.+'
}

configurations.getByName("latestDepTestRuntimeClasspath").resolutionStrategy {
  it.force libs.slf4j
}<|MERGE_RESOLUTION|>--- conflicted
+++ resolved
@@ -49,25 +49,12 @@
   targetCompatibility = JavaVersion.VERSION_1_8
 }
 
-<<<<<<< HEAD
-tasks.named("compileTestScala", ScalaCompile) {
-  setJavaVersion(it, 11)
-  sourceCompatibility = JavaVersion.VERSION_1_8
-  targetCompatibility = JavaVersion.VERSION_1_8
-}
-
-tasks.named("compileLatestDepTestScala", ScalaCompile) {
-  setJavaVersion(it, 11)
-  sourceCompatibility = JavaVersion.VERSION_1_8
-  targetCompatibility = JavaVersion.VERSION_1_8
-=======
 ["compileTestScala", "compileLatestDepTestScala"].each { name ->
   tasks.named(name, ScalaCompile) {
     setJavaVersion(it, 11)
     sourceCompatibility = JavaVersion.VERSION_1_8
     targetCompatibility = JavaVersion.VERSION_1_8
   }
->>>>>>> 6aa65b48
 }
 
 tasks.named("compileTestGroovy", GroovyCompile) {
