--- conflicted
+++ resolved
@@ -41,7 +41,6 @@
 import static datadog.trace.bootstrap.instrumentation.api.AgentTracer.isAsyncPropagationEnabled
 
 abstract class KafkaClientTestBase extends VersionedNamingTestBase {
-  static final DOCKER_IMAGE_NAME = DockerImageName.parse("confluentinc/cp-kafka:7.8.0")
   static final SHARED_TOPIC = "shared.topic"
   static final String MESSAGE = "Testing without headers for certain topics"
 
@@ -157,15 +156,7 @@
 
   def "test kafka produce and consume"() {
     setup:
-<<<<<<< HEAD
-    // Create and start a Kafka container using Testcontainers
-    KafkaContainer kafkaContainer = new KafkaContainer(DOCKER_IMAGE_NAME).withEmbeddedZookeeper().withEnv("KAFKA_CREATE_TOPICS", SHARED_TOPIC)
-    kafkaContainer.start()
-
-    def senderProps = KafkaTestUtils.producerProps(kafkaContainer.getBootstrapServers())
-=======
     def producerProps = KafkaTestUtils.producerProps(embeddedKafka.getBrokersAsString())
->>>>>>> e2257572
     if (isDataStreamsEnabled()) {
       producerProps.put(ProducerConfig.METADATA_MAX_AGE_CONFIG, 1000)
     }
@@ -305,18 +296,8 @@
 
   def "test producing message too large"() {
     setup:
-<<<<<<< HEAD
-    // set a low max request size, so that we can crash it
-    KafkaContainer kafkaContainer = new KafkaContainer(DOCKER_IMAGE_NAME).withEmbeddedZookeeper().withEnv("KAFKA_CREATE_TOPICS", SHARED_TOPIC)
-    kafkaContainer.start()
-
-    def senderProps = KafkaTestUtils.producerProps(kafkaContainer.getBootstrapServers())
-    senderProps.put(ProducerConfig.MAX_REQUEST_SIZE_CONFIG, 10)
-    KafkaProducer<String, String> producer = new KafkaProducer<>(senderProps, new StringSerializer(), new StringSerializer())
-=======
     def producerProps = KafkaTestUtils.producerProps(embeddedKafka.getBrokersAsString())
     producerProps.put(ProducerConfig.MAX_REQUEST_SIZE_CONFIG, 10)
->>>>>>> e2257572
 
     KafkaProducer<String, String> producer = new KafkaProducer<>(producerProps, new StringSerializer(), new StringSerializer())
 
@@ -333,11 +314,6 @@
 
   def "test spring kafka template produce and consume"() {
     setup:
-<<<<<<< HEAD
-    KafkaContainer kafkaContainer = new KafkaContainer(DOCKER_IMAGE_NAME).withEmbeddedZookeeper().withEnv("KAFKA_CREATE_TOPICS", SHARED_TOPIC)
-    kafkaContainer.start()
-=======
->>>>>>> e2257572
 
     def senderProps = KafkaTestUtils.producerProps(embeddedKafka.getBrokersAsString())
     if (isDataStreamsEnabled()) {
@@ -478,11 +454,6 @@
 
   def "test pass through tombstone"() {
     setup:
-<<<<<<< HEAD
-    KafkaContainer kafkaContainer = new KafkaContainer(DOCKER_IMAGE_NAME).withEmbeddedZookeeper().withEnv("KAFKA_CREATE_TOPICS", SHARED_TOPIC)
-    kafkaContainer.start()
-=======
->>>>>>> e2257572
 
     def senderProps = KafkaTestUtils.producerProps(embeddedKafka.getBrokersAsString())
     def producerFactory = new DefaultKafkaProducerFactory<String, String>(senderProps)
@@ -551,12 +522,6 @@
 
   def "test records(TopicPartition) kafka consume"() {
     setup:
-<<<<<<< HEAD
-    KafkaContainer kafkaContainer = new KafkaContainer(DOCKER_IMAGE_NAME).withEmbeddedZookeeper().withEnv("KAFKA_CREATE_TOPICS", SHARED_TOPIC)
-    kafkaContainer.start()
-
-=======
->>>>>>> e2257572
     // set up the Kafka consumer properties
     def kafkaPartition = 0
     def consumerProperties = KafkaTestUtils.consumerProps( embeddedKafka.getBrokersAsString(),"sender", "false")
@@ -614,16 +579,8 @@
   def "test records(TopicPartition).subList kafka consume"() {
     setup:
 
-<<<<<<< HEAD
-    KafkaContainer kafkaContainer = new KafkaContainer(DOCKER_IMAGE_NAME).withEmbeddedZookeeper().withEnv("KAFKA_CREATE_TOPICS", SHARED_TOPIC)
-    kafkaContainer.start()
-
-    def senderProps = KafkaTestUtils.producerProps(kafkaContainer.getBootstrapServers())
-    def consumerProperties = KafkaTestUtils.consumerProps( kafkaContainer.getBootstrapServers(),"sender", "false")
-=======
     def senderProps = KafkaTestUtils.producerProps(embeddedKafka.getBrokersAsString())
     def consumerProperties = KafkaTestUtils.consumerProps( embeddedKafka.getBrokersAsString(),"sender", "false")
->>>>>>> e2257572
 
     // set up the Kafka consumer properties
     def kafkaPartition = 0
@@ -679,11 +636,6 @@
 
   def "test records(TopicPartition).forEach kafka consume"() {
     setup:
-<<<<<<< HEAD
-    KafkaContainer kafkaContainer = new KafkaContainer(DOCKER_IMAGE_NAME).withEmbeddedZookeeper().withEnv("KAFKA_CREATE_TOPICS", SHARED_TOPIC)
-    kafkaContainer.start()
-=======
->>>>>>> e2257572
 
     def senderProps = KafkaTestUtils.producerProps(embeddedKafka.getBrokersAsString())
     def consumerProperties = KafkaTestUtils.consumerProps( embeddedKafka.getBrokersAsString(),"sender", "false")
@@ -742,11 +694,6 @@
 
   def "test iteration backwards over ConsumerRecords"() {
     setup:
-<<<<<<< HEAD
-    KafkaContainer kafkaContainer = new KafkaContainer(DOCKER_IMAGE_NAME).withEmbeddedZookeeper().withEnv("KAFKA_CREATE_TOPICS", SHARED_TOPIC)
-    kafkaContainer.start()
-=======
->>>>>>> e2257572
 
     def senderProps = KafkaTestUtils.producerProps(embeddedKafka.getBrokersAsString())
     def consumerProperties = KafkaTestUtils.consumerProps( embeddedKafka.getBrokersAsString(),"sender", "false")
@@ -858,11 +805,6 @@
 
   def "test kafka client header propagation manual config"() {
     setup:
-<<<<<<< HEAD
-    KafkaContainer kafkaContainer = new KafkaContainer(DOCKER_IMAGE_NAME).withEmbeddedZookeeper().withEnv("KAFKA_CREATE_TOPICS", SHARED_TOPIC)
-    kafkaContainer.start()
-=======
->>>>>>> e2257572
 
     def senderProps = KafkaTestUtils.producerProps(embeddedKafka.getBrokersAsString())
     def consumerProperties = KafkaTestUtils.consumerProps( embeddedKafka.getBrokersAsString(),"sender", "false")
