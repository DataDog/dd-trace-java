--- conflicted
+++ resolved
@@ -26,7 +26,6 @@
 import static datadog.trace.instrumentation.kafka_clients38.KafkaDecorator.KAFKA_PRODUCE
 
 class KafkaClientCustomPropagationConfigTest extends AgentTestRunner {
-  static final DOCKER_IMAGE_NAME = DockerImageName.parse("confluentinc/cp-kafka:7.8.0")
   static final SHARED_TOPIC = ["topic1", "topic2", "topic3", "topic4"]
   static final MESSAGE = "Testing without headers for certain topics"
 
@@ -61,11 +60,6 @@
   def "test kafka client header propagation with topic filters"() {
     setup:
     injectSysConfig(TraceInstrumentationConfig.KAFKA_CLIENT_PROPAGATION_DISABLED_TOPICS, value as String)
-<<<<<<< HEAD
-    KafkaContainer kafkaContainer = new KafkaContainer(DOCKER_IMAGE_NAME).withEmbeddedZookeeper().withEnv("KAFKA_CREATE_TOPICS","topic1,topic2,topic3,topic4")
-    kafkaContainer.start()
-=======
->>>>>>> e2257572
 
     def senderProps = KafkaTestUtils.producerProps(embeddedKafka.getBrokersAsString())
     def producerFactory = new DefaultKafkaProducerFactory<String, String>(senderProps)
@@ -171,13 +165,7 @@
   def "test consumer with topic filters"() {
     setup:
     injectSysConfig(TraceInstrumentationConfig.KAFKA_CLIENT_PROPAGATION_DISABLED_TOPICS, value as String)
-<<<<<<< HEAD
-    KafkaContainer kafkaContainer = new KafkaContainer(DOCKER_IMAGE_NAME).withEmbeddedZookeeper().withEnv("KAFKA_CREATE_TOPICS","topic1,topic2,topic3,topic4")
-    kafkaContainer.start()
-    def senderProps = KafkaTestUtils.producerProps(kafkaContainer.getBootstrapServers())
-=======
     def senderProps = KafkaTestUtils.producerProps(embeddedKafka.getBrokersAsString())
->>>>>>> e2257572
     def producerFactory = new DefaultKafkaProducerFactory<String, String>(senderProps)
     def kafkaTemplate = new KafkaTemplate<String, String>(producerFactory)
 
