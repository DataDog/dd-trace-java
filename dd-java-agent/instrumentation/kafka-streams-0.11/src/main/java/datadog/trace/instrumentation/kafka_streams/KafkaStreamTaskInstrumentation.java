package datadog.trace.instrumentation.kafka_streams;

import static datadog.trace.agent.tooling.bytebuddy.matcher.NameMatchers.named;
import static datadog.trace.bootstrap.instrumentation.api.AgentTracer.activateSpan;
import static datadog.trace.bootstrap.instrumentation.api.AgentTracer.propagate;
import static datadog.trace.bootstrap.instrumentation.api.AgentTracer.startSpan;
import static datadog.trace.core.datastreams.TagsProcessor.DIRECTION_IN;
import static datadog.trace.core.datastreams.TagsProcessor.DIRECTION_TAG;
import static datadog.trace.core.datastreams.TagsProcessor.GROUP_TAG;
import static datadog.trace.core.datastreams.TagsProcessor.TOPIC_TAG;
import static datadog.trace.core.datastreams.TagsProcessor.TYPE_TAG;
import static datadog.trace.instrumentation.kafka_common.StreamingContext.STREAMING_CONTEXT;
import static datadog.trace.instrumentation.kafka_common.Utils.computePayloadSizeBytes;
import static datadog.trace.instrumentation.kafka_streams.KafkaStreamsDecorator.BROKER_DECORATE;
import static datadog.trace.instrumentation.kafka_streams.KafkaStreamsDecorator.CONSUMER_DECORATE;
import static datadog.trace.instrumentation.kafka_streams.KafkaStreamsDecorator.KAFKA_CONSUME;
import static datadog.trace.instrumentation.kafka_streams.KafkaStreamsDecorator.KAFKA_DELIVER;
import static datadog.trace.instrumentation.kafka_streams.KafkaStreamsDecorator.TIME_IN_QUEUE_ENABLED;
import static datadog.trace.instrumentation.kafka_streams.ProcessorRecordContextSetter.PR_SETTER;
import static datadog.trace.instrumentation.kafka_streams.ProcessorRecordContextVisitor.PR_GETTER;
import static datadog.trace.instrumentation.kafka_streams.StampedRecordContextSetter.SR_SETTER;
import static datadog.trace.instrumentation.kafka_streams.StampedRecordContextVisitor.SR_GETTER;
import static java.util.Collections.singletonMap;
import static java.util.concurrent.TimeUnit.MILLISECONDS;
import static net.bytebuddy.matcher.ElementMatchers.isConstructor;
import static net.bytebuddy.matcher.ElementMatchers.isMethod;
import static net.bytebuddy.matcher.ElementMatchers.isPublic;
import static net.bytebuddy.matcher.ElementMatchers.takesArgument;
import static net.bytebuddy.matcher.ElementMatchers.takesArguments;

import com.google.auto.service.AutoService;
import datadog.trace.agent.tooling.Instrumenter;
import datadog.trace.agent.tooling.InstrumenterModule;
import datadog.trace.api.Config;
import datadog.trace.bootstrap.InstrumentationContext;
import datadog.trace.bootstrap.instrumentation.api.AgentScope;
import datadog.trace.bootstrap.instrumentation.api.AgentSpan;
import datadog.trace.bootstrap.instrumentation.api.AgentTracer;
import datadog.trace.instrumentation.kafka_clients.TracingIterableDelegator;
import java.util.LinkedHashMap;
import java.util.Map;
import net.bytebuddy.asm.Advice;
import org.apache.kafka.clients.consumer.ConsumerRecord;
import org.apache.kafka.clients.producer.RecordMetadata;
import org.apache.kafka.streams.StreamsConfig;
import org.apache.kafka.streams.processor.internals.ProcessorNode;
import org.apache.kafka.streams.processor.internals.ProcessorRecordContext;
import org.apache.kafka.streams.processor.internals.StampedRecord;
import org.apache.kafka.streams.processor.internals.StreamTask;

@AutoService(InstrumenterModule.class)
public class KafkaStreamTaskInstrumentation extends InstrumenterModule.Tracing
    implements Instrumenter.ForSingleType {

  public KafkaStreamTaskInstrumentation() {
    super("kafka", "kafka-streams");
  }

  @Override
  public String instrumentedType() {
    return "org.apache.kafka.streams.processor.internals.StreamTask";
  }

  @Override
  public String[] helperClassNames() {
    return new String[] {
      "datadog.trace.instrumentation.kafka_clients.TracingIterableDelegator",
      "datadog.trace.instrumentation.kafka_common.Utils",
      "datadog.trace.instrumentation.kafka_common.StreamingContext",
      packageName + ".KafkaStreamsDecorator",
      packageName + ".ProcessorRecordContextHeadersAccess",
      packageName + ".ProcessorRecordContextVisitor",
      packageName + ".ProcessorRecordContextSetter",
      packageName + ".StampedRecordContextVisitor",
      packageName + ".StampedRecordContextSetter",
      packageName + ".StreamTaskContext",
    };
  }

  @Override
  public Map<String, String> contextStore() {
    return singletonMap(
        "org.apache.kafka.streams.processor.internals.StreamTask",
        packageName + ".StreamTaskContext");
  }

  @Override
  public void methodAdvice(MethodTransformer transformer) {
    // StreamsConfig was the 4th input argument to StreamTask's constructor in kafka versions 2.6 to
    // 3.1.
    // Starting from 3.2 StreamsConfig was no longer an input argument into StreamTask.
    transformer.applyAdvice(
        isConstructor().and(takesArgument(4, named("org.apache.kafka.streams.StreamsConfig"))),
        KafkaStreamTaskInstrumentation.class.getName() + "$Constructor4Advice");

    // StreamsConfig was the 5th input argument to StreamTask's constructor in kafka versions 1.1 to
    // 2.5
    transformer.applyAdvice(
        isConstructor().and(takesArgument(5, named("org.apache.kafka.streams.StreamsConfig"))),
        KafkaStreamTaskInstrumentation.class.getName() + "$Constructor5Advice");

    // StreamsConfig was the 6th input argument to StreamTask's constructor in kafka versions 0.11
    // to 1.0.
    transformer.applyAdvice(
        isConstructor().and(takesArgument(6, named("org.apache.kafka.streams.StreamsConfig"))),
        KafkaStreamTaskInstrumentation.class.getName() + "$Constructor6Advice");

    transformer.applyAdvice(
        isMethod().and(named("addRecords")).and(takesArgument(1, named("java.lang.Iterable"))),
        KafkaStreamTaskInstrumentation.class.getName() + "$UnwrapIterableAdvice");

    // Before 2.7
    transformer.applyAdvice(
        isMethod()
            .and(named("updateProcessorContext"))
            .and(
                takesArgument(
                    0, named("org.apache.kafka.streams.processor.internals.StampedRecord")))
            .and(
                takesArgument(
                    1, named("org.apache.kafka.streams.processor.internals.ProcessorNode"))),
        KafkaStreamTaskInstrumentation.class.getName() + "$StartSpanAdvice");
    // After 2.7
    transformer.applyAdvice(
        isMethod()
            .and(named("updateProcessorContext"))
            .and(
                takesArgument(
                    0, named("org.apache.kafka.streams.processor.internals.ProcessorNode")))
            .and(
                takesArgument(
                    2,
                    named("org.apache.kafka.streams.processor.internals.ProcessorRecordContext"))),
        KafkaStreamTaskInstrumentation.class.getName() + "$StartSpanAdvice27");

    transformer.applyAdvice(
        isMethod()
            .and(isPublic())
            .and(named("process"))
            // Method signature changed in 2.6.
            .and(takesArguments(0).or(takesArguments(1).and(takesArgument(0, long.class)))),
        KafkaStreamTaskInstrumentation.class.getName() + "$StopSpanAdvice");
  }

  public static class Constructor4Advice {
    @Advice.OnMethodExit(suppress = Throwable.class)
    public static void captureGroup(
        @Advice.This StreamTask task, @Advice.Argument(4) StreamsConfig streamsConfig) {
      String applicationId = streamsConfig.getString(StreamsConfig.APPLICATION_ID_CONFIG);

      if (applicationId != null && !applicationId.isEmpty()) {
        StreamTaskContext context =
            InstrumentationContext.get(StreamTask.class, StreamTaskContext.class).get(task);
        if (context == null) {
          context = new StreamTaskContext();
        }
        context.setApplicationId(applicationId);
        InstrumentationContext.get(StreamTask.class, StreamTaskContext.class).put(task, context);
      }
    }
  }

  public static class Constructor5Advice {
    @Advice.OnMethodExit(suppress = Throwable.class)
    public static void captureGroup(
        @Advice.This StreamTask task, @Advice.Argument(5) StreamsConfig streamsConfig) {
      String applicationId = streamsConfig.getString(StreamsConfig.APPLICATION_ID_CONFIG);

      if (applicationId != null && !applicationId.isEmpty()) {
        StreamTaskContext context =
            InstrumentationContext.get(StreamTask.class, StreamTaskContext.class).get(task);
        if (context == null) {
          context = new StreamTaskContext();
        }
        context.setApplicationId(applicationId);
        InstrumentationContext.get(StreamTask.class, StreamTaskContext.class).put(task, context);
      }
    }
  }

  public static class Constructor6Advice {
    @Advice.OnMethodExit(suppress = Throwable.class)
    public static void captureGroup(
        @Advice.This StreamTask task, @Advice.Argument(6) StreamsConfig streamsConfig) {
      String applicationId = streamsConfig.getString(StreamsConfig.APPLICATION_ID_CONFIG);

      if (applicationId != null && !applicationId.isEmpty()) {
        StreamTaskContext context =
            InstrumentationContext.get(StreamTask.class, StreamTaskContext.class).get(task);
        if (context == null) {
          context = new StreamTaskContext();
        }
        context.setApplicationId(applicationId);
        InstrumentationContext.get(StreamTask.class, StreamTaskContext.class).put(task, context);
      }
    }
  }

  public static class UnwrapIterableAdvice {
    @Advice.OnMethodEnter(suppress = Throwable.class)
    public static void onEnter(
        @Advice.Argument(value = 1, readOnly = false) Iterable<ConsumerRecord<?, ?>> records) {
      // This method adds the records to a queue, so we want to bypass the kafka instrumentation
      // since the resulting spans are very short and uninteresting.
      // KafkaStreamsProcessorInstrumentation will create a new span instead.

      // Expecting a TracingList because TaskManager.addRecordsToTasks calls records(partition).
      if (records instanceof TracingIterableDelegator) {
        records = ((TracingIterableDelegator) records).getDelegate();
      }
    }
  }

  /** Very similar to StartSpanAdvice27, but with a different argument type for record. */
  public static class StartSpanAdvice {
    @Advice.OnMethodEnter(suppress = Throwable.class)
    public static void start(
        @Advice.Argument(0) final StampedRecord record,
        @Advice.Argument(1) final ProcessorNode node,
        @Advice.This StreamTask task) {
      if (record == null || record.partition() == -1 || record.offset() == -1) {
        // partition|offset == -1 -> punctuation call.
        return;
      }

      AgentSpan span, queueSpan = null;
      StreamTaskContext streamTaskContext =
          InstrumentationContext.get(StreamTask.class, StreamTaskContext.class).get(task);
      if (!Config.get().isKafkaClientPropagationDisabledForTopic(record.topic())) {
        final AgentSpan.Context extractedContext = propagate().extract(record, SR_GETTER);
        long timeInQueueStart = SR_GETTER.extractTimeInQueueStart(record);
        if (timeInQueueStart == 0 || !TIME_IN_QUEUE_ENABLED) {
          span = startSpan(KAFKA_CONSUME, extractedContext);
        } else {
          queueSpan =
              startSpan(KAFKA_DELIVER, extractedContext, MILLISECONDS.toMicros(timeInQueueStart));
          BROKER_DECORATE.afterStart(queueSpan);
          BROKER_DECORATE.onTimeInQueue(queueSpan, record);
          span = startSpan(KAFKA_CONSUME, queueSpan.context());
          BROKER_DECORATE.beforeFinish(queueSpan);
          // The queueSpan will be finished after inner span has been activated to ensure that
          // spans are written out together by TraceStructureWriter when running in strict mode
        }
        LinkedHashMap<String, String> sortedTags = new LinkedHashMap<>();
        sortedTags.put(DIRECTION_TAG, DIRECTION_IN);
        if (streamTaskContext != null) {
          String applicationId = streamTaskContext.getApplicationId();
          if (applicationId != null) {
            // Kafka Streams uses the application ID as the consumer group.id.
            sortedTags.put(GROUP_TAG, applicationId);
          }
        }
        sortedTags.put(TOPIC_TAG, record.topic());
        sortedTags.put(TYPE_TAG, "kafka");

        final long payloadSize =
            span.traceConfig().isDataStreamsEnabled() ? computePayloadSizeBytes(record.value) : 0;
<<<<<<< HEAD
        // We may not have an active streaming context, or the topic name can be a dynamic topic
        // name
        // i.e. it's a dynamically resolved topic name. We should set the checkpoint in this case.
        if (STREAMING_CONTEXT.empty()) {
=======
        if (STREAMING_CONTEXT.isDisabledForTopic(record.topic())) {
>>>>>>> a11ea3c1
          AgentTracer.get()
              .getDataStreamsMonitoring()
              .setCheckpoint(span, sortedTags, record.timestamp, payloadSize);
        } else {
          if (STREAMING_CONTEXT.isSourceTopic(record.topic())) {
            propagate()
                .injectPathwayContext(
                    span, record, SR_SETTER, sortedTags, record.timestamp, payloadSize);
          }
        }
      } else {
        span = startSpan(KAFKA_CONSUME, null);
      }

      CONSUMER_DECORATE.afterStart(span);
      CONSUMER_DECORATE.onConsume(span, record, node);
      AgentScope agentScope = activateSpan(span);
      if (null != queueSpan) {
        queueSpan.finish();
      }

      if (streamTaskContext == null) {
        streamTaskContext = new StreamTaskContext();
      }
      streamTaskContext.setAgentScope(agentScope);
      InstrumentationContext.get(StreamTask.class, StreamTaskContext.class)
          .put(task, streamTaskContext);
    }
  }

  /** Very similar to StartSpanAdvice, but with a different argument type for record. */
  public static class StartSpanAdvice27 {
    @Advice.OnMethodEnter(suppress = Throwable.class)
    public static void start(
        @Advice.Argument(0) final ProcessorNode node,
        @Advice.Argument(2) final ProcessorRecordContext record,
        @Advice.This StreamTask task) {
      if (record == null || record.partition() == -1 || record.offset() == -1) {
        // partition|offset == -1 -> punctuation call.
        return;
      }

      AgentSpan span, queueSpan = null;
      StreamTaskContext streamTaskContext =
          InstrumentationContext.get(StreamTask.class, StreamTaskContext.class).get(task);
      if (!Config.get().isKafkaClientPropagationDisabledForTopic(record.topic())) {
        final AgentSpan.Context extractedContext = propagate().extract(record, PR_GETTER);
        long timeInQueueStart = PR_GETTER.extractTimeInQueueStart(record);
        if (timeInQueueStart == 0 || !TIME_IN_QUEUE_ENABLED) {
          span = startSpan(KAFKA_CONSUME, extractedContext);
        } else {
          queueSpan =
              startSpan(KAFKA_DELIVER, extractedContext, MILLISECONDS.toMicros(timeInQueueStart));
          BROKER_DECORATE.afterStart(queueSpan);
          BROKER_DECORATE.onTimeInQueue(queueSpan, record);
          span = startSpan(KAFKA_CONSUME, queueSpan.context());
          BROKER_DECORATE.beforeFinish(queueSpan);
          // The queueSpan will be finished after inner span has been activated to ensure that
          // spans are written out together by TraceStructureWriter when running in strict mode
        }

        LinkedHashMap<String, String> sortedTags = new LinkedHashMap<>();
        sortedTags.put(DIRECTION_TAG, DIRECTION_IN);
        if (streamTaskContext != null) {
          String applicationId = streamTaskContext.getApplicationId();
          if (applicationId != null) {
            // Kafka Streams uses the application ID as the consumer group.id.
            sortedTags.put(GROUP_TAG, applicationId);
          }
        }
        sortedTags.put(TOPIC_TAG, record.topic());
        sortedTags.put(TYPE_TAG, "kafka");

        long payloadSize = 0;
        // we have to go through Object to get the RecordMetadata here because the class of `record`
        // only implements it after 2.7 (and this class is only used if v >= 2.7)
        if ((Object) record instanceof RecordMetadata) { // should always be true
          RecordMetadata metadata = (RecordMetadata) (Object) record;
          payloadSize = metadata.serializedKeySize() + metadata.serializedValueSize();
        }

<<<<<<< HEAD
        // streaming context is not set, or it is set, but we can't get the topic type
        if (STREAMING_CONTEXT.empty()) {
=======
        if (STREAMING_CONTEXT.isDisabledForTopic(record.topic())) {
>>>>>>> a11ea3c1
          AgentTracer.get()
              .getDataStreamsMonitoring()
              .setCheckpoint(span, sortedTags, record.timestamp(), payloadSize);
        } else {
          if (STREAMING_CONTEXT.isSourceTopic(record.topic())) {
            propagate()
                .injectPathwayContext(
                    span, record, PR_SETTER, sortedTags, record.timestamp(), payloadSize);
          }
        }
      } else {
        span = startSpan(KAFKA_CONSUME, null);
      }

      CONSUMER_DECORATE.afterStart(span);
      CONSUMER_DECORATE.onConsume(span, record, node);
      AgentScope agentScope = activateSpan(span);
      if (null != queueSpan) {
        queueSpan.finish();
      }

      if (streamTaskContext == null) {
        streamTaskContext = new StreamTaskContext();
      }
      streamTaskContext.setAgentScope(agentScope);
      InstrumentationContext.get(StreamTask.class, StreamTaskContext.class)
          .put(task, streamTaskContext);
    }
  }

  public static class StopSpanAdvice {

    @Advice.OnMethodExit(onThrowable = Throwable.class, suppress = Throwable.class)
    public static void stop(
        @Advice.Thrown final Throwable throwable, @Advice.This StreamTask task) {
      StreamTaskContext streamTaskContext =
          InstrumentationContext.get(StreamTask.class, StreamTaskContext.class).get(task);
      if (streamTaskContext != null) {
        AgentScope scope = streamTaskContext.getAgentScope();
        if (scope != null) {
          AgentSpan span = scope.span();
          CONSUMER_DECORATE.onError(span, throwable);
          CONSUMER_DECORATE.beforeFinish(span);
          scope.close();
          span.finish();
          streamTaskContext.setAgentScope(null);
        }
      }
    }
  }
}<|MERGE_RESOLUTION|>--- conflicted
+++ resolved
@@ -255,14 +255,10 @@
 
         final long payloadSize =
             span.traceConfig().isDataStreamsEnabled() ? computePayloadSizeBytes(record.value) : 0;
-<<<<<<< HEAD
         // We may not have an active streaming context, or the topic name can be a dynamic topic
         // name
         // i.e. it's a dynamically resolved topic name. We should set the checkpoint in this case.
-        if (STREAMING_CONTEXT.empty()) {
-=======
         if (STREAMING_CONTEXT.isDisabledForTopic(record.topic())) {
->>>>>>> a11ea3c1
           AgentTracer.get()
               .getDataStreamsMonitoring()
               .setCheckpoint(span, sortedTags, record.timestamp, payloadSize);
@@ -344,12 +340,8 @@
           payloadSize = metadata.serializedKeySize() + metadata.serializedValueSize();
         }
 
-<<<<<<< HEAD
         // streaming context is not set, or it is set, but we can't get the topic type
-        if (STREAMING_CONTEXT.empty()) {
-=======
         if (STREAMING_CONTEXT.isDisabledForTopic(record.topic())) {
->>>>>>> a11ea3c1
           AgentTracer.get()
               .getDataStreamsMonitoring()
               .setCheckpoint(span, sortedTags, record.timestamp(), payloadSize);
