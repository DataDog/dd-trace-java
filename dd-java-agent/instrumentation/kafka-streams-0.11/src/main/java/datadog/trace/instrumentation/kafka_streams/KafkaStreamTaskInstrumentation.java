--- conflicted
+++ resolved
@@ -251,32 +251,20 @@
         }
         sortedTags.put(TOPIC_TAG, record.topic());
         sortedTags.put(TYPE_TAG, "kafka");
-<<<<<<< HEAD
-
+
+        final long payloadSize =
+            span.traceConfig().isDataStreamsEnabled() ? computePayloadSizeBytes(record.value) : 0;
         if (STREAMING_CONTEXT.empty()) {
           AgentTracer.get()
               .getDataStreamsMonitoring()
-              .setCheckpoint(
-                  span, sortedTags, record.timestamp, computePayloadSizeBytes(record.value));
+              .setCheckpoint(span, sortedTags, record.timestamp, payloadSize);
         } else {
           if (STREAMING_CONTEXT.isSourceTopic(record.topic())) {
             propagate()
                 .injectPathwayContext(
-                    span,
-                    record,
-                    SR_SETTER,
-                    sortedTags,
-                    record.timestamp,
-                    computePayloadSizeBytes(record.value));
+                    span, record, SR_SETTER, sortedTags, record.timestamp, payloadSize);
           }
         }
-=======
-        final long payloadSize =
-            span.traceConfig().isDataStreamsEnabled() ? computePayloadSizeBytes(record.value) : 0;
-        AgentTracer.get()
-            .getDataStreamsMonitoring()
-            .setCheckpoint(span, sortedTags, record.timestamp, payloadSize);
->>>>>>> ffaa3d04
       } else {
         span = startSpan(KAFKA_CONSUME, null);
       }
