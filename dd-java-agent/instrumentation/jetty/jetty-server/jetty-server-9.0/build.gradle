--- conflicted
+++ resolved
@@ -18,67 +18,6 @@
 apply plugin: 'java-test-fixtures'
 apply from: "$rootDir/gradle/java.gradle"
 
-<<<<<<< HEAD
-sourceSets {
-  main_jetty904 {
-    java.srcDirs "${project.projectDir}/src/main/java_jetty904"
-  }
-  main_jetty93 {
-    java.srcDirs "${project.projectDir}/src/main/java_jetty93"
-  }
-  main_jetty9421 {
-    java.srcDirs "${project.projectDir}/src/main/java_jetty9421"
-  }
-  main_jetty10 {
-    java.srcDirs "${project.projectDir}/src/main/java_jetty10"
-  }
-}
-
-tasks.named("jar", Jar) {
-  from sourceSets.main_jetty904.output
-  from sourceSets.main_jetty93.output
-  from sourceSets.main_jetty9421.output
-  from sourceSets.main_jetty10.output
-}
-
-List<DirectoryProperty> extraInstrumentJavaDirs = []
-['main_jetty904', 'main_jetty93', 'main_jetty9421', 'main_jetty10'].each {
-  JavaCompile compileTask = tasks["compile${it.capitalize()}Java"]
-  extraInstrumentJavaDirs << compileTask.destinationDirectory
-  compileTask.dependsOn tasks['compileJava']
-  project.afterEvaluate { p ->
-    tasks['instrumentJava'].dependsOn compileTask
-    tasks["forbiddenApis${it.capitalize()}"].dependsOn("instrument${it.capitalize()}Java")
-  }
-}
-
-instrument {
-  // the instrumenters are in main, but helpers/advice in possibly other sourceSets
-  // The muzzle generator of references run as part of InstrumentJava needs access to
-  // these extra classes. The task dependencies for instrumentJava are added above
-  additionalClasspath = [
-    instrumentJava: extraInstrumentJavaDirs
-  ]
-}
-
-tasks.named("compileMain_jetty10Java", JavaCompile) {
-  configureCompiler(it, 11, JavaVersion.VERSION_1_8)
-}
-
-addTestSuiteForDir('jetty92ForkedTest', 'test')
-addTestSuiteForDir('jetty94ForkedTest', 'test')
-addTestSuiteForDir('latestDepJetty9ForkedTest', 'test')
-addTestSuiteForDir('latestDepForkedTest', 'test')
-
-tasks.named("latestDepForkedTest", Test) {
-  javaLauncher = getJavaLauncherFor(11)
-}
-tasks.named("compileLatestDepForkedTestGroovy", GroovyCompile) {
-  configureCompiler(it, 11)
-}
-
-=======
->>>>>>> a56894b5
 dependencies {
   compileOnly group: 'org.eclipse.jetty', name: 'jetty-server', version: '9.0.0.v20130308'
 
