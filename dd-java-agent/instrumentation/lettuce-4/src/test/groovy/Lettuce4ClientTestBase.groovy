--- conflicted
+++ resolved
@@ -114,7 +114,7 @@
 
   @Override
   boolean useStrictTraceWrites() {
-<<<<<<< HEAD
+    // TODO: Monitor in CI to validate fix effectiveness against freezes.
     return false
   }
 
@@ -162,9 +162,4 @@
       scheduler.shutdownNow()
     }
   }
-=======
-    // TODO: Monitor in CI to validate fix effectiveness against freezes.
-    return false
-  }
->>>>>>> 5aa25baa
 }