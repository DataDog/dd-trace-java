muzzle {
  pass {
    group = "io.undertow"
    module = "undertow-servlet-jakarta"
    versions = "[2.2.14.Final,]"
    assertInverse = false
  }
  pass {
    group = "io.undertow"
    module = "undertow-servlet"
    versions = "[2.3.0.Final,]"
    javaVersion = "11"
    assertInverse = true
  }
}

apply from: "$rootDir/gradle/java.gradle"

addTestSuiteForDir('latestDepTest', 'test')
addTestSuiteExtendingForDir('latestDepForkedTest', 'latestDepTest', 'test')
addTestSuiteForDir('latest22Test', 'test')
addTestSuiteExtendingForDir('latest22ForkedTest', 'latest22Test', 'test')

dependencies {
  compileOnly group: 'io.undertow', name: 'undertow-servlet-jakarta', version: '2.2.14.Final'
  implementation project(':dd-java-agent:instrumentation:undertow')

  testImplementation group: 'io.undertow', name: 'undertow-servlet-jakarta', version: '2.2.14.Final'
  testImplementation group: 'io.undertow', name: 'undertow-websockets-jsr-jakarta', version: '2.2.14.Final'

  testRuntimeOnly project(':dd-java-agent:instrumentation:undertow:undertow-2.0')
  testRuntimeOnly project(':dd-java-agent:instrumentation:servlet:javax-servlet:javax-servlet-common')
  testRuntimeOnly project(':dd-java-agent:instrumentation:servlet:javax-servlet:javax-servlet-2.2')
  testRuntimeOnly project(':dd-java-agent:instrumentation:servlet:javax-servlet:javax-servlet-3.0')
  testRuntimeOnly project(':dd-java-agent:instrumentation:servlet:jakarta-servlet-5.0')
  testRuntimeOnly project(':dd-java-agent:instrumentation:websocket:javax-websocket-1.0')
  testRuntimeOnly project(':dd-java-agent:instrumentation:websocket:jakarta-websocket-2.0')

  latest22TestImplementation group: 'io.undertow', name: 'undertow-servlet-jakarta', version: '2.2.+'
  latest22TestImplementation group: 'io.undertow', name: 'undertow-websockets-jsr-jakarta', version: '2.2.+'
  latestDepTestImplementation group: 'io.undertow', name: 'undertow-servlet', version: '+', {
    exclude group: 'io.undertow', module: 'undertow-servlet-jakarta'
  }
  latestDepTestImplementation group: 'io.undertow', name: 'undertow-websockets-jsr', version: '+', {
    exclude group: 'io.undertow', module: 'undertow-websocket-jsr-jakarta'
  }
}

<<<<<<< HEAD
configureGroovyCompiler(11, "compileLatestDepTestGroovy", "compileLatestDepForkedTestGroovy")
=======
tasks.named("latestDepTest", Test) {
  testJvmConstraints {
    minJavaVersion = JavaVersion.VERSION_11
  }
}

tasks.named("latestDepForkedTest", Test) {
  testJvmConstraints {
    minJavaVersion = JavaVersion.VERSION_11
  }
}
>>>>>>> 4a54f5ae
<|MERGE_RESOLUTION|>--- conflicted
+++ resolved
@@ -46,9 +46,6 @@
   }
 }
 
-<<<<<<< HEAD
-configureGroovyCompiler(11, "compileLatestDepTestGroovy", "compileLatestDepForkedTestGroovy")
-=======
 tasks.named("latestDepTest", Test) {
   testJvmConstraints {
     minJavaVersion = JavaVersion.VERSION_11
@@ -60,4 +57,6 @@
     minJavaVersion = JavaVersion.VERSION_11
   }
 }
->>>>>>> 4a54f5ae
+
+
+configureGroovyCompiler(11, "compileLatestDepTestGroovy", "compileLatestDepForkedTestGroovy")