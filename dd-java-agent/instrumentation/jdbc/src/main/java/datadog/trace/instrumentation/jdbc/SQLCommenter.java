--- conflicted
+++ resolved
@@ -77,7 +77,6 @@
     String commentContent =
         SharedDBCommenter.buildComment(dbService, dbType, hostname, dbName, traceParent);
 
-<<<<<<< HEAD
     if (commentContent == null) {
       return sql;
     }
@@ -85,10 +84,7 @@
     // SQL-specific wrapping with /* */
     StringBuilder sb =
         new StringBuilder(sql.length() + commentContent.length() + SQL_COMMENT_OVERHEAD);
-=======
-    StringBuilder sb = new StringBuilder(sql.length() + INJECTED_COMMENT_ESTIMATED_SIZE);
     int closingSemicolonIndex = indexOfClosingSemicolon(sql);
->>>>>>> 4596de22
     if (appendComment) {
       if (closingSemicolonIndex > -1) {
         sb.append(sql, 0, closingSemicolonIndex);
