--- conflicted
+++ resolved
@@ -118,14 +118,8 @@
           logMissingQueryInfo(statement);
           return null;
         }
-<<<<<<< HEAD
         final AgentSpan span;
         final DBInfo dbInfo =
-=======
-        final AgentSpan span = startSpan(DATABASE_QUERY);
-        DECORATE.afterStart(span);
-        DBInfo dbInfo =
->>>>>>> 0474ba80
             JDBCDecorator.parseDBInfo(
                 connection, InstrumentationContext.get(Connection.class, DBInfo.class));
         final boolean injectTraceContext = DECORATE.shouldInjectTraceContext(dbInfo);
