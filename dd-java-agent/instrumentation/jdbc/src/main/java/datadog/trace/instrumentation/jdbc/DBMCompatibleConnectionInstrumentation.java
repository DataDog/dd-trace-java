--- conflicted
+++ resolved
@@ -70,17 +70,14 @@
     "org.mariadb.jdbc.Connection",
     // aws-mysql-jdbc
     "software.aws.rds.jdbc.mysql.shading.com.mysql.cj.jdbc.ConnectionImpl",
-<<<<<<< HEAD
     // for testing purposes
-    "test.TestConnection"
-=======
+    "test.TestConnection",
     // aws-mysql-jdbc
     "software.aws.rds.jdbc.mysql.shading.com.mysql.cj.jdbc.ConnectionImpl",
     // IBM Informix
     "com.informix.jdbc.IfmxConnection",
     // 达梦 DB
     "dm.jdbc.driver.DmdbConnection"
->>>>>>> 17f251c6
   };
 
   @Override
