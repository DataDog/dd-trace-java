--- conflicted
+++ resolved
@@ -51,17 +51,14 @@
     "postgresql.Connection",
     // EDB version of postgresql
     "com.edb.jdbc.PgConnection",
-<<<<<<< HEAD
     // should cover Oracle
     "oracle.jdbc.driver.PhysicalConnection",
-=======
     // aws-mysql-jdbc
     "software.aws.rds.jdbc.mysql.shading.com.mysql.cj.jdbc.ConnectionImpl",
     // IBM Informix
     "com.informix.jdbc.IfmxConnection",
     // 达梦 DB
     "dm.jdbc.driver.DmdbConnection"
->>>>>>> d7c09938
   };
 
   @Override
