package datadog.trace.instrumentation.jdbc;

import static datadog.trace.agent.tooling.bytebuddy.matcher.HierarchyMatchers.hasInterface;
import static datadog.trace.agent.tooling.bytebuddy.matcher.NameMatchers.nameStartsWith;
import static datadog.trace.agent.tooling.bytebuddy.matcher.NameMatchers.named;
import static datadog.trace.instrumentation.jdbc.JDBCDecorator.DECORATE;
import static datadog.trace.instrumentation.jdbc.JDBCDecorator.logQueryInfoInjection;
import static net.bytebuddy.matcher.ElementMatchers.returns;
import static net.bytebuddy.matcher.ElementMatchers.takesArgument;

import com.google.auto.service.AutoService;
import datadog.trace.agent.tooling.Instrumenter;
import datadog.trace.agent.tooling.InstrumenterModule;
import datadog.trace.bootstrap.CallDepthThreadLocalMap;
import datadog.trace.bootstrap.ContextStore;
import datadog.trace.bootstrap.InstrumentationContext;
import datadog.trace.bootstrap.instrumentation.jdbc.DBInfo;
import datadog.trace.bootstrap.instrumentation.jdbc.DBQueryInfo;
import java.sql.Connection;
import java.sql.PreparedStatement;
import java.sql.Statement;
import java.util.HashMap;
import java.util.Map;
import net.bytebuddy.asm.Advice;

@AutoService(InstrumenterModule.class)
public class DBMCompatibleConnectionInstrumentation extends AbstractConnectionInstrumentation
    implements Instrumenter.ForKnownTypes {

  /** Instrumentation class for connections for Database Monitoring supported DBs * */
  public DBMCompatibleConnectionInstrumentation() {
    super("jdbc", "dbm");
  }

  // Classes to cover all currently supported
  // db types for the Database Monitoring product
  static final String[] CONCRETE_TYPES = {
    "com.microsoft.sqlserver.jdbc.SQLServerConnection",
    // jtds (for SQL Server and Sybase)
    "net.sourceforge.jtds.jdbc.ConnectionJDBC2", // 1.2
    "net.sourceforge.jtds.jdbc.JtdsConnection", // 1.3
    // postgresql seems to be complete
    "org.postgresql.jdbc.PgConnection",
    "org.postgresql.jdbc1.Connection",
    "org.postgresql.jdbc1.Jdbc1Connection",
    "org.postgresql.jdbc2.Connection",
    "org.postgresql.jdbc2.Jdbc2Connection",
    "org.postgresql.jdbc3.Jdbc3Connection",
    "org.postgresql.jdbc3g.Jdbc3gConnection",
    "org.postgresql.jdbc4.Jdbc4Connection",
    "postgresql.Connection",
    // EDB version of postgresql
    "com.edb.jdbc.PgConnection",
    // should cover Oracle
    "oracle.jdbc.driver.PhysicalConnection",
<<<<<<< HEAD
    // should cover mysql
    "com.mysql.jdbc.Connection",
    "com.mysql.jdbc.jdbc1.Connection",
    "com.mysql.jdbc.jdbc2.Connection",
    "com.mysql.jdbc.ConnectionImpl",
    "com.mysql.jdbc.JDBC4Connection",
    "com.mysql.cj.jdbc.ConnectionImpl",
    // complete
    "org.mariadb.jdbc.MySQLConnection",
    // MariaDB Connector/J v2.x
    "org.mariadb.jdbc.MariaDbConnection",
    // MariaDB Connector/J v3.x
    "org.mariadb.jdbc.Connection",
    // aws-mysql-jdbc
    "software.aws.rds.jdbc.mysql.shading.com.mysql.cj.jdbc.ConnectionImpl",
=======
    // aws-mysql-jdbc
    "software.aws.rds.jdbc.mysql.shading.com.mysql.cj.jdbc.ConnectionImpl",
    // IBM Informix
    "com.informix.jdbc.IfmxConnection",
    // 达梦 DB
    "dm.jdbc.driver.DmdbConnection"
>>>>>>> 31e364df
  };

  @Override
  public String[] helperClassNames() {
    return new String[] {
      packageName + ".JDBCDecorator", packageName + ".SQLCommenter",
    };
  }

  @Override
  public String[] knownMatchingTypes() {
    return CONCRETE_TYPES;
  }

  @Override
  public void methodAdvice(MethodTransformer transformer) {
    transformer.applyAdvice(
        nameStartsWith("prepare")
            .and(takesArgument(0, String.class))
            // Also include CallableStatement, which is a subtype of PreparedStatement
            .and(returns(hasInterface(named("java.sql.PreparedStatement")))),
        DBMCompatibleConnectionInstrumentation.class.getName() + "$ConnectionAdvice");
  }

  @Override
  public Map<String, String> contextStore() {
    Map<String, String> contextStore = new HashMap<>(4);
    contextStore.put("java.sql.Statement", DBQueryInfo.class.getName());
    contextStore.put("java.sql.Connection", DBInfo.class.getName());
    return contextStore;
  }

  public static class ConnectionAdvice {

    @Advice.OnMethodEnter(suppress = Throwable.class)
    public static String onEnter(
        @Advice.This Connection connection,
        @Advice.Argument(value = 0, readOnly = false) String sql) {
      //      Using INJECT_COMMENT fails to update when a test calls injectSysConfig
      if (DECORATE.shouldInjectSQLComment()) {
        final int callDepth = CallDepthThreadLocalMap.incrementCallDepth(Connection.class);
        if (callDepth > 0) {
          return null;
        }
        final String inputSql = sql;
        final DBInfo dbInfo =
            JDBCDecorator.parseDBInfo(
                connection, InstrumentationContext.get(Connection.class, DBInfo.class));
        if (dbInfo.getType().equals("sqlserver")) {
          sql =
              SQLCommenter.append(
                  sql,
                  DECORATE.getDbService(dbInfo),
                  dbInfo.getType(),
                  dbInfo.getHost(),
                  dbInfo.getDb());
        } else {
          sql =
              SQLCommenter.prepend(
                  sql,
                  DECORATE.getDbService(dbInfo),
                  dbInfo.getType(),
                  dbInfo.getHost(),
                  dbInfo.getDb());
        }
        return inputSql;
      }
      return sql;
    }

    @Advice.OnMethodExit(onThrowable = Throwable.class, suppress = Throwable.class)
    public static void addDBInfo(
        @Advice.This Connection connection,
        @Advice.Enter final String inputSql,
        @Advice.Return final PreparedStatement statement) {
      if (null == inputSql) {
        return;
      }
      ContextStore<Statement, DBQueryInfo> contextStore =
          InstrumentationContext.get(Statement.class, DBQueryInfo.class);
      if (null != statement && null == contextStore.get(statement)) {
        DBQueryInfo info = DBQueryInfo.ofPreparedStatement(inputSql);
        contextStore.put(statement, info);
        logQueryInfoInjection(connection, statement, info);
      }
      CallDepthThreadLocalMap.reset(Connection.class);
    }
  }
}<|MERGE_RESOLUTION|>--- conflicted
+++ resolved
@@ -53,7 +53,6 @@
     "com.edb.jdbc.PgConnection",
     // should cover Oracle
     "oracle.jdbc.driver.PhysicalConnection",
-<<<<<<< HEAD
     // should cover mysql
     "com.mysql.jdbc.Connection",
     "com.mysql.jdbc.jdbc1.Connection",
@@ -69,14 +68,12 @@
     "org.mariadb.jdbc.Connection",
     // aws-mysql-jdbc
     "software.aws.rds.jdbc.mysql.shading.com.mysql.cj.jdbc.ConnectionImpl",
-=======
     // aws-mysql-jdbc
     "software.aws.rds.jdbc.mysql.shading.com.mysql.cj.jdbc.ConnectionImpl",
     // IBM Informix
     "com.informix.jdbc.IfmxConnection",
     // 达梦 DB
     "dm.jdbc.driver.DmdbConnection"
->>>>>>> 31e364df
   };
 
   @Override
