--- conflicted
+++ resolved
@@ -69,13 +69,10 @@
     "net.sourceforge.jtds.jdbc.JtdsConnection", // 1.3
     // aws-mysql-jdbc
     "software.aws.rds.jdbc.mysql.shading.com.mysql.cj.jdbc.ConnectionImpl",
-<<<<<<< HEAD
     // IBM Informix
     "com.informix.jdbc.IfmxConnection",
-=======
       // 达梦 DB
       "dm.jdbc.driver.DmdbConnection"
->>>>>>> 87b1ce45
   };
 
   @Override
