package datadog.trace.instrumentation.jdbc;

import static datadog.trace.agent.tooling.bytebuddy.matcher.HierarchyMatchers.implementsInterface;
import static datadog.trace.agent.tooling.bytebuddy.matcher.NameMatchers.nameStartsWith;
import static datadog.trace.agent.tooling.bytebuddy.matcher.NameMatchers.named;
import static datadog.trace.bootstrap.instrumentation.api.AgentTracer.activateSpan;
import static datadog.trace.bootstrap.instrumentation.api.AgentTracer.startSpan;
import static datadog.trace.bootstrap.instrumentation.api.InstrumentationTags.DBM_TRACE_INJECTED;
import static datadog.trace.instrumentation.jdbc.JDBCDecorator.DATABASE_QUERY;
import static datadog.trace.instrumentation.jdbc.JDBCDecorator.DECORATE;
import static datadog.trace.instrumentation.jdbc.JDBCDecorator.INJECT_COMMENT;
import static java.util.Collections.singletonMap;
import static net.bytebuddy.matcher.ElementMatchers.isPublic;
import static net.bytebuddy.matcher.ElementMatchers.takesArgument;

import com.google.auto.service.AutoService;
import datadog.trace.agent.tooling.Instrumenter;
import datadog.trace.bootstrap.CallDepthThreadLocalMap;
import datadog.trace.bootstrap.InstrumentationContext;
import datadog.trace.bootstrap.instrumentation.api.AgentScope;
import datadog.trace.bootstrap.instrumentation.api.AgentSpan;
import datadog.trace.bootstrap.instrumentation.jdbc.DBInfo;
import datadog.trace.bootstrap.instrumentation.jdbc.DBQueryInfo;
import java.sql.Connection;
import java.sql.SQLException;
import java.sql.Statement;
import java.util.Map;
import net.bytebuddy.asm.Advice;
import net.bytebuddy.description.type.TypeDescription;
import net.bytebuddy.matcher.ElementMatcher;

@AutoService(Instrumenter.class)
public final class StatementInstrumentation extends Instrumenter.Tracing
    implements Instrumenter.ForBootstrap, Instrumenter.ForTypeHierarchy {

  public StatementInstrumentation() {
    super("jdbc");
  }

  @Override
  public String hierarchyMarkerType() {
    return null; // bootstrap type
  }

  @Override
  public ElementMatcher<TypeDescription> hierarchyMatcher() {
    return implementsInterface(named("java.sql.Statement"));
  }

  @Override
  public Map<String, String> contextStore() {
    return singletonMap("java.sql.Connection", DBInfo.class.getName());
  }

  @Override
  public String[] helperClassNames() {
    return new String[] {
      packageName + ".JDBCDecorator", packageName + ".SQLCommenter",
    };
  }

  // prepend mode will prepend the SQL comment to the raw sql query
  private static final boolean appendComment = false;

  @Override
  public void adviceTransformations(AdviceTransformation transformation) {
    transformation.applyAdvice(
        nameStartsWith("execute").and(takesArgument(0, String.class)).and(isPublic()),
        StatementInstrumentation.class.getName() + "$StatementAdvice");
  }

  public static class StatementAdvice {
    @Advice.OnMethodEnter(suppress = Throwable.class)
    public static AgentScope onEnter(
        @Advice.Argument(value = 0, readOnly = false) String sql,
        @Advice.This final Statement statement) {
      // TODO consider matching known non-wrapper implementations to avoid this check
      final int callDepth = CallDepthThreadLocalMap.incrementCallDepth(Statement.class);
      if (callDepth > 0) {
        return null;
      }
      try {
        final Connection connection = statement.getConnection();
        final AgentSpan span = startSpan(DATABASE_QUERY);
        DECORATE.afterStart(span);
        final DBInfo dbInfo =
            JDBCDecorator.parseDBInfo(
                connection, InstrumentationContext.get(Connection.class, DBInfo.class));
        DECORATE.onConnection(span, dbInfo);
        final String copy = sql;
        if (span != null && INJECT_COMMENT) {
          String traceParent = null;

          boolean injectTraceContext = DECORATE.shouldInjectTraceContext(dbInfo);
          if (injectTraceContext) {
            Integer priority = span.forceSamplingDecision();
            if (priority != null) {
              traceParent = DECORATE.traceParent(span, priority);
              // set the dbm trace injected tag on the span
              span.setTag(DBM_TRACE_INJECTED, true);
            }
          }
<<<<<<< HEAD
          sql = SQLCommenter.inject(sql, span.getServiceName(), traceParent, injectTraceContext);
=======
          sql =
              SQLCommenter.inject(
                  sql, span.getServiceName(), traceParent, INJECT_TRACE_CONTEXT, appendComment);
>>>>>>> 49117076
        }
        DECORATE.onStatement(span, DBQueryInfo.ofStatement(copy));
        return activateSpan(span);
      } catch (SQLException e) {
        // if we can't get the connection for any reason
        return null;
      }
    }

    @Advice.OnMethodExit(onThrowable = Throwable.class, suppress = Throwable.class)
    public static void stopSpan(
        @Advice.Enter final AgentScope scope, @Advice.Thrown final Throwable throwable) {
      if (scope == null) {
        return;
      }
      DECORATE.onError(scope.span(), throwable);
      DECORATE.beforeFinish(scope.span());
      scope.close();
      scope.span().finish();
      CallDepthThreadLocalMap.reset(Statement.class);
    }
  }
}<|MERGE_RESOLUTION|>--- conflicted
+++ resolved
@@ -100,13 +100,9 @@
               span.setTag(DBM_TRACE_INJECTED, true);
             }
           }
-<<<<<<< HEAD
-          sql = SQLCommenter.inject(sql, span.getServiceName(), traceParent, injectTraceContext);
-=======
           sql =
               SQLCommenter.inject(
-                  sql, span.getServiceName(), traceParent, INJECT_TRACE_CONTEXT, appendComment);
->>>>>>> 49117076
+                  sql, span.getServiceName(), traceParent, injectTraceContext, appendComment);
         }
         DECORATE.onStatement(span, DBQueryInfo.ofStatement(copy));
         return activateSpan(span);
