--- conflicted
+++ resolved
@@ -10,15 +10,10 @@
 }
 
 apply from: "$rootDir/gradle/java.gradle"
-<<<<<<< HEAD
 
 testJvmConstraints {
   minJavaVersion = JavaVersion.VERSION_17
 }
-
-apply from: "$rootDir/gradle/configure_tests.gradle"
-=======
->>>>>>> 0ab0769e
 
 repositories {
   maven {
