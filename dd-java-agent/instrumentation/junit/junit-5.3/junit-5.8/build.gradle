--- conflicted
+++ resolved
@@ -59,12 +59,10 @@
   configureCompiler(it, 17, JavaVersion.VERSION_1_8)
 }
 
-<<<<<<< HEAD
-configureGroovyCompiler(17, "compileLatestDepTestGroovy")
-=======
 tasks.named("latestDepTest", Test) {
   testJvmConstraints {
     minJavaVersion = JavaVersion.VERSION_17
   }
 }
->>>>>>> 4a54f5ae
+
+configureGroovyCompiler(17, "compileLatestDepTestGroovy")