import datadog.trace.agent.test.asserts.ListWriterAssert
import datadog.trace.agent.test.base.TestFrameworkTest
import datadog.trace.api.DisableTestTrace
import datadog.trace.api.civisibility.CIConstants
import datadog.trace.bootstrap.instrumentation.api.Tags
import datadog.trace.instrumentation.junit4.JUnit4Decorator
import junit.runner.Version
import org.example.TestAssumption
import org.example.TestAssumptionAndSucceed
import org.example.TestError
import org.example.TestFailed
import org.example.TestFailedAndSucceed
import org.example.TestFailedSuiteSetup
import org.example.TestFailedSuiteTearDown
import org.example.TestInheritance
import org.example.TestParameterized
import org.example.TestSkipped
import org.example.TestSkippedClass
import org.example.TestSucceed
import org.example.TestSucceedAndSkipped
import org.example.TestSucceedWithCategories
import org.example.TestSuiteSetUpAssumption
import org.junit.runner.JUnitCore

@DisableTestTrace(reason = "avoid self-tracing")
class JUnit4Test extends TestFrameworkTest {

  def runner = new JUnitCore()

  def "test success generates spans"() {
    setup:
    runner.run(TestSucceed)

    expect:
<<<<<<< HEAD
    assertTraces(1) {
      trace(3, true) {
        long testModuleId = testModuleSpan(it, 1, CIConstants.TEST_PASS)
        long testSuiteId = testSuiteSpan(it, 2, testModuleId, "org.example.TestSucceed", CIConstants.TEST_PASS)
        testSpan(it, 0, testModuleId, testSuiteId, "org.example.TestSucceed", "test_succeed", CIConstants.TEST_PASS)
=======
    ListWriterAssert.assertTraces(TEST_WRITER, 2, false, SORT_TRACES_BY_DESC_SIZE_THEN_BY_NAMES, {
      long testModuleId
      long testSuiteId
      trace(2, true) {
        testModuleId = testModuleSpan(it, 0, TestEventsHandler.TEST_PASS)
        testSuiteId = testSuiteSpan(it, 1, testModuleId, testModuleId, "org.example.TestSucceed", TestEventsHandler.TEST_PASS)
      }
      trace(1) {
        testSpan(it, 0, testModuleId, testSuiteId, "org.example.TestSucceed", "test_succeed", TestEventsHandler.TEST_PASS)
>>>>>>> a0cb41a0
      }
    })
  }

  def "test inheritance generates spans"() {
    setup:
    runner.run(TestInheritance)

    expect:
<<<<<<< HEAD
    assertTraces(1) {
      trace(3, true) {
        long testModuleId = testModuleSpan(it, 1, CIConstants.TEST_PASS)
        long testSuiteId = testSuiteSpan(it, 2, testModuleId, "org.example.TestInheritance", CIConstants.TEST_PASS)
        testSpan(it, 0, testModuleId, testSuiteId, "org.example.TestInheritance", "test_succeed", CIConstants.TEST_PASS)
=======
    ListWriterAssert.assertTraces(TEST_WRITER, 2, false, SORT_TRACES_BY_DESC_SIZE_THEN_BY_NAMES, {
      long testModuleId
      long testSuiteId
      trace(2, true) {
        testModuleId = testModuleSpan(it, 0, TestEventsHandler.TEST_PASS)
        testSuiteId = testSuiteSpan(it, 1, testModuleId, testModuleId, "org.example.TestInheritance", TestEventsHandler.TEST_PASS)
      }
      trace(1) {
        testSpan(it, 0, testModuleId, testSuiteId, "org.example.TestInheritance", "test_succeed", TestEventsHandler.TEST_PASS)
>>>>>>> a0cb41a0
      }
    })
  }

  def "test failed generates spans"() {
    setup:
    try {
      runner.run(TestFailed)
    } catch (Throwable ignored) {
      // Ignored
    }

    expect:
<<<<<<< HEAD
    assertTraces(1) {
      trace(3, true) {
        long testModuleId = testModuleSpan(it, 1, CIConstants.TEST_FAIL)
        long testSuiteId = testSuiteSpan(it, 2, testModuleId, "org.example.TestFailed", CIConstants.TEST_FAIL)
        testSpan(it, 0, testModuleId, testSuiteId, "org.example.TestFailed", "test_failed", CIConstants.TEST_FAIL, null, exception)
=======
    ListWriterAssert.assertTraces(TEST_WRITER, 2, false, SORT_TRACES_BY_DESC_SIZE_THEN_BY_NAMES, {
      long testModuleId
      long testSuiteId
      trace(2, true) {
        testModuleId = testModuleSpan(it, 0, TestEventsHandler.TEST_FAIL)
        testSuiteId = testSuiteSpan(it, 1, testModuleId, testModuleId, "org.example.TestFailed", TestEventsHandler.TEST_FAIL)
      }
      trace(1) {
        testSpan(it, 0, testModuleId, testSuiteId, "org.example.TestFailed", "test_failed", TestEventsHandler.TEST_FAIL, null, exception)
>>>>>>> a0cb41a0
      }
    })

    where:
    exception = new AssertionError()
  }

  def "test error generates spans"() {
    setup:
    try {
      runner.run(TestError)
    } catch (Throwable ignored) {
      // Ignored
    }

    expect:
<<<<<<< HEAD
    assertTraces(1) {
      trace(3, true) {
        long testModuleId = testModuleSpan(it, 1, CIConstants.TEST_FAIL)
        long testSuiteId = testSuiteSpan(it, 2, testModuleId, "org.example.TestError", CIConstants.TEST_FAIL)
        testSpan(it, 0, testModuleId, testSuiteId, "org.example.TestError", "test_error", CIConstants.TEST_FAIL, null, exception)
=======
    ListWriterAssert.assertTraces(TEST_WRITER, 2, false, SORT_TRACES_BY_DESC_SIZE_THEN_BY_NAMES, {
      long testModuleId
      long testSuiteId
      trace(2, true) {
        testModuleId = testModuleSpan(it, 0, TestEventsHandler.TEST_FAIL)
        testSuiteId = testSuiteSpan(it, 1, testModuleId, testModuleId, "org.example.TestError", TestEventsHandler.TEST_FAIL)
      }
      trace(1) {
        testSpan(it, 0, testModuleId, testSuiteId, "org.example.TestError", "test_error", TestEventsHandler.TEST_FAIL, null, exception)
>>>>>>> a0cb41a0
      }
    })

    where:
    exception = new IllegalArgumentException("This exception is an example")
  }

  def "test skipped generates spans"() {
    setup:
    runner.run(TestSkipped)

    expect:
<<<<<<< HEAD
    assertTraces(1) {
      trace(3, true) {
        long testModuleId = testModuleSpan(it, 1, CIConstants.TEST_SKIP)
        long testSuiteId = testSuiteSpan(it, 2, testModuleId, "org.example.TestSkipped", CIConstants.TEST_SKIP)
        testSpan(it, 0, testModuleId, testSuiteId, "org.example.TestSkipped", "test_skipped", CIConstants.TEST_SKIP, testTags, null, true)
=======
    ListWriterAssert.assertTraces(TEST_WRITER, 2, false, SORT_TRACES_BY_DESC_SIZE_THEN_BY_NAMES, {
      long testModuleId
      long testSuiteId
      trace(2, true) {
        testModuleId = testModuleSpan(it, 0, TestEventsHandler.TEST_SKIP)
        testSuiteId = testSuiteSpan(it, 1, testModuleId, testModuleId, "org.example.TestSkipped", TestEventsHandler.TEST_SKIP)
      }
      trace(1) {
        testSpan(it, 0, testModuleId, testSuiteId, "org.example.TestSkipped", "test_skipped", TestEventsHandler.TEST_SKIP, testTags, null, true)
>>>>>>> a0cb41a0
      }
    })

    where:
    testTags = [(Tags.TEST_SKIP_REASON): "Ignore reason in test"]
  }

  def "test class skipped generated spans"() {
    setup:
    runner.run(TestSkippedClass)

    expect:
<<<<<<< HEAD
    assertTraces(1) {
      trace(4, true) {
        long testModuleId = testModuleSpan(it, 2, CIConstants.TEST_SKIP)
        long testSuiteId = testSuiteSpan(it, 3, testModuleId, "org.example.TestSkippedClass", CIConstants.TEST_SKIP, testTags, null)
        testSpan(it, 1, testModuleId, testSuiteId, "org.example.TestSkippedClass", "test_class_skipped", CIConstants.TEST_SKIP, testTags, null, true)
        testSpan(it, 0, testModuleId, testSuiteId, "org.example.TestSkippedClass", "test_class_another_skipped", CIConstants.TEST_SKIP, testTags, null, true)
=======
    ListWriterAssert.assertTraces(TEST_WRITER, 3, false, SORT_TRACES_BY_DESC_SIZE_THEN_BY_NAMES, {
      long testModuleId
      long testSuiteId
      trace(2, true) {
        testModuleId = testModuleSpan(it, 0, TestEventsHandler.TEST_SKIP)
        testSuiteId = testSuiteSpan(it, 1, testModuleId, testModuleId, "org.example.TestSkippedClass", TestEventsHandler.TEST_SKIP, testTags, null)
      }
      trace(1) {
        testSpan(it, 0, testModuleId, testSuiteId, "org.example.TestSkippedClass", "test_class_another_skipped", TestEventsHandler.TEST_SKIP, testTags, null, true)
>>>>>>> a0cb41a0
      }
      trace(1) {
        testSpan(it, 0, testModuleId, testSuiteId, "org.example.TestSkippedClass", "test_class_skipped", TestEventsHandler.TEST_SKIP, testTags, null, true)
      }
    })

    where:
    testTags = [(Tags.TEST_SKIP_REASON): "Ignore reason in class"]
  }

  def "test success and skipped generates spans"() {
    setup:
    runner.run(TestSucceedAndSkipped)

    expect:
<<<<<<< HEAD
    assertTraces(1) {
      trace(4, true) {
        long testModuleId = testModuleSpan(it, 2, CIConstants.TEST_PASS)
        long testSuiteId = testSuiteSpan(it, 3, testModuleId, "org.example.TestSucceedAndSkipped", CIConstants.TEST_PASS)
        testSpan(it, 0, testModuleId, testSuiteId, "org.example.TestSucceedAndSkipped", "test_skipped", CIConstants.TEST_SKIP, testTags, null, true)
        testSpan(it, 1, testModuleId, testSuiteId, "org.example.TestSucceedAndSkipped", "test_succeed", CIConstants.TEST_PASS)
=======
    ListWriterAssert.assertTraces(TEST_WRITER, 3, false, SORT_TRACES_BY_DESC_SIZE_THEN_BY_NAMES, {
      long testModuleId
      long testSuiteId
      trace(2, true) {
        testModuleId = testModuleSpan(it, 0, TestEventsHandler.TEST_PASS)
        testSuiteId = testSuiteSpan(it, 1, testModuleId, testModuleId, "org.example.TestSucceedAndSkipped", TestEventsHandler.TEST_PASS)
      }
      trace(1) {
        testSpan(it, 0, testModuleId, testSuiteId, "org.example.TestSucceedAndSkipped", "test_skipped", TestEventsHandler.TEST_SKIP, testTags, null, true)
>>>>>>> a0cb41a0
      }
      trace(1) {
        testSpan(it, 0, testModuleId, testSuiteId, "org.example.TestSucceedAndSkipped", "test_succeed", TestEventsHandler.TEST_PASS)
      }
    })

    where:
    testTags = [(Tags.TEST_SKIP_REASON): "Ignore reason in test"]
  }

  def "test success and failure generates spans"() {
    setup:
    runner.run(TestFailedAndSucceed)

    expect:
<<<<<<< HEAD
    assertTraces(1) {
      trace(5, true) {
        long testModuleId = testModuleSpan(it, 3, CIConstants.TEST_FAIL)
        long testSuiteId = testSuiteSpan(it, 4, testModuleId, "org.example.TestFailedAndSucceed", CIConstants.TEST_FAIL)
        testSpan(it, 2, testModuleId, testSuiteId, "org.example.TestFailedAndSucceed", "test_succeed", CIConstants.TEST_PASS)
        testSpan(it, 1, testModuleId, testSuiteId, "org.example.TestFailedAndSucceed", "test_failed", CIConstants.TEST_FAIL, null, exception)
        testSpan(it, 0, testModuleId, testSuiteId, "org.example.TestFailedAndSucceed", "test_another_succeed", CIConstants.TEST_PASS)
=======
    ListWriterAssert.assertTraces(TEST_WRITER, 4, false, SORT_TRACES_BY_DESC_SIZE_THEN_BY_NAMES, {
      long testModuleId
      long testSuiteId
      trace(2, true) {
        testModuleId = testModuleSpan(it, 0, TestEventsHandler.TEST_FAIL)
        testSuiteId = testSuiteSpan(it, 1, testModuleId, testModuleId, "org.example.TestFailedAndSucceed", TestEventsHandler.TEST_FAIL)
      }
      trace(1) {
        testSpan(it, 0, testModuleId, testSuiteId, "org.example.TestFailedAndSucceed", "test_another_succeed", TestEventsHandler.TEST_PASS)
>>>>>>> a0cb41a0
      }
      trace(1) {
        testSpan(it, 0, testModuleId, testSuiteId, "org.example.TestFailedAndSucceed", "test_failed", TestEventsHandler.TEST_FAIL, null, exception)
      }
      trace(1) {
        testSpan(it, 0, testModuleId, testSuiteId, "org.example.TestFailedAndSucceed", "test_succeed", TestEventsHandler.TEST_PASS)
      }
    })

    where:
    exception = new AssertionError()
  }

  def "test suite teardown failure generates spans"() {
    setup:
    runner.run(TestFailedSuiteTearDown)

    expect:
<<<<<<< HEAD
    assertTraces(1) {
      trace(4, true) {
        long testModuleId = testModuleSpan(it, 2, CIConstants.TEST_FAIL)
        long testSuiteId = testSuiteSpan(it, 3, testModuleId, "org.example.TestFailedSuiteTearDown", CIConstants.TEST_FAIL, null, exception)
        testSpan(it, 1, testModuleId, testSuiteId, "org.example.TestFailedSuiteTearDown", "test_succeed", CIConstants.TEST_PASS)
        testSpan(it, 0, testModuleId, testSuiteId, "org.example.TestFailedSuiteTearDown", "test_another_succeed", CIConstants.TEST_PASS)
=======
    ListWriterAssert.assertTraces(TEST_WRITER, 3, false, SORT_TRACES_BY_DESC_SIZE_THEN_BY_NAMES, {
      long testModuleId
      long testSuiteId
      trace(2, true) {
        testModuleId = testModuleSpan(it, 0, TestEventsHandler.TEST_FAIL)
        testSuiteId = testSuiteSpan(it, 1, testModuleId, testModuleId, "org.example.TestFailedSuiteTearDown", TestEventsHandler.TEST_FAIL, null, exception)
      }
      trace(1) {
        testSpan(it, 0, testModuleId, testSuiteId, "org.example.TestFailedSuiteTearDown", "test_another_succeed", TestEventsHandler.TEST_PASS)
>>>>>>> a0cb41a0
      }
      trace(1) {
        testSpan(it, 0, testModuleId, testSuiteId, "org.example.TestFailedSuiteTearDown", "test_succeed", TestEventsHandler.TEST_PASS)
      }
    })

    where:
    exception = new RuntimeException("suite tear down failed")
  }

  def "test suite setup failure generates spans"() {
    setup:
    runner.run(TestFailedSuiteSetup)

    expect:
    ListWriterAssert.assertTraces(TEST_WRITER, 1, false, SORT_TRACES_BY_DESC_SIZE_THEN_BY_NAMES, {
      trace(2, true) {
        long testModuleId = testModuleSpan(it, 0, CIConstants.TEST_FAIL)
        testSuiteSpan(it, 1, testModuleId, "org.example.TestFailedSuiteSetup", CIConstants.TEST_FAIL, null, exception)
      }
    })

    where:
    exception = new RuntimeException("suite set up failed")
  }

  def "test with failing assumptions generated spans"() {
    setup:
    runner.run(TestAssumption)

    expect:
<<<<<<< HEAD
    assertTraces(1) {
      trace(3, true) {
        long testModuleId = testModuleSpan(it, 1, CIConstants.TEST_SKIP)
        long testSuiteId = testSuiteSpan(it, 2, testModuleId, "org.example.TestAssumption", CIConstants.TEST_SKIP)
        testSpan(it, 0, testModuleId, testSuiteId, "org.example.TestAssumption", "test_fail_assumption", CIConstants.TEST_SKIP, testTags)
=======
    ListWriterAssert.assertTraces(TEST_WRITER, 2, false, SORT_TRACES_BY_DESC_SIZE_THEN_BY_NAMES, {
      long testModuleId
      long testSuiteId
      trace(2, true) {
        testModuleId = testModuleSpan(it, 0, TestEventsHandler.TEST_SKIP)
        testSuiteId = testSuiteSpan(it, 1, testModuleId, testModuleId, "org.example.TestAssumption", TestEventsHandler.TEST_SKIP)
      }
      trace(1) {
        testSpan(it, 0, testModuleId, testSuiteId, "org.example.TestAssumption", "test_fail_assumption", TestEventsHandler.TEST_SKIP, testTags)
>>>>>>> a0cb41a0
      }
    })

    where:
    testTags = [(Tags.TEST_SKIP_REASON): "got: <false>, expected: is <true>"]
  }

  def "test categories are included in spans"() {
    setup:
    runner.run(TestSucceedWithCategories)

    expect:
<<<<<<< HEAD
    assertTraces(1) {
      trace(3, true) {
        long testModuleId = testModuleSpan(it, 1, CIConstants.TEST_PASS)
        long testSuiteId = testSuiteSpan(it, 2, testModuleId, "org.example.TestSucceedWithCategories",
          CIConstants.TEST_PASS, null, null, false,
=======
    ListWriterAssert.assertTraces(TEST_WRITER, 2, false, SORT_TRACES_BY_DESC_SIZE_THEN_BY_NAMES, {
      long testModuleId
      long testSuiteId
      trace(2, true) {
        testModuleId = testModuleSpan(it, 0, TestEventsHandler.TEST_PASS)
        testSuiteId = testSuiteSpan(it, 1, testModuleId, testModuleId, "org.example.TestSucceedWithCategories",
          TestEventsHandler.TEST_PASS, null, null, false,
>>>>>>> a0cb41a0
          ["org.example.Slow", "org.example.Flaky"])
      }
      trace(1) {
        testSpan(it, 0, testModuleId, testSuiteId, "org.example.TestSucceedWithCategories", "test_succeed",
          CIConstants.TEST_PASS, null, null, false,
          ["org.example.Slow", "org.example.Flaky", "org.example.End2End", "org.example.Browser"])
      }
    })
  }

  def "test assumption failure during suite setup"() {
    setup:
    runner.run(TestSuiteSetUpAssumption)

    expect:
<<<<<<< HEAD
    assertTraces(1) {
      trace(3, true) {
        long testModuleId = testModuleSpan(it, 1, CIConstants.TEST_SKIP)
        long testSuiteId = testSuiteSpan(it, 2, testModuleId, "org.example.TestSuiteSetUpAssumption", CIConstants.TEST_SKIP)
        testSpan(it, 0, testModuleId, testSuiteId, "org.example.TestSuiteSetUpAssumption", "test_succeed", CIConstants.TEST_SKIP, null, null, true)
=======
    ListWriterAssert.assertTraces(TEST_WRITER, 2, false, SORT_TRACES_BY_DESC_SIZE_THEN_BY_NAMES, {
      long testModuleId
      long testSuiteId
      trace(2, true) {
        testModuleId = testModuleSpan(it, 0, TestEventsHandler.TEST_SKIP)
        testSuiteId = testSuiteSpan(it, 1, testModuleId, testModuleId, "org.example.TestSuiteSetUpAssumption", TestEventsHandler.TEST_SKIP)
      }
      trace(1) {
        testSpan(it, 0, testModuleId, testSuiteId, "org.example.TestSuiteSetUpAssumption", "test_succeed", TestEventsHandler.TEST_SKIP, null, null, true)
>>>>>>> a0cb41a0
      }
    })
  }

  def "test assumption failure in a multi-test-case suite"() {
    setup:
    runner.run(TestAssumptionAndSucceed)

    expect:
<<<<<<< HEAD
    assertTraces(1) {
      trace(4, true) {
        long testModuleId = testModuleSpan(it, 2, CIConstants.TEST_PASS)
        long testSuiteId = testSuiteSpan(it, 3, testModuleId, "org.example.TestAssumptionAndSucceed", CIConstants.TEST_PASS)
        testSpan(it, 0, testModuleId, testSuiteId, "org.example.TestAssumptionAndSucceed", "test_fail_assumption", CIConstants.TEST_SKIP, testTags)
        testSpan(it, 1, testModuleId, testSuiteId, "org.example.TestAssumptionAndSucceed", "test_succeed", CIConstants.TEST_PASS)
=======
    ListWriterAssert.assertTraces(TEST_WRITER, 3, false, SORT_TRACES_BY_DESC_SIZE_THEN_BY_NAMES, {
      long testModuleId
      long testSuiteId
      trace(2, true) {
        testModuleId = testModuleSpan(it, 0, TestEventsHandler.TEST_PASS)
        testSuiteId = testSuiteSpan(it, 1, testModuleId, testModuleId, "org.example.TestAssumptionAndSucceed", TestEventsHandler.TEST_PASS)
      }
      trace(1) {
        testSpan(it, 0, testModuleId, testSuiteId, "org.example.TestAssumptionAndSucceed", "test_fail_assumption", TestEventsHandler.TEST_SKIP, testTags)
>>>>>>> a0cb41a0
      }
      trace(1) {
        testSpan(it, 0, testModuleId, testSuiteId, "org.example.TestAssumptionAndSucceed", "test_succeed", TestEventsHandler.TEST_PASS)
      }
    })

    where:
    testTags = [(Tags.TEST_SKIP_REASON): "got: <false>, expected: is <true>"]
  }

  def "test multiple successful suites"() {
    setup:
    runner.run(TestSucceed, TestSucceedAndSkipped)

    expect:
<<<<<<< HEAD
    assertTraces(1) {
      trace(6, true) {
        long testModuleId = testModuleSpan(it, 3, CIConstants.TEST_PASS)

        long firstSuiteId = testSuiteSpan(it, 4, testModuleId, "org.example.TestSucceed", CIConstants.TEST_PASS)
        testSpan(it, 0, testModuleId, firstSuiteId, "org.example.TestSucceed", "test_succeed", CIConstants.TEST_PASS)

        long secondSuiteId = testSuiteSpan(it, 5, testModuleId, "org.example.TestSucceedAndSkipped", CIConstants.TEST_PASS)
        testSpan(it, 1, testModuleId, secondSuiteId, "org.example.TestSucceedAndSkipped", "test_skipped", CIConstants.TEST_SKIP, testTags, null, true)
        testSpan(it, 2, testModuleId, secondSuiteId, "org.example.TestSucceedAndSkipped", "test_succeed", CIConstants.TEST_PASS)
=======
    ListWriterAssert.assertTraces(TEST_WRITER, 4, false, SORT_TRACES_BY_DESC_SIZE_THEN_BY_NAMES, {
      long testModuleId
      long firstSuiteId
      long secondSuiteId
      trace(3, true) {
        testModuleId = testModuleSpan(it, 0, TestEventsHandler.TEST_PASS)
        firstSuiteId = testSuiteSpan(it, 1, testModuleId, testModuleId, "org.example.TestSucceed", TestEventsHandler.TEST_PASS)
        secondSuiteId = testSuiteSpan(it, 2, testModuleId, testModuleId, "org.example.TestSucceedAndSkipped", TestEventsHandler.TEST_PASS)
      }
      trace(1) {
        testSpan(it, 0, testModuleId, firstSuiteId, "org.example.TestSucceed", "test_succeed", TestEventsHandler.TEST_PASS)
>>>>>>> a0cb41a0
      }
      trace(1) {
        testSpan(it, 0, testModuleId, secondSuiteId, "org.example.TestSucceedAndSkipped", "test_skipped", TestEventsHandler.TEST_SKIP, testTags, null, true)
      }
      trace(1) {
        testSpan(it, 0, testModuleId, secondSuiteId, "org.example.TestSucceedAndSkipped", "test_succeed", TestEventsHandler.TEST_PASS)
      }
    })

    where:
    testTags = [(Tags.TEST_SKIP_REASON): "Ignore reason in test"]
  }

  def "test successful suite and failing suite"() {
    setup:
    runner.run(TestSucceed, TestFailedAndSucceed)

    expect:
<<<<<<< HEAD
    assertTraces(1) {
      trace(7, true) {
        long testModuleId = testModuleSpan(it, 4, CIConstants.TEST_FAIL)

        long firstSuiteId = testSuiteSpan(it, 6, testModuleId, "org.example.TestSucceed", CIConstants.TEST_PASS)
        testSpan(it, 3, testModuleId, firstSuiteId, "org.example.TestSucceed", "test_succeed", CIConstants.TEST_PASS)

        long secondSuiteId = testSuiteSpan(it, 5, testModuleId, "org.example.TestFailedAndSucceed", CIConstants.TEST_FAIL)
        testSpan(it, 2, testModuleId, secondSuiteId, "org.example.TestFailedAndSucceed", "test_succeed", CIConstants.TEST_PASS)
        testSpan(it, 1, testModuleId, secondSuiteId, "org.example.TestFailedAndSucceed", "test_failed", CIConstants.TEST_FAIL, null, exception)
        testSpan(it, 0, testModuleId, secondSuiteId, "org.example.TestFailedAndSucceed", "test_another_succeed", CIConstants.TEST_PASS)
=======
    ListWriterAssert.assertTraces(TEST_WRITER, 5, false, SORT_TRACES_BY_DESC_SIZE_THEN_BY_NAMES, {
      long testModuleId
      long firstSuiteId
      long secondSuiteId
      trace(3, true) {
        testModuleId = testModuleSpan(it, 0, TestEventsHandler.TEST_FAIL)
        firstSuiteId = testSuiteSpan(it, 2, testModuleId, testModuleId, "org.example.TestSucceed", TestEventsHandler.TEST_PASS)
        secondSuiteId = testSuiteSpan(it, 1, testModuleId, testModuleId, "org.example.TestFailedAndSucceed", TestEventsHandler.TEST_FAIL)
      }
      trace(1) {
        testSpan(it, 0, testModuleId, secondSuiteId, "org.example.TestFailedAndSucceed", "test_another_succeed", TestEventsHandler.TEST_PASS)
>>>>>>> a0cb41a0
      }
      trace(1) {
        testSpan(it, 0, testModuleId, secondSuiteId, "org.example.TestFailedAndSucceed", "test_failed", TestEventsHandler.TEST_FAIL, null, exception)
      }
      trace(1) {
        testSpan(it, 0, testModuleId, secondSuiteId, "org.example.TestFailedAndSucceed", "test_succeed", TestEventsHandler.TEST_PASS)
      }
      trace(1) {
        testSpan(it, 0, testModuleId, firstSuiteId, "org.example.TestSucceed", "test_succeed", TestEventsHandler.TEST_PASS)
      }
    })

    where:
    exception = new AssertionError()
  }

  def "test parameterized"() {
    setup:
    runner.run(TestParameterized)

<<<<<<< HEAD
    assertTraces(1) {
      trace(4, true) {
        long testModuleId = testModuleSpan(it, 2, CIConstants.TEST_PASS)
        long testSuiteId = testSuiteSpan(it, 3, testModuleId, "org.example.TestParameterized", CIConstants.TEST_PASS)
        testSpan(it, 0, testModuleId, testSuiteId, "org.example.TestParameterized", "parameterized_test_succeed", CIConstants.TEST_PASS, testTags_1)
        testSpan(it, 1, testModuleId, testSuiteId, "org.example.TestParameterized", "parameterized_test_succeed", CIConstants.TEST_PASS, testTags_0)
=======
    ListWriterAssert.assertTraces(TEST_WRITER, 3, false, SORT_TRACES_BY_DESC_SIZE_THEN_BY_NAMES, {
      long testModuleId
      long testSuiteId
      trace(2, true) {
        testModuleId = testModuleSpan(it, 0, TestEventsHandler.TEST_PASS)
        testSuiteId = testSuiteSpan(it, 1, testModuleId, testModuleId, "org.example.TestParameterized", TestEventsHandler.TEST_PASS)
      }
      trace(1) {
        testSpan(it, 0, testModuleId, testSuiteId, "org.example.TestParameterized", "parameterized_test_succeed", TestEventsHandler.TEST_PASS, testTags_0)
      }
      trace(1) {
        testSpan(it, 0, testModuleId, testSuiteId, "org.example.TestParameterized", "parameterized_test_succeed", TestEventsHandler.TEST_PASS, testTags_1)
>>>>>>> a0cb41a0
      }
    })

    where:
    testTags_0 = [(Tags.TEST_PARAMETERS): '{"metadata":{"test_name":"parameterized_test_succeed[0]"}}']
    testTags_1 = [(Tags.TEST_PARAMETERS): '{"metadata":{"test_name":"parameterized_test_succeed[1]"}}']
  }

  @Override
  String expectedOperationPrefix() {
    return "junit"
  }

  @Override
  String expectedTestFramework() {
    return JUnit4Decorator.DECORATE.testFramework()
  }

  @Override
  String expectedTestFrameworkVersion() {
    return Version.id()
  }

  @Override
  String component() {
    return JUnit4Decorator.DECORATE.component()
  }
}<|MERGE_RESOLUTION|>--- conflicted
+++ resolved
@@ -32,23 +32,15 @@
     runner.run(TestSucceed)
 
     expect:
-<<<<<<< HEAD
-    assertTraces(1) {
-      trace(3, true) {
-        long testModuleId = testModuleSpan(it, 1, CIConstants.TEST_PASS)
-        long testSuiteId = testSuiteSpan(it, 2, testModuleId, "org.example.TestSucceed", CIConstants.TEST_PASS)
+    ListWriterAssert.assertTraces(TEST_WRITER, 2, false, SORT_TRACES_BY_DESC_SIZE_THEN_BY_NAMES, {
+      long testModuleId
+      long testSuiteId
+      trace(2, true) {
+        testModuleId = testModuleSpan(it, 0, CIConstants.TEST_PASS)
+        testSuiteId = testSuiteSpan(it, 1, testModuleId, "org.example.TestSucceed", CIConstants.TEST_PASS)
+      }
+      trace(1) {
         testSpan(it, 0, testModuleId, testSuiteId, "org.example.TestSucceed", "test_succeed", CIConstants.TEST_PASS)
-=======
-    ListWriterAssert.assertTraces(TEST_WRITER, 2, false, SORT_TRACES_BY_DESC_SIZE_THEN_BY_NAMES, {
-      long testModuleId
-      long testSuiteId
-      trace(2, true) {
-        testModuleId = testModuleSpan(it, 0, TestEventsHandler.TEST_PASS)
-        testSuiteId = testSuiteSpan(it, 1, testModuleId, testModuleId, "org.example.TestSucceed", TestEventsHandler.TEST_PASS)
-      }
-      trace(1) {
-        testSpan(it, 0, testModuleId, testSuiteId, "org.example.TestSucceed", "test_succeed", TestEventsHandler.TEST_PASS)
->>>>>>> a0cb41a0
       }
     })
   }
@@ -58,23 +50,15 @@
     runner.run(TestInheritance)
 
     expect:
-<<<<<<< HEAD
-    assertTraces(1) {
-      trace(3, true) {
-        long testModuleId = testModuleSpan(it, 1, CIConstants.TEST_PASS)
-        long testSuiteId = testSuiteSpan(it, 2, testModuleId, "org.example.TestInheritance", CIConstants.TEST_PASS)
+    ListWriterAssert.assertTraces(TEST_WRITER, 2, false, SORT_TRACES_BY_DESC_SIZE_THEN_BY_NAMES, {
+      long testModuleId
+      long testSuiteId
+      trace(2, true) {
+        testModuleId = testModuleSpan(it, 0, CIConstants.TEST_PASS)
+        testSuiteId = testSuiteSpan(it, 1, testModuleId, "org.example.TestInheritance", CIConstants.TEST_PASS)
+      }
+      trace(1) {
         testSpan(it, 0, testModuleId, testSuiteId, "org.example.TestInheritance", "test_succeed", CIConstants.TEST_PASS)
-=======
-    ListWriterAssert.assertTraces(TEST_WRITER, 2, false, SORT_TRACES_BY_DESC_SIZE_THEN_BY_NAMES, {
-      long testModuleId
-      long testSuiteId
-      trace(2, true) {
-        testModuleId = testModuleSpan(it, 0, TestEventsHandler.TEST_PASS)
-        testSuiteId = testSuiteSpan(it, 1, testModuleId, testModuleId, "org.example.TestInheritance", TestEventsHandler.TEST_PASS)
-      }
-      trace(1) {
-        testSpan(it, 0, testModuleId, testSuiteId, "org.example.TestInheritance", "test_succeed", TestEventsHandler.TEST_PASS)
->>>>>>> a0cb41a0
       }
     })
   }
@@ -88,23 +72,15 @@
     }
 
     expect:
-<<<<<<< HEAD
-    assertTraces(1) {
-      trace(3, true) {
-        long testModuleId = testModuleSpan(it, 1, CIConstants.TEST_FAIL)
-        long testSuiteId = testSuiteSpan(it, 2, testModuleId, "org.example.TestFailed", CIConstants.TEST_FAIL)
+    ListWriterAssert.assertTraces(TEST_WRITER, 2, false, SORT_TRACES_BY_DESC_SIZE_THEN_BY_NAMES, {
+      long testModuleId
+      long testSuiteId
+      trace(2, true) {
+        testModuleId = testModuleSpan(it, 0, CIConstants.TEST_FAIL)
+        testSuiteId = testSuiteSpan(it, 1, testModuleId, "org.example.TestFailed", CIConstants.TEST_FAIL)
+      }
+      trace(1) {
         testSpan(it, 0, testModuleId, testSuiteId, "org.example.TestFailed", "test_failed", CIConstants.TEST_FAIL, null, exception)
-=======
-    ListWriterAssert.assertTraces(TEST_WRITER, 2, false, SORT_TRACES_BY_DESC_SIZE_THEN_BY_NAMES, {
-      long testModuleId
-      long testSuiteId
-      trace(2, true) {
-        testModuleId = testModuleSpan(it, 0, TestEventsHandler.TEST_FAIL)
-        testSuiteId = testSuiteSpan(it, 1, testModuleId, testModuleId, "org.example.TestFailed", TestEventsHandler.TEST_FAIL)
-      }
-      trace(1) {
-        testSpan(it, 0, testModuleId, testSuiteId, "org.example.TestFailed", "test_failed", TestEventsHandler.TEST_FAIL, null, exception)
->>>>>>> a0cb41a0
       }
     })
 
@@ -121,23 +97,15 @@
     }
 
     expect:
-<<<<<<< HEAD
-    assertTraces(1) {
-      trace(3, true) {
-        long testModuleId = testModuleSpan(it, 1, CIConstants.TEST_FAIL)
-        long testSuiteId = testSuiteSpan(it, 2, testModuleId, "org.example.TestError", CIConstants.TEST_FAIL)
+    ListWriterAssert.assertTraces(TEST_WRITER, 2, false, SORT_TRACES_BY_DESC_SIZE_THEN_BY_NAMES, {
+      long testModuleId
+      long testSuiteId
+      trace(2, true) {
+        testModuleId = testModuleSpan(it, 0, CIConstants.TEST_FAIL)
+        testSuiteId = testSuiteSpan(it, 1, testModuleId, "org.example.TestError", CIConstants.TEST_FAIL)
+      }
+      trace(1) {
         testSpan(it, 0, testModuleId, testSuiteId, "org.example.TestError", "test_error", CIConstants.TEST_FAIL, null, exception)
-=======
-    ListWriterAssert.assertTraces(TEST_WRITER, 2, false, SORT_TRACES_BY_DESC_SIZE_THEN_BY_NAMES, {
-      long testModuleId
-      long testSuiteId
-      trace(2, true) {
-        testModuleId = testModuleSpan(it, 0, TestEventsHandler.TEST_FAIL)
-        testSuiteId = testSuiteSpan(it, 1, testModuleId, testModuleId, "org.example.TestError", TestEventsHandler.TEST_FAIL)
-      }
-      trace(1) {
-        testSpan(it, 0, testModuleId, testSuiteId, "org.example.TestError", "test_error", TestEventsHandler.TEST_FAIL, null, exception)
->>>>>>> a0cb41a0
       }
     })
 
@@ -150,23 +118,15 @@
     runner.run(TestSkipped)
 
     expect:
-<<<<<<< HEAD
-    assertTraces(1) {
-      trace(3, true) {
-        long testModuleId = testModuleSpan(it, 1, CIConstants.TEST_SKIP)
-        long testSuiteId = testSuiteSpan(it, 2, testModuleId, "org.example.TestSkipped", CIConstants.TEST_SKIP)
+    ListWriterAssert.assertTraces(TEST_WRITER, 2, false, SORT_TRACES_BY_DESC_SIZE_THEN_BY_NAMES, {
+      long testModuleId
+      long testSuiteId
+      trace(2, true) {
+        testModuleId = testModuleSpan(it, 0, CIConstants.TEST_SKIP)
+        testSuiteId = testSuiteSpan(it, 1, testModuleId, "org.example.TestSkipped", CIConstants.TEST_SKIP)
+      }
+      trace(1) {
         testSpan(it, 0, testModuleId, testSuiteId, "org.example.TestSkipped", "test_skipped", CIConstants.TEST_SKIP, testTags, null, true)
-=======
-    ListWriterAssert.assertTraces(TEST_WRITER, 2, false, SORT_TRACES_BY_DESC_SIZE_THEN_BY_NAMES, {
-      long testModuleId
-      long testSuiteId
-      trace(2, true) {
-        testModuleId = testModuleSpan(it, 0, TestEventsHandler.TEST_SKIP)
-        testSuiteId = testSuiteSpan(it, 1, testModuleId, testModuleId, "org.example.TestSkipped", TestEventsHandler.TEST_SKIP)
-      }
-      trace(1) {
-        testSpan(it, 0, testModuleId, testSuiteId, "org.example.TestSkipped", "test_skipped", TestEventsHandler.TEST_SKIP, testTags, null, true)
->>>>>>> a0cb41a0
       }
     })
 
@@ -179,130 +139,93 @@
     runner.run(TestSkippedClass)
 
     expect:
-<<<<<<< HEAD
-    assertTraces(1) {
-      trace(4, true) {
-        long testModuleId = testModuleSpan(it, 2, CIConstants.TEST_SKIP)
-        long testSuiteId = testSuiteSpan(it, 3, testModuleId, "org.example.TestSkippedClass", CIConstants.TEST_SKIP, testTags, null)
-        testSpan(it, 1, testModuleId, testSuiteId, "org.example.TestSkippedClass", "test_class_skipped", CIConstants.TEST_SKIP, testTags, null, true)
+    ListWriterAssert.assertTraces(TEST_WRITER, 3, false, SORT_TRACES_BY_DESC_SIZE_THEN_BY_NAMES, {
+      long testModuleId
+      long testSuiteId
+      trace(2, true) {
+        testModuleId = testModuleSpan(it, 0, CIConstants.TEST_SKIP)
+        testSuiteId = testSuiteSpan(it, 1, testModuleId, "org.example.TestSkippedClass", CIConstants.TEST_SKIP, testTags, null)
+      }
+      trace(1) {
         testSpan(it, 0, testModuleId, testSuiteId, "org.example.TestSkippedClass", "test_class_another_skipped", CIConstants.TEST_SKIP, testTags, null, true)
-=======
+      }
+      trace(1) {
+        testSpan(it, 0, testModuleId, testSuiteId, "org.example.TestSkippedClass", "test_class_skipped", CIConstants.TEST_SKIP, testTags, null, true)
+      }
+    })
+
+    where:
+    testTags = [(Tags.TEST_SKIP_REASON): "Ignore reason in class"]
+  }
+
+  def "test success and skipped generates spans"() {
+    setup:
+    runner.run(TestSucceedAndSkipped)
+
+    expect:
     ListWriterAssert.assertTraces(TEST_WRITER, 3, false, SORT_TRACES_BY_DESC_SIZE_THEN_BY_NAMES, {
       long testModuleId
       long testSuiteId
       trace(2, true) {
-        testModuleId = testModuleSpan(it, 0, TestEventsHandler.TEST_SKIP)
-        testSuiteId = testSuiteSpan(it, 1, testModuleId, testModuleId, "org.example.TestSkippedClass", TestEventsHandler.TEST_SKIP, testTags, null)
-      }
-      trace(1) {
-        testSpan(it, 0, testModuleId, testSuiteId, "org.example.TestSkippedClass", "test_class_another_skipped", TestEventsHandler.TEST_SKIP, testTags, null, true)
->>>>>>> a0cb41a0
-      }
-      trace(1) {
-        testSpan(it, 0, testModuleId, testSuiteId, "org.example.TestSkippedClass", "test_class_skipped", TestEventsHandler.TEST_SKIP, testTags, null, true)
-      }
-    })
-
-    where:
-    testTags = [(Tags.TEST_SKIP_REASON): "Ignore reason in class"]
-  }
-
-  def "test success and skipped generates spans"() {
-    setup:
-    runner.run(TestSucceedAndSkipped)
-
-    expect:
-<<<<<<< HEAD
-    assertTraces(1) {
-      trace(4, true) {
-        long testModuleId = testModuleSpan(it, 2, CIConstants.TEST_PASS)
-        long testSuiteId = testSuiteSpan(it, 3, testModuleId, "org.example.TestSucceedAndSkipped", CIConstants.TEST_PASS)
+        testModuleId = testModuleSpan(it, 0, CIConstants.TEST_PASS)
+        testSuiteId = testSuiteSpan(it, 1, testModuleId, "org.example.TestSucceedAndSkipped", CIConstants.TEST_PASS)
+      }
+      trace(1) {
         testSpan(it, 0, testModuleId, testSuiteId, "org.example.TestSucceedAndSkipped", "test_skipped", CIConstants.TEST_SKIP, testTags, null, true)
-        testSpan(it, 1, testModuleId, testSuiteId, "org.example.TestSucceedAndSkipped", "test_succeed", CIConstants.TEST_PASS)
-=======
+      }
+      trace(1) {
+        testSpan(it, 0, testModuleId, testSuiteId, "org.example.TestSucceedAndSkipped", "test_succeed", CIConstants.TEST_PASS)
+      }
+    })
+
+    where:
+    testTags = [(Tags.TEST_SKIP_REASON): "Ignore reason in test"]
+  }
+
+  def "test success and failure generates spans"() {
+    setup:
+    runner.run(TestFailedAndSucceed)
+
+    expect:
+    ListWriterAssert.assertTraces(TEST_WRITER, 4, false, SORT_TRACES_BY_DESC_SIZE_THEN_BY_NAMES, {
+      long testModuleId
+      long testSuiteId
+      trace(2, true) {
+        testModuleId = testModuleSpan(it, 0, CIConstants.TEST_FAIL)
+        testSuiteId = testSuiteSpan(it, 1, testModuleId, "org.example.TestFailedAndSucceed", CIConstants.TEST_FAIL)
+      }
+      trace(1) {
+        testSpan(it, 0, testModuleId, testSuiteId, "org.example.TestFailedAndSucceed", "test_another_succeed", CIConstants.TEST_PASS)
+      }
+      trace(1) {
+        testSpan(it, 0, testModuleId, testSuiteId, "org.example.TestFailedAndSucceed", "test_failed", CIConstants.TEST_FAIL, null, exception)
+      }
+      trace(1) {
+        testSpan(it, 0, testModuleId, testSuiteId, "org.example.TestFailedAndSucceed", "test_succeed", CIConstants.TEST_PASS)
+      }
+    })
+
+    where:
+    exception = new AssertionError()
+  }
+
+  def "test suite teardown failure generates spans"() {
+    setup:
+    runner.run(TestFailedSuiteTearDown)
+
+    expect:
     ListWriterAssert.assertTraces(TEST_WRITER, 3, false, SORT_TRACES_BY_DESC_SIZE_THEN_BY_NAMES, {
       long testModuleId
       long testSuiteId
       trace(2, true) {
-        testModuleId = testModuleSpan(it, 0, TestEventsHandler.TEST_PASS)
-        testSuiteId = testSuiteSpan(it, 1, testModuleId, testModuleId, "org.example.TestSucceedAndSkipped", TestEventsHandler.TEST_PASS)
-      }
-      trace(1) {
-        testSpan(it, 0, testModuleId, testSuiteId, "org.example.TestSucceedAndSkipped", "test_skipped", TestEventsHandler.TEST_SKIP, testTags, null, true)
->>>>>>> a0cb41a0
-      }
-      trace(1) {
-        testSpan(it, 0, testModuleId, testSuiteId, "org.example.TestSucceedAndSkipped", "test_succeed", TestEventsHandler.TEST_PASS)
-      }
-    })
-
-    where:
-    testTags = [(Tags.TEST_SKIP_REASON): "Ignore reason in test"]
-  }
-
-  def "test success and failure generates spans"() {
-    setup:
-    runner.run(TestFailedAndSucceed)
-
-    expect:
-<<<<<<< HEAD
-    assertTraces(1) {
-      trace(5, true) {
-        long testModuleId = testModuleSpan(it, 3, CIConstants.TEST_FAIL)
-        long testSuiteId = testSuiteSpan(it, 4, testModuleId, "org.example.TestFailedAndSucceed", CIConstants.TEST_FAIL)
-        testSpan(it, 2, testModuleId, testSuiteId, "org.example.TestFailedAndSucceed", "test_succeed", CIConstants.TEST_PASS)
-        testSpan(it, 1, testModuleId, testSuiteId, "org.example.TestFailedAndSucceed", "test_failed", CIConstants.TEST_FAIL, null, exception)
-        testSpan(it, 0, testModuleId, testSuiteId, "org.example.TestFailedAndSucceed", "test_another_succeed", CIConstants.TEST_PASS)
-=======
-    ListWriterAssert.assertTraces(TEST_WRITER, 4, false, SORT_TRACES_BY_DESC_SIZE_THEN_BY_NAMES, {
-      long testModuleId
-      long testSuiteId
-      trace(2, true) {
-        testModuleId = testModuleSpan(it, 0, TestEventsHandler.TEST_FAIL)
-        testSuiteId = testSuiteSpan(it, 1, testModuleId, testModuleId, "org.example.TestFailedAndSucceed", TestEventsHandler.TEST_FAIL)
-      }
-      trace(1) {
-        testSpan(it, 0, testModuleId, testSuiteId, "org.example.TestFailedAndSucceed", "test_another_succeed", TestEventsHandler.TEST_PASS)
->>>>>>> a0cb41a0
-      }
-      trace(1) {
-        testSpan(it, 0, testModuleId, testSuiteId, "org.example.TestFailedAndSucceed", "test_failed", TestEventsHandler.TEST_FAIL, null, exception)
-      }
-      trace(1) {
-        testSpan(it, 0, testModuleId, testSuiteId, "org.example.TestFailedAndSucceed", "test_succeed", TestEventsHandler.TEST_PASS)
-      }
-    })
-
-    where:
-    exception = new AssertionError()
-  }
-
-  def "test suite teardown failure generates spans"() {
-    setup:
-    runner.run(TestFailedSuiteTearDown)
-
-    expect:
-<<<<<<< HEAD
-    assertTraces(1) {
-      trace(4, true) {
-        long testModuleId = testModuleSpan(it, 2, CIConstants.TEST_FAIL)
-        long testSuiteId = testSuiteSpan(it, 3, testModuleId, "org.example.TestFailedSuiteTearDown", CIConstants.TEST_FAIL, null, exception)
-        testSpan(it, 1, testModuleId, testSuiteId, "org.example.TestFailedSuiteTearDown", "test_succeed", CIConstants.TEST_PASS)
+        testModuleId = testModuleSpan(it, 0, CIConstants.TEST_FAIL)
+        testSuiteId = testSuiteSpan(it, 1, testModuleId, "org.example.TestFailedSuiteTearDown", CIConstants.TEST_FAIL, null, exception)
+      }
+      trace(1) {
         testSpan(it, 0, testModuleId, testSuiteId, "org.example.TestFailedSuiteTearDown", "test_another_succeed", CIConstants.TEST_PASS)
-=======
-    ListWriterAssert.assertTraces(TEST_WRITER, 3, false, SORT_TRACES_BY_DESC_SIZE_THEN_BY_NAMES, {
-      long testModuleId
-      long testSuiteId
-      trace(2, true) {
-        testModuleId = testModuleSpan(it, 0, TestEventsHandler.TEST_FAIL)
-        testSuiteId = testSuiteSpan(it, 1, testModuleId, testModuleId, "org.example.TestFailedSuiteTearDown", TestEventsHandler.TEST_FAIL, null, exception)
-      }
-      trace(1) {
-        testSpan(it, 0, testModuleId, testSuiteId, "org.example.TestFailedSuiteTearDown", "test_another_succeed", TestEventsHandler.TEST_PASS)
->>>>>>> a0cb41a0
-      }
-      trace(1) {
-        testSpan(it, 0, testModuleId, testSuiteId, "org.example.TestFailedSuiteTearDown", "test_succeed", TestEventsHandler.TEST_PASS)
+      }
+      trace(1) {
+        testSpan(it, 0, testModuleId, testSuiteId, "org.example.TestFailedSuiteTearDown", "test_succeed", CIConstants.TEST_PASS)
       }
     })
 
@@ -331,23 +254,15 @@
     runner.run(TestAssumption)
 
     expect:
-<<<<<<< HEAD
-    assertTraces(1) {
-      trace(3, true) {
-        long testModuleId = testModuleSpan(it, 1, CIConstants.TEST_SKIP)
-        long testSuiteId = testSuiteSpan(it, 2, testModuleId, "org.example.TestAssumption", CIConstants.TEST_SKIP)
+    ListWriterAssert.assertTraces(TEST_WRITER, 2, false, SORT_TRACES_BY_DESC_SIZE_THEN_BY_NAMES, {
+      long testModuleId
+      long testSuiteId
+      trace(2, true) {
+        testModuleId = testModuleSpan(it, 0, CIConstants.TEST_SKIP)
+        testSuiteId = testSuiteSpan(it, 1, testModuleId, "org.example.TestAssumption", CIConstants.TEST_SKIP)
+      }
+      trace(1) {
         testSpan(it, 0, testModuleId, testSuiteId, "org.example.TestAssumption", "test_fail_assumption", CIConstants.TEST_SKIP, testTags)
-=======
-    ListWriterAssert.assertTraces(TEST_WRITER, 2, false, SORT_TRACES_BY_DESC_SIZE_THEN_BY_NAMES, {
-      long testModuleId
-      long testSuiteId
-      trace(2, true) {
-        testModuleId = testModuleSpan(it, 0, TestEventsHandler.TEST_SKIP)
-        testSuiteId = testSuiteSpan(it, 1, testModuleId, testModuleId, "org.example.TestAssumption", TestEventsHandler.TEST_SKIP)
-      }
-      trace(1) {
-        testSpan(it, 0, testModuleId, testSuiteId, "org.example.TestAssumption", "test_fail_assumption", TestEventsHandler.TEST_SKIP, testTags)
->>>>>>> a0cb41a0
       }
     })
 
@@ -360,21 +275,13 @@
     runner.run(TestSucceedWithCategories)
 
     expect:
-<<<<<<< HEAD
-    assertTraces(1) {
-      trace(3, true) {
-        long testModuleId = testModuleSpan(it, 1, CIConstants.TEST_PASS)
-        long testSuiteId = testSuiteSpan(it, 2, testModuleId, "org.example.TestSucceedWithCategories",
+    ListWriterAssert.assertTraces(TEST_WRITER, 2, false, SORT_TRACES_BY_DESC_SIZE_THEN_BY_NAMES, {
+      long testModuleId
+      long testSuiteId
+      trace(2, true) {
+        testModuleId = testModuleSpan(it, 0, CIConstants.TEST_PASS)
+        testSuiteId = testSuiteSpan(it, 1, testModuleId, "org.example.TestSucceedWithCategories",
           CIConstants.TEST_PASS, null, null, false,
-=======
-    ListWriterAssert.assertTraces(TEST_WRITER, 2, false, SORT_TRACES_BY_DESC_SIZE_THEN_BY_NAMES, {
-      long testModuleId
-      long testSuiteId
-      trace(2, true) {
-        testModuleId = testModuleSpan(it, 0, TestEventsHandler.TEST_PASS)
-        testSuiteId = testSuiteSpan(it, 1, testModuleId, testModuleId, "org.example.TestSucceedWithCategories",
-          TestEventsHandler.TEST_PASS, null, null, false,
->>>>>>> a0cb41a0
           ["org.example.Slow", "org.example.Flaky"])
       }
       trace(1) {
@@ -390,23 +297,15 @@
     runner.run(TestSuiteSetUpAssumption)
 
     expect:
-<<<<<<< HEAD
-    assertTraces(1) {
-      trace(3, true) {
-        long testModuleId = testModuleSpan(it, 1, CIConstants.TEST_SKIP)
-        long testSuiteId = testSuiteSpan(it, 2, testModuleId, "org.example.TestSuiteSetUpAssumption", CIConstants.TEST_SKIP)
+    ListWriterAssert.assertTraces(TEST_WRITER, 2, false, SORT_TRACES_BY_DESC_SIZE_THEN_BY_NAMES, {
+      long testModuleId
+      long testSuiteId
+      trace(2, true) {
+        testModuleId = testModuleSpan(it, 0, CIConstants.TEST_SKIP)
+        testSuiteId = testSuiteSpan(it, 1, testModuleId, "org.example.TestSuiteSetUpAssumption", CIConstants.TEST_SKIP)
+      }
+      trace(1) {
         testSpan(it, 0, testModuleId, testSuiteId, "org.example.TestSuiteSetUpAssumption", "test_succeed", CIConstants.TEST_SKIP, null, null, true)
-=======
-    ListWriterAssert.assertTraces(TEST_WRITER, 2, false, SORT_TRACES_BY_DESC_SIZE_THEN_BY_NAMES, {
-      long testModuleId
-      long testSuiteId
-      trace(2, true) {
-        testModuleId = testModuleSpan(it, 0, TestEventsHandler.TEST_SKIP)
-        testSuiteId = testSuiteSpan(it, 1, testModuleId, testModuleId, "org.example.TestSuiteSetUpAssumption", TestEventsHandler.TEST_SKIP)
-      }
-      trace(1) {
-        testSpan(it, 0, testModuleId, testSuiteId, "org.example.TestSuiteSetUpAssumption", "test_succeed", TestEventsHandler.TEST_SKIP, null, null, true)
->>>>>>> a0cb41a0
       }
     })
   }
@@ -416,27 +315,18 @@
     runner.run(TestAssumptionAndSucceed)
 
     expect:
-<<<<<<< HEAD
-    assertTraces(1) {
-      trace(4, true) {
-        long testModuleId = testModuleSpan(it, 2, CIConstants.TEST_PASS)
-        long testSuiteId = testSuiteSpan(it, 3, testModuleId, "org.example.TestAssumptionAndSucceed", CIConstants.TEST_PASS)
+    ListWriterAssert.assertTraces(TEST_WRITER, 3, false, SORT_TRACES_BY_DESC_SIZE_THEN_BY_NAMES, {
+      long testModuleId
+      long testSuiteId
+      trace(2, true) {
+        testModuleId = testModuleSpan(it, 0, CIConstants.TEST_PASS)
+        testSuiteId = testSuiteSpan(it, 1, testModuleId, "org.example.TestAssumptionAndSucceed", CIConstants.TEST_PASS)
+      }
+      trace(1) {
         testSpan(it, 0, testModuleId, testSuiteId, "org.example.TestAssumptionAndSucceed", "test_fail_assumption", CIConstants.TEST_SKIP, testTags)
-        testSpan(it, 1, testModuleId, testSuiteId, "org.example.TestAssumptionAndSucceed", "test_succeed", CIConstants.TEST_PASS)
-=======
-    ListWriterAssert.assertTraces(TEST_WRITER, 3, false, SORT_TRACES_BY_DESC_SIZE_THEN_BY_NAMES, {
-      long testModuleId
-      long testSuiteId
-      trace(2, true) {
-        testModuleId = testModuleSpan(it, 0, TestEventsHandler.TEST_PASS)
-        testSuiteId = testSuiteSpan(it, 1, testModuleId, testModuleId, "org.example.TestAssumptionAndSucceed", TestEventsHandler.TEST_PASS)
-      }
-      trace(1) {
-        testSpan(it, 0, testModuleId, testSuiteId, "org.example.TestAssumptionAndSucceed", "test_fail_assumption", TestEventsHandler.TEST_SKIP, testTags)
->>>>>>> a0cb41a0
-      }
-      trace(1) {
-        testSpan(it, 0, testModuleId, testSuiteId, "org.example.TestAssumptionAndSucceed", "test_succeed", TestEventsHandler.TEST_PASS)
+      }
+      trace(1) {
+        testSpan(it, 0, testModuleId, testSuiteId, "org.example.TestAssumptionAndSucceed", "test_succeed", CIConstants.TEST_PASS)
       }
     })
 
@@ -449,36 +339,23 @@
     runner.run(TestSucceed, TestSucceedAndSkipped)
 
     expect:
-<<<<<<< HEAD
-    assertTraces(1) {
-      trace(6, true) {
-        long testModuleId = testModuleSpan(it, 3, CIConstants.TEST_PASS)
-
-        long firstSuiteId = testSuiteSpan(it, 4, testModuleId, "org.example.TestSucceed", CIConstants.TEST_PASS)
-        testSpan(it, 0, testModuleId, firstSuiteId, "org.example.TestSucceed", "test_succeed", CIConstants.TEST_PASS)
-
-        long secondSuiteId = testSuiteSpan(it, 5, testModuleId, "org.example.TestSucceedAndSkipped", CIConstants.TEST_PASS)
-        testSpan(it, 1, testModuleId, secondSuiteId, "org.example.TestSucceedAndSkipped", "test_skipped", CIConstants.TEST_SKIP, testTags, null, true)
-        testSpan(it, 2, testModuleId, secondSuiteId, "org.example.TestSucceedAndSkipped", "test_succeed", CIConstants.TEST_PASS)
-=======
     ListWriterAssert.assertTraces(TEST_WRITER, 4, false, SORT_TRACES_BY_DESC_SIZE_THEN_BY_NAMES, {
       long testModuleId
       long firstSuiteId
       long secondSuiteId
       trace(3, true) {
-        testModuleId = testModuleSpan(it, 0, TestEventsHandler.TEST_PASS)
-        firstSuiteId = testSuiteSpan(it, 1, testModuleId, testModuleId, "org.example.TestSucceed", TestEventsHandler.TEST_PASS)
-        secondSuiteId = testSuiteSpan(it, 2, testModuleId, testModuleId, "org.example.TestSucceedAndSkipped", TestEventsHandler.TEST_PASS)
-      }
-      trace(1) {
-        testSpan(it, 0, testModuleId, firstSuiteId, "org.example.TestSucceed", "test_succeed", TestEventsHandler.TEST_PASS)
->>>>>>> a0cb41a0
-      }
-      trace(1) {
-        testSpan(it, 0, testModuleId, secondSuiteId, "org.example.TestSucceedAndSkipped", "test_skipped", TestEventsHandler.TEST_SKIP, testTags, null, true)
-      }
-      trace(1) {
-        testSpan(it, 0, testModuleId, secondSuiteId, "org.example.TestSucceedAndSkipped", "test_succeed", TestEventsHandler.TEST_PASS)
+        testModuleId = testModuleSpan(it, 0, CIConstants.TEST_PASS)
+        firstSuiteId = testSuiteSpan(it, 1, testModuleId, "org.example.TestSucceed", CIConstants.TEST_PASS)
+        secondSuiteId = testSuiteSpan(it, 2, testModuleId, "org.example.TestSucceedAndSkipped", CIConstants.TEST_PASS)
+      }
+      trace(1) {
+        testSpan(it, 0, testModuleId, firstSuiteId, "org.example.TestSucceed", "test_succeed", CIConstants.TEST_PASS)
+      }
+      trace(1) {
+        testSpan(it, 0, testModuleId, secondSuiteId, "org.example.TestSucceedAndSkipped", "test_skipped", CIConstants.TEST_SKIP, testTags, null, true)
+      }
+      trace(1) {
+        testSpan(it, 0, testModuleId, secondSuiteId, "org.example.TestSucceedAndSkipped", "test_succeed", CIConstants.TEST_PASS)
       }
     })
 
@@ -491,40 +368,26 @@
     runner.run(TestSucceed, TestFailedAndSucceed)
 
     expect:
-<<<<<<< HEAD
-    assertTraces(1) {
-      trace(7, true) {
-        long testModuleId = testModuleSpan(it, 4, CIConstants.TEST_FAIL)
-
-        long firstSuiteId = testSuiteSpan(it, 6, testModuleId, "org.example.TestSucceed", CIConstants.TEST_PASS)
-        testSpan(it, 3, testModuleId, firstSuiteId, "org.example.TestSucceed", "test_succeed", CIConstants.TEST_PASS)
-
-        long secondSuiteId = testSuiteSpan(it, 5, testModuleId, "org.example.TestFailedAndSucceed", CIConstants.TEST_FAIL)
-        testSpan(it, 2, testModuleId, secondSuiteId, "org.example.TestFailedAndSucceed", "test_succeed", CIConstants.TEST_PASS)
-        testSpan(it, 1, testModuleId, secondSuiteId, "org.example.TestFailedAndSucceed", "test_failed", CIConstants.TEST_FAIL, null, exception)
-        testSpan(it, 0, testModuleId, secondSuiteId, "org.example.TestFailedAndSucceed", "test_another_succeed", CIConstants.TEST_PASS)
-=======
     ListWriterAssert.assertTraces(TEST_WRITER, 5, false, SORT_TRACES_BY_DESC_SIZE_THEN_BY_NAMES, {
       long testModuleId
       long firstSuiteId
       long secondSuiteId
       trace(3, true) {
-        testModuleId = testModuleSpan(it, 0, TestEventsHandler.TEST_FAIL)
-        firstSuiteId = testSuiteSpan(it, 2, testModuleId, testModuleId, "org.example.TestSucceed", TestEventsHandler.TEST_PASS)
-        secondSuiteId = testSuiteSpan(it, 1, testModuleId, testModuleId, "org.example.TestFailedAndSucceed", TestEventsHandler.TEST_FAIL)
-      }
-      trace(1) {
-        testSpan(it, 0, testModuleId, secondSuiteId, "org.example.TestFailedAndSucceed", "test_another_succeed", TestEventsHandler.TEST_PASS)
->>>>>>> a0cb41a0
-      }
-      trace(1) {
-        testSpan(it, 0, testModuleId, secondSuiteId, "org.example.TestFailedAndSucceed", "test_failed", TestEventsHandler.TEST_FAIL, null, exception)
-      }
-      trace(1) {
-        testSpan(it, 0, testModuleId, secondSuiteId, "org.example.TestFailedAndSucceed", "test_succeed", TestEventsHandler.TEST_PASS)
-      }
-      trace(1) {
-        testSpan(it, 0, testModuleId, firstSuiteId, "org.example.TestSucceed", "test_succeed", TestEventsHandler.TEST_PASS)
+        testModuleId = testModuleSpan(it, 0, CIConstants.TEST_FAIL)
+        firstSuiteId = testSuiteSpan(it, 2, testModuleId, "org.example.TestSucceed", CIConstants.TEST_PASS)
+        secondSuiteId = testSuiteSpan(it, 1, testModuleId, "org.example.TestFailedAndSucceed", CIConstants.TEST_FAIL)
+      }
+      trace(1) {
+        testSpan(it, 0, testModuleId, secondSuiteId, "org.example.TestFailedAndSucceed", "test_another_succeed", CIConstants.TEST_PASS)
+      }
+      trace(1) {
+        testSpan(it, 0, testModuleId, secondSuiteId, "org.example.TestFailedAndSucceed", "test_failed", CIConstants.TEST_FAIL, null, exception)
+      }
+      trace(1) {
+        testSpan(it, 0, testModuleId, secondSuiteId, "org.example.TestFailedAndSucceed", "test_succeed", CIConstants.TEST_PASS)
+      }
+      trace(1) {
+        testSpan(it, 0, testModuleId, firstSuiteId, "org.example.TestSucceed", "test_succeed", CIConstants.TEST_PASS)
       }
     })
 
@@ -536,27 +399,18 @@
     setup:
     runner.run(TestParameterized)
 
-<<<<<<< HEAD
-    assertTraces(1) {
-      trace(4, true) {
-        long testModuleId = testModuleSpan(it, 2, CIConstants.TEST_PASS)
-        long testSuiteId = testSuiteSpan(it, 3, testModuleId, "org.example.TestParameterized", CIConstants.TEST_PASS)
+    ListWriterAssert.assertTraces(TEST_WRITER, 3, false, SORT_TRACES_BY_DESC_SIZE_THEN_BY_NAMES, {
+      long testModuleId
+      long testSuiteId
+      trace(2, true) {
+        testModuleId = testModuleSpan(it, 0, CIConstants.TEST_PASS)
+        testSuiteId = testSuiteSpan(it, 1, testModuleId, "org.example.TestParameterized", CIConstants.TEST_PASS)
+      }
+      trace(1) {
+        testSpan(it, 0, testModuleId, testSuiteId, "org.example.TestParameterized", "parameterized_test_succeed", CIConstants.TEST_PASS, testTags_0)
+      }
+      trace(1) {
         testSpan(it, 0, testModuleId, testSuiteId, "org.example.TestParameterized", "parameterized_test_succeed", CIConstants.TEST_PASS, testTags_1)
-        testSpan(it, 1, testModuleId, testSuiteId, "org.example.TestParameterized", "parameterized_test_succeed", CIConstants.TEST_PASS, testTags_0)
-=======
-    ListWriterAssert.assertTraces(TEST_WRITER, 3, false, SORT_TRACES_BY_DESC_SIZE_THEN_BY_NAMES, {
-      long testModuleId
-      long testSuiteId
-      trace(2, true) {
-        testModuleId = testModuleSpan(it, 0, TestEventsHandler.TEST_PASS)
-        testSuiteId = testSuiteSpan(it, 1, testModuleId, testModuleId, "org.example.TestParameterized", TestEventsHandler.TEST_PASS)
-      }
-      trace(1) {
-        testSpan(it, 0, testModuleId, testSuiteId, "org.example.TestParameterized", "parameterized_test_succeed", TestEventsHandler.TEST_PASS, testTags_0)
-      }
-      trace(1) {
-        testSpan(it, 0, testModuleId, testSuiteId, "org.example.TestParameterized", "parameterized_test_succeed", TestEventsHandler.TEST_PASS, testTags_1)
->>>>>>> a0cb41a0
       }
     })
 
