plugins {
  id 'java-test-fixtures'
}
apply from: "$rootDir/gradle/java.gradle"

def openlibertyHomeDir = project.layout.buildDirectory.dir("openliberty")

String testWebAppDir = 'wlp/usr/servers/defaultServer/dropins/war/testapp'

sourceSets {
  register("webapp") {
    java {
      destinationDirectory = openlibertyHomeDir.map {it.dir("$testWebAppDir/WEB-INF/classes") }
    }
    output.resourcesDir = openlibertyHomeDir.map { it.dir(testWebAppDir) }
  }
}

configurations {
  register("zipped")
  register("testLogging")
}

evaluationDependsOn ':dd-java-agent:instrumentation:servlet:request-3'

// Since these tasks output are used in dependencies they have to be declared before, they can be configured later
def unpackOpenLiberty = tasks.register('unpackOpenLiberty', UnpackOpenLiberty) {
  extractDir.set(openlibertyHomeDir)
}
def filterLogbackClassic = tasks.register('filterLogbackClassic', Sync)

dependencies {
  zipped group: 'io.openliberty', name: 'openliberty-runtime', version: '21.0.0.3', ext: 'zip'
  testLogging libs.bundles.test.logging

  compileOnly group: 'javax.servlet', name: 'javax.servlet-api', version: '3.0.1'
  compileOnly files(unpackOpenLiberty.map {it.extractedJars.get() })
  implementation project(':dd-java-agent:instrumentation:servlet-common')

  testImplementation files(unpackOpenLiberty.map {it.wsServerJar.get() })
  testImplementation project(':dd-java-agent:appsec:appsec-test-fixtures')
  testRuntimeOnly project(':dd-java-agent:instrumentation:osgi-4.3')
  testRuntimeOnly files(filterLogbackClassic.map { it.destinationDir })
  testRuntimeOnly project(':dd-java-agent:instrumentation:servlet:request-3')

  webappCompileOnly group: 'javax.servlet', name: 'javax.servlet-api', version: '3.1.0'
  // compileOnly to avoid bringing all the test dependencies to the test app
  // these are to be provided by the system classloader on test time
  webappCompileOnly testFixtures(project(':dd-java-agent:instrumentation:servlet:request-3'))
  // only the testFixtures jar (not its dependencies) and groovy should be included in the webapp
  add("webappImplementation", testFixtures(project(':dd-java-agent:instrumentation:servlet:request-3'))) {
    transitive = false
  }
  // use the above instead of:
  //  webappImplementation testFixtures(project(':dd-java-agent:instrumentation:servlet:request-3'))
  // because using testFixtures() causes some early evaluation of dependencies
  webappRuntimeOnly libs.groovy
}
<<<<<<< HEAD

tasks.named("compileWebappJava", JavaCompile) {
  dependsOn(":dd-java-agent:instrumentation:servlet:request-3:testFixturesJar")
}
=======
>>>>>>> 6aa65b48

configurations.named("testRuntimeOnly") {
  exclude group: 'ch.qos.logback', module: 'logback-classic'
  exclude group: 'org.codehaus.groovy', module: 'groovy-servlet'
}
configurations.named("webappRuntimeClasspath") {
  exclude group: 'ch.qos.logback', module: 'logback-classic'
}

// unzips the dependencies from the 'zipped' configuration so 'compileOnly' can reference it
abstract class UnpackOpenLiberty extends Copy {
  @Input
  final Property<String> configurationName = project.objects.property(String).convention("zipped")

  @OutputDirectory
  final DirectoryProperty extractDir = project.objects.directoryProperty()

  @OutputFiles
  final Provider<FileTree> extractedJars = project.providers.provider {
    project.fileTree(extractDir) {
      include "wlp/lib/*.jar"
    }
  }

  @OutputFiles
  final Provider<FileTree> wsServerJar = project.providers.provider {
    project.fileTree(extractDir) {
      include "wlp/bin/tools/ws-server.jar"
    }
  }

  @OutputFile
  final Provider<File> serverXmlFile = project.providers.provider { extractDir.get().file("wlp/usr/servers/defaultServer/server.xml").asFile }

  UnpackOpenLiberty() {
    from project.zipTree(configurationName.map {project.configurations.named(it).map { it.singleFile } })
    eachFile { FileCopyDetails fcd ->
      fcd.path = fcd.path.replaceAll(/\/templates\/(servers\/defaultServer\/.+)/, '/usr/$1')
    }
    into extractDir
  }
}
<<<<<<< HEAD
=======

def webappCopyJars = tasks.register('webappCopyJars', Sync) {
  from configurations.named("webappRuntimeClasspath").map { Configuration config ->
    config.filter { file ->
      file.name.endsWith('.jar')
    }
  }
>>>>>>> 6aa65b48

  into openlibertyHomeDir.map { it.dir("$testWebAppDir/WEB-INF/lib") }
}

tasks.named('filterLogbackClassic', Sync) {
  from configurations.named("testLogging").map {
    it.filter {
      it.name.contains('logback-')
    }.collect {zipTree(it) }
  }

  exclude 'META-INF/**'
  into project.layout.buildDirectory.dir('tmp/filteredLogback')
}

["test", "forkedTest"].each {
  tasks.named(it, Test) {
    dependsOn(
      "webappClasses",
      unpackOpenLiberty,
      webappCopyJars,
      filterLogbackClassic
      )
    jvmArgumentProviders.add(new CommandLineArgumentProvider() {
        @Override
        Iterable<String> asArguments() {
          return unpackOpenLiberty.map {["-Dserver.xml=${it.serverXmlFile.get().absolutePath}"] }.get()
        }
      })
  }
}

<<<<<<< HEAD
tasks.named("test", Test) {
  dependsOn(webappClasses, installOpenLibertyDeps, webappCopyJars, filterLogbackClassic)
  jvmArgs += ["-Dserver.xml=${installOpenLibertyDeps.serverXmlFile.absoluteFile}"]
}

tasks.named("forkedTest", Test) {
  dependsOn(webappClasses, installOpenLibertyDeps, webappCopyJars, filterLogbackClassic)
  jvmArgs += ["-Dserver.xml=${installOpenLibertyDeps.serverXmlFile.absoluteFile}"]
=======
tasks.named("forbiddenApisWebapp") {
  enabled = false
>>>>>>> 6aa65b48
}<|MERGE_RESOLUTION|>--- conflicted
+++ resolved
@@ -56,13 +56,6 @@
   // because using testFixtures() causes some early evaluation of dependencies
   webappRuntimeOnly libs.groovy
 }
-<<<<<<< HEAD
-
-tasks.named("compileWebappJava", JavaCompile) {
-  dependsOn(":dd-java-agent:instrumentation:servlet:request-3:testFixturesJar")
-}
-=======
->>>>>>> 6aa65b48
 
 configurations.named("testRuntimeOnly") {
   exclude group: 'ch.qos.logback', module: 'logback-classic'
@@ -105,8 +98,6 @@
     into extractDir
   }
 }
-<<<<<<< HEAD
-=======
 
 def webappCopyJars = tasks.register('webappCopyJars', Sync) {
   from configurations.named("webappRuntimeClasspath").map { Configuration config ->
@@ -114,7 +105,6 @@
       file.name.endsWith('.jar')
     }
   }
->>>>>>> 6aa65b48
 
   into openlibertyHomeDir.map { it.dir("$testWebAppDir/WEB-INF/lib") }
 }
@@ -147,17 +137,6 @@
   }
 }
 
-<<<<<<< HEAD
-tasks.named("test", Test) {
-  dependsOn(webappClasses, installOpenLibertyDeps, webappCopyJars, filterLogbackClassic)
-  jvmArgs += ["-Dserver.xml=${installOpenLibertyDeps.serverXmlFile.absoluteFile}"]
-}
-
-tasks.named("forkedTest", Test) {
-  dependsOn(webappClasses, installOpenLibertyDeps, webappCopyJars, filterLogbackClassic)
-  jvmArgs += ["-Dserver.xml=${installOpenLibertyDeps.serverXmlFile.absoluteFile}"]
-=======
 tasks.named("forbiddenApisWebapp") {
   enabled = false
->>>>>>> 6aa65b48
 }