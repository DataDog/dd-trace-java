--- conflicted
+++ resolved
@@ -2,14 +2,10 @@
   id 'java-test-fixtures'
 }
 
-<<<<<<< HEAD
-=======
 ext {
-  latestDepTestMinJavaVersionForTests = JavaVersion.VERSION_11
   testingInstrumentation = true
 }
 
->>>>>>> 0ab0769e
 apply from: "$rootDir/gradle/java.gradle"
 
 muzzle {
