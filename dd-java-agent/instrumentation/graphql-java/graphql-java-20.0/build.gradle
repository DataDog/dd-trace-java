--- conflicted
+++ resolved
@@ -53,28 +53,6 @@
   latestDepTestImplementation group: 'com.graphql-java', name: 'graphql-java', version: '22.+'
 }
 
-<<<<<<< HEAD
-  [
-    "compileLatestDepTestJava",
-    "compileLatestDepForkedTestJava",
-    "compileGraphql21LatestDepTestJava",
-    "compileGraphql21LatestDepForkedTestJava"
-  ].each { name ->
-    tasks.named(name, JavaCompile) {
-      setJavaVersion(it, 11)
-    }
-  }
-
-  [
-    "compileLatestDepTestGroovy",
-    "compileLatestDepForkedTestGroovy",
-    "compileGraphql21LatestDepTestGroovy",
-    "compileGraphql21LatestDepForkedTestGroovy"
-  ].each { name ->
-    tasks.named(name, GroovyCompile) {
-      setJavaVersion(it, 11)
-    }
-=======
 [
   "compileLatestDepTestJava",
   "compileLatestDepTestGroovy",
@@ -87,6 +65,5 @@
 ].each {
   tasks.named(it) {
     configureCompiler(it, 11)
->>>>>>> 2aad71fc
   }
 }