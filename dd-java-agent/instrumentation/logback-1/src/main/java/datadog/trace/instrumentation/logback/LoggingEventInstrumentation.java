package datadog.trace.instrumentation.logback;

import static datadog.trace.agent.tooling.bytebuddy.matcher.HierarchyMatchers.implementsInterface;
import static datadog.trace.agent.tooling.bytebuddy.matcher.NameMatchers.named;
import static datadog.trace.bootstrap.instrumentation.api.AgentTracer.activeSpan;
import static java.util.Collections.singletonMap;
import static net.bytebuddy.matcher.ElementMatchers.isMethod;
import static net.bytebuddy.matcher.ElementMatchers.takesArguments;

import ch.qos.logback.classic.spi.ILoggingEvent;
import com.google.auto.service.AutoService;
import datadog.trace.agent.tooling.Instrumenter;
import datadog.trace.agent.tooling.log.UnionMap;
import datadog.trace.api.Config;
import datadog.trace.api.CorrelationIdentifier;
import datadog.trace.api.DDSpanId;
import datadog.trace.api.DDTraceId;
import datadog.trace.api.InstrumenterConfig;
import datadog.trace.bootstrap.InstrumentationContext;
import datadog.trace.bootstrap.instrumentation.api.AgentSpan;
import datadog.trace.bootstrap.instrumentation.api.AgentTracer;
import datadog.trace.bootstrap.instrumentation.api.Tags;
import java.util.HashMap;
import java.util.Map;
import net.bytebuddy.asm.Advice;
import net.bytebuddy.description.type.TypeDescription;
import net.bytebuddy.implementation.bytecode.assign.Assigner;
import net.bytebuddy.matcher.ElementMatcher;

@AutoService(Instrumenter.class)
public class LoggingEventInstrumentation extends Instrumenter.Tracing
    implements Instrumenter.ForTypeHierarchy {
  public LoggingEventInstrumentation() {
    super("logback");
  }

  @Override
  public String hierarchyMarkerType() {
    return "ch.qos.logback.classic.spi.ILoggingEvent";
  }

  @Override
  public ElementMatcher<TypeDescription> hierarchyMatcher() {
    return implementsInterface(named(hierarchyMarkerType()));
  }

  @Override
  public Map<String, String> contextStore() {
    return singletonMap(
        "ch.qos.logback.classic.spi.ILoggingEvent", AgentSpan.Context.class.getName());
  }

  @Override
  public void adviceTransformations(AdviceTransformation transformation) {
    transformation.applyAdvice(
        isMethod().and(named("getMDCPropertyMap").or(named("getMdc"))).and(takesArguments(0)),
        LoggingEventInstrumentation.class.getName() + "$GetMdcAdvice");
  }

  @Override
  public String[] helperClassNames() {
    return new String[] {
      "datadog.trace.agent.tooling.log.UnionMap",
      "datadog.trace.agent.tooling.log.UnionMap$1",
      "datadog.trace.agent.tooling.log.UnionMap$1$1",
    };
  }

  public static class GetMdcAdvice {
    @Advice.OnMethodExit(suppress = Throwable.class)
    public static void onExit(
        @Advice.This ILoggingEvent event,
        @Advice.Return(typing = Assigner.Typing.DYNAMIC, readOnly = false)
            Map<String, String> mdc) {

      if (mdc instanceof UnionMap) {
        return;
      }

      AgentSpan.Context context =
          InstrumentationContext.get(ILoggingEvent.class, AgentSpan.Context.class).get(event);

<<<<<<< HEAD
      // Nothing to add so return early
      if (context == null && !AgentTracer.traceConfig().isLogsInjectionEnabled()) {
        return;
      }
=======
>>>>>>> cd53b01f

      Map<String, String> correlationValues = new HashMap<>(8);

      if (context != null) {
        DDTraceId traceId = context.getTraceId();
        String traceIdValue =
            InstrumenterConfig.get().isLogs128bTraceIdEnabled() && traceId.toHighOrderLong() != 0
                ? traceId.toHexString()
                : traceId.toString();
        correlationValues.put(CorrelationIdentifier.getTraceIdKey(), traceIdValue);
        correlationValues.put(
            CorrelationIdentifier.getSpanIdKey(), DDSpanId.toString(context.getSpanId()));
      }else{
        AgentSpan span = activeSpan();
        if (span!=null){
          correlationValues.put(
              CorrelationIdentifier.getTraceIdKey(), span.getTraceId().toString());
          correlationValues.put(
              CorrelationIdentifier.getSpanIdKey(), DDSpanId.toString(span.getSpanId()));
        }
      }

      String serviceName = Config.get().getServiceName();
      if (null != serviceName && !serviceName.isEmpty()) {
        correlationValues.put(Tags.DD_SERVICE, serviceName);
      }
      String env = Config.get().getEnv();
      if (null != env && !env.isEmpty()) {
        correlationValues.put(Tags.DD_ENV, env);
      }
      String version = Config.get().getVersion();
      if (null != version && !version.isEmpty()) {
        correlationValues.put(Tags.DD_VERSION, version);
      }

      mdc = null != mdc ? new UnionMap<>(mdc, correlationValues) : correlationValues;
    }
  }
}<|MERGE_RESOLUTION|>--- conflicted
+++ resolved
@@ -80,13 +80,10 @@
       AgentSpan.Context context =
           InstrumentationContext.get(ILoggingEvent.class, AgentSpan.Context.class).get(event);
 
-<<<<<<< HEAD
       // Nothing to add so return early
       if (context == null && !AgentTracer.traceConfig().isLogsInjectionEnabled()) {
         return;
       }
-=======
->>>>>>> cd53b01f
 
       Map<String, String> correlationValues = new HashMap<>(8);
 
