package datadog.trace.instrumentation.jedis30;

import datadog.trace.api.Config;
<<<<<<< HEAD
import datadog.trace.api.naming.SpanNaming;
=======
>>>>>>> 79a689de
import datadog.trace.bootstrap.instrumentation.api.AgentSpan;
import datadog.trace.bootstrap.instrumentation.api.InternalSpanTypes;
import datadog.trace.bootstrap.instrumentation.api.UTF8BytesString;
import datadog.trace.bootstrap.instrumentation.decorator.DBTypeProcessingDatabaseClientDecorator;
import redis.clients.jedis.commands.ProtocolCommand;

public class JedisClientDecorator extends DBTypeProcessingDatabaseClientDecorator<ProtocolCommand> {
  public static final JedisClientDecorator DECORATE = new JedisClientDecorator();

  private static final String REDIS = "redis";
  public static final CharSequence OPERATION_NAME =
      UTF8BytesString.create(SpanNaming.instance().namingSchema().cache().operation(REDIS));
  private static final String SERVICE_NAME =
      SpanNaming.instance().namingSchema().cache().service(Config.get().getServiceName(), REDIS);
  private static final CharSequence COMPONENT_NAME = UTF8BytesString.create("redis-command");
  public boolean RedisCommandRaw = Config.get().getRedisCommandArgs();

  @Override
  protected String[] instrumentationNames() {
    return new String[] {"jedis", REDIS};
  }

  @Override
  protected String service() {
    return SERVICE_NAME;
  }

  @Override
  protected CharSequence component() {
    return COMPONENT_NAME;
  }

  @Override
  protected CharSequence spanType() {
    return InternalSpanTypes.REDIS;
  }

  @Override
  protected String dbType() {
    return REDIS;
  }

  @Override
  protected String dbUser(final ProtocolCommand session) {
    return null;
  }

  @Override
  protected String dbInstance(final ProtocolCommand session) {
    return null;
  }

  @Override
  protected String dbHostname(ProtocolCommand protocolCommand) {
    return null;
  }
<<<<<<< HEAD

  @Override
  protected void postProcessServiceAndOperationName(AgentSpan span, String dbType) {}
=======
  public AgentSpan setRaw(AgentSpan span, String raw) {
    if (RedisCommandRaw){
      span.setTag("redis.command.args",raw);
    }
    return span;
  }
>>>>>>> 79a689de
}<|MERGE_RESOLUTION|>--- conflicted
+++ resolved
@@ -1,10 +1,7 @@
 package datadog.trace.instrumentation.jedis30;
 
 import datadog.trace.api.Config;
-<<<<<<< HEAD
 import datadog.trace.api.naming.SpanNaming;
-=======
->>>>>>> 79a689de
 import datadog.trace.bootstrap.instrumentation.api.AgentSpan;
 import datadog.trace.bootstrap.instrumentation.api.InternalSpanTypes;
 import datadog.trace.bootstrap.instrumentation.api.UTF8BytesString;
@@ -61,16 +58,15 @@
   protected String dbHostname(ProtocolCommand protocolCommand) {
     return null;
   }
-<<<<<<< HEAD
+
 
   @Override
   protected void postProcessServiceAndOperationName(AgentSpan span, String dbType) {}
-=======
+
   public AgentSpan setRaw(AgentSpan span, String raw) {
     if (RedisCommandRaw){
       span.setTag("redis.command.args",raw);
     }
     return span;
   }
->>>>>>> 79a689de
 }