--- conflicted
+++ resolved
@@ -49,11 +49,8 @@
   public String[] helperClassNames() {
     return new String[] {
       packageName + ".JUnitPlatformUtils",
-<<<<<<< HEAD
+      packageName + ".ExecutionRequestFactory",
       packageName + ".TestDataFactory",
-=======
-      packageName + ".ExecutionRequestFactory",
->>>>>>> f7ec25f0
       packageName + ".TestEventsHandlerHolder",
       packageName + ".TracingListener",
       packageName + ".CompositeEngineListener",
