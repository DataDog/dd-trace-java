--- conflicted
+++ resolved
@@ -288,7 +288,6 @@
     }
   }
 
-<<<<<<< HEAD
   // only used in junit5 and spock, cucumber has its own utils method
   @Nullable
   public static String getFrameworkVersion(TestEngine testEngine) {
@@ -312,9 +311,8 @@
         return JUNIT_CAPABILITIES_BASE;
       }
     }
-=======
+
   public static List<String> getTags(TestDescriptor testDescriptor) {
     return testDescriptor.getTags().stream().map(TestTag::getName).collect(Collectors.toList());
->>>>>>> 6055d50b
   }
 }