import datadog.trace.agent.test.asserts.ListWriterAssert
import datadog.trace.agent.test.base.TestFrameworkTest
import datadog.trace.api.DisableTestTrace
import datadog.trace.api.civisibility.CIConstants
import datadog.trace.bootstrap.instrumentation.api.Tags
import datadog.trace.instrumentation.junit5.JUnit5Decorator
import org.example.TestAssumption
import org.example.TestAssumptionAndSucceed
import org.example.TestAssumptionLegacy
import org.example.TestError
import org.example.TestFactory
import org.example.TestFailed
import org.example.TestFailedAndSucceed
import org.example.TestFailedSuiteSetup
import org.example.TestFailedSuiteTearDown
import org.example.TestInheritance
import org.example.TestParameterized
import org.example.TestRepeated
import org.example.TestSkipped
import org.example.TestSkippedClass
import org.example.TestSkippedNested
import org.example.TestSucceed
import org.example.TestSucceedAndSkipped
import org.example.TestSucceedNested
import org.example.TestSucceedWithCategories
import org.example.TestSuiteSetUpAssumption
import org.example.TestTemplate
import org.junit.platform.engine.DiscoverySelector
import org.junit.platform.launcher.core.LauncherDiscoveryRequestBuilder
import org.junit.platform.launcher.core.LauncherFactory
import org.opentest4j.AssertionFailedError

import static org.junit.platform.engine.discovery.DiscoverySelectors.selectClass

@DisableTestTrace(reason = "avoid self-tracing")
class JUnit5Test extends TestFrameworkTest {

  def "test success generate spans"() {
    setup:
    runTestClasses(TestSucceed)

    expect:
<<<<<<< HEAD
    assertTraces(1) {
      trace(3, true) {
        long testModuleId = testModuleSpan(it, 1, CIConstants.TEST_PASS)
        long testSuiteId = testSuiteSpan(it, 2, testModuleId, "org.example.TestSucceed", CIConstants.TEST_PASS)
        testSpan(it, 0, testModuleId, testSuiteId, "org.example.TestSucceed", "test_succeed", CIConstants.TEST_PASS)
=======
    ListWriterAssert.assertTraces(TEST_WRITER, 2, false, SORT_TRACES_BY_DESC_SIZE_THEN_BY_NAMES, {
      long testModuleId
      long testSuiteId
      trace(2, true) {
        testModuleId = testModuleSpan(it, 0, CIConstants.TEST_PASS)
        testSuiteId = testSuiteSpan(it, 1, testModuleId, "org.example.TestSucceed", CIConstants.TEST_PASS)
>>>>>>> 5805020c
      }
      trace(1) {
        testSpan(it, 0, testModuleId, testSuiteId, "org.example.TestSucceed", "test_succeed", CIConstants.TEST_PASS)
      }
    })
  }

  def "test inheritance generates spans"() {
    setup:
    runTestClasses(TestInheritance)

    expect:
<<<<<<< HEAD
    assertTraces(1) {
      trace(3, true) {
        long testModuleId = testModuleSpan(it, 1, CIConstants.TEST_PASS)
        long testSuiteId = testSuiteSpan(it, 2, testModuleId, "org.example.TestInheritance", CIConstants.TEST_PASS)
        testSpan(it, 0, testModuleId, testSuiteId, "org.example.TestInheritance", "test_succeed", CIConstants.TEST_PASS)
=======
    ListWriterAssert.assertTraces(TEST_WRITER, 2, false, SORT_TRACES_BY_DESC_SIZE_THEN_BY_NAMES, {
      long testModuleId
      long testSuiteId
      trace(2, true) {
        testModuleId = testModuleSpan(it, 0, CIConstants.TEST_PASS)
        testSuiteId = testSuiteSpan(it, 1, testModuleId, "org.example.TestInheritance", CIConstants.TEST_PASS)
>>>>>>> 5805020c
      }
      trace(1) {
        testSpan(it, 0, testModuleId, testSuiteId, "org.example.TestInheritance", "test_succeed", CIConstants.TEST_PASS)
      }
    })
  }

  def "test parameterized generates spans"() {
    setup:
    runTestClasses(TestParameterized)

    expect:
<<<<<<< HEAD
    assertTraces(1) {
      trace(4, true) {
        long testModuleId = testModuleSpan(it, 2, CIConstants.TEST_PASS)
        long testSuiteId = testSuiteSpan(it, 3, testModuleId, "org.example.TestParameterized", CIConstants.TEST_PASS)
        testSpan(it, 0, testModuleId, testSuiteId, "org.example.TestParameterized", "test_parameterized", CIConstants.TEST_PASS, testTags_1)
        testSpan(it, 1, testModuleId, testSuiteId, "org.example.TestParameterized", "test_parameterized", CIConstants.TEST_PASS, testTags_0)
=======
    ListWriterAssert.assertTraces(TEST_WRITER, 3, false, SORT_TRACES_BY_DESC_SIZE_THEN_BY_NAMES, {
      long testModuleId
      long testSuiteId
      trace(2, true) {
        testModuleId = testModuleSpan(it, 0, CIConstants.TEST_PASS)
        testSuiteId = testSuiteSpan(it, 1, testModuleId, "org.example.TestParameterized", CIConstants.TEST_PASS)
>>>>>>> 5805020c
      }
      trace(1) {
        testSpan(it, 0, testModuleId, testSuiteId, "org.example.TestParameterized", "test_parameterized", CIConstants.TEST_PASS, testTags_0)
      }
      trace(1) {
        testSpan(it, 0, testModuleId, testSuiteId, "org.example.TestParameterized", "test_parameterized", CIConstants.TEST_PASS, testTags_1)
      }
    })

    where:
    testTags_0 = [(Tags.TEST_PARAMETERS): '{"metadata":{"test_name":"[1] 0, 0, 0, some:\\\"parameter\\\""}}']
    testTags_1 = [(Tags.TEST_PARAMETERS): '{"metadata":{"test_name":"[2] 1, 1, 2, some:\\\"parameter\\\""}}']
  }

  def "test repeated generates spans"() {
    setup:
    runTestClasses(TestRepeated)

    expect:
<<<<<<< HEAD
    assertTraces(1) {
      trace(4, true) {
        long testModuleId = testModuleSpan(it, 2, CIConstants.TEST_PASS)
        long testSuiteId = testSuiteSpan(it, 3, testModuleId, "org.example.TestRepeated", CIConstants.TEST_PASS)
        testSpan(it, 0, testModuleId, testSuiteId, "org.example.TestRepeated", "test_repeated", CIConstants.TEST_PASS)
        testSpan(it, 1, testModuleId, testSuiteId, "org.example.TestRepeated", "test_repeated", CIConstants.TEST_PASS)
=======
    ListWriterAssert.assertTraces(TEST_WRITER, 3, false, SORT_TRACES_BY_DESC_SIZE_THEN_BY_NAMES, {
      long testModuleId
      long testSuiteId
      trace(2, true) {
        testModuleId = testModuleSpan(it, 0, CIConstants.TEST_PASS)
        testSuiteId = testSuiteSpan(it, 1, testModuleId, "org.example.TestRepeated", CIConstants.TEST_PASS)
>>>>>>> 5805020c
      }
      trace(1) {
        testSpan(it, 0, testModuleId, testSuiteId, "org.example.TestRepeated", "test_repeated", CIConstants.TEST_PASS)
      }
      trace(1) {
        testSpan(it, 0, testModuleId, testSuiteId, "org.example.TestRepeated", "test_repeated", CIConstants.TEST_PASS)
      }
    })
  }

  def "test template generates spans"() {
    setup:
    runTestClasses(TestTemplate)

    expect:
<<<<<<< HEAD
    assertTraces(1) {
      trace(4, true) {
        long testModuleId = testModuleSpan(it, 2, CIConstants.TEST_PASS)
        long testSuiteId = testSuiteSpan(it, 3, testModuleId, "org.example.TestTemplate", CIConstants.TEST_PASS)
        testSpan(it, 0, testModuleId, testSuiteId, "org.example.TestTemplate", "test_template", CIConstants.TEST_PASS, testTags_1)
        testSpan(it, 1, testModuleId, testSuiteId, "org.example.TestTemplate", "test_template", CIConstants.TEST_PASS, testTags_0)
=======
    ListWriterAssert.assertTraces(TEST_WRITER, 3, false, SORT_TRACES_BY_DESC_SIZE_THEN_BY_NAMES, {
      long testModuleId
      long testSuiteId
      trace(2, true) {
        testModuleId = testModuleSpan(it, 0, CIConstants.TEST_PASS)
        testSuiteId = testSuiteSpan(it, 1, testModuleId, "org.example.TestTemplate", CIConstants.TEST_PASS)
>>>>>>> 5805020c
      }
      trace(1) {
        testSpan(it, 0, testModuleId, testSuiteId, "org.example.TestTemplate", "test_template", CIConstants.TEST_PASS, testTags_0)
      }
      trace(1) {
        testSpan(it, 0, testModuleId, testSuiteId, "org.example.TestTemplate", "test_template", CIConstants.TEST_PASS, testTags_1)
      }
    })

    where:
    testTags_0 = [(Tags.TEST_PARAMETERS): "{\"metadata\":{\"test_name\":\"test_template_1\"}}"]
    testTags_1 = [(Tags.TEST_PARAMETERS): "{\"metadata\":{\"test_name\":\"test_template_2\"}}"]
  }

  def "test factory generates spans"() {
    setup:
    runTestClasses(TestFactory)

    expect:
<<<<<<< HEAD
    assertTraces(1) {
      trace(4, true) {
        long testModuleId = testModuleSpan(it, 2, CIConstants.TEST_PASS)
        long testSuiteId = testSuiteSpan(it, 3, testModuleId, "org.example.TestFactory", CIConstants.TEST_PASS)
        testSpan(it, 0, testModuleId, testSuiteId, "org.example.TestFactory", "test_factory", CIConstants.TEST_PASS)
        testSpan(it, 1, testModuleId, testSuiteId, "org.example.TestFactory", "test_factory", CIConstants.TEST_PASS)
=======
    ListWriterAssert.assertTraces(TEST_WRITER, 3, false, SORT_TRACES_BY_DESC_SIZE_THEN_BY_NAMES, {
      long testModuleId
      long testSuiteId
      trace(2, true) {
        testModuleId = testModuleSpan(it, 0, CIConstants.TEST_PASS)
        testSuiteId = testSuiteSpan(it, 1, testModuleId, "org.example.TestFactory", CIConstants.TEST_PASS)
>>>>>>> 5805020c
      }
      trace(1) {
        testSpan(it, 0, testModuleId, testSuiteId, "org.example.TestFactory", "test_factory", CIConstants.TEST_PASS)
      }
      trace(1) {
        testSpan(it, 0, testModuleId, testSuiteId, "org.example.TestFactory", "test_factory", CIConstants.TEST_PASS)
      }
    })
  }

  def "test failed generates spans"() {
    setup:
    runTestClassesSuppressingExceptions(TestFailed)

    expect:
<<<<<<< HEAD
    assertTraces(1) {
      trace(3, true) {
        long testModuleId = testModuleSpan(it, 1, CIConstants.TEST_FAIL)
        long testSuiteId = testSuiteSpan(it, 2, testModuleId, "org.example.TestFailed", CIConstants.TEST_FAIL)
        testSpan(it, 0, testModuleId, testSuiteId, "org.example.TestFailed", "test_failed", CIConstants.TEST_FAIL, null, exception)
=======
    ListWriterAssert.assertTraces(TEST_WRITER, 2, false, SORT_TRACES_BY_DESC_SIZE_THEN_BY_NAMES, {
      long testModuleId
      long testSuiteId
      trace(2, true) {
        testModuleId = testModuleSpan(it, 0, CIConstants.TEST_FAIL)
        testSuiteId = testSuiteSpan(it, 1, testModuleId, "org.example.TestFailed", CIConstants.TEST_FAIL)
>>>>>>> 5805020c
      }
      trace(1) {
        testSpan(it, 0, testModuleId, testSuiteId, "org.example.TestFailed", "test_failed", CIConstants.TEST_FAIL, null, exception)
      }
    })

    where:
    exception = new AssertionFailedError("expected: <true> but was: <false>")
  }

  def "test error generates spans"() {
    setup:
    runTestClassesSuppressingExceptions(TestError)

    expect:
<<<<<<< HEAD
    assertTraces(1) {
      trace(3, true) {
        long testModuleId = testModuleSpan(it, 1, CIConstants.TEST_FAIL)
        long testSuiteId = testSuiteSpan(it, 2, testModuleId, "org.example.TestError", CIConstants.TEST_FAIL)
        testSpan(it, 0, testModuleId, testSuiteId, "org.example.TestError", "test_error", CIConstants.TEST_FAIL, null, exception)
=======
    ListWriterAssert.assertTraces(TEST_WRITER, 2, false, SORT_TRACES_BY_DESC_SIZE_THEN_BY_NAMES, {
      long testModuleId
      long testSuiteId
      trace(2, true) {
        testModuleId = testModuleSpan(it, 0, CIConstants.TEST_FAIL)
        testSuiteId = testSuiteSpan(it, 1, testModuleId, "org.example.TestError", CIConstants.TEST_FAIL)
>>>>>>> 5805020c
      }
      trace(1) {
        testSpan(it, 0, testModuleId, testSuiteId, "org.example.TestError", "test_error", CIConstants.TEST_FAIL, null, exception)
      }
    })

    where:
    exception = new IllegalArgumentException("This exception is an example")
  }

  def "test skipped generates spans"() {
    setup:
    runTestClasses(TestSkipped)

    expect:
<<<<<<< HEAD
    assertTraces(1) {
      trace(3, true) {
        long testModuleId = testModuleSpan(it, 1, CIConstants.TEST_SKIP)
        long testSuiteId = testSuiteSpan(it, 2, testModuleId, "org.example.TestSkipped", CIConstants.TEST_SKIP)
        testSpan(it, 0, testModuleId, testSuiteId, "org.example.TestSkipped", "test_skipped", CIConstants.TEST_SKIP, testTags, null, true)
=======
    ListWriterAssert.assertTraces(TEST_WRITER, 2, false, SORT_TRACES_BY_DESC_SIZE_THEN_BY_NAMES, {
      long testModuleId
      long testSuiteId
      trace(2, true) {
        testModuleId = testModuleSpan(it, 0, CIConstants.TEST_SKIP)
        testSuiteId = testSuiteSpan(it, 1, testModuleId, "org.example.TestSkipped", CIConstants.TEST_SKIP)
>>>>>>> 5805020c
      }
      trace(1) {
        testSpan(it, 0, testModuleId, testSuiteId, "org.example.TestSkipped", "test_skipped", CIConstants.TEST_SKIP, testTags, null, true)
      }
    })

    where:
    testTags = [(Tags.TEST_SKIP_REASON): "Ignore reason in test"]
  }

  def "test class skipped generated spans"() {
    setup:
    runTestClasses(TestSkippedClass)

    expect:
<<<<<<< HEAD
    assertTraces(1) {
      trace(6, true) {
        long testModuleId = testModuleSpan(it, 4, CIConstants.TEST_SKIP)
        long testSuiteId = testSuiteSpan(it, 5, testModuleId, "org.example.TestSkippedClass", CIConstants.TEST_SKIP, testTags)
        testSpan(it, 0, testModuleId, testSuiteId, "org.example.TestSkippedClass", "test_case_skipped", CIConstants.TEST_SKIP, testTags, null, true)
        testSpan(it, 1, testModuleId, testSuiteId, "org.example.TestSkippedClass", "test_factory_skipped", CIConstants.TEST_SKIP, testTags, null, true)
        testSpan(it, 2, testModuleId, testSuiteId, "org.example.TestSkippedClass", "test_parameterized_skipped", CIConstants.TEST_SKIP, parameterizedTestTags, null, true)
        testSpan(it, 3, testModuleId, testSuiteId, "org.example.TestSkippedClass", "test_repeated_skipped", CIConstants.TEST_SKIP, testTags, null, true)
=======
    ListWriterAssert.assertTraces(TEST_WRITER, 5, false, SORT_TRACES_BY_DESC_SIZE_THEN_BY_NAMES, {
      long testModuleId
      long testSuiteId
      trace(2, true) {
        testModuleId = testModuleSpan(it, 0, CIConstants.TEST_SKIP)
        testSuiteId = testSuiteSpan(it, 1, testModuleId, "org.example.TestSkippedClass", CIConstants.TEST_SKIP, testTags)
>>>>>>> 5805020c
      }
      trace(1) {
        testSpan(it, 0, testModuleId, testSuiteId, "org.example.TestSkippedClass", "test_case_skipped", CIConstants.TEST_SKIP, testTags, null, true)
      }
      trace(1) {
        testSpan(it, 0, testModuleId, testSuiteId, "org.example.TestSkippedClass", "test_factory_skipped", CIConstants.TEST_SKIP, testTags, null, true)
      }
      trace(1) {
        testSpan(it, 0, testModuleId, testSuiteId, "org.example.TestSkippedClass", "test_parameterized_skipped", CIConstants.TEST_SKIP, parameterizedTestTags, null, true)
      }
      trace(1) {
        testSpan(it, 0, testModuleId, testSuiteId, "org.example.TestSkippedClass", "test_repeated_skipped", CIConstants.TEST_SKIP, testTags, null, true)
      }
    })

    where:
    testTags = [(Tags.TEST_SKIP_REASON): "Ignore reason in class"]
    parameterizedTestTags = [(Tags.TEST_SKIP_REASON): "Ignore reason in class", (Tags.TEST_PARAMETERS): "{\"metadata\":{\"test_name\":\"test_parameterized_skipped(int, int, int, String)\"}}"]
  }

  def "test with failing assumptions generated spans"() {
    setup:
    runTestClasses(TestAssumption)

    expect:
<<<<<<< HEAD
    assertTraces(1) {
      trace(3, true) {
        long testModuleId = testModuleSpan(it, 1, CIConstants.TEST_SKIP)
        long testSuiteId = testSuiteSpan(it, 2, testModuleId, "org.example.TestAssumption", CIConstants.TEST_SKIP)
        testSpan(it, 0, testModuleId, testSuiteId, "org.example.TestAssumption", "test_fail_assumption", CIConstants.TEST_SKIP, testTags)
=======
    ListWriterAssert.assertTraces(TEST_WRITER, 2, false, SORT_TRACES_BY_DESC_SIZE_THEN_BY_NAMES, {
      long testModuleId
      long testSuiteId
      trace(2, true) {
        testModuleId = testModuleSpan(it, 0, CIConstants.TEST_SKIP)
        testSuiteId = testSuiteSpan(it, 1, testModuleId, "org.example.TestAssumption", CIConstants.TEST_SKIP)
>>>>>>> 5805020c
      }
      trace(1) {
        testSpan(it, 0, testModuleId, testSuiteId, "org.example.TestAssumption", "test_fail_assumption", CIConstants.TEST_SKIP, testTags)
      }
    })

    where:
    testTags = [(Tags.TEST_SKIP_REASON): "Assumption failed: assumption is not true"]
  }

  def "test with failing legacy assumptions generated spans"() {
    setup:
    runTestClasses(TestAssumptionLegacy)

    expect:
<<<<<<< HEAD
    assertTraces(1) {
      trace(3, true) {
        long testModuleId = testModuleSpan(it, 1, CIConstants.TEST_SKIP)
        long testSuiteId = testSuiteSpan(it, 2, testModuleId, "org.example.TestAssumptionLegacy", CIConstants.TEST_SKIP)
        testSpan(it, 0, testModuleId, testSuiteId, "org.example.TestAssumptionLegacy", "test_fail_assumption_legacy", CIConstants.TEST_SKIP, testTags)
=======
    ListWriterAssert.assertTraces(TEST_WRITER, 2, false, SORT_TRACES_BY_DESC_SIZE_THEN_BY_NAMES, {
      long testModuleId
      long testSuiteId
      trace(2, true) {
        testModuleId = testModuleSpan(it, 0, CIConstants.TEST_SKIP)
        testSuiteId = testSuiteSpan(it, 1, testModuleId, "org.example.TestAssumptionLegacy", CIConstants.TEST_SKIP)
>>>>>>> 5805020c
      }
      trace(1) {
        testSpan(it, 0, testModuleId, testSuiteId, "org.example.TestAssumptionLegacy", "test_fail_assumption_legacy", CIConstants.TEST_SKIP, testTags)
      }
    })

    where:
    testTags = [(Tags.TEST_SKIP_REASON): "assumption is not fulfilled"]
  }

  def "test success and skipped generates spans"() {
    setup:
    runTestClasses(TestSucceedAndSkipped)

    expect:
<<<<<<< HEAD
    assertTraces(1) {
      trace(4, true) {
        long testModuleId = testModuleSpan(it, 2, CIConstants.TEST_PASS)
        long testSuiteId = testSuiteSpan(it, 3, testModuleId, "org.example.TestSucceedAndSkipped", CIConstants.TEST_PASS)
        testSpan(it, 0, testModuleId, testSuiteId, "org.example.TestSucceedAndSkipped", "test_skipped", CIConstants.TEST_SKIP, testTags, null, true)
        testSpan(it, 1, testModuleId, testSuiteId, "org.example.TestSucceedAndSkipped", "test_succeed", CIConstants.TEST_PASS)
=======
    ListWriterAssert.assertTraces(TEST_WRITER, 3, false, SORT_TRACES_BY_DESC_SIZE_THEN_BY_NAMES, {
      long testModuleId
      long testSuiteId
      trace(2, true) {
        testModuleId = testModuleSpan(it, 0, CIConstants.TEST_PASS)
        testSuiteId = testSuiteSpan(it, 1, testModuleId, "org.example.TestSucceedAndSkipped", CIConstants.TEST_PASS)
>>>>>>> 5805020c
      }
      trace(1) {
        testSpan(it, 0, testModuleId, testSuiteId, "org.example.TestSucceedAndSkipped", "test_skipped", CIConstants.TEST_SKIP, testTags, null, true)
      }
      trace(1) {
        testSpan(it, 0, testModuleId, testSuiteId, "org.example.TestSucceedAndSkipped", "test_succeed", CIConstants.TEST_PASS)
      }
    })

    where:
    testTags = [(Tags.TEST_SKIP_REASON): "Ignore reason in test"]
  }

  def "test success and failure generates spans"() {
    setup:
    runTestClasses(TestFailedAndSucceed)

    expect:
<<<<<<< HEAD
    assertTraces(1) {
      trace(5, true) {
        long testModuleId = testModuleSpan(it, 3, CIConstants.TEST_FAIL)
        long testSuiteId = testSuiteSpan(it, 4, testModuleId, "org.example.TestFailedAndSucceed", CIConstants.TEST_FAIL)
        testSpan(it, 2, testModuleId, testSuiteId, "org.example.TestFailedAndSucceed", "test_succeed", CIConstants.TEST_PASS)
        testSpan(it, 1, testModuleId, testSuiteId, "org.example.TestFailedAndSucceed", "test_failed", CIConstants.TEST_FAIL, null, exception)
        testSpan(it, 0, testModuleId, testSuiteId, "org.example.TestFailedAndSucceed", "test_another_succeed", CIConstants.TEST_PASS)
=======
    ListWriterAssert.assertTraces(TEST_WRITER, 4, false, SORT_TRACES_BY_DESC_SIZE_THEN_BY_NAMES, {
      long testModuleId
      long testSuiteId
      trace(2, true) {
        testModuleId = testModuleSpan(it, 0, CIConstants.TEST_FAIL)
        testSuiteId = testSuiteSpan(it, 1, testModuleId, "org.example.TestFailedAndSucceed", CIConstants.TEST_FAIL)
>>>>>>> 5805020c
      }
      trace(1) {
        testSpan(it, 0, testModuleId, testSuiteId, "org.example.TestFailedAndSucceed", "test_another_succeed", CIConstants.TEST_PASS)
      }
      trace(1) {
        testSpan(it, 0, testModuleId, testSuiteId, "org.example.TestFailedAndSucceed", "test_failed", CIConstants.TEST_FAIL, null, exception)
      }
      trace(1) {
        testSpan(it, 0, testModuleId, testSuiteId, "org.example.TestFailedAndSucceed", "test_succeed", CIConstants.TEST_PASS)
      }
    })

    where:
    exception = new AssertionFailedError("expected: <true> but was: <false>")
  }

  def "test suite teardown failure generates spans"() {
    setup:
    runTestClasses(TestFailedSuiteTearDown)

    expect:
<<<<<<< HEAD
    assertTraces(1) {
      trace(4, true) {
        long testModuleId = testModuleSpan(it, 2, CIConstants.TEST_FAIL)
        long testSuiteId = testSuiteSpan(it, 3, testModuleId, "org.example.TestFailedSuiteTearDown", CIConstants.TEST_FAIL, null, exception)
        testSpan(it, 1, testModuleId, testSuiteId, "org.example.TestFailedSuiteTearDown", "test_succeed", CIConstants.TEST_PASS)
        testSpan(it, 0, testModuleId, testSuiteId, "org.example.TestFailedSuiteTearDown", "test_another_succeed", CIConstants.TEST_PASS)
=======
    ListWriterAssert.assertTraces(TEST_WRITER, 3, false, SORT_TRACES_BY_DESC_SIZE_THEN_BY_NAMES, {
      long testModuleId
      long testSuiteId
      trace(2, true) {
        testModuleId = testModuleSpan(it, 0, CIConstants.TEST_FAIL)
        testSuiteId = testSuiteSpan(it, 1, testModuleId, "org.example.TestFailedSuiteTearDown", CIConstants.TEST_FAIL, null, exception)
>>>>>>> 5805020c
      }
      trace(1) {
        testSpan(it, 0, testModuleId, testSuiteId, "org.example.TestFailedSuiteTearDown", "test_another_succeed", CIConstants.TEST_PASS)
      }
      trace(1) {
        testSpan(it, 0, testModuleId, testSuiteId, "org.example.TestFailedSuiteTearDown", "test_succeed", CIConstants.TEST_PASS)
      }
    })

    where:
    exception = new RuntimeException("suite tear down failed")
  }

  def "test suite setup failure generates spans"() {
    setup:
    runTestClasses(TestFailedSuiteSetup)

    expect:
    ListWriterAssert.assertTraces(TEST_WRITER, 1, false, SORT_TRACES_BY_DESC_SIZE_THEN_BY_NAMES, {
      trace(2, true) {
        long testModuleId = testModuleSpan(it, 0, CIConstants.TEST_FAIL)
        testSuiteSpan(it, 1, testModuleId, "org.example.TestFailedSuiteSetup", CIConstants.TEST_FAIL, null, exception)
      }
    })

    where:
    exception = new RuntimeException("suite set up failed")
  }

  def "test categories are included in spans"() {
    setup:
    runTestClasses(TestSucceedWithCategories)

    expect:
<<<<<<< HEAD
    assertTraces(1) {
      trace(3, true) {
        long testModuleId = testModuleSpan(it, 1, CIConstants.TEST_PASS)
        long testSuiteId = testSuiteSpan(it, 2, testModuleId, "org.example.TestSucceedWithCategories",
=======
    ListWriterAssert.assertTraces(TEST_WRITER, 2, false, SORT_TRACES_BY_DESC_SIZE_THEN_BY_NAMES, {
      long testModuleId
      long testSuiteId
      trace(2, true) {
        testModuleId = testModuleSpan(it, 0, CIConstants.TEST_PASS)
        testSuiteId = testSuiteSpan(it, 1, testModuleId, "org.example.TestSucceedWithCategories",
>>>>>>> 5805020c
          CIConstants.TEST_PASS, null, null, false,
          ["Slow", "Flaky"])
      }
      trace(1) {
        testSpan(it, 0, testModuleId, testSuiteId, "org.example.TestSucceedWithCategories", "test_succeed",
          CIConstants.TEST_PASS, null, null, false,
          ["End2end", "Browser", "Slow", "Flaky"])
      }
    })
  }

  def "test assumption failure during suite setup"() {
    setup:
    runTestClasses(TestSuiteSetUpAssumption)

    expect:
<<<<<<< HEAD
    assertTraces(1) {
      trace(3, true) {
        long testModuleId = testModuleSpan(it, 1, CIConstants.TEST_SKIP)
        long testSuiteId = testSuiteSpan(it, 2, testModuleId, "org.example.TestSuiteSetUpAssumption", CIConstants.TEST_SKIP, testTags)
        testSpan(it, 0, testModuleId, testSuiteId, "org.example.TestSuiteSetUpAssumption", "test_succeed", CIConstants.TEST_SKIP, testTags, null, true)
=======
    ListWriterAssert.assertTraces(TEST_WRITER, 2, false, SORT_TRACES_BY_DESC_SIZE_THEN_BY_NAMES, {
      long testModuleId
      long testSuiteId
      trace(2, true) {
        testModuleId = testModuleSpan(it, 0, CIConstants.TEST_SKIP)
        testSuiteId = testSuiteSpan(it, 1, testModuleId, "org.example.TestSuiteSetUpAssumption", CIConstants.TEST_SKIP, testTags)
>>>>>>> 5805020c
      }
      trace(1) {
        testSpan(it, 0, testModuleId, testSuiteId, "org.example.TestSuiteSetUpAssumption", "test_succeed", CIConstants.TEST_SKIP, testTags, null, true)
      }
    })

    where:
    testTags = [(Tags.TEST_SKIP_REASON): "Assumption failed: assumption is not true"]
  }

  def "test assumption failure in a multi-test-case suite"() {
    setup:
    runTestClasses(TestAssumptionAndSucceed)

    expect:
<<<<<<< HEAD
    assertTraces(1) {
      trace(4, true) {
        long testModuleId = testModuleSpan(it, 2, CIConstants.TEST_PASS)
        long testSuiteId = testSuiteSpan(it, 3, testModuleId, "org.example.TestAssumptionAndSucceed", CIConstants.TEST_PASS)
        testSpan(it, 0, testModuleId, testSuiteId, "org.example.TestAssumptionAndSucceed", "test_fail_assumption", CIConstants.TEST_SKIP, testTags)
        testSpan(it, 1, testModuleId, testSuiteId, "org.example.TestAssumptionAndSucceed", "test_succeed", CIConstants.TEST_PASS)
=======
    ListWriterAssert.assertTraces(TEST_WRITER, 3, false, SORT_TRACES_BY_DESC_SIZE_THEN_BY_NAMES, {
      long testModuleId
      long testSuiteId
      trace(2, true) {
        testModuleId = testModuleSpan(it, 0, CIConstants.TEST_PASS)
        testSuiteId = testSuiteSpan(it, 1, testModuleId, "org.example.TestAssumptionAndSucceed", CIConstants.TEST_PASS)
>>>>>>> 5805020c
      }
      trace(1) {
        testSpan(it, 0, testModuleId, testSuiteId, "org.example.TestAssumptionAndSucceed", "test_fail_assumption", CIConstants.TEST_SKIP, testTags)
      }
      trace(1) {
        testSpan(it, 0, testModuleId, testSuiteId, "org.example.TestAssumptionAndSucceed", "test_succeed", CIConstants.TEST_PASS)
      }
    })

    where:
    testTags = [(Tags.TEST_SKIP_REASON): "Assumption failed: assumption is not true"]
  }

  def "test multiple successful suites"() {
    setup:
    runTestClasses(TestSucceed, TestSucceedAndSkipped)

    expect:
<<<<<<< HEAD
    assertTraces(1) {
      trace(6, true) {
        long testModuleId = testModuleSpan(it, 3, CIConstants.TEST_PASS)

        long firstSuiteId = testSuiteSpan(it, 4, testModuleId, "org.example.TestSucceed", CIConstants.TEST_PASS)
        testSpan(it, 0, testModuleId, firstSuiteId, "org.example.TestSucceed", "test_succeed", CIConstants.TEST_PASS)

        long secondSuiteId = testSuiteSpan(it, 5, testModuleId, "org.example.TestSucceedAndSkipped", CIConstants.TEST_PASS)
        testSpan(it, 1, testModuleId, secondSuiteId, "org.example.TestSucceedAndSkipped", "test_skipped", CIConstants.TEST_SKIP, testTags, null, true)
        testSpan(it, 2, testModuleId, secondSuiteId, "org.example.TestSucceedAndSkipped", "test_succeed", CIConstants.TEST_PASS)
=======
    ListWriterAssert.assertTraces(TEST_WRITER, 4, false, SORT_TRACES_BY_DESC_SIZE_THEN_BY_NAMES, {
      long testModuleId
      long firstSuiteId
      long secondSuiteId
      trace(3, true) {
        testModuleId = testModuleSpan(it, 0, CIConstants.TEST_PASS)
        firstSuiteId = testSuiteSpan(it, 1, testModuleId, "org.example.TestSucceed", CIConstants.TEST_PASS)
        secondSuiteId = testSuiteSpan(it, 2, testModuleId, "org.example.TestSucceedAndSkipped", CIConstants.TEST_PASS)
>>>>>>> 5805020c
      }
      trace(1) {
        testSpan(it, 0, testModuleId, firstSuiteId, "org.example.TestSucceed", "test_succeed", CIConstants.TEST_PASS)
      }
      trace(1) {
        testSpan(it, 0, testModuleId, secondSuiteId, "org.example.TestSucceedAndSkipped", "test_skipped", CIConstants.TEST_SKIP, testTags, null, true)
      }
      trace(1) {
        testSpan(it, 0, testModuleId, secondSuiteId, "org.example.TestSucceedAndSkipped", "test_succeed", CIConstants.TEST_PASS)
      }
    })

    where:
    testTags = [(Tags.TEST_SKIP_REASON): "Ignore reason in test"]
  }

  def "test successful suite and failing suite"() {
    setup:
    runTestClasses(TestSucceed, TestFailedAndSucceed)

    expect:
<<<<<<< HEAD
    assertTraces(1) {
      trace(7, true) {
        long testModuleId = testModuleSpan(it, 4, CIConstants.TEST_FAIL)

        long firstSuiteId = testSuiteSpan(it, 6, testModuleId, "org.example.TestSucceed", CIConstants.TEST_PASS)
        testSpan(it, 3, testModuleId, firstSuiteId, "org.example.TestSucceed", "test_succeed", CIConstants.TEST_PASS)

        long secondSuiteId = testSuiteSpan(it, 5, testModuleId, "org.example.TestFailedAndSucceed", CIConstants.TEST_FAIL)
        testSpan(it, 2, testModuleId, secondSuiteId, "org.example.TestFailedAndSucceed", "test_succeed", CIConstants.TEST_PASS)
        testSpan(it, 1, testModuleId, secondSuiteId, "org.example.TestFailedAndSucceed", "test_failed", CIConstants.TEST_FAIL, null, exception)
        testSpan(it, 0, testModuleId, secondSuiteId, "org.example.TestFailedAndSucceed", "test_another_succeed", CIConstants.TEST_PASS)
=======
    ListWriterAssert.assertTraces(TEST_WRITER, 5, false, SORT_TRACES_BY_DESC_SIZE_THEN_BY_NAMES, {
      long testModuleId
      long firstSuiteId
      long secondSuiteId
      trace(3, true) {
        testModuleId = testModuleSpan(it, 0, CIConstants.TEST_FAIL)
        firstSuiteId = testSuiteSpan(it, 2, testModuleId, "org.example.TestSucceed", CIConstants.TEST_PASS)
        secondSuiteId = testSuiteSpan(it, 1, testModuleId, "org.example.TestFailedAndSucceed", CIConstants.TEST_FAIL)
>>>>>>> 5805020c
      }
      trace(1) {
        testSpan(it, 0, testModuleId, secondSuiteId, "org.example.TestFailedAndSucceed", "test_another_succeed", CIConstants.TEST_PASS)
      }
      trace(1) {
        testSpan(it, 0, testModuleId, secondSuiteId, "org.example.TestFailedAndSucceed", "test_failed", CIConstants.TEST_FAIL, null, exception)
      }
      trace(1) {
        testSpan(it, 0, testModuleId, secondSuiteId, "org.example.TestFailedAndSucceed", "test_succeed", CIConstants.TEST_PASS)
      }
      trace(1) {
        testSpan(it, 0, testModuleId, firstSuiteId, "org.example.TestSucceed", "test_succeed", CIConstants.TEST_PASS)
      }
    })

    where:
    exception = new AssertionFailedError("expected: <true> but was: <false>")
  }

  def "test nested successful suites"() {
    setup:
    runTestClasses(TestSucceedNested)

    expect:
<<<<<<< HEAD
    assertTraces(1) {
      trace(5, true) {
        long testModuleId = testModuleSpan(it, 2, CIConstants.TEST_PASS)

        long topLevelSuiteId = testSuiteSpan(it, 3, testModuleId, "org.example.TestSucceedNested", CIConstants.TEST_PASS)
        testSpan(it, 1, testModuleId, topLevelSuiteId, "org.example.TestSucceedNested", "test_succeed", CIConstants.TEST_PASS)

        long nestedSuiteId = testSuiteSpan(it, 4, testModuleId, 'org.example.TestSucceedNested$NestedSuite', CIConstants.TEST_PASS)
        testSpan(it, 0, testModuleId, nestedSuiteId, 'org.example.TestSucceedNested$NestedSuite', "test_succeed_nested", CIConstants.TEST_PASS)
=======
    ListWriterAssert.assertTraces(TEST_WRITER, 3, false, SORT_TRACES_BY_DESC_SIZE_THEN_BY_NAMES, {
      long testModuleId
      long topLevelSuiteId
      long nestedSuiteId
      trace(3, true) {
        testModuleId = testModuleSpan(it, 0, CIConstants.TEST_PASS)
        topLevelSuiteId = testSuiteSpan(it, 1, testModuleId, "org.example.TestSucceedNested", CIConstants.TEST_PASS)
        nestedSuiteId = testSuiteSpan(it, 2, testModuleId, 'org.example.TestSucceedNested$NestedSuite', CIConstants.TEST_PASS)
>>>>>>> 5805020c
      }
      trace(1) {
        testSpan(it, 0, testModuleId, nestedSuiteId, 'org.example.TestSucceedNested$NestedSuite', "test_succeed_nested", CIConstants.TEST_PASS)
      }
      trace(1) {
        testSpan(it, 0, testModuleId, topLevelSuiteId, "org.example.TestSucceedNested", "test_succeed", CIConstants.TEST_PASS)
      }
    })
  }

  def "test nested skipped suites"() {
    setup:
    runTestClasses(TestSkippedNested)

    expect:
<<<<<<< HEAD
    assertTraces(1) {
      trace(5, true) {
        long testModuleId = testModuleSpan(it, 2, CIConstants.TEST_SKIP)

        long topLevelSuiteId = testSuiteSpan(it, 3, testModuleId, "org.example.TestSkippedNested", CIConstants.TEST_SKIP, testTags)
        testSpan(it, 1, testModuleId, topLevelSuiteId, "org.example.TestSkippedNested", "test_succeed", CIConstants.TEST_SKIP, testTags, null, true)

        long nestedSuiteId = testSuiteSpan(it, 4, testModuleId, 'org.example.TestSkippedNested$NestedSuite', CIConstants.TEST_SKIP, testTags)
        testSpan(it, 0, testModuleId, nestedSuiteId, 'org.example.TestSkippedNested$NestedSuite', "test_succeed_nested", CIConstants.TEST_SKIP, testTags, null, true)
=======
    ListWriterAssert.assertTraces(TEST_WRITER, 3, false, SORT_TRACES_BY_DESC_SIZE_THEN_BY_NAMES, {
      long testModuleId
      long topLevelSuiteId
      long nestedSuiteId
      trace(3, true) {
        testModuleId = testModuleSpan(it, 0, CIConstants.TEST_SKIP)
        topLevelSuiteId = testSuiteSpan(it, 1, testModuleId, "org.example.TestSkippedNested", CIConstants.TEST_SKIP, testTags)
        nestedSuiteId = testSuiteSpan(it, 2, testModuleId, 'org.example.TestSkippedNested$NestedSuite', CIConstants.TEST_SKIP, testTags)
>>>>>>> 5805020c
      }
      trace(1) {
        testSpan(it, 0, testModuleId, nestedSuiteId, 'org.example.TestSkippedNested$NestedSuite', "test_succeed_nested", CIConstants.TEST_SKIP, testTags, null, true)
      }
      trace(1) {
        testSpan(it, 0, testModuleId, topLevelSuiteId, "org.example.TestSkippedNested", "test_succeed", CIConstants.TEST_SKIP, testTags, null, true)
      }
    })

    where:
    testTags = [(Tags.TEST_SKIP_REASON): "Ignore reason in class"]
  }

  private static void runTestClasses(Class<?>... classes) {
    DiscoverySelector[] selectors = new DiscoverySelector[classes.length]
    for (i in 0..<classes.length) {
      selectors[i] = selectClass(classes[i])
    }

    def launcherReq = LauncherDiscoveryRequestBuilder.request()
      .selectors(selectors)
      .build()

    def launcher = LauncherFactory.create()
    launcher.execute(launcherReq)
  }

  private static void runTestClassesSuppressingExceptions(Class<?>... classes) {
    try {
      runTestClasses(classes)
    } catch (Throwable ignored) {
    }
  }

  @Override
  String expectedOperationPrefix() {
    return "junit"
  }

  @Override
  String expectedTestFramework() {
    return JUnit5Decorator.DECORATE.testFramework()
  }

  @Override
  String expectedTestFrameworkVersion() {
    return "5.8.2"
  }

  @Override
  String component() {
    return JUnit5Decorator.DECORATE.component()
  }
}<|MERGE_RESOLUTION|>--- conflicted
+++ resolved
@@ -40,23 +40,15 @@
     runTestClasses(TestSucceed)
 
     expect:
-<<<<<<< HEAD
-    assertTraces(1) {
-      trace(3, true) {
-        long testModuleId = testModuleSpan(it, 1, CIConstants.TEST_PASS)
-        long testSuiteId = testSuiteSpan(it, 2, testModuleId, "org.example.TestSucceed", CIConstants.TEST_PASS)
+    ListWriterAssert.assertTraces(TEST_WRITER, 2, false, SORT_TRACES_BY_DESC_SIZE_THEN_BY_NAMES, {
+      long testModuleId
+      long testSuiteId
+      trace(2, true) {
+        testModuleId = testModuleSpan(it, 0, CIConstants.TEST_PASS)
+        testSuiteId = testSuiteSpan(it, 1, testModuleId, "org.example.TestSucceed", CIConstants.TEST_PASS)
+      }
+      trace(1) {
         testSpan(it, 0, testModuleId, testSuiteId, "org.example.TestSucceed", "test_succeed", CIConstants.TEST_PASS)
-=======
-    ListWriterAssert.assertTraces(TEST_WRITER, 2, false, SORT_TRACES_BY_DESC_SIZE_THEN_BY_NAMES, {
-      long testModuleId
-      long testSuiteId
-      trace(2, true) {
-        testModuleId = testModuleSpan(it, 0, CIConstants.TEST_PASS)
-        testSuiteId = testSuiteSpan(it, 1, testModuleId, "org.example.TestSucceed", CIConstants.TEST_PASS)
->>>>>>> 5805020c
-      }
-      trace(1) {
-        testSpan(it, 0, testModuleId, testSuiteId, "org.example.TestSucceed", "test_succeed", CIConstants.TEST_PASS)
       }
     })
   }
@@ -66,23 +58,15 @@
     runTestClasses(TestInheritance)
 
     expect:
-<<<<<<< HEAD
-    assertTraces(1) {
-      trace(3, true) {
-        long testModuleId = testModuleSpan(it, 1, CIConstants.TEST_PASS)
-        long testSuiteId = testSuiteSpan(it, 2, testModuleId, "org.example.TestInheritance", CIConstants.TEST_PASS)
+    ListWriterAssert.assertTraces(TEST_WRITER, 2, false, SORT_TRACES_BY_DESC_SIZE_THEN_BY_NAMES, {
+      long testModuleId
+      long testSuiteId
+      trace(2, true) {
+        testModuleId = testModuleSpan(it, 0, CIConstants.TEST_PASS)
+        testSuiteId = testSuiteSpan(it, 1, testModuleId, "org.example.TestInheritance", CIConstants.TEST_PASS)
+      }
+      trace(1) {
         testSpan(it, 0, testModuleId, testSuiteId, "org.example.TestInheritance", "test_succeed", CIConstants.TEST_PASS)
-=======
-    ListWriterAssert.assertTraces(TEST_WRITER, 2, false, SORT_TRACES_BY_DESC_SIZE_THEN_BY_NAMES, {
-      long testModuleId
-      long testSuiteId
-      trace(2, true) {
-        testModuleId = testModuleSpan(it, 0, CIConstants.TEST_PASS)
-        testSuiteId = testSuiteSpan(it, 1, testModuleId, "org.example.TestInheritance", CIConstants.TEST_PASS)
->>>>>>> 5805020c
-      }
-      trace(1) {
-        testSpan(it, 0, testModuleId, testSuiteId, "org.example.TestInheritance", "test_succeed", CIConstants.TEST_PASS)
       }
     })
   }
@@ -92,21 +76,12 @@
     runTestClasses(TestParameterized)
 
     expect:
-<<<<<<< HEAD
-    assertTraces(1) {
-      trace(4, true) {
-        long testModuleId = testModuleSpan(it, 2, CIConstants.TEST_PASS)
-        long testSuiteId = testSuiteSpan(it, 3, testModuleId, "org.example.TestParameterized", CIConstants.TEST_PASS)
-        testSpan(it, 0, testModuleId, testSuiteId, "org.example.TestParameterized", "test_parameterized", CIConstants.TEST_PASS, testTags_1)
-        testSpan(it, 1, testModuleId, testSuiteId, "org.example.TestParameterized", "test_parameterized", CIConstants.TEST_PASS, testTags_0)
-=======
     ListWriterAssert.assertTraces(TEST_WRITER, 3, false, SORT_TRACES_BY_DESC_SIZE_THEN_BY_NAMES, {
       long testModuleId
       long testSuiteId
       trace(2, true) {
         testModuleId = testModuleSpan(it, 0, CIConstants.TEST_PASS)
         testSuiteId = testSuiteSpan(it, 1, testModuleId, "org.example.TestParameterized", CIConstants.TEST_PASS)
->>>>>>> 5805020c
       }
       trace(1) {
         testSpan(it, 0, testModuleId, testSuiteId, "org.example.TestParameterized", "test_parameterized", CIConstants.TEST_PASS, testTags_0)
@@ -126,28 +101,19 @@
     runTestClasses(TestRepeated)
 
     expect:
-<<<<<<< HEAD
-    assertTraces(1) {
-      trace(4, true) {
-        long testModuleId = testModuleSpan(it, 2, CIConstants.TEST_PASS)
-        long testSuiteId = testSuiteSpan(it, 3, testModuleId, "org.example.TestRepeated", CIConstants.TEST_PASS)
+    ListWriterAssert.assertTraces(TEST_WRITER, 3, false, SORT_TRACES_BY_DESC_SIZE_THEN_BY_NAMES, {
+      long testModuleId
+      long testSuiteId
+      trace(2, true) {
+        testModuleId = testModuleSpan(it, 0, CIConstants.TEST_PASS)
+        testSuiteId = testSuiteSpan(it, 1, testModuleId, "org.example.TestRepeated", CIConstants.TEST_PASS)
+      }
+      trace(1) {
         testSpan(it, 0, testModuleId, testSuiteId, "org.example.TestRepeated", "test_repeated", CIConstants.TEST_PASS)
-        testSpan(it, 1, testModuleId, testSuiteId, "org.example.TestRepeated", "test_repeated", CIConstants.TEST_PASS)
-=======
-    ListWriterAssert.assertTraces(TEST_WRITER, 3, false, SORT_TRACES_BY_DESC_SIZE_THEN_BY_NAMES, {
-      long testModuleId
-      long testSuiteId
-      trace(2, true) {
-        testModuleId = testModuleSpan(it, 0, CIConstants.TEST_PASS)
-        testSuiteId = testSuiteSpan(it, 1, testModuleId, "org.example.TestRepeated", CIConstants.TEST_PASS)
->>>>>>> 5805020c
       }
       trace(1) {
         testSpan(it, 0, testModuleId, testSuiteId, "org.example.TestRepeated", "test_repeated", CIConstants.TEST_PASS)
       }
-      trace(1) {
-        testSpan(it, 0, testModuleId, testSuiteId, "org.example.TestRepeated", "test_repeated", CIConstants.TEST_PASS)
-      }
     })
   }
 
@@ -156,21 +122,12 @@
     runTestClasses(TestTemplate)
 
     expect:
-<<<<<<< HEAD
-    assertTraces(1) {
-      trace(4, true) {
-        long testModuleId = testModuleSpan(it, 2, CIConstants.TEST_PASS)
-        long testSuiteId = testSuiteSpan(it, 3, testModuleId, "org.example.TestTemplate", CIConstants.TEST_PASS)
-        testSpan(it, 0, testModuleId, testSuiteId, "org.example.TestTemplate", "test_template", CIConstants.TEST_PASS, testTags_1)
-        testSpan(it, 1, testModuleId, testSuiteId, "org.example.TestTemplate", "test_template", CIConstants.TEST_PASS, testTags_0)
-=======
     ListWriterAssert.assertTraces(TEST_WRITER, 3, false, SORT_TRACES_BY_DESC_SIZE_THEN_BY_NAMES, {
       long testModuleId
       long testSuiteId
       trace(2, true) {
         testModuleId = testModuleSpan(it, 0, CIConstants.TEST_PASS)
         testSuiteId = testSuiteSpan(it, 1, testModuleId, "org.example.TestTemplate", CIConstants.TEST_PASS)
->>>>>>> 5805020c
       }
       trace(1) {
         testSpan(it, 0, testModuleId, testSuiteId, "org.example.TestTemplate", "test_template", CIConstants.TEST_PASS, testTags_0)
@@ -190,28 +147,19 @@
     runTestClasses(TestFactory)
 
     expect:
-<<<<<<< HEAD
-    assertTraces(1) {
-      trace(4, true) {
-        long testModuleId = testModuleSpan(it, 2, CIConstants.TEST_PASS)
-        long testSuiteId = testSuiteSpan(it, 3, testModuleId, "org.example.TestFactory", CIConstants.TEST_PASS)
+    ListWriterAssert.assertTraces(TEST_WRITER, 3, false, SORT_TRACES_BY_DESC_SIZE_THEN_BY_NAMES, {
+      long testModuleId
+      long testSuiteId
+      trace(2, true) {
+        testModuleId = testModuleSpan(it, 0, CIConstants.TEST_PASS)
+        testSuiteId = testSuiteSpan(it, 1, testModuleId, "org.example.TestFactory", CIConstants.TEST_PASS)
+      }
+      trace(1) {
         testSpan(it, 0, testModuleId, testSuiteId, "org.example.TestFactory", "test_factory", CIConstants.TEST_PASS)
-        testSpan(it, 1, testModuleId, testSuiteId, "org.example.TestFactory", "test_factory", CIConstants.TEST_PASS)
-=======
-    ListWriterAssert.assertTraces(TEST_WRITER, 3, false, SORT_TRACES_BY_DESC_SIZE_THEN_BY_NAMES, {
-      long testModuleId
-      long testSuiteId
-      trace(2, true) {
-        testModuleId = testModuleSpan(it, 0, CIConstants.TEST_PASS)
-        testSuiteId = testSuiteSpan(it, 1, testModuleId, "org.example.TestFactory", CIConstants.TEST_PASS)
->>>>>>> 5805020c
       }
       trace(1) {
         testSpan(it, 0, testModuleId, testSuiteId, "org.example.TestFactory", "test_factory", CIConstants.TEST_PASS)
       }
-      trace(1) {
-        testSpan(it, 0, testModuleId, testSuiteId, "org.example.TestFactory", "test_factory", CIConstants.TEST_PASS)
-      }
     })
   }
 
@@ -220,20 +168,12 @@
     runTestClassesSuppressingExceptions(TestFailed)
 
     expect:
-<<<<<<< HEAD
-    assertTraces(1) {
-      trace(3, true) {
-        long testModuleId = testModuleSpan(it, 1, CIConstants.TEST_FAIL)
-        long testSuiteId = testSuiteSpan(it, 2, testModuleId, "org.example.TestFailed", CIConstants.TEST_FAIL)
-        testSpan(it, 0, testModuleId, testSuiteId, "org.example.TestFailed", "test_failed", CIConstants.TEST_FAIL, null, exception)
-=======
     ListWriterAssert.assertTraces(TEST_WRITER, 2, false, SORT_TRACES_BY_DESC_SIZE_THEN_BY_NAMES, {
       long testModuleId
       long testSuiteId
       trace(2, true) {
         testModuleId = testModuleSpan(it, 0, CIConstants.TEST_FAIL)
         testSuiteId = testSuiteSpan(it, 1, testModuleId, "org.example.TestFailed", CIConstants.TEST_FAIL)
->>>>>>> 5805020c
       }
       trace(1) {
         testSpan(it, 0, testModuleId, testSuiteId, "org.example.TestFailed", "test_failed", CIConstants.TEST_FAIL, null, exception)
@@ -249,20 +189,12 @@
     runTestClassesSuppressingExceptions(TestError)
 
     expect:
-<<<<<<< HEAD
-    assertTraces(1) {
-      trace(3, true) {
-        long testModuleId = testModuleSpan(it, 1, CIConstants.TEST_FAIL)
-        long testSuiteId = testSuiteSpan(it, 2, testModuleId, "org.example.TestError", CIConstants.TEST_FAIL)
-        testSpan(it, 0, testModuleId, testSuiteId, "org.example.TestError", "test_error", CIConstants.TEST_FAIL, null, exception)
-=======
     ListWriterAssert.assertTraces(TEST_WRITER, 2, false, SORT_TRACES_BY_DESC_SIZE_THEN_BY_NAMES, {
       long testModuleId
       long testSuiteId
       trace(2, true) {
         testModuleId = testModuleSpan(it, 0, CIConstants.TEST_FAIL)
         testSuiteId = testSuiteSpan(it, 1, testModuleId, "org.example.TestError", CIConstants.TEST_FAIL)
->>>>>>> 5805020c
       }
       trace(1) {
         testSpan(it, 0, testModuleId, testSuiteId, "org.example.TestError", "test_error", CIConstants.TEST_FAIL, null, exception)
@@ -278,20 +210,12 @@
     runTestClasses(TestSkipped)
 
     expect:
-<<<<<<< HEAD
-    assertTraces(1) {
-      trace(3, true) {
-        long testModuleId = testModuleSpan(it, 1, CIConstants.TEST_SKIP)
-        long testSuiteId = testSuiteSpan(it, 2, testModuleId, "org.example.TestSkipped", CIConstants.TEST_SKIP)
-        testSpan(it, 0, testModuleId, testSuiteId, "org.example.TestSkipped", "test_skipped", CIConstants.TEST_SKIP, testTags, null, true)
-=======
     ListWriterAssert.assertTraces(TEST_WRITER, 2, false, SORT_TRACES_BY_DESC_SIZE_THEN_BY_NAMES, {
       long testModuleId
       long testSuiteId
       trace(2, true) {
         testModuleId = testModuleSpan(it, 0, CIConstants.TEST_SKIP)
         testSuiteId = testSuiteSpan(it, 1, testModuleId, "org.example.TestSkipped", CIConstants.TEST_SKIP)
->>>>>>> 5805020c
       }
       trace(1) {
         testSpan(it, 0, testModuleId, testSuiteId, "org.example.TestSkipped", "test_skipped", CIConstants.TEST_SKIP, testTags, null, true)
@@ -307,23 +231,12 @@
     runTestClasses(TestSkippedClass)
 
     expect:
-<<<<<<< HEAD
-    assertTraces(1) {
-      trace(6, true) {
-        long testModuleId = testModuleSpan(it, 4, CIConstants.TEST_SKIP)
-        long testSuiteId = testSuiteSpan(it, 5, testModuleId, "org.example.TestSkippedClass", CIConstants.TEST_SKIP, testTags)
-        testSpan(it, 0, testModuleId, testSuiteId, "org.example.TestSkippedClass", "test_case_skipped", CIConstants.TEST_SKIP, testTags, null, true)
-        testSpan(it, 1, testModuleId, testSuiteId, "org.example.TestSkippedClass", "test_factory_skipped", CIConstants.TEST_SKIP, testTags, null, true)
-        testSpan(it, 2, testModuleId, testSuiteId, "org.example.TestSkippedClass", "test_parameterized_skipped", CIConstants.TEST_SKIP, parameterizedTestTags, null, true)
-        testSpan(it, 3, testModuleId, testSuiteId, "org.example.TestSkippedClass", "test_repeated_skipped", CIConstants.TEST_SKIP, testTags, null, true)
-=======
     ListWriterAssert.assertTraces(TEST_WRITER, 5, false, SORT_TRACES_BY_DESC_SIZE_THEN_BY_NAMES, {
       long testModuleId
       long testSuiteId
       trace(2, true) {
         testModuleId = testModuleSpan(it, 0, CIConstants.TEST_SKIP)
         testSuiteId = testSuiteSpan(it, 1, testModuleId, "org.example.TestSkippedClass", CIConstants.TEST_SKIP, testTags)
->>>>>>> 5805020c
       }
       trace(1) {
         testSpan(it, 0, testModuleId, testSuiteId, "org.example.TestSkippedClass", "test_case_skipped", CIConstants.TEST_SKIP, testTags, null, true)
@@ -349,20 +262,12 @@
     runTestClasses(TestAssumption)
 
     expect:
-<<<<<<< HEAD
-    assertTraces(1) {
-      trace(3, true) {
-        long testModuleId = testModuleSpan(it, 1, CIConstants.TEST_SKIP)
-        long testSuiteId = testSuiteSpan(it, 2, testModuleId, "org.example.TestAssumption", CIConstants.TEST_SKIP)
-        testSpan(it, 0, testModuleId, testSuiteId, "org.example.TestAssumption", "test_fail_assumption", CIConstants.TEST_SKIP, testTags)
-=======
     ListWriterAssert.assertTraces(TEST_WRITER, 2, false, SORT_TRACES_BY_DESC_SIZE_THEN_BY_NAMES, {
       long testModuleId
       long testSuiteId
       trace(2, true) {
         testModuleId = testModuleSpan(it, 0, CIConstants.TEST_SKIP)
         testSuiteId = testSuiteSpan(it, 1, testModuleId, "org.example.TestAssumption", CIConstants.TEST_SKIP)
->>>>>>> 5805020c
       }
       trace(1) {
         testSpan(it, 0, testModuleId, testSuiteId, "org.example.TestAssumption", "test_fail_assumption", CIConstants.TEST_SKIP, testTags)
@@ -378,20 +283,12 @@
     runTestClasses(TestAssumptionLegacy)
 
     expect:
-<<<<<<< HEAD
-    assertTraces(1) {
-      trace(3, true) {
-        long testModuleId = testModuleSpan(it, 1, CIConstants.TEST_SKIP)
-        long testSuiteId = testSuiteSpan(it, 2, testModuleId, "org.example.TestAssumptionLegacy", CIConstants.TEST_SKIP)
-        testSpan(it, 0, testModuleId, testSuiteId, "org.example.TestAssumptionLegacy", "test_fail_assumption_legacy", CIConstants.TEST_SKIP, testTags)
-=======
     ListWriterAssert.assertTraces(TEST_WRITER, 2, false, SORT_TRACES_BY_DESC_SIZE_THEN_BY_NAMES, {
       long testModuleId
       long testSuiteId
       trace(2, true) {
         testModuleId = testModuleSpan(it, 0, CIConstants.TEST_SKIP)
         testSuiteId = testSuiteSpan(it, 1, testModuleId, "org.example.TestAssumptionLegacy", CIConstants.TEST_SKIP)
->>>>>>> 5805020c
       }
       trace(1) {
         testSpan(it, 0, testModuleId, testSuiteId, "org.example.TestAssumptionLegacy", "test_fail_assumption_legacy", CIConstants.TEST_SKIP, testTags)
@@ -407,24 +304,15 @@
     runTestClasses(TestSucceedAndSkipped)
 
     expect:
-<<<<<<< HEAD
-    assertTraces(1) {
-      trace(4, true) {
-        long testModuleId = testModuleSpan(it, 2, CIConstants.TEST_PASS)
-        long testSuiteId = testSuiteSpan(it, 3, testModuleId, "org.example.TestSucceedAndSkipped", CIConstants.TEST_PASS)
+    ListWriterAssert.assertTraces(TEST_WRITER, 3, false, SORT_TRACES_BY_DESC_SIZE_THEN_BY_NAMES, {
+      long testModuleId
+      long testSuiteId
+      trace(2, true) {
+        testModuleId = testModuleSpan(it, 0, CIConstants.TEST_PASS)
+        testSuiteId = testSuiteSpan(it, 1, testModuleId, "org.example.TestSucceedAndSkipped", CIConstants.TEST_PASS)
+      }
+      trace(1) {
         testSpan(it, 0, testModuleId, testSuiteId, "org.example.TestSucceedAndSkipped", "test_skipped", CIConstants.TEST_SKIP, testTags, null, true)
-        testSpan(it, 1, testModuleId, testSuiteId, "org.example.TestSucceedAndSkipped", "test_succeed", CIConstants.TEST_PASS)
-=======
-    ListWriterAssert.assertTraces(TEST_WRITER, 3, false, SORT_TRACES_BY_DESC_SIZE_THEN_BY_NAMES, {
-      long testModuleId
-      long testSuiteId
-      trace(2, true) {
-        testModuleId = testModuleSpan(it, 0, CIConstants.TEST_PASS)
-        testSuiteId = testSuiteSpan(it, 1, testModuleId, "org.example.TestSucceedAndSkipped", CIConstants.TEST_PASS)
->>>>>>> 5805020c
-      }
-      trace(1) {
-        testSpan(it, 0, testModuleId, testSuiteId, "org.example.TestSucceedAndSkipped", "test_skipped", CIConstants.TEST_SKIP, testTags, null, true)
       }
       trace(1) {
         testSpan(it, 0, testModuleId, testSuiteId, "org.example.TestSucceedAndSkipped", "test_succeed", CIConstants.TEST_PASS)
@@ -440,22 +328,12 @@
     runTestClasses(TestFailedAndSucceed)
 
     expect:
-<<<<<<< HEAD
-    assertTraces(1) {
-      trace(5, true) {
-        long testModuleId = testModuleSpan(it, 3, CIConstants.TEST_FAIL)
-        long testSuiteId = testSuiteSpan(it, 4, testModuleId, "org.example.TestFailedAndSucceed", CIConstants.TEST_FAIL)
-        testSpan(it, 2, testModuleId, testSuiteId, "org.example.TestFailedAndSucceed", "test_succeed", CIConstants.TEST_PASS)
-        testSpan(it, 1, testModuleId, testSuiteId, "org.example.TestFailedAndSucceed", "test_failed", CIConstants.TEST_FAIL, null, exception)
-        testSpan(it, 0, testModuleId, testSuiteId, "org.example.TestFailedAndSucceed", "test_another_succeed", CIConstants.TEST_PASS)
-=======
     ListWriterAssert.assertTraces(TEST_WRITER, 4, false, SORT_TRACES_BY_DESC_SIZE_THEN_BY_NAMES, {
       long testModuleId
       long testSuiteId
       trace(2, true) {
         testModuleId = testModuleSpan(it, 0, CIConstants.TEST_FAIL)
         testSuiteId = testSuiteSpan(it, 1, testModuleId, "org.example.TestFailedAndSucceed", CIConstants.TEST_FAIL)
->>>>>>> 5805020c
       }
       trace(1) {
         testSpan(it, 0, testModuleId, testSuiteId, "org.example.TestFailedAndSucceed", "test_another_succeed", CIConstants.TEST_PASS)
@@ -477,21 +355,12 @@
     runTestClasses(TestFailedSuiteTearDown)
 
     expect:
-<<<<<<< HEAD
-    assertTraces(1) {
-      trace(4, true) {
-        long testModuleId = testModuleSpan(it, 2, CIConstants.TEST_FAIL)
-        long testSuiteId = testSuiteSpan(it, 3, testModuleId, "org.example.TestFailedSuiteTearDown", CIConstants.TEST_FAIL, null, exception)
-        testSpan(it, 1, testModuleId, testSuiteId, "org.example.TestFailedSuiteTearDown", "test_succeed", CIConstants.TEST_PASS)
-        testSpan(it, 0, testModuleId, testSuiteId, "org.example.TestFailedSuiteTearDown", "test_another_succeed", CIConstants.TEST_PASS)
-=======
     ListWriterAssert.assertTraces(TEST_WRITER, 3, false, SORT_TRACES_BY_DESC_SIZE_THEN_BY_NAMES, {
       long testModuleId
       long testSuiteId
       trace(2, true) {
         testModuleId = testModuleSpan(it, 0, CIConstants.TEST_FAIL)
         testSuiteId = testSuiteSpan(it, 1, testModuleId, "org.example.TestFailedSuiteTearDown", CIConstants.TEST_FAIL, null, exception)
->>>>>>> 5805020c
       }
       trace(1) {
         testSpan(it, 0, testModuleId, testSuiteId, "org.example.TestFailedSuiteTearDown", "test_another_succeed", CIConstants.TEST_PASS)
@@ -526,19 +395,12 @@
     runTestClasses(TestSucceedWithCategories)
 
     expect:
-<<<<<<< HEAD
-    assertTraces(1) {
-      trace(3, true) {
-        long testModuleId = testModuleSpan(it, 1, CIConstants.TEST_PASS)
-        long testSuiteId = testSuiteSpan(it, 2, testModuleId, "org.example.TestSucceedWithCategories",
-=======
     ListWriterAssert.assertTraces(TEST_WRITER, 2, false, SORT_TRACES_BY_DESC_SIZE_THEN_BY_NAMES, {
       long testModuleId
       long testSuiteId
       trace(2, true) {
         testModuleId = testModuleSpan(it, 0, CIConstants.TEST_PASS)
         testSuiteId = testSuiteSpan(it, 1, testModuleId, "org.example.TestSucceedWithCategories",
->>>>>>> 5805020c
           CIConstants.TEST_PASS, null, null, false,
           ["Slow", "Flaky"])
       }
@@ -555,20 +417,12 @@
     runTestClasses(TestSuiteSetUpAssumption)
 
     expect:
-<<<<<<< HEAD
-    assertTraces(1) {
-      trace(3, true) {
-        long testModuleId = testModuleSpan(it, 1, CIConstants.TEST_SKIP)
-        long testSuiteId = testSuiteSpan(it, 2, testModuleId, "org.example.TestSuiteSetUpAssumption", CIConstants.TEST_SKIP, testTags)
-        testSpan(it, 0, testModuleId, testSuiteId, "org.example.TestSuiteSetUpAssumption", "test_succeed", CIConstants.TEST_SKIP, testTags, null, true)
-=======
     ListWriterAssert.assertTraces(TEST_WRITER, 2, false, SORT_TRACES_BY_DESC_SIZE_THEN_BY_NAMES, {
       long testModuleId
       long testSuiteId
       trace(2, true) {
         testModuleId = testModuleSpan(it, 0, CIConstants.TEST_SKIP)
         testSuiteId = testSuiteSpan(it, 1, testModuleId, "org.example.TestSuiteSetUpAssumption", CIConstants.TEST_SKIP, testTags)
->>>>>>> 5805020c
       }
       trace(1) {
         testSpan(it, 0, testModuleId, testSuiteId, "org.example.TestSuiteSetUpAssumption", "test_succeed", CIConstants.TEST_SKIP, testTags, null, true)
@@ -584,24 +438,15 @@
     runTestClasses(TestAssumptionAndSucceed)
 
     expect:
-<<<<<<< HEAD
-    assertTraces(1) {
-      trace(4, true) {
-        long testModuleId = testModuleSpan(it, 2, CIConstants.TEST_PASS)
-        long testSuiteId = testSuiteSpan(it, 3, testModuleId, "org.example.TestAssumptionAndSucceed", CIConstants.TEST_PASS)
+    ListWriterAssert.assertTraces(TEST_WRITER, 3, false, SORT_TRACES_BY_DESC_SIZE_THEN_BY_NAMES, {
+      long testModuleId
+      long testSuiteId
+      trace(2, true) {
+        testModuleId = testModuleSpan(it, 0, CIConstants.TEST_PASS)
+        testSuiteId = testSuiteSpan(it, 1, testModuleId, "org.example.TestAssumptionAndSucceed", CIConstants.TEST_PASS)
+      }
+      trace(1) {
         testSpan(it, 0, testModuleId, testSuiteId, "org.example.TestAssumptionAndSucceed", "test_fail_assumption", CIConstants.TEST_SKIP, testTags)
-        testSpan(it, 1, testModuleId, testSuiteId, "org.example.TestAssumptionAndSucceed", "test_succeed", CIConstants.TEST_PASS)
-=======
-    ListWriterAssert.assertTraces(TEST_WRITER, 3, false, SORT_TRACES_BY_DESC_SIZE_THEN_BY_NAMES, {
-      long testModuleId
-      long testSuiteId
-      trace(2, true) {
-        testModuleId = testModuleSpan(it, 0, CIConstants.TEST_PASS)
-        testSuiteId = testSuiteSpan(it, 1, testModuleId, "org.example.TestAssumptionAndSucceed", CIConstants.TEST_PASS)
->>>>>>> 5805020c
-      }
-      trace(1) {
-        testSpan(it, 0, testModuleId, testSuiteId, "org.example.TestAssumptionAndSucceed", "test_fail_assumption", CIConstants.TEST_SKIP, testTags)
       }
       trace(1) {
         testSpan(it, 0, testModuleId, testSuiteId, "org.example.TestAssumptionAndSucceed", "test_succeed", CIConstants.TEST_PASS)
@@ -617,18 +462,6 @@
     runTestClasses(TestSucceed, TestSucceedAndSkipped)
 
     expect:
-<<<<<<< HEAD
-    assertTraces(1) {
-      trace(6, true) {
-        long testModuleId = testModuleSpan(it, 3, CIConstants.TEST_PASS)
-
-        long firstSuiteId = testSuiteSpan(it, 4, testModuleId, "org.example.TestSucceed", CIConstants.TEST_PASS)
-        testSpan(it, 0, testModuleId, firstSuiteId, "org.example.TestSucceed", "test_succeed", CIConstants.TEST_PASS)
-
-        long secondSuiteId = testSuiteSpan(it, 5, testModuleId, "org.example.TestSucceedAndSkipped", CIConstants.TEST_PASS)
-        testSpan(it, 1, testModuleId, secondSuiteId, "org.example.TestSucceedAndSkipped", "test_skipped", CIConstants.TEST_SKIP, testTags, null, true)
-        testSpan(it, 2, testModuleId, secondSuiteId, "org.example.TestSucceedAndSkipped", "test_succeed", CIConstants.TEST_PASS)
-=======
     ListWriterAssert.assertTraces(TEST_WRITER, 4, false, SORT_TRACES_BY_DESC_SIZE_THEN_BY_NAMES, {
       long testModuleId
       long firstSuiteId
@@ -637,7 +470,6 @@
         testModuleId = testModuleSpan(it, 0, CIConstants.TEST_PASS)
         firstSuiteId = testSuiteSpan(it, 1, testModuleId, "org.example.TestSucceed", CIConstants.TEST_PASS)
         secondSuiteId = testSuiteSpan(it, 2, testModuleId, "org.example.TestSucceedAndSkipped", CIConstants.TEST_PASS)
->>>>>>> 5805020c
       }
       trace(1) {
         testSpan(it, 0, testModuleId, firstSuiteId, "org.example.TestSucceed", "test_succeed", CIConstants.TEST_PASS)
@@ -659,19 +491,6 @@
     runTestClasses(TestSucceed, TestFailedAndSucceed)
 
     expect:
-<<<<<<< HEAD
-    assertTraces(1) {
-      trace(7, true) {
-        long testModuleId = testModuleSpan(it, 4, CIConstants.TEST_FAIL)
-
-        long firstSuiteId = testSuiteSpan(it, 6, testModuleId, "org.example.TestSucceed", CIConstants.TEST_PASS)
-        testSpan(it, 3, testModuleId, firstSuiteId, "org.example.TestSucceed", "test_succeed", CIConstants.TEST_PASS)
-
-        long secondSuiteId = testSuiteSpan(it, 5, testModuleId, "org.example.TestFailedAndSucceed", CIConstants.TEST_FAIL)
-        testSpan(it, 2, testModuleId, secondSuiteId, "org.example.TestFailedAndSucceed", "test_succeed", CIConstants.TEST_PASS)
-        testSpan(it, 1, testModuleId, secondSuiteId, "org.example.TestFailedAndSucceed", "test_failed", CIConstants.TEST_FAIL, null, exception)
-        testSpan(it, 0, testModuleId, secondSuiteId, "org.example.TestFailedAndSucceed", "test_another_succeed", CIConstants.TEST_PASS)
-=======
     ListWriterAssert.assertTraces(TEST_WRITER, 5, false, SORT_TRACES_BY_DESC_SIZE_THEN_BY_NAMES, {
       long testModuleId
       long firstSuiteId
@@ -680,7 +499,6 @@
         testModuleId = testModuleSpan(it, 0, CIConstants.TEST_FAIL)
         firstSuiteId = testSuiteSpan(it, 2, testModuleId, "org.example.TestSucceed", CIConstants.TEST_PASS)
         secondSuiteId = testSuiteSpan(it, 1, testModuleId, "org.example.TestFailedAndSucceed", CIConstants.TEST_FAIL)
->>>>>>> 5805020c
       }
       trace(1) {
         testSpan(it, 0, testModuleId, secondSuiteId, "org.example.TestFailedAndSucceed", "test_another_succeed", CIConstants.TEST_PASS)
@@ -705,17 +523,6 @@
     runTestClasses(TestSucceedNested)
 
     expect:
-<<<<<<< HEAD
-    assertTraces(1) {
-      trace(5, true) {
-        long testModuleId = testModuleSpan(it, 2, CIConstants.TEST_PASS)
-
-        long topLevelSuiteId = testSuiteSpan(it, 3, testModuleId, "org.example.TestSucceedNested", CIConstants.TEST_PASS)
-        testSpan(it, 1, testModuleId, topLevelSuiteId, "org.example.TestSucceedNested", "test_succeed", CIConstants.TEST_PASS)
-
-        long nestedSuiteId = testSuiteSpan(it, 4, testModuleId, 'org.example.TestSucceedNested$NestedSuite', CIConstants.TEST_PASS)
-        testSpan(it, 0, testModuleId, nestedSuiteId, 'org.example.TestSucceedNested$NestedSuite', "test_succeed_nested", CIConstants.TEST_PASS)
-=======
     ListWriterAssert.assertTraces(TEST_WRITER, 3, false, SORT_TRACES_BY_DESC_SIZE_THEN_BY_NAMES, {
       long testModuleId
       long topLevelSuiteId
@@ -724,7 +531,6 @@
         testModuleId = testModuleSpan(it, 0, CIConstants.TEST_PASS)
         topLevelSuiteId = testSuiteSpan(it, 1, testModuleId, "org.example.TestSucceedNested", CIConstants.TEST_PASS)
         nestedSuiteId = testSuiteSpan(it, 2, testModuleId, 'org.example.TestSucceedNested$NestedSuite', CIConstants.TEST_PASS)
->>>>>>> 5805020c
       }
       trace(1) {
         testSpan(it, 0, testModuleId, nestedSuiteId, 'org.example.TestSucceedNested$NestedSuite', "test_succeed_nested", CIConstants.TEST_PASS)
@@ -740,17 +546,6 @@
     runTestClasses(TestSkippedNested)
 
     expect:
-<<<<<<< HEAD
-    assertTraces(1) {
-      trace(5, true) {
-        long testModuleId = testModuleSpan(it, 2, CIConstants.TEST_SKIP)
-
-        long topLevelSuiteId = testSuiteSpan(it, 3, testModuleId, "org.example.TestSkippedNested", CIConstants.TEST_SKIP, testTags)
-        testSpan(it, 1, testModuleId, topLevelSuiteId, "org.example.TestSkippedNested", "test_succeed", CIConstants.TEST_SKIP, testTags, null, true)
-
-        long nestedSuiteId = testSuiteSpan(it, 4, testModuleId, 'org.example.TestSkippedNested$NestedSuite', CIConstants.TEST_SKIP, testTags)
-        testSpan(it, 0, testModuleId, nestedSuiteId, 'org.example.TestSkippedNested$NestedSuite', "test_succeed_nested", CIConstants.TEST_SKIP, testTags, null, true)
-=======
     ListWriterAssert.assertTraces(TEST_WRITER, 3, false, SORT_TRACES_BY_DESC_SIZE_THEN_BY_NAMES, {
       long testModuleId
       long topLevelSuiteId
@@ -759,7 +554,6 @@
         testModuleId = testModuleSpan(it, 0, CIConstants.TEST_SKIP)
         topLevelSuiteId = testSuiteSpan(it, 1, testModuleId, "org.example.TestSkippedNested", CIConstants.TEST_SKIP, testTags)
         nestedSuiteId = testSuiteSpan(it, 2, testModuleId, 'org.example.TestSkippedNested$NestedSuite', CIConstants.TEST_SKIP, testTags)
->>>>>>> 5805020c
       }
       trace(1) {
         testSpan(it, 0, testModuleId, nestedSuiteId, 'org.example.TestSkippedNested$NestedSuite', "test_succeed_nested", CIConstants.TEST_SKIP, testTags, null, true)
