--- conflicted
+++ resolved
@@ -4,11 +4,8 @@
 import static datadog.trace.bootstrap.instrumentation.api.AgentTracer.startSpan;
 import static datadog.trace.instrumentation.trace_annotation.TraceDecorator.DECORATE;
 
-<<<<<<< HEAD
 import datadog.trace.bootstrap.debugger.DebuggerContext;
-=======
 import datadog.trace.api.Trace;
->>>>>>> 427fc16b
 import datadog.trace.bootstrap.instrumentation.api.AgentScope;
 import datadog.trace.bootstrap.instrumentation.api.AgentSpan;
 import java.lang.invoke.MethodType;
@@ -20,12 +17,6 @@
 public class TraceAdvice {
   private static final String DEFAULT_OPERATION_NAME = "trace.annotation";
   @Advice.OnMethodEnter(suppress = Throwable.class)
-<<<<<<< HEAD
-  public static AgentScope onEnter(@Advice.Origin final Method method) {
-    AgentScope agentScope = activateSpan(DECORATE.startMethodSpan(method));
-    DebuggerContext.captureCodeOrigin(method, true, false);
-    return agentScope;
-=======
   public static AgentScope onEnter(@Advice.Origin final Method method,@Advice.AllArguments final Object[] args) {
     final Trace traceAnnotation = method.getAnnotation(Trace.class);
     CharSequence operationName = traceAnnotation == null ? null : traceAnnotation.operationName();
@@ -70,7 +61,6 @@
     final AgentScope scope = activateSpan(span);
     scope.setAsyncPropagation(true);
     return scope;
->>>>>>> 427fc16b
   }
 
   @Advice.OnMethodExit(onThrowable = Throwable.class, suppress = Throwable.class)
