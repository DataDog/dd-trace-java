--- conflicted
+++ resolved
@@ -72,10 +72,7 @@
     } as Function<RequestContext, Flow<Void>>)
     ig.registerCallback(EVENTS.grpcServerRequestMessage(), { reqCtx, obj ->
       collectedAppSecReqMsgs << obj
-<<<<<<< HEAD
-=======
       Flow.ResultFlow.empty()
->>>>>>> 93495e0f
     } as BiFunction<RequestContext, Object, Flow<Void>>)
   }
 
