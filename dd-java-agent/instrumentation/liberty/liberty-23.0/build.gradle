--- conflicted
+++ resolved
@@ -32,10 +32,6 @@
 def filterLogbackClassic = tasks.register('filterLogbackClassic', Sync)
 def shadowJar = tasks.named("shadowJar", ShadowJar)
 
-groovySpock {
-  configureDependencies("testImplementation", libs.groovy4.xml)
-}
-
 dependencies {
   zipped group: 'io.openliberty', name: 'openliberty-runtime', version: '22.0.0.1', ext: 'zip'
   testLogging libs.bundles.test.logging
@@ -53,7 +49,7 @@
   testRuntimeOnly project(':dd-java-agent:instrumentation:servlet:jakarta-servlet-5.0')
   testRuntimeOnly files(shadowJar.map { it.archiveFile })
 
-  testImplementation(libs.groovy.xml)
+  testImplementation(libs.groovy4.xml)
 
   webappCompileOnly group: 'jakarta.servlet', name: 'jakarta.servlet-api', version: '5.0.0'
   // compileOnly to avoid bringing all the test dependencies to the test app
@@ -63,11 +59,8 @@
   add("webappImplementation", testFixtures(project(':dd-java-agent:instrumentation:servlet:jakarta-servlet-5.0'))) {
     transitive = false
   }
-<<<<<<< HEAD
-=======
 
   webappCompileOnly(libs.bundles.spock)
->>>>>>> fef9d162
 }
 
 configurations.named("testRuntimeOnly") {
