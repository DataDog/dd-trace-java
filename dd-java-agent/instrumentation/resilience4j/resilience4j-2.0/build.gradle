ext {
  minJavaVersionForTests = JavaVersion.VERSION_17
}

apply from: "$rootDir/gradle/java.gradle"
apply plugin: 'idea'

muzzle {
  pass {
    group = 'io.github.resilience4j'
    module = 'resilience4j-all'
    versions = '[2.0.0,)'
    assertInverse = true
    javaVersion = "17"
  }
}

idea {
  module {
    jdkName = '17'
  }
}

project.tasks.withType(AbstractCompile).configureEach {
<<<<<<< HEAD
  setJavaVersion(it, 17)
}

tasks.named("compileJava", JavaCompile) {
  sourceCompatibility = JavaVersion.VERSION_1_8
  targetCompatibility = JavaVersion.VERSION_1_8
=======
  configureCompiler(
    it,
    17,
    JavaVersion.VERSION_1_8,
    "Set all compile tasks to use JDK17 but let instrumentation code target 1.8 compatibility"
    )
>>>>>>> 2aad71fc
}

addTestSuiteForDir('latestDepTest', 'test')

dependencies {
  compileOnly group: 'io.github.resilience4j', name: 'resilience4j-all', version: '2.0.0'

  testImplementation group: 'io.github.resilience4j', name: 'resilience4j-all', version: '2.0.0'
  latestDepTestImplementation group: 'io.github.resilience4j', name: 'resilience4j-all', version: '2.+'
}
<|MERGE_RESOLUTION|>--- conflicted
+++ resolved
@@ -22,21 +22,12 @@
 }
 
 project.tasks.withType(AbstractCompile).configureEach {
-<<<<<<< HEAD
-  setJavaVersion(it, 17)
-}
-
-tasks.named("compileJava", JavaCompile) {
-  sourceCompatibility = JavaVersion.VERSION_1_8
-  targetCompatibility = JavaVersion.VERSION_1_8
-=======
   configureCompiler(
     it,
     17,
     JavaVersion.VERSION_1_8,
     "Set all compile tasks to use JDK17 but let instrumentation code target 1.8 compatibility"
     )
->>>>>>> 2aad71fc
 }
 
 addTestSuiteForDir('latestDepTest', 'test')
