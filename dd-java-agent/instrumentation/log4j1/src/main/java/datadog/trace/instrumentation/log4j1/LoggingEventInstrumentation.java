package datadog.trace.instrumentation.log4j1;

import static datadog.trace.agent.tooling.bytebuddy.matcher.NameMatchers.named;
import static java.util.Collections.singletonMap;
import static net.bytebuddy.matcher.ElementMatchers.isMethod;
import static net.bytebuddy.matcher.ElementMatchers.takesArgument;
import static net.bytebuddy.matcher.ElementMatchers.takesArguments;

import com.google.auto.service.AutoService;
import datadog.trace.agent.tooling.Instrumenter;
import datadog.trace.api.Config;
import datadog.trace.api.CorrelationIdentifier;
import datadog.trace.api.DDSpanId;
import datadog.trace.api.DDTraceId;
import datadog.trace.api.InstrumenterConfig;
import datadog.trace.api.TraceConfig;
import datadog.trace.bootstrap.InstrumentationContext;
import datadog.trace.bootstrap.instrumentation.api.AgentSpan;
import datadog.trace.bootstrap.instrumentation.api.AgentTracer;
import datadog.trace.bootstrap.instrumentation.api.Tags;
import java.util.Hashtable;
import java.util.Map;
import net.bytebuddy.asm.Advice;
import org.apache.log4j.MDC;
import org.apache.log4j.spi.LoggingEvent;

@AutoService(Instrumenter.class)
public class LoggingEventInstrumentation extends Instrumenter.Tracing
    implements Instrumenter.ForSingleType {
  public LoggingEventInstrumentation() {
    super("log4j", "log4j-1");
  }

  @Override
  public String instrumentedType() {
    return "org.apache.log4j.spi.LoggingEvent";
  }

  @Override
  public Map<String, String> contextStore() {
    return singletonMap("org.apache.log4j.spi.LoggingEvent", AgentSpan.Context.class.getName());
  }

  @Override
  public void adviceTransformations(AdviceTransformation transformation) {
    transformation.applyAdvice(
        isMethod().and(named("getMDC")).and(takesArgument(0, String.class)),
        LoggingEventInstrumentation.class.getName() + "$GetMdcAdvice");

    transformation.applyAdvice(
        isMethod().and(named("getMDCCopy")).and(takesArguments(0)),
        LoggingEventInstrumentation.class.getName() + "$GetMdcCopyAdvice");
  }

  public static class GetMdcAdvice {
    @Advice.OnMethodExit(suppress = Throwable.class)
    public static void getMdcValue(
        @Advice.This LoggingEvent event,
        @Advice.Argument(0) String key,
        @Advice.Return(readOnly = false) Object value) {

      // The mdc has priority over our tags
      // if the mdc had a value for the key, or the key is null (invalid for a switch)
      // just return
      if (value != null || key == null) {
        return;
      }

      switch (key) {
        case Tags.DD_SERVICE:
          value = Config.get().getServiceName();
          if (null != value && ((String) value).isEmpty()) {
            value = null;
          }
          break;
        case Tags.DD_ENV:
          value = Config.get().getEnv();
          if (null != value && ((String) value).isEmpty()) {
            value = null;
          }
          break;
        case Tags.DD_VERSION:
          value = Config.get().getVersion();
          if (null != value && ((String) value).isEmpty()) {
            value = null;
          }
          break;
        case "dd.trace_id":
          {
            AgentSpan.Context context =
                InstrumentationContext.get(LoggingEvent.class, AgentSpan.Context.class).get(event);
            DDTraceId traceId = context.getTraceId();
            if (traceId.toHighOrderLong() != 0
                && InstrumenterConfig.get().isLogs128bTraceIdEnabled()) {
              value = traceId.toHexString();
            } else {
              value = traceId.toString();
            }
          }
          break;
        case "dd.span_id":
          {
            AgentSpan.Context context =
                InstrumentationContext.get(LoggingEvent.class, AgentSpan.Context.class).get(event);
            if (context != null) {
              value = DDSpanId.toString(context.getSpanId());
            }
          }
          break;
        default:
      }
    }
  }

  public static class GetMdcCopyAdvice {
    @Advice.OnMethodEnter(suppress = Throwable.class)
    public static void onEnter(
        @Advice.This LoggingEvent event,
        @Advice.FieldValue(value = "mdcCopyLookupRequired", readOnly = false) boolean copyRequired,
        @Advice.FieldValue(value = "mdcCopy", readOnly = false) Hashtable mdcCopy) {
      // this advice basically replaces the original method
      // since copyRequired will be false when the original method is executed
      if (copyRequired) {
        copyRequired = false;

        Hashtable mdc = new Hashtable();

<<<<<<< HEAD
        AgentSpan.Context context =
            InstrumentationContext.get(LoggingEvent.class, AgentSpan.Context.class).get(event);

        boolean logInjectionEnabled;
        if (context != null) {
          logInjectionEnabled = true;
        } else {
          TraceConfig traceConfig = AgentTracer.get().captureTraceConfig();
          logInjectionEnabled = traceConfig != null && traceConfig.isLogInjectionEnabled();
        }

        InstrumenterConfig instrumenterConfig = InstrumenterConfig.get();
        if (logInjectionEnabled && instrumenterConfig.isLogsMDCTagsInjectionEnabled()) {
          String serviceName = Config.get().getServiceName();
          if (null != serviceName && !serviceName.isEmpty()) {
            mdc.put(Tags.DD_SERVICE, serviceName);
          }
          String env = Config.get().getEnv();
          if (null != env && !env.isEmpty()) {
            mdc.put(Tags.DD_ENV, env);
          }
          String version = Config.get().getVersion();
          if (null != version && !version.isEmpty()) {
            mdc.put(Tags.DD_VERSION, version);
          }
=======
        String serviceName = Config.get().getServiceName();
        if (null != serviceName && !serviceName.isEmpty()) {
          mdc.put(Tags.DD_SERVICE, serviceName);
        }
        String env = Config.get().getEnv();
        if (null != env && !env.isEmpty()) {
          mdc.put(Tags.DD_ENV, env);
        }
        String version = Config.get().getVersion();
        if (null != version && !version.isEmpty()) {
          mdc.put(Tags.DD_VERSION, version);
>>>>>>> cd3dff13
        }

        if (context != null) {
          DDTraceId traceId = context.getTraceId();
          String traceIdValue =
              InstrumenterConfig.get().isLogs128bTraceIdEnabled() && traceId.toHighOrderLong() != 0
                  ? traceId.toHexString()
                  : traceId.toString();
          mdc.put(CorrelationIdentifier.getTraceIdKey(), traceIdValue);
          mdc.put(CorrelationIdentifier.getSpanIdKey(), DDSpanId.toString(context.getSpanId()));
        }

        Hashtable originalMdc = MDC.getContext();
        if (originalMdc != null) {
          mdc.putAll(originalMdc);
        }

        mdcCopy = mdc;
      }
    }
  }
}<|MERGE_RESOLUTION|>--- conflicted
+++ resolved
@@ -125,7 +125,6 @@
 
         Hashtable mdc = new Hashtable();
 
-<<<<<<< HEAD
         AgentSpan.Context context =
             InstrumentationContext.get(LoggingEvent.class, AgentSpan.Context.class).get(event);
 
@@ -151,19 +150,6 @@
           if (null != version && !version.isEmpty()) {
             mdc.put(Tags.DD_VERSION, version);
           }
-=======
-        String serviceName = Config.get().getServiceName();
-        if (null != serviceName && !serviceName.isEmpty()) {
-          mdc.put(Tags.DD_SERVICE, serviceName);
-        }
-        String env = Config.get().getEnv();
-        if (null != env && !env.isEmpty()) {
-          mdc.put(Tags.DD_ENV, env);
-        }
-        String version = Config.get().getVersion();
-        if (null != version && !version.isEmpty()) {
-          mdc.put(Tags.DD_VERSION, version);
->>>>>>> cd3dff13
         }
 
         if (context != null) {
