package datadog.trace.instrumentation.aws.v0;

import static datadog.trace.bootstrap.instrumentation.api.ResourceNamePriorities.RPC_COMMAND_NAME;

import com.amazonaws.AmazonWebServiceRequest;
import com.amazonaws.AmazonWebServiceResponse;
import com.amazonaws.Request;
import com.amazonaws.Response;
import datadog.trace.api.Config;
<<<<<<< HEAD
import datadog.trace.api.cache.DDCache;
import datadog.trace.api.cache.DDCaches;
=======
import datadog.trace.api.DDTags;
>>>>>>> ab42bf3d
import datadog.trace.api.naming.SpanNaming;
import datadog.trace.bootstrap.instrumentation.api.AgentPropagation;
import datadog.trace.bootstrap.instrumentation.api.AgentSpan;
import datadog.trace.bootstrap.instrumentation.api.InstrumentationTags;
<<<<<<< HEAD
=======
import datadog.trace.bootstrap.instrumentation.api.Tags;
>>>>>>> ab42bf3d
import datadog.trace.bootstrap.instrumentation.api.UTF8BytesString;
import datadog.trace.bootstrap.instrumentation.decorator.HttpClientDecorator;
import java.net.URI;
import java.util.regex.Matcher;
import java.util.regex.Pattern;

public class AwsSdkClientDecorator extends HttpClientDecorator<Request, Response>
    implements AgentPropagation.Setter<Request<?>> {

  private static final String AWS = "aws";

  static final CharSequence COMPONENT_NAME = UTF8BytesString.create("java-aws-sdk");

  public static final boolean AWS_LEGACY_TRACING =
      Config.get().isLegacyTracingEnabled(false, "aws-sdk");

  public static final boolean SQS_LEGACY_TRACING =
      Config.get().isLegacyTracingEnabled(SpanNaming.instance().version() == 0, "sqs");

  private static final String SQS_SERVICE_NAME =
      AWS_LEGACY_TRACING || SQS_LEGACY_TRACING ? "sqs" : Config.get().getServiceName();

  private static final String SNS_SERVICE_NAME =
      SpanNaming.instance().namingSchema().cloud().serviceForRequest(AWS, "sns");
  private static final String GENERIC_SERVICE_NAME =
      SpanNaming.instance().namingSchema().cloud().serviceForRequest(AWS, null);
  public static final AwsSdkClientDecorator DECORATE = new AwsSdkClientDecorator();

  private static final DDCache<String, String> serviceNameCache = DDCaches.newFixedSizeCache(128);
  private static final Pattern AWS_SERVICE_NAME_PATTERN = Pattern.compile("Amazon\\s?(\\w+)");

  private static String simplifyServiceName(String awsServiceName) {
    return serviceNameCache.computeIfAbsent(
        awsServiceName, AwsSdkClientDecorator::applyServiceNamePattern);
  }

  private static String applyServiceNamePattern(String awsServiceName) {
    if (awsServiceName != null) {
      Matcher matcher = AWS_SERVICE_NAME_PATTERN.matcher(awsServiceName);
      if (matcher.find()) {
        return matcher.group(1).toLowerCase();
      }
    }
    return awsServiceName;
  }

  @Override
  public AgentSpan onRequest(final AgentSpan span, final Request request) {
    // Call super first because we override the resource name below.
    super.onRequest(span, request);

    final String awsServiceName = request.getServiceName();
    final AmazonWebServiceRequest originalRequest = request.getOriginalRequest();
    final Class<?> awsOperation = originalRequest.getClass();

    span.setTag(InstrumentationTags.AWS_AGENT, COMPONENT_NAME);
    span.setTag(InstrumentationTags.AWS_SERVICE, awsServiceName);
    span.setTag(InstrumentationTags.TOP_LEVEL_AWS_SERVICE, simplifyServiceName(awsServiceName));
    span.setTag(InstrumentationTags.AWS_OPERATION, awsOperation.getSimpleName());
    span.setTag(InstrumentationTags.AWS_ENDPOINT, request.getEndpoint().toString());

    CharSequence awsRequestName = AwsNameCache.getQualifiedName(request);

    span.setResourceName(awsRequestName, RPC_COMMAND_NAME);

    switch (awsRequestName.toString()) {
      case "SQS.SendMessage":
      case "SQS.SendMessageBatch":
      case "SQS.ReceiveMessage":
      case "SQS.DeleteMessage":
      case "SQS.DeleteMessageBatch":
        span.setServiceName(SQS_SERVICE_NAME);
        break;
      case "SNS.Publish":
        span.setServiceName(SNS_SERVICE_NAME);
        break;
      default:
        span.setServiceName(GENERIC_SERVICE_NAME);
        break;
    }

    RequestAccess access = RequestAccess.of(originalRequest);
    String bucketName = access.getBucketName(originalRequest);
    String bestPrecursor = null;
    String bestPeerService = null;
    if (null != bucketName) {
      span.setTag(InstrumentationTags.AWS_BUCKET_NAME, bucketName);
<<<<<<< HEAD
      span.setTag(InstrumentationTags.BUCKET_NAME, bucketName);
=======
      bestPrecursor = InstrumentationTags.AWS_BUCKET_NAME;
      bestPeerService = bucketName;
>>>>>>> ab42bf3d
    }
    String queueUrl = access.getQueueUrl(originalRequest);
    if (null != queueUrl) {
      span.setTag(InstrumentationTags.AWS_QUEUE_URL, queueUrl);
<<<<<<< HEAD
=======
      bestPrecursor = InstrumentationTags.AWS_QUEUE_URL;
      bestPeerService = queueUrl;
>>>>>>> ab42bf3d
    }
    String queueName = access.getQueueName(originalRequest);
    if (null != queueName) {
      span.setTag(InstrumentationTags.AWS_QUEUE_NAME, queueName);
<<<<<<< HEAD
      span.setTag(InstrumentationTags.QUEUE_NAME, queueName);
    }
    String topicArn = access.getTopicArn(originalRequest);
    if (null != topicArn) {
      span.setTag(
          InstrumentationTags.AWS_TOPIC_NAME, topicArn.substring(topicArn.lastIndexOf(':') + 1));
      span.setTag(
          InstrumentationTags.TOPIC_NAME, topicArn.substring(topicArn.lastIndexOf(':') + 1));
=======
      bestPrecursor = InstrumentationTags.AWS_QUEUE_NAME;
      bestPeerService = queueName;
    }
    String topicArn = access.getTopicArn(originalRequest);
    if (null != topicArn) {
      final String topicName = topicArn.substring(topicArn.lastIndexOf(':') + 1);
      span.setTag(InstrumentationTags.AWS_TOPIC_NAME, topicName);
      bestPrecursor = InstrumentationTags.AWS_TOPIC_NAME;
      bestPeerService = topicName;
>>>>>>> ab42bf3d
    }
    String streamName = access.getStreamName(originalRequest);
    if (null != streamName) {
      span.setTag(InstrumentationTags.AWS_STREAM_NAME, streamName);
<<<<<<< HEAD
      span.setTag(InstrumentationTags.STREAM_NAME, streamName);
=======
      bestPrecursor = InstrumentationTags.AWS_STREAM_NAME;
      bestPeerService = streamName;
>>>>>>> ab42bf3d
    }
    String tableName = access.getTableName(originalRequest);
    if (null != tableName) {
      span.setTag(InstrumentationTags.AWS_TABLE_NAME, tableName);
<<<<<<< HEAD
      span.setTag(InstrumentationTags.TABLE_NAME, tableName);
=======
      bestPrecursor = InstrumentationTags.AWS_TABLE_NAME;
      bestPeerService = tableName;
    }

    // for aws we can calculate this eagerly without needing to have to looking up tags in the peer
    // service interceptor
    if (bestPrecursor != null && SpanNaming.instance().namingSchema().peerService().supports()) {
      span.setTag(Tags.PEER_SERVICE, bestPeerService);
      span.setTag(DDTags.PEER_SERVICE_SOURCE, bestPrecursor);
>>>>>>> ab42bf3d
    }

    return span;
  }

  @Override
  public AgentSpan onResponse(final AgentSpan span, final Response response) {
    if (response.getAwsResponse() instanceof AmazonWebServiceResponse) {
      final AmazonWebServiceResponse awsResp = (AmazonWebServiceResponse) response.getAwsResponse();
      span.setTag(InstrumentationTags.AWS_REQUEST_ID, awsResp.getRequestId());
    }
    return super.onResponse(span, response);
  }

  @Override
  protected boolean shouldSetResourceName() {
    return false;
  }

  @Override
  protected String[] instrumentationNames() {
    return new String[] {"aws-sdk"};
  }

  @Override
  protected CharSequence component() {
    return COMPONENT_NAME;
  }

  @Override
  protected String method(final Request request) {
    return request.getHttpMethod().name();
  }

  @Override
  protected URI url(final Request request) {
    return request.getEndpoint();
  }

  @Override
  protected int status(final Response response) {
    return response.getHttpResponse().getStatusCode();
  }

  @Override
  public void set(Request<?> carrier, String key, String value) {
    carrier.addHeader(key, value);
  }
}<|MERGE_RESOLUTION|>--- conflicted
+++ resolved
@@ -7,20 +7,14 @@
 import com.amazonaws.Request;
 import com.amazonaws.Response;
 import datadog.trace.api.Config;
-<<<<<<< HEAD
 import datadog.trace.api.cache.DDCache;
 import datadog.trace.api.cache.DDCaches;
-=======
 import datadog.trace.api.DDTags;
->>>>>>> ab42bf3d
 import datadog.trace.api.naming.SpanNaming;
 import datadog.trace.bootstrap.instrumentation.api.AgentPropagation;
 import datadog.trace.bootstrap.instrumentation.api.AgentSpan;
 import datadog.trace.bootstrap.instrumentation.api.InstrumentationTags;
-<<<<<<< HEAD
-=======
 import datadog.trace.bootstrap.instrumentation.api.Tags;
->>>>>>> ab42bf3d
 import datadog.trace.bootstrap.instrumentation.api.UTF8BytesString;
 import datadog.trace.bootstrap.instrumentation.decorator.HttpClientDecorator;
 import java.net.URI;
@@ -108,35 +102,20 @@
     String bestPeerService = null;
     if (null != bucketName) {
       span.setTag(InstrumentationTags.AWS_BUCKET_NAME, bucketName);
-<<<<<<< HEAD
       span.setTag(InstrumentationTags.BUCKET_NAME, bucketName);
-=======
       bestPrecursor = InstrumentationTags.AWS_BUCKET_NAME;
       bestPeerService = bucketName;
->>>>>>> ab42bf3d
     }
     String queueUrl = access.getQueueUrl(originalRequest);
     if (null != queueUrl) {
       span.setTag(InstrumentationTags.AWS_QUEUE_URL, queueUrl);
-<<<<<<< HEAD
-=======
       bestPrecursor = InstrumentationTags.AWS_QUEUE_URL;
       bestPeerService = queueUrl;
->>>>>>> ab42bf3d
     }
     String queueName = access.getQueueName(originalRequest);
     if (null != queueName) {
       span.setTag(InstrumentationTags.AWS_QUEUE_NAME, queueName);
-<<<<<<< HEAD
       span.setTag(InstrumentationTags.QUEUE_NAME, queueName);
-    }
-    String topicArn = access.getTopicArn(originalRequest);
-    if (null != topicArn) {
-      span.setTag(
-          InstrumentationTags.AWS_TOPIC_NAME, topicArn.substring(topicArn.lastIndexOf(':') + 1));
-      span.setTag(
-          InstrumentationTags.TOPIC_NAME, topicArn.substring(topicArn.lastIndexOf(':') + 1));
-=======
       bestPrecursor = InstrumentationTags.AWS_QUEUE_NAME;
       bestPeerService = queueName;
     }
@@ -144,26 +123,22 @@
     if (null != topicArn) {
       final String topicName = topicArn.substring(topicArn.lastIndexOf(':') + 1);
       span.setTag(InstrumentationTags.AWS_TOPIC_NAME, topicName);
+      span.setTag(InstrumentationTags.TOPIC_NAME, topicName);
       bestPrecursor = InstrumentationTags.AWS_TOPIC_NAME;
       bestPeerService = topicName;
->>>>>>> ab42bf3d
     }
     String streamName = access.getStreamName(originalRequest);
     if (null != streamName) {
       span.setTag(InstrumentationTags.AWS_STREAM_NAME, streamName);
-<<<<<<< HEAD
       span.setTag(InstrumentationTags.STREAM_NAME, streamName);
-=======
       bestPrecursor = InstrumentationTags.AWS_STREAM_NAME;
       bestPeerService = streamName;
->>>>>>> ab42bf3d
+
     }
     String tableName = access.getTableName(originalRequest);
     if (null != tableName) {
       span.setTag(InstrumentationTags.AWS_TABLE_NAME, tableName);
-<<<<<<< HEAD
       span.setTag(InstrumentationTags.TABLE_NAME, tableName);
-=======
       bestPrecursor = InstrumentationTags.AWS_TABLE_NAME;
       bestPeerService = tableName;
     }
@@ -173,7 +148,6 @@
     if (bestPrecursor != null && SpanNaming.instance().namingSchema().peerService().supports()) {
       span.setTag(Tags.PEER_SERVICE, bestPeerService);
       span.setTag(DDTags.PEER_SERVICE_SOURCE, bestPrecursor);
->>>>>>> ab42bf3d
     }
 
     return span;
