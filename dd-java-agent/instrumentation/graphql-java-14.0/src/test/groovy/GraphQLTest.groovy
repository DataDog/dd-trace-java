import datadog.trace.agent.test.AgentTestRunner
import datadog.trace.api.DDSpanTypes
import datadog.trace.api.Trace
import datadog.trace.bootstrap.instrumentation.api.Tags
import graphql.ExecutionResult
import graphql.GraphQL
import graphql.schema.DataFetcher
import graphql.schema.DataFetchingEnvironment
import graphql.schema.GraphQLSchema
import graphql.schema.idl.RuntimeWiring
import graphql.schema.idl.SchemaGenerator
import graphql.schema.idl.SchemaParser

import java.nio.charset.StandardCharsets

import static graphql.schema.idl.TypeRuntimeWiring.newTypeWiring

class GraphQLTest extends AgentTestRunner {
  private GraphQL graphql

  @Override
  def setup() {
    def reader = new InputStreamReader(
      this.getClass().getClassLoader().getResourceAsStream("schema.graphqls"), StandardCharsets.UTF_8)
    reader.withCloseable {
      def typeRegistry = new SchemaParser().parse(reader)
      def runtimeWiring = RuntimeWiring.newRuntimeWiring()
        .type(newTypeWiring("Query").dataFetcher("bookById", new DataFetcher<Book>() {
          @Trace(operationName = "getBookById", resourceName = "book")
          @Override
          Book get(DataFetchingEnvironment environment) throws Exception {
            String bookId = environment.getArgument("id")
            return Book.getById(bookId)
          }
        }))
        .type(newTypeWiring("Book").dataFetcher("author", new DataFetcher<Author>() {
          @Override
          Author get(DataFetchingEnvironment environment) throws Exception {
            Book book = environment.getSource()
            String authorId = book.getAuthorId()
            return Author.getById(authorId)
          }
        }))
        .type(newTypeWiring("Book").dataFetcher("cover", new DataFetcher<String>() {
          @Override
          String get(DataFetchingEnvironment environment) throws Exception {
            throw new IllegalStateException("TEST")
          }
        }))
        .build()
      SchemaGenerator schemaGenerator = new SchemaGenerator()
      GraphQLSchema graphqlSchema = schemaGenerator.makeExecutableSchema(typeRegistry, runtimeWiring)
      GraphQL.Builder graphqlBuilder = GraphQL.newGraphQL(graphqlSchema)
      this.graphql = graphqlBuilder.build()
    }
  }

  def "successful query produces spans"() {
    setup:
    def query = 'query findBookById {\n' +
      '  bookById(id: "book-1") {\n' +
      '    id #test\n' +
      '    name\n' +
      '    pageCount\n' +
      '    author {\n' +
      '      firstName\n' +
      '      lastName\n' +
      '    }\n' +
      '  }\n' +
      '}'
    def expectedQuery = 'query findBookById {\n' +
      '  bookById(id: ?) {\n' +
      '    id\n' +
      '    name\n' +
      '    pageCount\n' +
      '    author {\n' +
      '      firstName\n' +
      '      lastName\n' +
      '    }\n' +
      '  }\n' +
      '}\n'

    ExecutionResult result = graphql.execute(query)

    expect:
    result.getErrors().isEmpty()

    assertTraces(1) {
      trace(6) {
        span {
          operationName "graphql.request"
          resourceName "graphql.request"
          spanType DDSpanTypes.GRAPHQL
          errored false
          measured true
          parent()
          tags {
            "$Tags.COMPONENT" "graphql-java"
            "graphql.query" expectedQuery
            "graphql.operation.name" "findBookById"
            defaultTags()
          }
        }
        span {
          operationName "graphql.field"
          resourceName "graphql.field"
          childOf(span(0))
          spanType DDSpanTypes.GRAPHQL
          errored false
          measured true
          tags {
            "$Tags.COMPONENT" "graphql-java"
            "graphql.type" "Author"
            defaultTags()
          }
        }
        span {
          operationName "graphql.field"
          resourceName "graphql.field"
          childOf(span(0))
          spanType DDSpanTypes.GRAPHQL
          errored false
          measured true
          tags {
            "$Tags.COMPONENT" "graphql-java"
            "graphql.type" "Book"
            defaultTags()
          }
        }
        span {
          operationName "getBookById"
          resourceName "book"
          childOf(span(2))
          spanType null
          errored false
          measured false
          tags {
            "$Tags.COMPONENT" "trace"
            defaultTags()
          }
        }
        span {
          operationName "graphql.validation"
          resourceName "graphql.validation"
          childOf(span(0))
          spanType DDSpanTypes.GRAPHQL
          errored false
          measured true
          tags {
            "$Tags.COMPONENT" "graphql-java"
            defaultTags()
          }
        }
        span {
          operationName "graphql.parsing"
          resourceName "graphql.parsing"
          childOf(span(0))
          spanType DDSpanTypes.GRAPHQL
          errored false
          measured true
          tags {
            "$Tags.COMPONENT" "graphql-java"
            defaultTags()
          }
        }
      }
    }
  }

  def "query validation error"() {
    setup:
    def query = 'query findBookById {\n' +
      '  bookById(id: "book-1") {\n' +
      '    id #test\n' +
      '    title\n' + // field doesn't exist
      '    color\n' + // field doesn't exist
      '  }\n' +
      '}'
    def expectedQuery = 'query findBookById {\n' +
      '  bookById(id: ?) {\n' +
      '    id\n' +
      '    title\n' +
      '    color\n' +
      '  }\n' +
      '}\n'
    ExecutionResult result =
      graphql.execute(query)

    expect:
    !result.getErrors().isEmpty()

    assertTraces(1) {
      trace(3) {
        span {
          operationName "graphql.request"
          resourceName "graphql.request"
          spanType DDSpanTypes.GRAPHQL
          errored true
          measured true
          parent()
          tags {
            "$Tags.COMPONENT" "graphql-java"
            "graphql.query" expectedQuery
            "graphql.operation.name" null
            "error.message" { it.contains("Field 'title' in type 'Book' is undefined") }
            "error.message" { it.contains("(and 1 more errors)") }
            defaultTags()
          }
        }
        span {
          operationName "graphql.validation"
          resourceName "graphql.validation"
          childOf(span(0))
          spanType DDSpanTypes.GRAPHQL
          errored true
          measured true
          tags {
            "$Tags.COMPONENT" "graphql-java"
            defaultTags()
          }
        }
        span {
          operationName "graphql.parsing"
          resourceName "graphql.parsing"
          childOf(span(0))
          spanType DDSpanTypes.GRAPHQL
          errored false
          measured true
          tags {
            "$Tags.COMPONENT" "graphql-java"
            defaultTags()
          }
        }
      }
    }
  }

  def "query parse error"() {
    setup:
    def query = 'query findBookById {\n' +
      '  bookById(id: "book-1")) {\n' + // double closing brace
      '    id #test\n' +
      '  }\n' +
      '}'
    ExecutionResult result =
      graphql.execute(query)

    expect:
    !result.getErrors().isEmpty()

    assertTraces(1) {
      trace(2) {
        span {
          operationName "graphql.request"
          resourceName "graphql.request"
          spanType DDSpanTypes.GRAPHQL
          errored true
          measured true
          parent()
          tags {
            "$Tags.COMPONENT" "graphql-java"
            "graphql.query" query
            "graphql.operation.name" null
<<<<<<< HEAD
            "error.message" "Invalid Syntax : offending token ')' at line 2 column 25"
=======
            "error.message" { it.toLowerCase().startsWith("invalid syntax") }
>>>>>>> 93147b1f
            defaultTags()
          }
        }
        span {
          operationName "graphql.parsing"
          resourceName "graphql.parsing"
          childOf(span(0))
          spanType DDSpanTypes.GRAPHQL
          errored true
          measured true
          tags {
            "$Tags.COMPONENT" "graphql-java"
            "error.type" "graphql.parser.InvalidSyntaxException"
<<<<<<< HEAD
            "error.message" "Invalid Syntax : offending token ')' at line 2 column 25"
=======
            "error.message" { it.toLowerCase().startsWith("invalid syntax") }
>>>>>>> 93147b1f
            "error.stack" String
            defaultTags()
          }
        }
      }
    }
  }

  def "query fetch error"() {
    setup:
    def query = 'query findBookById {\n' +
      '  bookById(id: "book-1") {\n' +
      '    id #test\n' +
      '    cover\n' + // throws an exception when fetched
      '  }\n' +
      '}'
    def expectedQuery = 'query findBookById {\n' +
      '  bookById(id: ?) {\n' +
      '    id\n' +
      '    cover\n' +
      '  }\n' +
      '}\n'
    ExecutionResult result = graphql.execute(query)

    expect:
    !result.getErrors().isEmpty()

    assertTraces(1) {
      trace(6) {
        span {
          operationName "graphql.request"
          resourceName "graphql.request"
          spanType DDSpanTypes.GRAPHQL
          errored true
          measured true
          parent()
          tags {
            "$Tags.COMPONENT" "graphql-java"
            "graphql.query" expectedQuery
            "graphql.operation.name" "findBookById"
            "error.message" "Exception while fetching data (/bookById/cover) : TEST"
            defaultTags()
          }
        }
        span {
          operationName "graphql.field"
          resourceName "graphql.field"
          childOf(span(0))
          spanType DDSpanTypes.GRAPHQL
          errored true
          measured true
          tags {
            "$Tags.COMPONENT" "graphql-java"
            "graphql.type" "String"
            "error.type" "java.lang.IllegalStateException"
            "error.message" "TEST"
            "error.stack" String
            defaultTags()
          }
        }
        span {
          operationName "graphql.field"
          resourceName "graphql.field"
          childOf(span(0))
          spanType DDSpanTypes.GRAPHQL
          errored false
          measured true
          tags {
            "$Tags.COMPONENT" "graphql-java"
            "graphql.type" "Book"
            defaultTags()
          }
        }
        span {
          operationName "getBookById"
          resourceName "book"
          childOf(span(2))
          spanType null
          errored false
          measured false
          tags {
            "$Tags.COMPONENT" "trace"
            defaultTags()
          }
        }
        span {
          operationName "graphql.validation"
          resourceName "graphql.validation"
          childOf(span(0))
          spanType DDSpanTypes.GRAPHQL
          errored false
          measured true
          tags {
            "$Tags.COMPONENT" "graphql-java"
            defaultTags()
          }
        }
        span {
          operationName "graphql.parsing"
          resourceName "graphql.parsing"
          childOf(span(0))
          spanType DDSpanTypes.GRAPHQL
          errored false
          measured true
          tags {
            "$Tags.COMPONENT" "graphql-java"
            defaultTags()
          }
        }
      }
    }
  }
}<|MERGE_RESOLUTION|>--- conflicted
+++ resolved
@@ -261,11 +261,7 @@
             "$Tags.COMPONENT" "graphql-java"
             "graphql.query" query
             "graphql.operation.name" null
-<<<<<<< HEAD
-            "error.message" "Invalid Syntax : offending token ')' at line 2 column 25"
-=======
             "error.message" { it.toLowerCase().startsWith("invalid syntax") }
->>>>>>> 93147b1f
             defaultTags()
           }
         }
@@ -279,11 +275,7 @@
           tags {
             "$Tags.COMPONENT" "graphql-java"
             "error.type" "graphql.parser.InvalidSyntaxException"
-<<<<<<< HEAD
-            "error.message" "Invalid Syntax : offending token ')' at line 2 column 25"
-=======
             "error.message" { it.toLowerCase().startsWith("invalid syntax") }
->>>>>>> 93147b1f
             "error.stack" String
             defaultTags()
           }
