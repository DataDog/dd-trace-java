--- conflicted
+++ resolved
@@ -8,9 +8,6 @@
 import static datadog.trace.agent.test.utils.TraceUtils.runnableUnderTrace
 import static java.time.Instant.now
 
-<<<<<<< HEAD
-class StructuredConcurrencyTest extends AgentTestRunner {
-=======
 class StructuredConcurrencyTest extends InstrumentationSpecification {
   @Override
   boolean useStrictTraceWrites() {
@@ -18,7 +15,6 @@
     return false
   }
 
->>>>>>> e3406d48
   /**
    * Tests the structured task scope with a single task.
    */
