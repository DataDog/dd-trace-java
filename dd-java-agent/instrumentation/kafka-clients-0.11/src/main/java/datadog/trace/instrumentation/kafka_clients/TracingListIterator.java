package datadog.trace.instrumentation.kafka_clients;

import static datadog.trace.bootstrap.instrumentation.api.AgentTracer.closePrevious;

import java.util.ListIterator;
import org.apache.kafka.clients.consumer.ConsumerRecord;

public class TracingListIterator extends TracingIterator
    implements ListIterator<ConsumerRecord<?, ?>> {

  private final ListIterator<ConsumerRecord<?, ?>> delegateIterator;

  public TracingListIterator(
      ListIterator<ConsumerRecord<?, ?>> delegateIterator,
      CharSequence operationName,
      KafkaDecorator decorator,
<<<<<<< HEAD
      ConsumerContext context) {
    super(delegateIterator, operationName, decorator, context);
=======
      String group,
      String clusterId) {
    super(delegateIterator, operationName, decorator, group, clusterId);
>>>>>>> 9656cf72
    this.delegateIterator = delegateIterator;
  }

  @Override
  public boolean hasPrevious() {
    boolean moreRecords = delegateIterator.hasPrevious();
    if (!moreRecords) {
      // no more records, use this as a signal to close the last iteration scope
      closePrevious(true);
    }
    return moreRecords;
  }

  @Override
  public ConsumerRecord<?, ?> previous() {
    final ConsumerRecord<?, ?> prev = delegateIterator.previous();
    startNewRecordSpan(prev);
    return prev;
  }

  @Override
  public int nextIndex() {
    return delegateIterator.nextIndex();
  }

  @Override
  public int previousIndex() {
    return delegateIterator.previousIndex();
  }

  /*
   * org.apache.kafka.clients.consumer.ConsumerRecords::records(TopicPartition) always returns
   * UnmodifiableList. Modifiable operations will lead to exception
   */

  @Override
  public void set(ConsumerRecord<?, ?> consumerRecord) {
    delegateIterator.set(consumerRecord);
  }

  @Override
  public void add(ConsumerRecord<?, ?> consumerRecord) {
    delegateIterator.add(consumerRecord);
  }
}<|MERGE_RESOLUTION|>--- conflicted
+++ resolved
@@ -14,14 +14,10 @@
       ListIterator<ConsumerRecord<?, ?>> delegateIterator,
       CharSequence operationName,
       KafkaDecorator decorator,
-<<<<<<< HEAD
-      ConsumerContext context) {
-    super(delegateIterator, operationName, decorator, context);
-=======
       String group,
-      String clusterId) {
-    super(delegateIterator, operationName, decorator, group, clusterId);
->>>>>>> 9656cf72
+      String clusterId,
+      String bootstrapServers) {
+    super(delegateIterator, operationName, decorator, group, clusterId, bootstrapServers);
     this.delegateIterator = delegateIterator;
   }
 
