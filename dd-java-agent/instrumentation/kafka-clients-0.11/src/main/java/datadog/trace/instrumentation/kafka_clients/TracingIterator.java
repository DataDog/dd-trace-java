package datadog.trace.instrumentation.kafka_clients;

import static datadog.trace.bootstrap.instrumentation.api.AgentTracer.activateNext;
import static datadog.trace.bootstrap.instrumentation.api.AgentTracer.closePrevious;
import static datadog.trace.bootstrap.instrumentation.api.AgentTracer.propagate;
import static datadog.trace.bootstrap.instrumentation.api.AgentTracer.startSpan;
import static datadog.trace.core.datastreams.TagsProcessor.DIRECTION_IN;
import static datadog.trace.core.datastreams.TagsProcessor.DIRECTION_TAG;
import static datadog.trace.core.datastreams.TagsProcessor.GROUP_TAG;
import static datadog.trace.core.datastreams.TagsProcessor.TOPIC_TAG;
import static datadog.trace.core.datastreams.TagsProcessor.TYPE_TAG;
import static datadog.trace.instrumentation.kafka_clients.KafkaDecorator.BROKER_DECORATE;
import static datadog.trace.instrumentation.kafka_clients.KafkaDecorator.KAFKA_DELIVER;
import static datadog.trace.instrumentation.kafka_clients.KafkaDecorator.TIME_IN_QUEUE_ENABLED;
import static datadog.trace.instrumentation.kafka_clients.TextMapExtractAdapter.GETTER;
import static datadog.trace.instrumentation.kafka_clients.TextMapInjectAdapter.SETTER;
import static datadog.trace.instrumentation.kafka_common.StreamingContext.STREAMING_CONTEXT;
import static datadog.trace.instrumentation.kafka_common.Utils.computePayloadSizeBytes;
import static java.util.concurrent.TimeUnit.MILLISECONDS;

import datadog.trace.api.Config;
import datadog.trace.bootstrap.instrumentation.api.AgentSpan;
import datadog.trace.bootstrap.instrumentation.api.AgentSpan.Context;
import datadog.trace.bootstrap.instrumentation.api.AgentTracer;
import datadog.trace.bootstrap.instrumentation.api.InstrumentationTags;
import java.util.Iterator;
import java.util.LinkedHashMap;
import org.apache.kafka.clients.consumer.ConsumerRecord;
import org.slf4j.Logger;
import org.slf4j.LoggerFactory;

public class TracingIterator implements Iterator<ConsumerRecord<?, ?>> {

  private static final Logger log = LoggerFactory.getLogger(TracingIterator.class);

  private final Iterator<ConsumerRecord<?, ?>> delegateIterator;
  private final CharSequence operationName;
  private final KafkaDecorator decorator;
  private final String group;

  public TracingIterator(
      final Iterator<ConsumerRecord<?, ?>> delegateIterator,
      final CharSequence operationName,
      final KafkaDecorator decorator,
      String group) {
    this.delegateIterator = delegateIterator;
    this.operationName = operationName;
    this.decorator = decorator;
    this.group = group;
  }

  @Override
  public boolean hasNext() {
    boolean moreRecords = delegateIterator.hasNext();
    if (!moreRecords) {
      // no more records, use this as a signal to close the last iteration scope
      closePrevious(true);
    }
    return moreRecords;
  }

  @Override
  public ConsumerRecord<?, ?> next() {
    final ConsumerRecord<?, ?> next = delegateIterator.next();
    startNewRecordSpan(next);
    return next;
  }

  protected void startNewRecordSpan(ConsumerRecord<?, ?> val) {
    try {
      closePrevious(true);
      AgentSpan span, queueSpan = null;
      if (val != null) {
        if (!Config.get().isKafkaClientPropagationDisabledForTopic(val.topic())) {
          final Context spanContext = propagate().extract(val.headers(), GETTER);
          long timeInQueueStart = GETTER.extractTimeInQueueStart(val.headers());
          if (timeInQueueStart == 0 || !TIME_IN_QUEUE_ENABLED) {
            span = startSpan(operationName, spanContext);
          } else {
            queueSpan =
                startSpan(KAFKA_DELIVER, spanContext, MILLISECONDS.toMicros(timeInQueueStart));
            BROKER_DECORATE.afterStart(queueSpan);
            BROKER_DECORATE.onTimeInQueue(queueSpan, val);
            span = startSpan(operationName, queueSpan.context());
            BROKER_DECORATE.beforeFinish(queueSpan);
            // The queueSpan will be finished after inner span has been activated to ensure that
            // spans are written out together by TraceStructureWriter when running in strict mode
          }

          LinkedHashMap<String, String> sortedTags = new LinkedHashMap<>();
          sortedTags.put(DIRECTION_TAG, DIRECTION_IN);
          sortedTags.put(GROUP_TAG, group);
          sortedTags.put(TOPIC_TAG, val.topic());
          sortedTags.put(TYPE_TAG, "kafka");
<<<<<<< HEAD

          if (STREAMING_CONTEXT.empty()) {
            AgentTracer.get()
                .getDataStreamsMonitoring()
                .setCheckpoint(span, sortedTags, val.timestamp(), computePayloadSizeBytes(val));
          } else {
            // when we're in a streaming context we want to consume only from source topics
            if (STREAMING_CONTEXT.isSourceTopic(val.topic())) {
              // We have to inject the context to headers here,
              // since the data received from the source may leave the topology on
              // some other instance of the application, breaking the context propagation
              // for DSM users
              propagate()
                  .injectPathwayContext(
                      span,
                      val.headers(),
                      SETTER,
                      sortedTags,
                      val.timestamp(),
                      computePayloadSizeBytes(val));
            }
          }
=======
          final long payloadSize =
              span.traceConfig().isDataStreamsEnabled() ? computePayloadSizeBytes(val) : 0;
          AgentTracer.get()
              .getDataStreamsMonitoring()
              .setCheckpoint(span, sortedTags, val.timestamp(), payloadSize);
>>>>>>> ffaa3d04
        } else {
          span = startSpan(operationName, null);
        }
        if (val.value() == null) {
          span.setTag(InstrumentationTags.TOMBSTONE, true);
        }
        decorator.afterStart(span);
        decorator.onConsume(span, val, group);
        activateNext(span);
        if (null != queueSpan) {
          queueSpan.finish();
        }
      }
    } catch (final Exception e) {
      log.debug("Error starting new record span", e);
    }
  }

  @Override
  public void remove() {
    delegateIterator.remove();
  }
}<|MERGE_RESOLUTION|>--- conflicted
+++ resolved
@@ -92,12 +92,13 @@
           sortedTags.put(GROUP_TAG, group);
           sortedTags.put(TOPIC_TAG, val.topic());
           sortedTags.put(TYPE_TAG, "kafka");
-<<<<<<< HEAD
 
+          final long payloadSize =
+              span.traceConfig().isDataStreamsEnabled() ? computePayloadSizeBytes(val) : 0;
           if (STREAMING_CONTEXT.empty()) {
             AgentTracer.get()
                 .getDataStreamsMonitoring()
-                .setCheckpoint(span, sortedTags, val.timestamp(), computePayloadSizeBytes(val));
+                .setCheckpoint(span, sortedTags, val.timestamp(), payloadSize);
           } else {
             // when we're in a streaming context we want to consume only from source topics
             if (STREAMING_CONTEXT.isSourceTopic(val.topic())) {
@@ -107,21 +108,9 @@
               // for DSM users
               propagate()
                   .injectPathwayContext(
-                      span,
-                      val.headers(),
-                      SETTER,
-                      sortedTags,
-                      val.timestamp(),
-                      computePayloadSizeBytes(val));
+                      span, val.headers(), SETTER, sortedTags, val.timestamp(), payloadSize);
             }
           }
-=======
-          final long payloadSize =
-              span.traceConfig().isDataStreamsEnabled() ? computePayloadSizeBytes(val) : 0;
-          AgentTracer.get()
-              .getDataStreamsMonitoring()
-              .setCheckpoint(span, sortedTags, val.timestamp(), payloadSize);
->>>>>>> ffaa3d04
         } else {
           span = startSpan(operationName, null);
         }
