package datadog.trace.instrumentation.kafka_clients;

import static datadog.trace.bootstrap.instrumentation.api.AgentTracer.activateNext;
import static datadog.trace.bootstrap.instrumentation.api.AgentTracer.closePrevious;
import static datadog.trace.bootstrap.instrumentation.api.AgentTracer.propagate;
import static datadog.trace.bootstrap.instrumentation.api.AgentTracer.startSpan;
import static datadog.trace.core.datastreams.TagsProcessor.DIRECTION_IN;
import static datadog.trace.core.datastreams.TagsProcessor.DIRECTION_TAG;
import static datadog.trace.core.datastreams.TagsProcessor.GROUP_TAG;
import static datadog.trace.core.datastreams.TagsProcessor.TOPIC_TAG;
import static datadog.trace.core.datastreams.TagsProcessor.TYPE_TAG;
import static datadog.trace.instrumentation.kafka_clients.KafkaDecorator.BROKER_DECORATE;
import static datadog.trace.instrumentation.kafka_clients.KafkaDecorator.KAFKA_DELIVER;
import static datadog.trace.instrumentation.kafka_clients.KafkaDecorator.TIME_IN_QUEUE_ENABLED;
import static datadog.trace.instrumentation.kafka_clients.TextMapExtractAdapter.GETTER;
import static datadog.trace.instrumentation.kafka_clients.TextMapInjectAdapter.SETTER;
import static java.util.concurrent.TimeUnit.MILLISECONDS;

import datadog.trace.api.Config;
import datadog.trace.bootstrap.instrumentation.api.AgentSpan;
import datadog.trace.bootstrap.instrumentation.api.AgentSpan.Context;
import datadog.trace.bootstrap.instrumentation.api.AgentTracer;
import datadog.trace.bootstrap.instrumentation.api.InstrumentationTags;
import datadog.trace.bootstrap.instrumentation.api.PathwayContext;
import java.util.Iterator;
import java.util.LinkedHashMap;
import org.apache.kafka.clients.consumer.ConsumerRecord;
import org.slf4j.Logger;
import org.slf4j.LoggerFactory;

public class TracingIterator implements Iterator<ConsumerRecord<?, ?>> {

  private static final Logger log = LoggerFactory.getLogger(TracingIterator.class);

  private final Iterator<ConsumerRecord<?, ?>> delegateIterator;
  private final CharSequence operationName;
  private final KafkaDecorator decorator;
  private final String group;

  public TracingIterator(
      final Iterator<ConsumerRecord<?, ?>> delegateIterator,
      final CharSequence operationName,
      final KafkaDecorator decorator,
      String group) {
    this.delegateIterator = delegateIterator;
    this.operationName = operationName;
    this.decorator = decorator;
    this.group = group;
  }

  @Override
  public boolean hasNext() {
    boolean moreRecords = delegateIterator.hasNext();
    if (!moreRecords) {
      // no more records, use this as a signal to close the last iteration scope
      closePrevious(true);
    }
    return moreRecords;
  }

  @Override
  public ConsumerRecord<?, ?> next() {
    final ConsumerRecord<?, ?> next = delegateIterator.next();
    startNewRecordSpan(next);
    return next;
  }

  protected void startNewRecordSpan(ConsumerRecord<?, ?> val) {
    try {
      closePrevious(true);
      AgentSpan span, queueSpan = null;
      if (val != null) {
        if (!Config.get().isKafkaClientPropagationDisabledForTopic(val.topic())) {
          final Context spanContext = propagate().extract(val.headers(), GETTER);
          long timeInQueueStart = GETTER.extractTimeInQueueStart(val.headers());
          if (timeInQueueStart == 0 || !TIME_IN_QUEUE_ENABLED) {
            span = startSpan(operationName, spanContext);
          } else {
            queueSpan =
                startSpan(KAFKA_DELIVER, spanContext, MILLISECONDS.toMicros(timeInQueueStart));
            BROKER_DECORATE.afterStart(queueSpan);
            BROKER_DECORATE.onTimeInQueue(queueSpan, val);
            span = startSpan(operationName, queueSpan.context());
            BROKER_DECORATE.beforeFinish(queueSpan);
            // The queueSpan will be finished after inner span has been activated to ensure that
            // spans are written out together by TraceStructureWriter when running in strict mode
          }

          LinkedHashMap<String, String> sortedTags = new LinkedHashMap<>();
          sortedTags.put(DIRECTION_TAG, DIRECTION_IN);
          sortedTags.put(GROUP_TAG, group);
          sortedTags.put(TOPIC_TAG, val.topic());
          sortedTags.put(TYPE_TAG, "kafka");

<<<<<<< HEAD
          if (StreamingContext.empty()) {
            AgentTracer.get().setDataStreamCheckpoint(span, sortedTags, val.timestamp());
          } else {
            // when we're in a streaming context we want to consume only from source topics
            if (StreamingContext.isSourceTopic(val.topic())) {
              AgentTracer.get().setDataStreamCheckpoint(span, sortedTags, val.timestamp());
              // We have to inject the context to headers here,
              // since the data received from the source may leave the topology on
              // some other instance of the application, breaking the context propagation
              // for DSM users
              PathwayContext pathwayContext = span.context().getPathwayContext();
              pathwayContext.injectBinary(val.headers(), SETTER);
            }
          }
=======
          AgentTracer.get()
              .getDataStreamsMonitoring()
              .setCheckpoint(span, sortedTags, val.timestamp());
>>>>>>> 94625c55
        } else {
          span = startSpan(operationName, null);
        }
        if (val.value() == null) {
          span.setTag(InstrumentationTags.TOMBSTONE, true);
        }
        decorator.afterStart(span);
        decorator.onConsume(span, val, group);
        activateNext(span);
        if (null != queueSpan) {
          queueSpan.finish();
        }
      }
    } catch (final Exception e) {
      log.debug("Error starting new record span", e);
    }
  }

  @Override
  public void remove() {
    delegateIterator.remove();
  }
}<|MERGE_RESOLUTION|>--- conflicted
+++ resolved
@@ -92,13 +92,16 @@
           sortedTags.put(TOPIC_TAG, val.topic());
           sortedTags.put(TYPE_TAG, "kafka");
 
-<<<<<<< HEAD
           if (StreamingContext.empty()) {
-            AgentTracer.get().setDataStreamCheckpoint(span, sortedTags, val.timestamp());
+            AgentTracer.get()
+                .getDataStreamsMonitoring()
+                .setCheckpoint(span, sortedTags, val.timestamp());
           } else {
             // when we're in a streaming context we want to consume only from source topics
             if (StreamingContext.isSourceTopic(val.topic())) {
-              AgentTracer.get().setDataStreamCheckpoint(span, sortedTags, val.timestamp());
+              AgentTracer.get()
+                  .getDataStreamsMonitoring()
+                  .setCheckpoint(span, sortedTags, val.timestamp());
               // We have to inject the context to headers here,
               // since the data received from the source may leave the topology on
               // some other instance of the application, breaking the context propagation
@@ -107,11 +110,6 @@
               pathwayContext.injectBinary(val.headers(), SETTER);
             }
           }
-=======
-          AgentTracer.get()
-              .getDataStreamsMonitoring()
-              .setCheckpoint(span, sortedTags, val.timestamp());
->>>>>>> 94625c55
         } else {
           span = startSpan(operationName, null);
         }
