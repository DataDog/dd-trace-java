package datadog.trace.instrumentation.kafka_clients;

import static datadog.trace.bootstrap.instrumentation.api.AgentTracer.activateNext;
import static datadog.trace.bootstrap.instrumentation.api.AgentTracer.closePrevious;
import static datadog.trace.bootstrap.instrumentation.api.AgentTracer.propagate;
import static datadog.trace.bootstrap.instrumentation.api.AgentTracer.startSpan;
import static datadog.trace.core.datastreams.TagsProcessor.DIRECTION_IN;
import static datadog.trace.core.datastreams.TagsProcessor.DIRECTION_TAG;
import static datadog.trace.core.datastreams.TagsProcessor.GROUP_TAG;
import static datadog.trace.core.datastreams.TagsProcessor.TOPIC_TAG;
import static datadog.trace.core.datastreams.TagsProcessor.TYPE_TAG;
import static datadog.trace.instrumentation.kafka_clients.KafkaDecorator.BROKER_DECORATE;
import static datadog.trace.instrumentation.kafka_clients.KafkaDecorator.KAFKA_DELIVER;
import static datadog.trace.instrumentation.kafka_clients.KafkaDecorator.TIME_IN_QUEUE_ENABLED;
import static datadog.trace.instrumentation.kafka_clients.TextMapExtractAdapter.GETTER;
<<<<<<< HEAD
import static datadog.trace.instrumentation.kafka_clients.TextMapInjectAdapter.SETTER;
=======
import static datadog.trace.instrumentation.kafka_clients.Utils.computePayloadSizeBytes;
>>>>>>> 7baec859
import static java.util.concurrent.TimeUnit.MILLISECONDS;

import datadog.trace.api.Config;
import datadog.trace.bootstrap.instrumentation.api.AgentSpan;
import datadog.trace.bootstrap.instrumentation.api.AgentSpan.Context;
import datadog.trace.bootstrap.instrumentation.api.AgentTracer;
import datadog.trace.bootstrap.instrumentation.api.InstrumentationTags;
import datadog.trace.bootstrap.instrumentation.api.PathwayContext;
import java.util.Iterator;
import java.util.LinkedHashMap;
import org.apache.kafka.clients.consumer.ConsumerRecord;
import org.slf4j.Logger;
import org.slf4j.LoggerFactory;

public class TracingIterator implements Iterator<ConsumerRecord<?, ?>> {

  private static final Logger log = LoggerFactory.getLogger(TracingIterator.class);

  private final Iterator<ConsumerRecord<?, ?>> delegateIterator;
  private final CharSequence operationName;
  private final KafkaDecorator decorator;
  private final String group;

  public TracingIterator(
      final Iterator<ConsumerRecord<?, ?>> delegateIterator,
      final CharSequence operationName,
      final KafkaDecorator decorator,
      String group) {
    this.delegateIterator = delegateIterator;
    this.operationName = operationName;
    this.decorator = decorator;
    this.group = group;
  }

  @Override
  public boolean hasNext() {
    boolean moreRecords = delegateIterator.hasNext();
    if (!moreRecords) {
      // no more records, use this as a signal to close the last iteration scope
      closePrevious(true);
    }
    return moreRecords;
  }

  @Override
  public ConsumerRecord<?, ?> next() {
    final ConsumerRecord<?, ?> next = delegateIterator.next();
    startNewRecordSpan(next);
    return next;
  }

  protected void startNewRecordSpan(ConsumerRecord<?, ?> val) {
    try {
      closePrevious(true);
      AgentSpan span, queueSpan = null;
      if (val != null) {
        if (!Config.get().isKafkaClientPropagationDisabledForTopic(val.topic())) {
          final Context spanContext = propagate().extract(val.headers(), GETTER);
          long timeInQueueStart = GETTER.extractTimeInQueueStart(val.headers());
          if (timeInQueueStart == 0 || !TIME_IN_QUEUE_ENABLED) {
            span = startSpan(operationName, spanContext);
          } else {
            queueSpan =
                startSpan(KAFKA_DELIVER, spanContext, MILLISECONDS.toMicros(timeInQueueStart));
            BROKER_DECORATE.afterStart(queueSpan);
            BROKER_DECORATE.onTimeInQueue(queueSpan, val);
            span = startSpan(operationName, queueSpan.context());
            BROKER_DECORATE.beforeFinish(queueSpan);
            // The queueSpan will be finished after inner span has been activated to ensure that
            // spans are written out together by TraceStructureWriter when running in strict mode
          }

          LinkedHashMap<String, String> sortedTags = new LinkedHashMap<>();
          sortedTags.put(DIRECTION_TAG, DIRECTION_IN);
          sortedTags.put(GROUP_TAG, group);
          sortedTags.put(TOPIC_TAG, val.topic());
          sortedTags.put(TYPE_TAG, "kafka");

<<<<<<< HEAD
          if (StreamingContext.empty()) {
            AgentTracer.get()
                .getDataStreamsMonitoring()
                .setCheckpoint(span, sortedTags, val.timestamp());
          } else {
            // when we're in a streaming context we want to consume only from source topics
            if (StreamingContext.isSourceTopic(val.topic())) {
              AgentTracer.get()
                  .getDataStreamsMonitoring()
                  .setCheckpoint(span, sortedTags, val.timestamp());
              // We have to inject the context to headers here,
              // since the data received from the source may leave the topology on
              // some other instance of the application, breaking the context propagation
              // for DSM users
              PathwayContext pathwayContext = span.context().getPathwayContext();
              pathwayContext.injectBinary(val.headers(), SETTER);
            }
          }
=======
          AgentTracer.get()
              .getDataStreamsMonitoring()
              .setCheckpoint(span, sortedTags, val.timestamp(), computePayloadSizeBytes(val));
>>>>>>> 7baec859
        } else {
          span = startSpan(operationName, null);
        }
        if (val.value() == null) {
          span.setTag(InstrumentationTags.TOMBSTONE, true);
        }
        decorator.afterStart(span);
        decorator.onConsume(span, val, group);
        activateNext(span);
        if (null != queueSpan) {
          queueSpan.finish();
        }
      }
    } catch (final Exception e) {
      log.debug("Error starting new record span", e);
    }
  }

  @Override
  public void remove() {
    delegateIterator.remove();
  }
}<|MERGE_RESOLUTION|>--- conflicted
+++ resolved
@@ -13,11 +13,8 @@
 import static datadog.trace.instrumentation.kafka_clients.KafkaDecorator.KAFKA_DELIVER;
 import static datadog.trace.instrumentation.kafka_clients.KafkaDecorator.TIME_IN_QUEUE_ENABLED;
 import static datadog.trace.instrumentation.kafka_clients.TextMapExtractAdapter.GETTER;
-<<<<<<< HEAD
+import static datadog.trace.instrumentation.kafka_clients.Utils.computePayloadSizeBytes;
 import static datadog.trace.instrumentation.kafka_clients.TextMapInjectAdapter.SETTER;
-=======
-import static datadog.trace.instrumentation.kafka_clients.Utils.computePayloadSizeBytes;
->>>>>>> 7baec859
 import static java.util.concurrent.TimeUnit.MILLISECONDS;
 
 import datadog.trace.api.Config;
@@ -96,17 +93,16 @@
           sortedTags.put(TOPIC_TAG, val.topic());
           sortedTags.put(TYPE_TAG, "kafka");
 
-<<<<<<< HEAD
           if (StreamingContext.empty()) {
             AgentTracer.get()
                 .getDataStreamsMonitoring()
-                .setCheckpoint(span, sortedTags, val.timestamp());
+                .setCheckpoint(span, sortedTags, val.timestamp(), computePayloadSizeBytes(val));
           } else {
             // when we're in a streaming context we want to consume only from source topics
             if (StreamingContext.isSourceTopic(val.topic())) {
               AgentTracer.get()
                   .getDataStreamsMonitoring()
-                  .setCheckpoint(span, sortedTags, val.timestamp());
+                  .setCheckpoint(span, sortedTags, val.timestamp(), computePayloadSizeBytes(val));
               // We have to inject the context to headers here,
               // since the data received from the source may leave the topology on
               // some other instance of the application, breaking the context propagation
@@ -115,11 +111,6 @@
               pathwayContext.injectBinary(val.headers(), SETTER);
             }
           }
-=======
-          AgentTracer.get()
-              .getDataStreamsMonitoring()
-              .setCheckpoint(span, sortedTags, val.timestamp(), computePayloadSizeBytes(val));
->>>>>>> 7baec859
         } else {
           span = startSpan(operationName, null);
         }
