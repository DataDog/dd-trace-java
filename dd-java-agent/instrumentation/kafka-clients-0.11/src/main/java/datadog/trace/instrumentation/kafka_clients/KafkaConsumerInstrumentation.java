package datadog.trace.instrumentation.kafka_clients;

import static datadog.trace.agent.tooling.bytebuddy.matcher.NameMatchers.named;
import static datadog.trace.instrumentation.kafka_clients.KafkaDecorator.CONSUMER_DECORATE;
import static datadog.trace.instrumentation.kafka_clients.KafkaDecorator.KAFKA_CONSUME;
import static net.bytebuddy.matcher.ElementMatchers.isMethod;
import static net.bytebuddy.matcher.ElementMatchers.isPublic;
import static net.bytebuddy.matcher.ElementMatchers.returns;
import static net.bytebuddy.matcher.ElementMatchers.takesArgument;
import static net.bytebuddy.matcher.ElementMatchers.takesArguments;

import com.google.auto.service.AutoService;
import datadog.trace.agent.tooling.Instrumenter;
import datadog.trace.bootstrap.InstrumentationContext;
import java.util.HashMap;
import java.util.Iterator;
import java.util.List;
import java.util.Map;
import net.bytebuddy.asm.Advice;
import org.apache.kafka.clients.Metadata;
import org.apache.kafka.clients.consumer.ConsumerRecord;
import org.apache.kafka.clients.consumer.ConsumerRecords;

@AutoService(Instrumenter.class)
public final class KafkaConsumerInstrumentation extends Instrumenter.Tracing
    implements Instrumenter.ForSingleType {

  public KafkaConsumerInstrumentation() {
    super("kafka");
  }

  @Override
  public Map<String, String> contextStore() {
    Map<String, String> contextStores = new HashMap<>(2);
    contextStores.put("org.apache.kafka.clients.Metadata", "java.lang.String");
    contextStores.put(
        "org.apache.kafka.clients.consumer.ConsumerRecords", KafkaConsumerInfo.class.getName());
    return contextStores;
  }

  @Override
  public String instrumentedType() {
    return "org.apache.kafka.clients.consumer.ConsumerRecords";
  }

  @Override
  public String[] helperClassNames() {
    return new String[] {
      packageName + ".KafkaDecorator",
      packageName + ".TextMapExtractAdapter",
      packageName + ".TracingIterableDelegator",
      packageName + ".TracingIterable",
      packageName + ".TracingIterator",
      packageName + ".TracingList",
      packageName + ".TracingListIterator",
<<<<<<< HEAD
      packageName + ".KafkaConsumerInfo",
      packageName + ".KafkaConsumerInstrumentationHelper"
=======
      packageName + ".Utils"
>>>>>>> 7baec859
    };
  }

  @Override
  public void adviceTransformations(AdviceTransformation transformation) {
    transformation.applyAdvice(
        isMethod()
            .and(isPublic())
            .and(named("records"))
            .and(takesArgument(0, String.class))
            .and(returns(Iterable.class)),
        KafkaConsumerInstrumentation.class.getName() + "$IterableAdvice");
    transformation.applyAdvice(
        isMethod()
            .and(isPublic())
            .and(named("records"))
            .and(takesArgument(0, named("org.apache.kafka.common.TopicPartition")))
            .and(returns(List.class)),
        KafkaConsumerInstrumentation.class.getName() + "$ListAdvice");
    transformation.applyAdvice(
        isMethod()
            .and(isPublic())
            .and(named("iterator"))
            .and(takesArguments(0))
            .and(returns(Iterator.class)),
        KafkaConsumerInstrumentation.class.getName() + "$IteratorAdvice");
  }

  public static class IterableAdvice {

    @Advice.OnMethodExit(suppress = Throwable.class)
    public static void wrap(
        @Advice.Return(readOnly = false) Iterable<ConsumerRecord<?, ?>> iterable,
        @Advice.This ConsumerRecords records) {
      if (iterable != null) {
        KafkaConsumerInfo kafkaConsumerInfo =
            InstrumentationContext.get(ConsumerRecords.class, KafkaConsumerInfo.class).get(records);
        String group = KafkaConsumerInstrumentationHelper.extractGroup(kafkaConsumerInfo);
        String clusterId =
            KafkaConsumerInstrumentationHelper.extractClusterId(
                kafkaConsumerInfo, InstrumentationContext.get(Metadata.class, String.class));
        iterable =
            new TracingIterable(iterable, KAFKA_CONSUME, CONSUMER_DECORATE, group, clusterId);
      }
    }
  }

  public static class ListAdvice {

    @Advice.OnMethodExit(suppress = Throwable.class)
    public static void wrap(
        @Advice.Return(readOnly = false) List<ConsumerRecord<?, ?>> iterable,
        @Advice.This ConsumerRecords records) {
      if (iterable != null) {
        KafkaConsumerInfo kafkaConsumerInfo =
            InstrumentationContext.get(ConsumerRecords.class, KafkaConsumerInfo.class).get(records);
        String group = KafkaConsumerInstrumentationHelper.extractGroup(kafkaConsumerInfo);
        String clusterId =
            KafkaConsumerInstrumentationHelper.extractClusterId(
                kafkaConsumerInfo, InstrumentationContext.get(Metadata.class, String.class));
        iterable = new TracingList(iterable, KAFKA_CONSUME, CONSUMER_DECORATE, group, clusterId);
      }
    }
  }

  public static class IteratorAdvice {

    @Advice.OnMethodExit(suppress = Throwable.class)
    public static void wrap(
        @Advice.Return(readOnly = false) Iterator<ConsumerRecord<?, ?>> iterator,
        @Advice.This ConsumerRecords records) {
      if (iterator != null) {
        KafkaConsumerInfo kafkaConsumerInfo =
            InstrumentationContext.get(ConsumerRecords.class, KafkaConsumerInfo.class).get(records);
        String group = KafkaConsumerInstrumentationHelper.extractGroup(kafkaConsumerInfo);
        String clusterId =
            KafkaConsumerInstrumentationHelper.extractClusterId(
                kafkaConsumerInfo, InstrumentationContext.get(Metadata.class, String.class));
        iterator =
            new TracingIterator(iterator, KAFKA_CONSUME, CONSUMER_DECORATE, group, clusterId);
      }
    }
  }
}<|MERGE_RESOLUTION|>--- conflicted
+++ resolved
@@ -53,12 +53,9 @@
       packageName + ".TracingIterator",
       packageName + ".TracingList",
       packageName + ".TracingListIterator",
-<<<<<<< HEAD
       packageName + ".KafkaConsumerInfo",
-      packageName + ".KafkaConsumerInstrumentationHelper"
-=======
+      packageName + ".KafkaConsumerInstrumentationHelper",
       packageName + ".Utils"
->>>>>>> 7baec859
     };
   }
 
