package datadog.trace.instrumentation.kafka_clients;

import static datadog.trace.agent.tooling.bytebuddy.matcher.NameMatchers.named;
import static datadog.trace.instrumentation.kafka_clients.KafkaDecorator.CONSUMER_DECORATE;
import static datadog.trace.instrumentation.kafka_clients.KafkaDecorator.KAFKA_CONSUME;
import static java.util.Collections.singletonMap;
import static net.bytebuddy.matcher.ElementMatchers.isMethod;
import static net.bytebuddy.matcher.ElementMatchers.isPublic;
import static net.bytebuddy.matcher.ElementMatchers.returns;
import static net.bytebuddy.matcher.ElementMatchers.takesArgument;
import static net.bytebuddy.matcher.ElementMatchers.takesArguments;

import com.google.auto.service.AutoService;
import datadog.trace.agent.tooling.Instrumenter;
import datadog.trace.bootstrap.InstrumentationContext;
import java.util.Iterator;
import java.util.List;
import java.util.Map;
import net.bytebuddy.asm.Advice;
import org.apache.kafka.clients.consumer.ConsumerRecord;
import org.apache.kafka.clients.consumer.ConsumerRecords;

@AutoService(Instrumenter.class)
public final class KafkaConsumerInstrumentation extends Instrumenter.Tracing
    implements Instrumenter.ForSingleType {

  public KafkaConsumerInstrumentation() {
    super("kafka");
  }

  @Override
  public Map<String, String> contextStore() {
    return singletonMap("org.apache.kafka.clients.consumer.ConsumerRecords", "java.lang.String");
  }

  @Override
  public String instrumentedType() {
    return "org.apache.kafka.clients.consumer.ConsumerRecords";
  }

  @Override
  public String[] helperClassNames() {
    return new String[] {
      packageName + ".KafkaDecorator",
      packageName + ".TextMapExtractAdapter",
      packageName + ".TracingIterableDelegator",
      packageName + ".TracingIterable",
      packageName + ".TracingIterator",
      packageName + ".TracingList",
<<<<<<< HEAD
      packageName + ".TracingListIterator",
      packageName + ".Base64Decoder",
      packageName + ".Utils"
=======
      packageName + ".TracingListIterator"
>>>>>>> 99edfb8f
    };
  }

  @Override
  public void adviceTransformations(AdviceTransformation transformation) {
    transformation.applyAdvice(
        isMethod()
            .and(isPublic())
            .and(named("records"))
            .and(takesArgument(0, String.class))
            .and(returns(Iterable.class)),
        KafkaConsumerInstrumentation.class.getName() + "$IterableAdvice");
    transformation.applyAdvice(
        isMethod()
            .and(isPublic())
            .and(named("records"))
            .and(takesArgument(0, named("org.apache.kafka.common.TopicPartition")))
            .and(returns(List.class)),
        KafkaConsumerInstrumentation.class.getName() + "$ListAdvice");
    transformation.applyAdvice(
        isMethod()
            .and(isPublic())
            .and(named("iterator"))
            .and(takesArguments(0))
            .and(returns(Iterator.class)),
        KafkaConsumerInstrumentation.class.getName() + "$IteratorAdvice");
  }

  public static class IterableAdvice {

    @Advice.OnMethodExit(suppress = Throwable.class)
    public static void wrap(
        @Advice.Return(readOnly = false) Iterable<ConsumerRecord<?, ?>> iterable,
        @Advice.This ConsumerRecords records) {
      if (iterable != null) {
        String group = InstrumentationContext.get(ConsumerRecords.class, String.class).get(records);
        iterable = new TracingIterable(iterable, KAFKA_CONSUME, CONSUMER_DECORATE, group);
      }
    }
  }

  public static class ListAdvice {

    @Advice.OnMethodExit(suppress = Throwable.class)
    public static void wrap(
        @Advice.Return(readOnly = false) List<ConsumerRecord<?, ?>> iterable,
        @Advice.This ConsumerRecords records) {
      if (iterable != null) {
        String group = InstrumentationContext.get(ConsumerRecords.class, String.class).get(records);
        iterable = new TracingList(iterable, KAFKA_CONSUME, CONSUMER_DECORATE, group);
      }
    }
  }

  public static class IteratorAdvice {

    @Advice.OnMethodExit(suppress = Throwable.class)
    public static void wrap(
        @Advice.Return(readOnly = false) Iterator<ConsumerRecord<?, ?>> iterator,
        @Advice.This ConsumerRecords records) {
      if (iterator != null) {
        String group = InstrumentationContext.get(ConsumerRecords.class, String.class).get(records);
        iterator = new TracingIterator(iterator, KAFKA_CONSUME, CONSUMER_DECORATE, group);
      }
    }
  }
}<|MERGE_RESOLUTION|>--- conflicted
+++ resolved
@@ -47,13 +47,8 @@
       packageName + ".TracingIterable",
       packageName + ".TracingIterator",
       packageName + ".TracingList",
-<<<<<<< HEAD
       packageName + ".TracingListIterator",
-      packageName + ".Base64Decoder",
       packageName + ".Utils"
-=======
-      packageName + ".TracingListIterator"
->>>>>>> 99edfb8f
     };
   }
 
