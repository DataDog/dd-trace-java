--- conflicted
+++ resolved
@@ -31,16 +31,11 @@
 
   @Override
   public Map<String, String> contextStore() {
-<<<<<<< HEAD
-    return singletonMap(
-        "org.apache.kafka.clients.consumer.ConsumerRecords", packageName + ".ConsumerContext");
-=======
     Map<String, String> contextStores = new HashMap<>(2);
     contextStores.put("org.apache.kafka.clients.Metadata", "java.lang.String");
     contextStores.put(
         "org.apache.kafka.clients.consumer.ConsumerRecords", KafkaConsumerInfo.class.getName());
     return contextStores;
->>>>>>> 9656cf72
   }
 
   @Override
@@ -61,7 +56,6 @@
       packageName + ".TracingList",
       packageName + ".TracingListIterator",
       packageName + ".TextMapInjectAdapter",
-      packageName + ".ConsumerContext",
       "datadog.trace.instrumentation.kafka_common.Utils",
       "datadog.trace.instrumentation.kafka_common.StreamingContext",
     };
@@ -99,20 +93,17 @@
         @Advice.Return(readOnly = false) Iterable<ConsumerRecord<?, ?>> iterable,
         @Advice.This ConsumerRecords records) {
       if (iterable != null) {
-<<<<<<< HEAD
-        ConsumerContext context =
-            InstrumentationContext.get(ConsumerRecords.class, ConsumerContext.class).get(records);
-        iterable = new TracingIterable(iterable, KAFKA_CONSUME, CONSUMER_DECORATE, context);
-=======
         KafkaConsumerInfo kafkaConsumerInfo =
             InstrumentationContext.get(ConsumerRecords.class, KafkaConsumerInfo.class).get(records);
         String group = KafkaConsumerInstrumentationHelper.extractGroup(kafkaConsumerInfo);
         String clusterId =
             KafkaConsumerInstrumentationHelper.extractClusterId(
                 kafkaConsumerInfo, InstrumentationContext.get(Metadata.class, String.class));
+        String bootstrapServers =
+            KafkaConsumerInstrumentationHelper.extractBootstrapServers(kafkaConsumerInfo);
         iterable =
-            new TracingIterable(iterable, KAFKA_CONSUME, CONSUMER_DECORATE, group, clusterId);
->>>>>>> 9656cf72
+            new TracingIterable(
+                iterable, KAFKA_CONSUME, CONSUMER_DECORATE, group, clusterId, bootstrapServers);
       }
     }
   }
@@ -124,19 +115,17 @@
         @Advice.Return(readOnly = false) List<ConsumerRecord<?, ?>> iterable,
         @Advice.This ConsumerRecords records) {
       if (iterable != null) {
-<<<<<<< HEAD
-        ConsumerContext context =
-            InstrumentationContext.get(ConsumerRecords.class, ConsumerContext.class).get(records);
-        iterable = new TracingList(iterable, KAFKA_CONSUME, CONSUMER_DECORATE, context);
-=======
         KafkaConsumerInfo kafkaConsumerInfo =
             InstrumentationContext.get(ConsumerRecords.class, KafkaConsumerInfo.class).get(records);
         String group = KafkaConsumerInstrumentationHelper.extractGroup(kafkaConsumerInfo);
         String clusterId =
             KafkaConsumerInstrumentationHelper.extractClusterId(
                 kafkaConsumerInfo, InstrumentationContext.get(Metadata.class, String.class));
-        iterable = new TracingList(iterable, KAFKA_CONSUME, CONSUMER_DECORATE, group, clusterId);
->>>>>>> 9656cf72
+        String bootstrapServers =
+            KafkaConsumerInstrumentationHelper.extractBootstrapServers(kafkaConsumerInfo);
+        iterable =
+            new TracingList(
+                iterable, KAFKA_CONSUME, CONSUMER_DECORATE, group, clusterId, bootstrapServers);
       }
     }
   }
@@ -148,20 +137,17 @@
         @Advice.Return(readOnly = false) Iterator<ConsumerRecord<?, ?>> iterator,
         @Advice.This ConsumerRecords records) {
       if (iterator != null) {
-<<<<<<< HEAD
-        ConsumerContext context =
-            InstrumentationContext.get(ConsumerRecords.class, ConsumerContext.class).get(records);
-        iterator = new TracingIterator(iterator, KAFKA_CONSUME, CONSUMER_DECORATE, context);
-=======
         KafkaConsumerInfo kafkaConsumerInfo =
             InstrumentationContext.get(ConsumerRecords.class, KafkaConsumerInfo.class).get(records);
         String group = KafkaConsumerInstrumentationHelper.extractGroup(kafkaConsumerInfo);
         String clusterId =
             KafkaConsumerInstrumentationHelper.extractClusterId(
                 kafkaConsumerInfo, InstrumentationContext.get(Metadata.class, String.class));
+        String bootstrapServers =
+            KafkaConsumerInstrumentationHelper.extractBootstrapServers(kafkaConsumerInfo);
         iterator =
-            new TracingIterator(iterator, KAFKA_CONSUME, CONSUMER_DECORATE, group, clusterId);
->>>>>>> 9656cf72
+            new TracingIterator(
+                iterator, KAFKA_CONSUME, CONSUMER_DECORATE, group, clusterId, bootstrapServers);
       }
     }
   }
