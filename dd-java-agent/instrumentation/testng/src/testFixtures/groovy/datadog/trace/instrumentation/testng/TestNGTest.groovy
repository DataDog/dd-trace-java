package datadog.trace.instrumentation.testng

import datadog.trace.agent.test.asserts.ListWriterAssert
import datadog.trace.agent.test.base.TestFrameworkTest
import datadog.trace.api.civisibility.CIConstants
import datadog.trace.bootstrap.instrumentation.api.Tags
import org.example.TestError
import org.example.TestFailed
import org.example.TestFailedAndSucceed
import org.example.TestFailedSuiteSetup
import org.example.TestFailedSuiteTearDown
import org.example.TestFailedWithSuccessPercentage
import org.example.TestInheritance
import org.example.TestParameterized
import org.example.TestSkipped
import org.example.TestSkippedClass
import org.example.TestSkippedNested
import org.example.TestSucceed
import org.example.TestSucceedAndSkipped
import org.example.TestSucceedGroups
import org.example.TestSucceedNested
import org.testng.TestNG

abstract class TestNGTest extends TestFrameworkTest {

  static testOutputDir = "build/tmp/test-output"

  def "test success generates spans"() {
    setup:
    def testNG = new TestNG()
    testNG.setTestClasses(TestSucceed)
    testNG.setOutputDirectory(testOutputDir)
    testNG.run()

    expect:
<<<<<<< HEAD
    assertTraces(1) {
      trace(3, true) {
        long testModuleId = testModuleSpan(it, 1, CIConstants.TEST_PASS)
        long testSuiteId = testSuiteSpan(it, 2, testModuleId, "org.example.TestSucceed", CIConstants.TEST_PASS)
        testSpan(it, 0, testModuleId, testSuiteId, "org.example.TestSucceed", "test_succeed", CIConstants.TEST_PASS)
=======
    ListWriterAssert.assertTraces(TEST_WRITER, 2, false, SORT_TRACES_BY_DESC_SIZE_THEN_BY_NAMES, {
      long testModuleId
      long testSuiteId
      trace(2, true) {
        testModuleId = testModuleSpan(it, 0, TestEventsHandler.TEST_PASS)
        testSuiteId = testSuiteSpan(it, 1, testModuleId, testModuleId, "org.example.TestSucceed", TestEventsHandler.TEST_PASS)
      }
      trace(1) {
        testSpan(it, 0, testModuleId, testSuiteId, "org.example.TestSucceed", "test_succeed", TestEventsHandler.TEST_PASS)
>>>>>>> a0cb41a0
      }
    })
  }

  def "test inheritance generates spans"() {
    setup:
    def testNG = new TestNG()
    testNG.setTestClasses(TestInheritance)
    testNG.setOutputDirectory(testOutputDir)
    testNG.run()

    expect:
<<<<<<< HEAD
    assertTraces(1) {
      trace(3, true) {
        long testModuleId = testModuleSpan(it, 1, CIConstants.TEST_PASS)
        long testSuiteId = testSuiteSpan(it, 2, testModuleId, "org.example.TestInheritance", CIConstants.TEST_PASS)
        testSpan(it, 0, testModuleId, testSuiteId, "org.example.TestInheritance", "test_succeed", CIConstants.TEST_PASS)
=======
    ListWriterAssert.assertTraces(TEST_WRITER, 2, false, SORT_TRACES_BY_DESC_SIZE_THEN_BY_NAMES, {
      long testModuleId
      long testSuiteId
      trace(2, true) {
        testModuleId = testModuleSpan(it, 0, TestEventsHandler.TEST_PASS)
        testSuiteId = testSuiteSpan(it, 1, testModuleId, testModuleId, "org.example.TestInheritance", TestEventsHandler.TEST_PASS)
      }
      trace(1) {
        testSpan(it, 0, testModuleId, testSuiteId, "org.example.TestInheritance", "test_succeed", TestEventsHandler.TEST_PASS)
>>>>>>> a0cb41a0
      }
    })
  }

  def "test failed generates spans"() {
    setup:
    try {
      def testNG = new TestNG()
      testNG.setTestClasses(TestFailed)
      testNG.setOutputDirectory(testOutputDir)
      testNG.run()
    } catch (Throwable ignored) {
      // Ignored
    }

    expect:
<<<<<<< HEAD
    assertTraces(1) {
      trace(3, true) {
        long testModuleId = testModuleSpan(it, 1, CIConstants.TEST_FAIL)
        long testSuiteId = testSuiteSpan(it, 2, testModuleId, "org.example.TestFailed", CIConstants.TEST_FAIL)
        testSpan(it, 0, testModuleId, testSuiteId, "org.example.TestFailed", "test_failed", CIConstants.TEST_FAIL, null, exception)
=======
    ListWriterAssert.assertTraces(TEST_WRITER, 2, false, SORT_TRACES_BY_DESC_SIZE_THEN_BY_NAMES, {
      long testModuleId
      long testSuiteId
      trace(2, true) {
        testModuleId = testModuleSpan(it, 0, TestEventsHandler.TEST_FAIL)
        testSuiteId = testSuiteSpan(it, 1, testModuleId, testModuleId, "org.example.TestFailed", TestEventsHandler.TEST_FAIL)
      }
      trace(1) {
        testSpan(it, 0, testModuleId, testSuiteId, "org.example.TestFailed", "test_failed", TestEventsHandler.TEST_FAIL, null, exception)
>>>>>>> a0cb41a0
      }
    })

    where:
    exception = new AssertionError(assertionErrorMessage(), null)
  }

  def "test failed with success percentage generates spans"() {
    setup:
    try {
      def testNG = new TestNG()
      testNG.setTestClasses(TestFailedWithSuccessPercentage)
      testNG.setOutputDirectory(testOutputDir)
      testNG.run()
    } catch (Throwable ignored) {
      // Ignored
    }

    expect:
<<<<<<< HEAD
    assertTraces(1) {
      trace(7, true) {
        long testModuleId = testModuleSpan(it, 5, CIConstants.TEST_FAIL)
        long testSuiteId = testSuiteSpan(it, 6, testModuleId, "org.example.TestFailedWithSuccessPercentage", CIConstants.TEST_FAIL)
        testSpan(it, 3, testModuleId, testSuiteId, "org.example.TestFailedWithSuccessPercentage", "test_failed_with_success_percentage", CIConstants.TEST_FAIL, null, exception)
        testSpan(it, 4, testModuleId, testSuiteId, "org.example.TestFailedWithSuccessPercentage", "test_failed_with_success_percentage", CIConstants.TEST_FAIL, null, exception)
        testSpan(it, 0, testModuleId, testSuiteId, "org.example.TestFailedWithSuccessPercentage", "test_failed_with_success_percentage", CIConstants.TEST_PASS)
        testSpan(it, 1, testModuleId, testSuiteId, "org.example.TestFailedWithSuccessPercentage", "test_failed_with_success_percentage", CIConstants.TEST_PASS)
        testSpan(it, 2, testModuleId, testSuiteId, "org.example.TestFailedWithSuccessPercentage", "test_failed_with_success_percentage", CIConstants.TEST_PASS)
=======
    ListWriterAssert.assertTraces(TEST_WRITER, 6, false, SORT_TRACES_BY_DESC_SIZE_THEN_BY_NAMES, {
      long testModuleId
      long testSuiteId
      trace(2, true) {
        testModuleId = testModuleSpan(it, 0, TestEventsHandler.TEST_FAIL)
        testSuiteId = testSuiteSpan(it, 1, testModuleId, testModuleId, "org.example.TestFailedWithSuccessPercentage", TestEventsHandler.TEST_FAIL)
      }
      trace(1) {
        testSpan(it, 0, testModuleId, testSuiteId, "org.example.TestFailedWithSuccessPercentage", "test_failed_with_success_percentage", TestEventsHandler.TEST_FAIL, null, exception)
      }
      trace(1) {
        testSpan(it, 0, testModuleId, testSuiteId, "org.example.TestFailedWithSuccessPercentage", "test_failed_with_success_percentage", TestEventsHandler.TEST_FAIL, null, exception)
      }
      trace(1) {
        testSpan(it, 0, testModuleId, testSuiteId, "org.example.TestFailedWithSuccessPercentage", "test_failed_with_success_percentage", TestEventsHandler.TEST_PASS)
>>>>>>> a0cb41a0
      }
      trace(1) {
        testSpan(it, 0, testModuleId, testSuiteId, "org.example.TestFailedWithSuccessPercentage", "test_failed_with_success_percentage", TestEventsHandler.TEST_PASS)
      }
      trace(1) {
        testSpan(it, 0, testModuleId, testSuiteId, "org.example.TestFailedWithSuccessPercentage", "test_failed_with_success_percentage", TestEventsHandler.TEST_PASS)
      }
    })

    where:
    exception = new AssertionError(assertionErrorMessage(), null)
  }

  def "test error generates spans"() {
    setup:
    def testNG = new TestNG()
    testNG.setTestClasses(TestError)
    testNG.setOutputDirectory(testOutputDir)
    testNG.run()

    expect:
<<<<<<< HEAD
    assertTraces(1) {
      trace(3, true) {
        long testModuleId = testModuleSpan(it, 1, CIConstants.TEST_FAIL)
        long testSuiteId = testSuiteSpan(it, 2, testModuleId, "org.example.TestError", CIConstants.TEST_FAIL)
        testSpan(it, 0, testModuleId, testSuiteId, "org.example.TestError", "test_error", CIConstants.TEST_FAIL, null, exception)
=======
    ListWriterAssert.assertTraces(TEST_WRITER, 2, false, SORT_TRACES_BY_DESC_SIZE_THEN_BY_NAMES, {
      long testModuleId
      long testSuiteId
      trace(2, true) {
        testModuleId = testModuleSpan(it, 0, TestEventsHandler.TEST_FAIL)
        testSuiteId = testSuiteSpan(it, 1, testModuleId, testModuleId, "org.example.TestError", TestEventsHandler.TEST_FAIL)
      }
      trace(1) {
        testSpan(it, 0, testModuleId, testSuiteId, "org.example.TestError", "test_error", TestEventsHandler.TEST_FAIL, null, exception)
>>>>>>> a0cb41a0
      }
    })

    where:
    exception = new IllegalArgumentException("This exception is an example")
  }

  def "test skipped generates spans"() {
    setup:
    def testNG = new TestNG()
    testNG.setTestClasses(TestSkipped)
    testNG.setOutputDirectory(testOutputDir)
    testNG.run()

    expect:
<<<<<<< HEAD
    assertTraces(1) {
      trace(3, true) {
        long testModuleId = testModuleSpan(it, 1, CIConstants.TEST_SKIP)
        long testSuiteId = testSuiteSpan(it, 2, testModuleId, "org.example.TestSkipped", CIConstants.TEST_SKIP)
        testSpan(it, 0, testModuleId, testSuiteId, "org.example.TestSkipped", "test_skipped", CIConstants.TEST_SKIP, testTags)
=======
    ListWriterAssert.assertTraces(TEST_WRITER, 2, false, SORT_TRACES_BY_DESC_SIZE_THEN_BY_NAMES, {
      long testModuleId
      long testSuiteId
      trace(2, true) {
        testModuleId = testModuleSpan(it, 0, TestEventsHandler.TEST_SKIP)
        testSuiteId = testSuiteSpan(it, 1, testModuleId, testModuleId, "org.example.TestSkipped", TestEventsHandler.TEST_SKIP)
      }
      trace(1) {
        testSpan(it, 0, testModuleId, testSuiteId, "org.example.TestSkipped", "test_skipped", TestEventsHandler.TEST_SKIP, testTags)
>>>>>>> a0cb41a0
      }
    })

    where:
    testTags = [(Tags.TEST_SKIP_REASON): "Ignore reason in test"]
  }

  def "test parameterized generates spans"() {
    setup:
    def testNG = new TestNG()
    testNG.setTestClasses(TestParameterized)
    testNG.setOutputDirectory(testOutputDir)
    testNG.run()

    expect:
<<<<<<< HEAD
    assertTraces(1) {
      trace(4, true) {
        long testModuleId = testModuleSpan(it, 2, CIConstants.TEST_PASS)
        long testSuiteId = testSuiteSpan(it, 3, testModuleId, "org.example.TestParameterized", CIConstants.TEST_PASS)
        testSpan(it, 0, testModuleId, testSuiteId, "org.example.TestParameterized", "parameterized_test_succeed", CIConstants.TEST_PASS, testTags_1)
        testSpan(it, 1, testModuleId, testSuiteId, "org.example.TestParameterized", "parameterized_test_succeed", CIConstants.TEST_PASS, testTags_0)
=======
    ListWriterAssert.assertTraces(TEST_WRITER, 3, false, SORT_TRACES_BY_DESC_SIZE_THEN_BY_NAMES, {
      long testModuleId
      long testSuiteId
      trace(2, true) {
        testModuleId = testModuleSpan(it, 0, TestEventsHandler.TEST_PASS)
        testSuiteId = testSuiteSpan(it, 1, testModuleId, testModuleId, "org.example.TestParameterized", TestEventsHandler.TEST_PASS)
      }
      trace(1) {
        testSpan(it, 0, testModuleId, testSuiteId, "org.example.TestParameterized", "parameterized_test_succeed", TestEventsHandler.TEST_PASS, testTags_0)
      }
      trace(1) {
        testSpan(it, 0, testModuleId, testSuiteId, "org.example.TestParameterized", "parameterized_test_succeed", TestEventsHandler.TEST_PASS, testTags_1)
>>>>>>> a0cb41a0
      }
    })

    where:
    testTags_0 = [(Tags.TEST_PARAMETERS): '{"arguments":{"0":"hello","1":"true"}}']
    testTags_1 = [(Tags.TEST_PARAMETERS): '{"arguments":{"0":"\\\"goodbye\\\"","1":"false"}}']
  }

  def "test success with groups generates spans"() {
    setup:
    def testNG = new TestNG()
    testNG.setTestClasses(TestSucceedGroups)
    testNG.setOutputDirectory(testOutputDir)
    testNG.run()

    expect:
<<<<<<< HEAD
    assertTraces(1) {
      trace(3, true) {
        long testModuleId = testModuleSpan(it, 1, CIConstants.TEST_PASS)
        long testSuiteId = testSuiteSpan(it, 2, testModuleId, "org.example.TestSucceedGroups", CIConstants.TEST_PASS,
          null, null, false, ["classGroup", "parentGroup"])
        testSpan(it, 0, testModuleId, testSuiteId, "org.example.TestSucceedGroups", "test_succeed", CIConstants.TEST_PASS,
=======
    ListWriterAssert.assertTraces(TEST_WRITER, 2, false, SORT_TRACES_BY_DESC_SIZE_THEN_BY_NAMES, {
      long testModuleId
      long testSuiteId
      trace(2, true) {
        testModuleId = testModuleSpan(it, 0, TestEventsHandler.TEST_PASS)
        testSuiteId = testSuiteSpan(it, 1, testModuleId, testModuleId, "org.example.TestSucceedGroups", TestEventsHandler.TEST_PASS,
          null, null, false, ["classGroup", "parentGroup"])
      }
      trace(1) {
        testSpan(it, 0, testModuleId, testSuiteId, "org.example.TestSucceedGroups", "test_succeed", TestEventsHandler.TEST_PASS,
>>>>>>> a0cb41a0
          null, null, false, ["classGroup", "testCaseGroup", "parentGroup"])
      }
    })
  }

  def "test class skipped generated spans"() {
    setup:
    def testNG = new TestNG()
    testNG.setTestClasses(TestSkippedClass)
    testNG.setOutputDirectory(testOutputDir)
    testNG.run()

    expect:
<<<<<<< HEAD
    assertTraces(1) {
      trace(4, true) {
        long testModuleId = testModuleSpan(it, 2, CIConstants.TEST_SKIP)
        long testSuiteId = testSuiteSpan(it, 3, testModuleId, "org.example.TestSkippedClass", CIConstants.TEST_SKIP)
        testSpan(it, 1, testModuleId, testSuiteId, "org.example.TestSkippedClass", "test_class_skipped", CIConstants.TEST_SKIP, testTags)
        testSpan(it, 0, testModuleId, testSuiteId, "org.example.TestSkippedClass", "test_class_another_skipped", CIConstants.TEST_SKIP, testTags)
=======
    ListWriterAssert.assertTraces(TEST_WRITER, 3, false, SORT_TRACES_BY_DESC_SIZE_THEN_BY_NAMES, {
      long testModuleId
      long testSuiteId
      trace(2, true) {
        testModuleId = testModuleSpan(it, 0, TestEventsHandler.TEST_SKIP)
        testSuiteId = testSuiteSpan(it, 1, testModuleId, testModuleId, "org.example.TestSkippedClass", TestEventsHandler.TEST_SKIP)
      }
      trace(1) {
        testSpan(it, 0, testModuleId, testSuiteId, "org.example.TestSkippedClass", "test_class_another_skipped", TestEventsHandler.TEST_SKIP, testTags)
>>>>>>> a0cb41a0
      }
      trace(1) {
        testSpan(it, 0, testModuleId, testSuiteId, "org.example.TestSkippedClass", "test_class_skipped", TestEventsHandler.TEST_SKIP, testTags)
      }
    })

    where:
    testTags = [(Tags.TEST_SKIP_REASON): classSkipReason()] // framework versions used in tests cannot provide skip reason
  }


  def "test success and skipped generates spans"() {
    setup:
    def testNG = new TestNG()
    testNG.setTestClasses(TestSucceedAndSkipped)
    testNG.setOutputDirectory(testOutputDir)
    testNG.run()

    expect:
<<<<<<< HEAD
    assertTraces(1) {
      trace(4, true) {
        long testModuleId = testModuleSpan(it, 2, CIConstants.TEST_PASS)
        long testSuiteId = testSuiteSpan(it, 3, testModuleId, "org.example.TestSucceedAndSkipped", CIConstants.TEST_PASS)
        testSpan(it, 0, testModuleId, testSuiteId, "org.example.TestSucceedAndSkipped", "test_skipped", CIConstants.TEST_SKIP, testTags)
        testSpan(it, 1, testModuleId, testSuiteId, "org.example.TestSucceedAndSkipped", "test_succeed", CIConstants.TEST_PASS)
=======
    ListWriterAssert.assertTraces(TEST_WRITER, 3, false, SORT_TRACES_BY_DESC_SIZE_THEN_BY_NAMES, {
      long testModuleId
      long testSuiteId
      trace(2, true) {
        testModuleId = testModuleSpan(it, 0, TestEventsHandler.TEST_PASS)
        testSuiteId = testSuiteSpan(it, 1, testModuleId, testModuleId, "org.example.TestSucceedAndSkipped", TestEventsHandler.TEST_PASS)
      }
      trace(1) {
        testSpan(it, 0, testModuleId, testSuiteId, "org.example.TestSucceedAndSkipped", "test_skipped", TestEventsHandler.TEST_SKIP, testTags)
>>>>>>> a0cb41a0
      }
      trace(1) {
        testSpan(it, 0, testModuleId, testSuiteId, "org.example.TestSucceedAndSkipped", "test_succeed", TestEventsHandler.TEST_PASS)
      }
    })

    where:
    testTags = [(Tags.TEST_SKIP_REASON): "Ignore reason in test"]
  }

  def "test success and failure generates spans"() {
    setup:
    def testNG = new TestNG()
    testNG.setTestClasses(TestFailedAndSucceed)
    testNG.setOutputDirectory(testOutputDir)
    testNG.run()

    expect:
<<<<<<< HEAD
    assertTraces(1) {
      trace(5, true) {
        long testModuleId = testModuleSpan(it, 3, CIConstants.TEST_FAIL)
        long testSuiteId = testSuiteSpan(it, 4, testModuleId, "org.example.TestFailedAndSucceed", CIConstants.TEST_FAIL)
        testSpan(it, 2, testModuleId, testSuiteId, "org.example.TestFailedAndSucceed", "test_succeed", CIConstants.TEST_PASS)
        testSpan(it, 1, testModuleId, testSuiteId, "org.example.TestFailedAndSucceed", "test_failed", CIConstants.TEST_FAIL, null, exception)
        testSpan(it, 0, testModuleId, testSuiteId, "org.example.TestFailedAndSucceed", "test_another_succeed", CIConstants.TEST_PASS)
=======
    ListWriterAssert.assertTraces(TEST_WRITER, 4, false, SORT_TRACES_BY_DESC_SIZE_THEN_BY_NAMES, {
      long testModuleId
      long testSuiteId
      trace(2, true) {
        testModuleId = testModuleSpan(it, 0, TestEventsHandler.TEST_FAIL)
        testSuiteId = testSuiteSpan(it, 1, testModuleId, testModuleId, "org.example.TestFailedAndSucceed", TestEventsHandler.TEST_FAIL)
      }
      trace(1) {
        testSpan(it, 0, testModuleId, testSuiteId, "org.example.TestFailedAndSucceed", "test_another_succeed", TestEventsHandler.TEST_PASS)
>>>>>>> a0cb41a0
      }
      trace(1) {
        testSpan(it, 0, testModuleId, testSuiteId, "org.example.TestFailedAndSucceed", "test_failed", TestEventsHandler.TEST_FAIL, null, exception)
      }
      trace(1) {
        testSpan(it, 0, testModuleId, testSuiteId, "org.example.TestFailedAndSucceed", "test_succeed", TestEventsHandler.TEST_PASS)
      }
    })

    where:
    exception = new AssertionError(assertionErrorMessage(), null)
  }

  def "test suite teardown failure generates spans"() {
    setup:
    def testNG = new TestNG()
    testNG.setTestClasses(TestFailedSuiteTearDown)
    testNG.setOutputDirectory(testOutputDir)
    testNG.run()

    expect:
<<<<<<< HEAD
    assertTraces(1) {
      trace(4, true) {
        long testModuleId = testModuleSpan(it, 2, CIConstants.TEST_FAIL)
        long testSuiteId = testSuiteSpan(it, 3, testModuleId, "org.example.TestFailedSuiteTearDown", CIConstants.TEST_FAIL, null, exception)
        testSpan(it, 1, testModuleId, testSuiteId, "org.example.TestFailedSuiteTearDown", "test_succeed", CIConstants.TEST_PASS)
        testSpan(it, 0, testModuleId, testSuiteId, "org.example.TestFailedSuiteTearDown", "test_another_succeed", CIConstants.TEST_PASS)
=======
    ListWriterAssert.assertTraces(TEST_WRITER, 3, false, SORT_TRACES_BY_DESC_SIZE_THEN_BY_NAMES, {
      long testModuleId
      long testSuiteId
      trace(2, true) {
        testModuleId = testModuleSpan(it, 0, TestEventsHandler.TEST_FAIL)
        testSuiteId = testSuiteSpan(it, 1, testModuleId, testModuleId, "org.example.TestFailedSuiteTearDown", TestEventsHandler.TEST_FAIL, null, exception)
      }
      trace(1) {
        testSpan(it, 0, testModuleId, testSuiteId, "org.example.TestFailedSuiteTearDown", "test_another_succeed", TestEventsHandler.TEST_PASS)
>>>>>>> a0cb41a0
      }
      trace(1) {
        testSpan(it, 0, testModuleId, testSuiteId, "org.example.TestFailedSuiteTearDown", "test_succeed", TestEventsHandler.TEST_PASS)
      }
    })

    where:
    exception = new RuntimeException("suite tear down failed")
  }

  def "test suite setup failure generates spans"() {
    setup:
    def testNG = new TestNG()
    testNG.setTestClasses(TestFailedSuiteSetup)
    testNG.setOutputDirectory(testOutputDir)
    testNG.run()

    expect:
<<<<<<< HEAD
    assertTraces(1) {
      trace(4, true) {
        long testModuleId = testModuleSpan(it, 2, CIConstants.TEST_FAIL)
        long testSuiteId = testSuiteSpan(it, 3, testModuleId, "org.example.TestFailedSuiteSetup", CIConstants.TEST_FAIL, null, exception)
        // if suite set up fails, TestNG will report that suite's test cases as skipped
        testSpan(it, 1, testModuleId, testSuiteId, "org.example.TestFailedSuiteSetup", "test_succeed", CIConstants.TEST_SKIP, testTags)
        testSpan(it, 0, testModuleId, testSuiteId, "org.example.TestFailedSuiteSetup", "test_another_succeed", CIConstants.TEST_SKIP, testTags)
=======
    ListWriterAssert.assertTraces(TEST_WRITER, 3, false, SORT_TRACES_BY_DESC_SIZE_THEN_BY_NAMES, {
      long testModuleId
      long testSuiteId
      trace(2, true) {
        testModuleId = testModuleSpan(it, 0, TestEventsHandler.TEST_FAIL)
        testSuiteId = testSuiteSpan(it, 1, testModuleId, testModuleId, "org.example.TestFailedSuiteSetup", TestEventsHandler.TEST_FAIL, null, exception)
      }
      // if suite set up fails, TestNG will report that suite's test cases as skipped
      trace(1) {
        testSpan(it, 0, testModuleId, testSuiteId, "org.example.TestFailedSuiteSetup", "test_another_succeed", TestEventsHandler.TEST_SKIP, testTags)
>>>>>>> a0cb41a0
      }
      trace(1) {
        testSpan(it, 0, testModuleId, testSuiteId, "org.example.TestFailedSuiteSetup", "test_succeed", TestEventsHandler.TEST_SKIP, testTags)
      }
    })

    where:
    exception = new RuntimeException("suite set up failed")
    testTags = testCaseTagsIfSuiteSetUpFailedOrSkipped(exception.message)
  }

  def "test multiple successful suites"() {
    setup:
    def testNG = new TestNG()
    testNG.setTestClasses(TestSucceed, TestSucceedAndSkipped)
    testNG.setOutputDirectory(testOutputDir)
    testNG.run()

    expect:
<<<<<<< HEAD
    assertTraces(1) {
      trace(6, true) {
        long testModuleId = testModuleSpan(it, 3, CIConstants.TEST_PASS)

        long firstSuiteId = testSuiteSpan(it, 4, testModuleId, "org.example.TestSucceed", CIConstants.TEST_PASS)
        testSpan(it, 0, testModuleId, firstSuiteId, "org.example.TestSucceed", "test_succeed", CIConstants.TEST_PASS)

        long secondSuiteId = testSuiteSpan(it, 5, testModuleId, "org.example.TestSucceedAndSkipped", CIConstants.TEST_PASS)
        testSpan(it, 1, testModuleId, secondSuiteId, "org.example.TestSucceedAndSkipped", "test_skipped", CIConstants.TEST_SKIP, testTags)
        testSpan(it, 2, testModuleId, secondSuiteId, "org.example.TestSucceedAndSkipped", "test_succeed", CIConstants.TEST_PASS)
=======
    ListWriterAssert.assertTraces(TEST_WRITER, 4, false, SORT_TRACES_BY_DESC_SIZE_THEN_BY_NAMES, {
      long testModuleId
      long firstSuiteId
      long secondSuiteId
      trace(3, true) {
        testModuleId = testModuleSpan(it, 0, TestEventsHandler.TEST_PASS)
        firstSuiteId = testSuiteSpan(it, 1, testModuleId, testModuleId, "org.example.TestSucceed", TestEventsHandler.TEST_PASS)
        secondSuiteId = testSuiteSpan(it, 2, testModuleId, testModuleId, "org.example.TestSucceedAndSkipped", TestEventsHandler.TEST_PASS)
      }
      trace(1) {
        testSpan(it, 0, testModuleId, firstSuiteId, "org.example.TestSucceed", "test_succeed", TestEventsHandler.TEST_PASS)
>>>>>>> a0cb41a0
      }
      trace(1) {
        testSpan(it, 0, testModuleId, secondSuiteId, "org.example.TestSucceedAndSkipped", "test_skipped", TestEventsHandler.TEST_SKIP, testTags)
      }
      trace(1) {
        testSpan(it, 0, testModuleId, secondSuiteId, "org.example.TestSucceedAndSkipped", "test_succeed", TestEventsHandler.TEST_PASS)
      }
    })

    where:
    testTags = [(Tags.TEST_SKIP_REASON): "Ignore reason in test"]
  }

  def "test successful suite and failing suite"() {
    setup:
    def testNG = new TestNG()
    testNG.setTestClasses(TestSucceed, TestFailedAndSucceed)
    testNG.setOutputDirectory(testOutputDir)
    testNG.run()

    expect:
<<<<<<< HEAD
    assertTraces(1) {
      trace(7, true) {
        long testModuleId = testModuleSpan(it, 4, CIConstants.TEST_FAIL)

        long firstSuiteId = testSuiteSpan(it, 6, testModuleId, "org.example.TestSucceed", CIConstants.TEST_PASS)
        testSpan(it, 3, testModuleId, firstSuiteId, "org.example.TestSucceed", "test_succeed", CIConstants.TEST_PASS)

        long secondSuiteId = testSuiteSpan(it, 5, testModuleId, "org.example.TestFailedAndSucceed", CIConstants.TEST_FAIL)
        testSpan(it, 2, testModuleId, secondSuiteId, "org.example.TestFailedAndSucceed", "test_succeed", CIConstants.TEST_PASS)
        testSpan(it, 1, testModuleId, secondSuiteId, "org.example.TestFailedAndSucceed", "test_failed", CIConstants.TEST_FAIL, null, exception)
        testSpan(it, 0, testModuleId, secondSuiteId, "org.example.TestFailedAndSucceed", "test_another_succeed", CIConstants.TEST_PASS)
=======
    ListWriterAssert.assertTraces(TEST_WRITER, 5, false, SORT_TRACES_BY_DESC_SIZE_THEN_BY_NAMES, {
      long testModuleId
      long firstSuiteId
      long secondSuiteId
      trace(3, true) {
        testModuleId = testModuleSpan(it, 0, TestEventsHandler.TEST_FAIL)
        firstSuiteId = testSuiteSpan(it, 2, testModuleId, testModuleId, "org.example.TestSucceed", TestEventsHandler.TEST_PASS)
        secondSuiteId = testSuiteSpan(it, 1, testModuleId, testModuleId, "org.example.TestFailedAndSucceed", TestEventsHandler.TEST_FAIL)
      }
      trace(1) {
        testSpan(it, 0, testModuleId, secondSuiteId, "org.example.TestFailedAndSucceed", "test_another_succeed", TestEventsHandler.TEST_PASS)
>>>>>>> a0cb41a0
      }
      trace(1) {
        testSpan(it, 0, testModuleId, secondSuiteId, "org.example.TestFailedAndSucceed", "test_failed", TestEventsHandler.TEST_FAIL, null, exception)
      }
      trace(1) {
        testSpan(it, 0, testModuleId, secondSuiteId, "org.example.TestFailedAndSucceed", "test_succeed", TestEventsHandler.TEST_PASS)
      }
      trace(1) {
        testSpan(it, 0, testModuleId, firstSuiteId, "org.example.TestSucceed", "test_succeed", TestEventsHandler.TEST_PASS)
      }
    })

    where:
    exception = new AssertionError(assertionErrorMessage(), null)
  }

  def "test nested successful suites"() {
    setup:
    def testNG = new TestNG()
    testNG.setTestClasses(TestSucceedNested, TestSucceedNested.NestedSuite)
    testNG.setOutputDirectory(testOutputDir)
    testNG.run()

    expect:
<<<<<<< HEAD
    assertTraces(1) {
      trace(5, true) {
        long testModuleId = testModuleSpan(it, 2, CIConstants.TEST_PASS)

        long topLevelSuiteId = testSuiteSpan(it, 3, testModuleId, "org.example.TestSucceedNested", CIConstants.TEST_PASS)
        testSpan(it, 1, testModuleId, topLevelSuiteId, "org.example.TestSucceedNested", "test_succeed", CIConstants.TEST_PASS)

        long nestedSuiteId = testSuiteSpan(it, 4, testModuleId, 'org.example.TestSucceedNested$NestedSuite', CIConstants.TEST_PASS)
        testSpan(it, 0, testModuleId, nestedSuiteId, 'org.example.TestSucceedNested$NestedSuite', "test_succeed_nested", CIConstants.TEST_PASS)
=======
    ListWriterAssert.assertTraces(TEST_WRITER, 3, false, SORT_TRACES_BY_DESC_SIZE_THEN_BY_NAMES, {
      long testModuleId
      long topLevelSuiteId
      long nestedSuiteId
      trace(3, true) {
        testModuleId = testModuleSpan(it, 0, TestEventsHandler.TEST_PASS)
        topLevelSuiteId = testSuiteSpan(it, 1, testModuleId, testModuleId, "org.example.TestSucceedNested", TestEventsHandler.TEST_PASS)
        nestedSuiteId = testSuiteSpan(it, 2, testModuleId, testModuleId, 'org.example.TestSucceedNested$NestedSuite', TestEventsHandler.TEST_PASS)
      }
      trace(1) {
        testSpan(it, 0, testModuleId, nestedSuiteId, 'org.example.TestSucceedNested$NestedSuite', "test_succeed_nested", TestEventsHandler.TEST_PASS)
>>>>>>> a0cb41a0
      }
      trace(1) {
        testSpan(it, 0, testModuleId, topLevelSuiteId, "org.example.TestSucceedNested", "test_succeed", TestEventsHandler.TEST_PASS)
      }
    })
  }

  def "test nested skipped suites"() {
    setup:
    def testNG = new TestNG()
    testNG.setTestClasses(TestSkippedNested)
    testNG.setOutputDirectory(testOutputDir)
    testNG.run()

    expect:
<<<<<<< HEAD
    assertTraces(1) {
      trace(5, true) {
        long testModuleId = testModuleSpan(it, 2, CIConstants.TEST_PASS)

        long topLevelSuiteId = testSuiteSpan(it, 3, testModuleId, "org.example.TestSkippedNested", CIConstants.TEST_SKIP)
        testSpan(it, 1, testModuleId, topLevelSuiteId, "org.example.TestSkippedNested", "test_succeed", CIConstants.TEST_SKIP, testTags)

        long nestedSuiteId = testSuiteSpan(it, 4, testModuleId, 'org.example.TestSkippedNested$NestedSuite', CIConstants.TEST_PASS)
        testSpan(it, 0, testModuleId, nestedSuiteId, 'org.example.TestSkippedNested$NestedSuite', "test_succeed_nested", CIConstants.TEST_PASS)
=======
    ListWriterAssert.assertTraces(TEST_WRITER, 3, false, SORT_TRACES_BY_DESC_SIZE_THEN_BY_NAMES, {
      long testModuleId
      long topLevelSuiteId
      long nestedSuiteId
      trace(3, true) {
        testModuleId = testModuleSpan(it, 0, TestEventsHandler.TEST_PASS)
        topLevelSuiteId = testSuiteSpan(it, 1, testModuleId, testModuleId, "org.example.TestSkippedNested", TestEventsHandler.TEST_SKIP)
        nestedSuiteId = testSuiteSpan(it, 2, testModuleId, testModuleId, 'org.example.TestSkippedNested$NestedSuite', TestEventsHandler.TEST_PASS)
      }
      trace(1) {
        testSpan(it, 0, testModuleId, nestedSuiteId, 'org.example.TestSkippedNested$NestedSuite', "test_succeed_nested", TestEventsHandler.TEST_PASS)
>>>>>>> a0cb41a0
      }
      trace(1) {
        testSpan(it, 0, testModuleId, topLevelSuiteId, "org.example.TestSkippedNested", "test_succeed", TestEventsHandler.TEST_SKIP, testTags)
      }
    })

    where:
    testTags = testCaseTagsIfSuiteSetUpFailedOrSkipped("Ignore reason in class")
  }

  @Override
  String expectedOperationPrefix() {
    return "testng"
  }

  @Override
  String expectedTestFramework() {
    return TestNGDecorator.DECORATE.testFramework()
  }

  @Override
  String component() {
    return TestNGDecorator.DECORATE.component()
  }

  abstract String assertionErrorMessage()

  abstract String classSkipReason()

  abstract Map<String, String> testCaseTagsIfSuiteSetUpFailedOrSkipped(String skipReason)
}<|MERGE_RESOLUTION|>--- conflicted
+++ resolved
@@ -33,52 +33,36 @@
     testNG.run()
 
     expect:
-<<<<<<< HEAD
-    assertTraces(1) {
-      trace(3, true) {
-        long testModuleId = testModuleSpan(it, 1, CIConstants.TEST_PASS)
-        long testSuiteId = testSuiteSpan(it, 2, testModuleId, "org.example.TestSucceed", CIConstants.TEST_PASS)
+    ListWriterAssert.assertTraces(TEST_WRITER, 2, false, SORT_TRACES_BY_DESC_SIZE_THEN_BY_NAMES, {
+      long testModuleId
+      long testSuiteId
+      trace(2, true) {
+        testModuleId = testModuleSpan(it, 0, CIConstants.TEST_PASS)
+        testSuiteId = testSuiteSpan(it, 1, testModuleId, "org.example.TestSucceed", CIConstants.TEST_PASS)
+      }
+      trace(1) {
         testSpan(it, 0, testModuleId, testSuiteId, "org.example.TestSucceed", "test_succeed", CIConstants.TEST_PASS)
-=======
+      }
+    })
+  }
+
+  def "test inheritance generates spans"() {
+    setup:
+    def testNG = new TestNG()
+    testNG.setTestClasses(TestInheritance)
+    testNG.setOutputDirectory(testOutputDir)
+    testNG.run()
+
+    expect:
     ListWriterAssert.assertTraces(TEST_WRITER, 2, false, SORT_TRACES_BY_DESC_SIZE_THEN_BY_NAMES, {
       long testModuleId
       long testSuiteId
       trace(2, true) {
-        testModuleId = testModuleSpan(it, 0, TestEventsHandler.TEST_PASS)
-        testSuiteId = testSuiteSpan(it, 1, testModuleId, testModuleId, "org.example.TestSucceed", TestEventsHandler.TEST_PASS)
-      }
-      trace(1) {
-        testSpan(it, 0, testModuleId, testSuiteId, "org.example.TestSucceed", "test_succeed", TestEventsHandler.TEST_PASS)
->>>>>>> a0cb41a0
-      }
-    })
-  }
-
-  def "test inheritance generates spans"() {
-    setup:
-    def testNG = new TestNG()
-    testNG.setTestClasses(TestInheritance)
-    testNG.setOutputDirectory(testOutputDir)
-    testNG.run()
-
-    expect:
-<<<<<<< HEAD
-    assertTraces(1) {
-      trace(3, true) {
-        long testModuleId = testModuleSpan(it, 1, CIConstants.TEST_PASS)
-        long testSuiteId = testSuiteSpan(it, 2, testModuleId, "org.example.TestInheritance", CIConstants.TEST_PASS)
+        testModuleId = testModuleSpan(it, 0, CIConstants.TEST_PASS)
+        testSuiteId = testSuiteSpan(it, 1, testModuleId, "org.example.TestInheritance", CIConstants.TEST_PASS)
+      }
+      trace(1) {
         testSpan(it, 0, testModuleId, testSuiteId, "org.example.TestInheritance", "test_succeed", CIConstants.TEST_PASS)
-=======
-    ListWriterAssert.assertTraces(TEST_WRITER, 2, false, SORT_TRACES_BY_DESC_SIZE_THEN_BY_NAMES, {
-      long testModuleId
-      long testSuiteId
-      trace(2, true) {
-        testModuleId = testModuleSpan(it, 0, TestEventsHandler.TEST_PASS)
-        testSuiteId = testSuiteSpan(it, 1, testModuleId, testModuleId, "org.example.TestInheritance", TestEventsHandler.TEST_PASS)
-      }
-      trace(1) {
-        testSpan(it, 0, testModuleId, testSuiteId, "org.example.TestInheritance", "test_succeed", TestEventsHandler.TEST_PASS)
->>>>>>> a0cb41a0
       }
     })
   }
@@ -95,23 +79,15 @@
     }
 
     expect:
-<<<<<<< HEAD
-    assertTraces(1) {
-      trace(3, true) {
-        long testModuleId = testModuleSpan(it, 1, CIConstants.TEST_FAIL)
-        long testSuiteId = testSuiteSpan(it, 2, testModuleId, "org.example.TestFailed", CIConstants.TEST_FAIL)
+    ListWriterAssert.assertTraces(TEST_WRITER, 2, false, SORT_TRACES_BY_DESC_SIZE_THEN_BY_NAMES, {
+      long testModuleId
+      long testSuiteId
+      trace(2, true) {
+        testModuleId = testModuleSpan(it, 0, CIConstants.TEST_FAIL)
+        testSuiteId = testSuiteSpan(it, 1, testModuleId, "org.example.TestFailed", CIConstants.TEST_FAIL)
+      }
+      trace(1) {
         testSpan(it, 0, testModuleId, testSuiteId, "org.example.TestFailed", "test_failed", CIConstants.TEST_FAIL, null, exception)
-=======
-    ListWriterAssert.assertTraces(TEST_WRITER, 2, false, SORT_TRACES_BY_DESC_SIZE_THEN_BY_NAMES, {
-      long testModuleId
-      long testSuiteId
-      trace(2, true) {
-        testModuleId = testModuleSpan(it, 0, TestEventsHandler.TEST_FAIL)
-        testSuiteId = testSuiteSpan(it, 1, testModuleId, testModuleId, "org.example.TestFailed", TestEventsHandler.TEST_FAIL)
-      }
-      trace(1) {
-        testSpan(it, 0, testModuleId, testSuiteId, "org.example.TestFailed", "test_failed", TestEventsHandler.TEST_FAIL, null, exception)
->>>>>>> a0cb41a0
       }
     })
 
@@ -131,39 +107,27 @@
     }
 
     expect:
-<<<<<<< HEAD
-    assertTraces(1) {
-      trace(7, true) {
-        long testModuleId = testModuleSpan(it, 5, CIConstants.TEST_FAIL)
-        long testSuiteId = testSuiteSpan(it, 6, testModuleId, "org.example.TestFailedWithSuccessPercentage", CIConstants.TEST_FAIL)
-        testSpan(it, 3, testModuleId, testSuiteId, "org.example.TestFailedWithSuccessPercentage", "test_failed_with_success_percentage", CIConstants.TEST_FAIL, null, exception)
-        testSpan(it, 4, testModuleId, testSuiteId, "org.example.TestFailedWithSuccessPercentage", "test_failed_with_success_percentage", CIConstants.TEST_FAIL, null, exception)
+    ListWriterAssert.assertTraces(TEST_WRITER, 6, false, SORT_TRACES_BY_DESC_SIZE_THEN_BY_NAMES, {
+      long testModuleId
+      long testSuiteId
+      trace(2, true) {
+        testModuleId = testModuleSpan(it, 0, CIConstants.TEST_FAIL)
+        testSuiteId = testSuiteSpan(it, 1, testModuleId, "org.example.TestFailedWithSuccessPercentage", CIConstants.TEST_FAIL)
+      }
+      trace(1) {
+        testSpan(it, 0, testModuleId, testSuiteId, "org.example.TestFailedWithSuccessPercentage", "test_failed_with_success_percentage", CIConstants.TEST_FAIL, null, exception)
+      }
+      trace(1) {
+        testSpan(it, 0, testModuleId, testSuiteId, "org.example.TestFailedWithSuccessPercentage", "test_failed_with_success_percentage", CIConstants.TEST_FAIL, null, exception)
+      }
+      trace(1) {
         testSpan(it, 0, testModuleId, testSuiteId, "org.example.TestFailedWithSuccessPercentage", "test_failed_with_success_percentage", CIConstants.TEST_PASS)
-        testSpan(it, 1, testModuleId, testSuiteId, "org.example.TestFailedWithSuccessPercentage", "test_failed_with_success_percentage", CIConstants.TEST_PASS)
-        testSpan(it, 2, testModuleId, testSuiteId, "org.example.TestFailedWithSuccessPercentage", "test_failed_with_success_percentage", CIConstants.TEST_PASS)
-=======
-    ListWriterAssert.assertTraces(TEST_WRITER, 6, false, SORT_TRACES_BY_DESC_SIZE_THEN_BY_NAMES, {
-      long testModuleId
-      long testSuiteId
-      trace(2, true) {
-        testModuleId = testModuleSpan(it, 0, TestEventsHandler.TEST_FAIL)
-        testSuiteId = testSuiteSpan(it, 1, testModuleId, testModuleId, "org.example.TestFailedWithSuccessPercentage", TestEventsHandler.TEST_FAIL)
-      }
-      trace(1) {
-        testSpan(it, 0, testModuleId, testSuiteId, "org.example.TestFailedWithSuccessPercentage", "test_failed_with_success_percentage", TestEventsHandler.TEST_FAIL, null, exception)
-      }
-      trace(1) {
-        testSpan(it, 0, testModuleId, testSuiteId, "org.example.TestFailedWithSuccessPercentage", "test_failed_with_success_percentage", TestEventsHandler.TEST_FAIL, null, exception)
-      }
-      trace(1) {
-        testSpan(it, 0, testModuleId, testSuiteId, "org.example.TestFailedWithSuccessPercentage", "test_failed_with_success_percentage", TestEventsHandler.TEST_PASS)
->>>>>>> a0cb41a0
-      }
-      trace(1) {
-        testSpan(it, 0, testModuleId, testSuiteId, "org.example.TestFailedWithSuccessPercentage", "test_failed_with_success_percentage", TestEventsHandler.TEST_PASS)
-      }
-      trace(1) {
-        testSpan(it, 0, testModuleId, testSuiteId, "org.example.TestFailedWithSuccessPercentage", "test_failed_with_success_percentage", TestEventsHandler.TEST_PASS)
+      }
+      trace(1) {
+        testSpan(it, 0, testModuleId, testSuiteId, "org.example.TestFailedWithSuccessPercentage", "test_failed_with_success_percentage", CIConstants.TEST_PASS)
+      }
+      trace(1) {
+        testSpan(it, 0, testModuleId, testSuiteId, "org.example.TestFailedWithSuccessPercentage", "test_failed_with_success_percentage", CIConstants.TEST_PASS)
       }
     })
 
@@ -179,55 +143,39 @@
     testNG.run()
 
     expect:
-<<<<<<< HEAD
-    assertTraces(1) {
-      trace(3, true) {
-        long testModuleId = testModuleSpan(it, 1, CIConstants.TEST_FAIL)
-        long testSuiteId = testSuiteSpan(it, 2, testModuleId, "org.example.TestError", CIConstants.TEST_FAIL)
+    ListWriterAssert.assertTraces(TEST_WRITER, 2, false, SORT_TRACES_BY_DESC_SIZE_THEN_BY_NAMES, {
+      long testModuleId
+      long testSuiteId
+      trace(2, true) {
+        testModuleId = testModuleSpan(it, 0, CIConstants.TEST_FAIL)
+        testSuiteId = testSuiteSpan(it, 1, testModuleId, "org.example.TestError", CIConstants.TEST_FAIL)
+      }
+      trace(1) {
         testSpan(it, 0, testModuleId, testSuiteId, "org.example.TestError", "test_error", CIConstants.TEST_FAIL, null, exception)
-=======
+      }
+    })
+
+    where:
+    exception = new IllegalArgumentException("This exception is an example")
+  }
+
+  def "test skipped generates spans"() {
+    setup:
+    def testNG = new TestNG()
+    testNG.setTestClasses(TestSkipped)
+    testNG.setOutputDirectory(testOutputDir)
+    testNG.run()
+
+    expect:
     ListWriterAssert.assertTraces(TEST_WRITER, 2, false, SORT_TRACES_BY_DESC_SIZE_THEN_BY_NAMES, {
       long testModuleId
       long testSuiteId
       trace(2, true) {
-        testModuleId = testModuleSpan(it, 0, TestEventsHandler.TEST_FAIL)
-        testSuiteId = testSuiteSpan(it, 1, testModuleId, testModuleId, "org.example.TestError", TestEventsHandler.TEST_FAIL)
-      }
-      trace(1) {
-        testSpan(it, 0, testModuleId, testSuiteId, "org.example.TestError", "test_error", TestEventsHandler.TEST_FAIL, null, exception)
->>>>>>> a0cb41a0
-      }
-    })
-
-    where:
-    exception = new IllegalArgumentException("This exception is an example")
-  }
-
-  def "test skipped generates spans"() {
-    setup:
-    def testNG = new TestNG()
-    testNG.setTestClasses(TestSkipped)
-    testNG.setOutputDirectory(testOutputDir)
-    testNG.run()
-
-    expect:
-<<<<<<< HEAD
-    assertTraces(1) {
-      trace(3, true) {
-        long testModuleId = testModuleSpan(it, 1, CIConstants.TEST_SKIP)
-        long testSuiteId = testSuiteSpan(it, 2, testModuleId, "org.example.TestSkipped", CIConstants.TEST_SKIP)
+        testModuleId = testModuleSpan(it, 0, CIConstants.TEST_SKIP)
+        testSuiteId = testSuiteSpan(it, 1, testModuleId, "org.example.TestSkipped", CIConstants.TEST_SKIP)
+      }
+      trace(1) {
         testSpan(it, 0, testModuleId, testSuiteId, "org.example.TestSkipped", "test_skipped", CIConstants.TEST_SKIP, testTags)
-=======
-    ListWriterAssert.assertTraces(TEST_WRITER, 2, false, SORT_TRACES_BY_DESC_SIZE_THEN_BY_NAMES, {
-      long testModuleId
-      long testSuiteId
-      trace(2, true) {
-        testModuleId = testModuleSpan(it, 0, TestEventsHandler.TEST_SKIP)
-        testSuiteId = testSuiteSpan(it, 1, testModuleId, testModuleId, "org.example.TestSkipped", TestEventsHandler.TEST_SKIP)
-      }
-      trace(1) {
-        testSpan(it, 0, testModuleId, testSuiteId, "org.example.TestSkipped", "test_skipped", TestEventsHandler.TEST_SKIP, testTags)
->>>>>>> a0cb41a0
       }
     })
 
@@ -243,27 +191,18 @@
     testNG.run()
 
     expect:
-<<<<<<< HEAD
-    assertTraces(1) {
-      trace(4, true) {
-        long testModuleId = testModuleSpan(it, 2, CIConstants.TEST_PASS)
-        long testSuiteId = testSuiteSpan(it, 3, testModuleId, "org.example.TestParameterized", CIConstants.TEST_PASS)
+    ListWriterAssert.assertTraces(TEST_WRITER, 3, false, SORT_TRACES_BY_DESC_SIZE_THEN_BY_NAMES, {
+      long testModuleId
+      long testSuiteId
+      trace(2, true) {
+        testModuleId = testModuleSpan(it, 0, CIConstants.TEST_PASS)
+        testSuiteId = testSuiteSpan(it, 1, testModuleId, "org.example.TestParameterized", CIConstants.TEST_PASS)
+      }
+      trace(1) {
+        testSpan(it, 0, testModuleId, testSuiteId, "org.example.TestParameterized", "parameterized_test_succeed", CIConstants.TEST_PASS, testTags_0)
+      }
+      trace(1) {
         testSpan(it, 0, testModuleId, testSuiteId, "org.example.TestParameterized", "parameterized_test_succeed", CIConstants.TEST_PASS, testTags_1)
-        testSpan(it, 1, testModuleId, testSuiteId, "org.example.TestParameterized", "parameterized_test_succeed", CIConstants.TEST_PASS, testTags_0)
-=======
-    ListWriterAssert.assertTraces(TEST_WRITER, 3, false, SORT_TRACES_BY_DESC_SIZE_THEN_BY_NAMES, {
-      long testModuleId
-      long testSuiteId
-      trace(2, true) {
-        testModuleId = testModuleSpan(it, 0, TestEventsHandler.TEST_PASS)
-        testSuiteId = testSuiteSpan(it, 1, testModuleId, testModuleId, "org.example.TestParameterized", TestEventsHandler.TEST_PASS)
-      }
-      trace(1) {
-        testSpan(it, 0, testModuleId, testSuiteId, "org.example.TestParameterized", "parameterized_test_succeed", TestEventsHandler.TEST_PASS, testTags_0)
-      }
-      trace(1) {
-        testSpan(it, 0, testModuleId, testSuiteId, "org.example.TestParameterized", "parameterized_test_succeed", TestEventsHandler.TEST_PASS, testTags_1)
->>>>>>> a0cb41a0
       }
     })
 
@@ -280,25 +219,16 @@
     testNG.run()
 
     expect:
-<<<<<<< HEAD
-    assertTraces(1) {
-      trace(3, true) {
-        long testModuleId = testModuleSpan(it, 1, CIConstants.TEST_PASS)
-        long testSuiteId = testSuiteSpan(it, 2, testModuleId, "org.example.TestSucceedGroups", CIConstants.TEST_PASS,
+    ListWriterAssert.assertTraces(TEST_WRITER, 2, false, SORT_TRACES_BY_DESC_SIZE_THEN_BY_NAMES, {
+      long testModuleId
+      long testSuiteId
+      trace(2, true) {
+        testModuleId = testModuleSpan(it, 0, CIConstants.TEST_PASS)
+        testSuiteId = testSuiteSpan(it, 1, testModuleId, "org.example.TestSucceedGroups", CIConstants.TEST_PASS,
           null, null, false, ["classGroup", "parentGroup"])
+      }
+      trace(1) {
         testSpan(it, 0, testModuleId, testSuiteId, "org.example.TestSucceedGroups", "test_succeed", CIConstants.TEST_PASS,
-=======
-    ListWriterAssert.assertTraces(TEST_WRITER, 2, false, SORT_TRACES_BY_DESC_SIZE_THEN_BY_NAMES, {
-      long testModuleId
-      long testSuiteId
-      trace(2, true) {
-        testModuleId = testModuleSpan(it, 0, TestEventsHandler.TEST_PASS)
-        testSuiteId = testSuiteSpan(it, 1, testModuleId, testModuleId, "org.example.TestSucceedGroups", TestEventsHandler.TEST_PASS,
-          null, null, false, ["classGroup", "parentGroup"])
-      }
-      trace(1) {
-        testSpan(it, 0, testModuleId, testSuiteId, "org.example.TestSucceedGroups", "test_succeed", TestEventsHandler.TEST_PASS,
->>>>>>> a0cb41a0
           null, null, false, ["classGroup", "testCaseGroup", "parentGroup"])
       }
     })
@@ -312,27 +242,18 @@
     testNG.run()
 
     expect:
-<<<<<<< HEAD
-    assertTraces(1) {
-      trace(4, true) {
-        long testModuleId = testModuleSpan(it, 2, CIConstants.TEST_SKIP)
-        long testSuiteId = testSuiteSpan(it, 3, testModuleId, "org.example.TestSkippedClass", CIConstants.TEST_SKIP)
-        testSpan(it, 1, testModuleId, testSuiteId, "org.example.TestSkippedClass", "test_class_skipped", CIConstants.TEST_SKIP, testTags)
+    ListWriterAssert.assertTraces(TEST_WRITER, 3, false, SORT_TRACES_BY_DESC_SIZE_THEN_BY_NAMES, {
+      long testModuleId
+      long testSuiteId
+      trace(2, true) {
+        testModuleId = testModuleSpan(it, 0, CIConstants.TEST_SKIP)
+        testSuiteId = testSuiteSpan(it, 1, testModuleId, "org.example.TestSkippedClass", CIConstants.TEST_SKIP)
+      }
+      trace(1) {
         testSpan(it, 0, testModuleId, testSuiteId, "org.example.TestSkippedClass", "test_class_another_skipped", CIConstants.TEST_SKIP, testTags)
-=======
-    ListWriterAssert.assertTraces(TEST_WRITER, 3, false, SORT_TRACES_BY_DESC_SIZE_THEN_BY_NAMES, {
-      long testModuleId
-      long testSuiteId
-      trace(2, true) {
-        testModuleId = testModuleSpan(it, 0, TestEventsHandler.TEST_SKIP)
-        testSuiteId = testSuiteSpan(it, 1, testModuleId, testModuleId, "org.example.TestSkippedClass", TestEventsHandler.TEST_SKIP)
-      }
-      trace(1) {
-        testSpan(it, 0, testModuleId, testSuiteId, "org.example.TestSkippedClass", "test_class_another_skipped", TestEventsHandler.TEST_SKIP, testTags)
->>>>>>> a0cb41a0
-      }
-      trace(1) {
-        testSpan(it, 0, testModuleId, testSuiteId, "org.example.TestSkippedClass", "test_class_skipped", TestEventsHandler.TEST_SKIP, testTags)
+      }
+      trace(1) {
+        testSpan(it, 0, testModuleId, testSuiteId, "org.example.TestSkippedClass", "test_class_skipped", CIConstants.TEST_SKIP, testTags)
       }
     })
 
@@ -349,27 +270,18 @@
     testNG.run()
 
     expect:
-<<<<<<< HEAD
-    assertTraces(1) {
-      trace(4, true) {
-        long testModuleId = testModuleSpan(it, 2, CIConstants.TEST_PASS)
-        long testSuiteId = testSuiteSpan(it, 3, testModuleId, "org.example.TestSucceedAndSkipped", CIConstants.TEST_PASS)
+    ListWriterAssert.assertTraces(TEST_WRITER, 3, false, SORT_TRACES_BY_DESC_SIZE_THEN_BY_NAMES, {
+      long testModuleId
+      long testSuiteId
+      trace(2, true) {
+        testModuleId = testModuleSpan(it, 0, CIConstants.TEST_PASS)
+        testSuiteId = testSuiteSpan(it, 1, testModuleId, "org.example.TestSucceedAndSkipped", CIConstants.TEST_PASS)
+      }
+      trace(1) {
         testSpan(it, 0, testModuleId, testSuiteId, "org.example.TestSucceedAndSkipped", "test_skipped", CIConstants.TEST_SKIP, testTags)
-        testSpan(it, 1, testModuleId, testSuiteId, "org.example.TestSucceedAndSkipped", "test_succeed", CIConstants.TEST_PASS)
-=======
-    ListWriterAssert.assertTraces(TEST_WRITER, 3, false, SORT_TRACES_BY_DESC_SIZE_THEN_BY_NAMES, {
-      long testModuleId
-      long testSuiteId
-      trace(2, true) {
-        testModuleId = testModuleSpan(it, 0, TestEventsHandler.TEST_PASS)
-        testSuiteId = testSuiteSpan(it, 1, testModuleId, testModuleId, "org.example.TestSucceedAndSkipped", TestEventsHandler.TEST_PASS)
-      }
-      trace(1) {
-        testSpan(it, 0, testModuleId, testSuiteId, "org.example.TestSucceedAndSkipped", "test_skipped", TestEventsHandler.TEST_SKIP, testTags)
->>>>>>> a0cb41a0
-      }
-      trace(1) {
-        testSpan(it, 0, testModuleId, testSuiteId, "org.example.TestSucceedAndSkipped", "test_succeed", TestEventsHandler.TEST_PASS)
+      }
+      trace(1) {
+        testSpan(it, 0, testModuleId, testSuiteId, "org.example.TestSucceedAndSkipped", "test_succeed", CIConstants.TEST_PASS)
       }
     })
 
@@ -385,31 +297,21 @@
     testNG.run()
 
     expect:
-<<<<<<< HEAD
-    assertTraces(1) {
-      trace(5, true) {
-        long testModuleId = testModuleSpan(it, 3, CIConstants.TEST_FAIL)
-        long testSuiteId = testSuiteSpan(it, 4, testModuleId, "org.example.TestFailedAndSucceed", CIConstants.TEST_FAIL)
-        testSpan(it, 2, testModuleId, testSuiteId, "org.example.TestFailedAndSucceed", "test_succeed", CIConstants.TEST_PASS)
-        testSpan(it, 1, testModuleId, testSuiteId, "org.example.TestFailedAndSucceed", "test_failed", CIConstants.TEST_FAIL, null, exception)
+    ListWriterAssert.assertTraces(TEST_WRITER, 4, false, SORT_TRACES_BY_DESC_SIZE_THEN_BY_NAMES, {
+      long testModuleId
+      long testSuiteId
+      trace(2, true) {
+        testModuleId = testModuleSpan(it, 0, CIConstants.TEST_FAIL)
+        testSuiteId = testSuiteSpan(it, 1, testModuleId, "org.example.TestFailedAndSucceed", CIConstants.TEST_FAIL)
+      }
+      trace(1) {
         testSpan(it, 0, testModuleId, testSuiteId, "org.example.TestFailedAndSucceed", "test_another_succeed", CIConstants.TEST_PASS)
-=======
-    ListWriterAssert.assertTraces(TEST_WRITER, 4, false, SORT_TRACES_BY_DESC_SIZE_THEN_BY_NAMES, {
-      long testModuleId
-      long testSuiteId
-      trace(2, true) {
-        testModuleId = testModuleSpan(it, 0, TestEventsHandler.TEST_FAIL)
-        testSuiteId = testSuiteSpan(it, 1, testModuleId, testModuleId, "org.example.TestFailedAndSucceed", TestEventsHandler.TEST_FAIL)
-      }
-      trace(1) {
-        testSpan(it, 0, testModuleId, testSuiteId, "org.example.TestFailedAndSucceed", "test_another_succeed", TestEventsHandler.TEST_PASS)
->>>>>>> a0cb41a0
-      }
-      trace(1) {
-        testSpan(it, 0, testModuleId, testSuiteId, "org.example.TestFailedAndSucceed", "test_failed", TestEventsHandler.TEST_FAIL, null, exception)
-      }
-      trace(1) {
-        testSpan(it, 0, testModuleId, testSuiteId, "org.example.TestFailedAndSucceed", "test_succeed", TestEventsHandler.TEST_PASS)
+      }
+      trace(1) {
+        testSpan(it, 0, testModuleId, testSuiteId, "org.example.TestFailedAndSucceed", "test_failed", CIConstants.TEST_FAIL, null, exception)
+      }
+      trace(1) {
+        testSpan(it, 0, testModuleId, testSuiteId, "org.example.TestFailedAndSucceed", "test_succeed", CIConstants.TEST_PASS)
       }
     })
 
@@ -425,27 +327,18 @@
     testNG.run()
 
     expect:
-<<<<<<< HEAD
-    assertTraces(1) {
-      trace(4, true) {
-        long testModuleId = testModuleSpan(it, 2, CIConstants.TEST_FAIL)
-        long testSuiteId = testSuiteSpan(it, 3, testModuleId, "org.example.TestFailedSuiteTearDown", CIConstants.TEST_FAIL, null, exception)
-        testSpan(it, 1, testModuleId, testSuiteId, "org.example.TestFailedSuiteTearDown", "test_succeed", CIConstants.TEST_PASS)
+    ListWriterAssert.assertTraces(TEST_WRITER, 3, false, SORT_TRACES_BY_DESC_SIZE_THEN_BY_NAMES, {
+      long testModuleId
+      long testSuiteId
+      trace(2, true) {
+        testModuleId = testModuleSpan(it, 0, CIConstants.TEST_FAIL)
+        testSuiteId = testSuiteSpan(it, 1, testModuleId, "org.example.TestFailedSuiteTearDown", CIConstants.TEST_FAIL, null, exception)
+      }
+      trace(1) {
         testSpan(it, 0, testModuleId, testSuiteId, "org.example.TestFailedSuiteTearDown", "test_another_succeed", CIConstants.TEST_PASS)
-=======
-    ListWriterAssert.assertTraces(TEST_WRITER, 3, false, SORT_TRACES_BY_DESC_SIZE_THEN_BY_NAMES, {
-      long testModuleId
-      long testSuiteId
-      trace(2, true) {
-        testModuleId = testModuleSpan(it, 0, TestEventsHandler.TEST_FAIL)
-        testSuiteId = testSuiteSpan(it, 1, testModuleId, testModuleId, "org.example.TestFailedSuiteTearDown", TestEventsHandler.TEST_FAIL, null, exception)
-      }
-      trace(1) {
-        testSpan(it, 0, testModuleId, testSuiteId, "org.example.TestFailedSuiteTearDown", "test_another_succeed", TestEventsHandler.TEST_PASS)
->>>>>>> a0cb41a0
-      }
-      trace(1) {
-        testSpan(it, 0, testModuleId, testSuiteId, "org.example.TestFailedSuiteTearDown", "test_succeed", TestEventsHandler.TEST_PASS)
+      }
+      trace(1) {
+        testSpan(it, 0, testModuleId, testSuiteId, "org.example.TestFailedSuiteTearDown", "test_succeed", CIConstants.TEST_PASS)
       }
     })
 
@@ -461,29 +354,19 @@
     testNG.run()
 
     expect:
-<<<<<<< HEAD
-    assertTraces(1) {
-      trace(4, true) {
-        long testModuleId = testModuleSpan(it, 2, CIConstants.TEST_FAIL)
-        long testSuiteId = testSuiteSpan(it, 3, testModuleId, "org.example.TestFailedSuiteSetup", CIConstants.TEST_FAIL, null, exception)
-        // if suite set up fails, TestNG will report that suite's test cases as skipped
-        testSpan(it, 1, testModuleId, testSuiteId, "org.example.TestFailedSuiteSetup", "test_succeed", CIConstants.TEST_SKIP, testTags)
+    ListWriterAssert.assertTraces(TEST_WRITER, 3, false, SORT_TRACES_BY_DESC_SIZE_THEN_BY_NAMES, {
+      long testModuleId
+      long testSuiteId
+      trace(2, true) {
+        testModuleId = testModuleSpan(it, 0, CIConstants.TEST_FAIL)
+        testSuiteId = testSuiteSpan(it, 1, testModuleId, "org.example.TestFailedSuiteSetup", CIConstants.TEST_FAIL, null, exception)
+      }
+      // if suite set up fails, TestNG will report that suite's test cases as skipped
+      trace(1) {
         testSpan(it, 0, testModuleId, testSuiteId, "org.example.TestFailedSuiteSetup", "test_another_succeed", CIConstants.TEST_SKIP, testTags)
-=======
-    ListWriterAssert.assertTraces(TEST_WRITER, 3, false, SORT_TRACES_BY_DESC_SIZE_THEN_BY_NAMES, {
-      long testModuleId
-      long testSuiteId
-      trace(2, true) {
-        testModuleId = testModuleSpan(it, 0, TestEventsHandler.TEST_FAIL)
-        testSuiteId = testSuiteSpan(it, 1, testModuleId, testModuleId, "org.example.TestFailedSuiteSetup", TestEventsHandler.TEST_FAIL, null, exception)
-      }
-      // if suite set up fails, TestNG will report that suite's test cases as skipped
-      trace(1) {
-        testSpan(it, 0, testModuleId, testSuiteId, "org.example.TestFailedSuiteSetup", "test_another_succeed", TestEventsHandler.TEST_SKIP, testTags)
->>>>>>> a0cb41a0
-      }
-      trace(1) {
-        testSpan(it, 0, testModuleId, testSuiteId, "org.example.TestFailedSuiteSetup", "test_succeed", TestEventsHandler.TEST_SKIP, testTags)
+      }
+      trace(1) {
+        testSpan(it, 0, testModuleId, testSuiteId, "org.example.TestFailedSuiteSetup", "test_succeed", CIConstants.TEST_SKIP, testTags)
       }
     })
 
@@ -500,36 +383,23 @@
     testNG.run()
 
     expect:
-<<<<<<< HEAD
-    assertTraces(1) {
-      trace(6, true) {
-        long testModuleId = testModuleSpan(it, 3, CIConstants.TEST_PASS)
-
-        long firstSuiteId = testSuiteSpan(it, 4, testModuleId, "org.example.TestSucceed", CIConstants.TEST_PASS)
-        testSpan(it, 0, testModuleId, firstSuiteId, "org.example.TestSucceed", "test_succeed", CIConstants.TEST_PASS)
-
-        long secondSuiteId = testSuiteSpan(it, 5, testModuleId, "org.example.TestSucceedAndSkipped", CIConstants.TEST_PASS)
-        testSpan(it, 1, testModuleId, secondSuiteId, "org.example.TestSucceedAndSkipped", "test_skipped", CIConstants.TEST_SKIP, testTags)
-        testSpan(it, 2, testModuleId, secondSuiteId, "org.example.TestSucceedAndSkipped", "test_succeed", CIConstants.TEST_PASS)
-=======
     ListWriterAssert.assertTraces(TEST_WRITER, 4, false, SORT_TRACES_BY_DESC_SIZE_THEN_BY_NAMES, {
       long testModuleId
       long firstSuiteId
       long secondSuiteId
       trace(3, true) {
-        testModuleId = testModuleSpan(it, 0, TestEventsHandler.TEST_PASS)
-        firstSuiteId = testSuiteSpan(it, 1, testModuleId, testModuleId, "org.example.TestSucceed", TestEventsHandler.TEST_PASS)
-        secondSuiteId = testSuiteSpan(it, 2, testModuleId, testModuleId, "org.example.TestSucceedAndSkipped", TestEventsHandler.TEST_PASS)
-      }
-      trace(1) {
-        testSpan(it, 0, testModuleId, firstSuiteId, "org.example.TestSucceed", "test_succeed", TestEventsHandler.TEST_PASS)
->>>>>>> a0cb41a0
-      }
-      trace(1) {
-        testSpan(it, 0, testModuleId, secondSuiteId, "org.example.TestSucceedAndSkipped", "test_skipped", TestEventsHandler.TEST_SKIP, testTags)
-      }
-      trace(1) {
-        testSpan(it, 0, testModuleId, secondSuiteId, "org.example.TestSucceedAndSkipped", "test_succeed", TestEventsHandler.TEST_PASS)
+        testModuleId = testModuleSpan(it, 0, CIConstants.TEST_PASS)
+        firstSuiteId = testSuiteSpan(it, 1, testModuleId, "org.example.TestSucceed", CIConstants.TEST_PASS)
+        secondSuiteId = testSuiteSpan(it, 2, testModuleId, "org.example.TestSucceedAndSkipped", CIConstants.TEST_PASS)
+      }
+      trace(1) {
+        testSpan(it, 0, testModuleId, firstSuiteId, "org.example.TestSucceed", "test_succeed", CIConstants.TEST_PASS)
+      }
+      trace(1) {
+        testSpan(it, 0, testModuleId, secondSuiteId, "org.example.TestSucceedAndSkipped", "test_skipped", CIConstants.TEST_SKIP, testTags)
+      }
+      trace(1) {
+        testSpan(it, 0, testModuleId, secondSuiteId, "org.example.TestSucceedAndSkipped", "test_succeed", CIConstants.TEST_PASS)
       }
     })
 
@@ -545,40 +415,26 @@
     testNG.run()
 
     expect:
-<<<<<<< HEAD
-    assertTraces(1) {
-      trace(7, true) {
-        long testModuleId = testModuleSpan(it, 4, CIConstants.TEST_FAIL)
-
-        long firstSuiteId = testSuiteSpan(it, 6, testModuleId, "org.example.TestSucceed", CIConstants.TEST_PASS)
-        testSpan(it, 3, testModuleId, firstSuiteId, "org.example.TestSucceed", "test_succeed", CIConstants.TEST_PASS)
-
-        long secondSuiteId = testSuiteSpan(it, 5, testModuleId, "org.example.TestFailedAndSucceed", CIConstants.TEST_FAIL)
-        testSpan(it, 2, testModuleId, secondSuiteId, "org.example.TestFailedAndSucceed", "test_succeed", CIConstants.TEST_PASS)
-        testSpan(it, 1, testModuleId, secondSuiteId, "org.example.TestFailedAndSucceed", "test_failed", CIConstants.TEST_FAIL, null, exception)
-        testSpan(it, 0, testModuleId, secondSuiteId, "org.example.TestFailedAndSucceed", "test_another_succeed", CIConstants.TEST_PASS)
-=======
     ListWriterAssert.assertTraces(TEST_WRITER, 5, false, SORT_TRACES_BY_DESC_SIZE_THEN_BY_NAMES, {
       long testModuleId
       long firstSuiteId
       long secondSuiteId
       trace(3, true) {
-        testModuleId = testModuleSpan(it, 0, TestEventsHandler.TEST_FAIL)
-        firstSuiteId = testSuiteSpan(it, 2, testModuleId, testModuleId, "org.example.TestSucceed", TestEventsHandler.TEST_PASS)
-        secondSuiteId = testSuiteSpan(it, 1, testModuleId, testModuleId, "org.example.TestFailedAndSucceed", TestEventsHandler.TEST_FAIL)
-      }
-      trace(1) {
-        testSpan(it, 0, testModuleId, secondSuiteId, "org.example.TestFailedAndSucceed", "test_another_succeed", TestEventsHandler.TEST_PASS)
->>>>>>> a0cb41a0
-      }
-      trace(1) {
-        testSpan(it, 0, testModuleId, secondSuiteId, "org.example.TestFailedAndSucceed", "test_failed", TestEventsHandler.TEST_FAIL, null, exception)
-      }
-      trace(1) {
-        testSpan(it, 0, testModuleId, secondSuiteId, "org.example.TestFailedAndSucceed", "test_succeed", TestEventsHandler.TEST_PASS)
-      }
-      trace(1) {
-        testSpan(it, 0, testModuleId, firstSuiteId, "org.example.TestSucceed", "test_succeed", TestEventsHandler.TEST_PASS)
+        testModuleId = testModuleSpan(it, 0, CIConstants.TEST_FAIL)
+        firstSuiteId = testSuiteSpan(it, 2, testModuleId, "org.example.TestSucceed", CIConstants.TEST_PASS)
+        secondSuiteId = testSuiteSpan(it, 1, testModuleId, "org.example.TestFailedAndSucceed", CIConstants.TEST_FAIL)
+      }
+      trace(1) {
+        testSpan(it, 0, testModuleId, secondSuiteId, "org.example.TestFailedAndSucceed", "test_another_succeed", CIConstants.TEST_PASS)
+      }
+      trace(1) {
+        testSpan(it, 0, testModuleId, secondSuiteId, "org.example.TestFailedAndSucceed", "test_failed", CIConstants.TEST_FAIL, null, exception)
+      }
+      trace(1) {
+        testSpan(it, 0, testModuleId, secondSuiteId, "org.example.TestFailedAndSucceed", "test_succeed", CIConstants.TEST_PASS)
+      }
+      trace(1) {
+        testSpan(it, 0, testModuleId, firstSuiteId, "org.example.TestSucceed", "test_succeed", CIConstants.TEST_PASS)
       }
     })
 
@@ -594,32 +450,20 @@
     testNG.run()
 
     expect:
-<<<<<<< HEAD
-    assertTraces(1) {
-      trace(5, true) {
-        long testModuleId = testModuleSpan(it, 2, CIConstants.TEST_PASS)
-
-        long topLevelSuiteId = testSuiteSpan(it, 3, testModuleId, "org.example.TestSucceedNested", CIConstants.TEST_PASS)
-        testSpan(it, 1, testModuleId, topLevelSuiteId, "org.example.TestSucceedNested", "test_succeed", CIConstants.TEST_PASS)
-
-        long nestedSuiteId = testSuiteSpan(it, 4, testModuleId, 'org.example.TestSucceedNested$NestedSuite', CIConstants.TEST_PASS)
-        testSpan(it, 0, testModuleId, nestedSuiteId, 'org.example.TestSucceedNested$NestedSuite', "test_succeed_nested", CIConstants.TEST_PASS)
-=======
     ListWriterAssert.assertTraces(TEST_WRITER, 3, false, SORT_TRACES_BY_DESC_SIZE_THEN_BY_NAMES, {
       long testModuleId
       long topLevelSuiteId
       long nestedSuiteId
       trace(3, true) {
-        testModuleId = testModuleSpan(it, 0, TestEventsHandler.TEST_PASS)
-        topLevelSuiteId = testSuiteSpan(it, 1, testModuleId, testModuleId, "org.example.TestSucceedNested", TestEventsHandler.TEST_PASS)
-        nestedSuiteId = testSuiteSpan(it, 2, testModuleId, testModuleId, 'org.example.TestSucceedNested$NestedSuite', TestEventsHandler.TEST_PASS)
-      }
-      trace(1) {
-        testSpan(it, 0, testModuleId, nestedSuiteId, 'org.example.TestSucceedNested$NestedSuite', "test_succeed_nested", TestEventsHandler.TEST_PASS)
->>>>>>> a0cb41a0
-      }
-      trace(1) {
-        testSpan(it, 0, testModuleId, topLevelSuiteId, "org.example.TestSucceedNested", "test_succeed", TestEventsHandler.TEST_PASS)
+        testModuleId = testModuleSpan(it, 0, CIConstants.TEST_PASS)
+        topLevelSuiteId = testSuiteSpan(it, 1, testModuleId, "org.example.TestSucceedNested", CIConstants.TEST_PASS)
+        nestedSuiteId = testSuiteSpan(it, 2, testModuleId, 'org.example.TestSucceedNested$NestedSuite', CIConstants.TEST_PASS)
+      }
+      trace(1) {
+        testSpan(it, 0, testModuleId, nestedSuiteId, 'org.example.TestSucceedNested$NestedSuite', "test_succeed_nested", CIConstants.TEST_PASS)
+      }
+      trace(1) {
+        testSpan(it, 0, testModuleId, topLevelSuiteId, "org.example.TestSucceedNested", "test_succeed", CIConstants.TEST_PASS)
       }
     })
   }
@@ -632,32 +476,20 @@
     testNG.run()
 
     expect:
-<<<<<<< HEAD
-    assertTraces(1) {
-      trace(5, true) {
-        long testModuleId = testModuleSpan(it, 2, CIConstants.TEST_PASS)
-
-        long topLevelSuiteId = testSuiteSpan(it, 3, testModuleId, "org.example.TestSkippedNested", CIConstants.TEST_SKIP)
-        testSpan(it, 1, testModuleId, topLevelSuiteId, "org.example.TestSkippedNested", "test_succeed", CIConstants.TEST_SKIP, testTags)
-
-        long nestedSuiteId = testSuiteSpan(it, 4, testModuleId, 'org.example.TestSkippedNested$NestedSuite', CIConstants.TEST_PASS)
-        testSpan(it, 0, testModuleId, nestedSuiteId, 'org.example.TestSkippedNested$NestedSuite', "test_succeed_nested", CIConstants.TEST_PASS)
-=======
     ListWriterAssert.assertTraces(TEST_WRITER, 3, false, SORT_TRACES_BY_DESC_SIZE_THEN_BY_NAMES, {
       long testModuleId
       long topLevelSuiteId
       long nestedSuiteId
       trace(3, true) {
-        testModuleId = testModuleSpan(it, 0, TestEventsHandler.TEST_PASS)
-        topLevelSuiteId = testSuiteSpan(it, 1, testModuleId, testModuleId, "org.example.TestSkippedNested", TestEventsHandler.TEST_SKIP)
-        nestedSuiteId = testSuiteSpan(it, 2, testModuleId, testModuleId, 'org.example.TestSkippedNested$NestedSuite', TestEventsHandler.TEST_PASS)
-      }
-      trace(1) {
-        testSpan(it, 0, testModuleId, nestedSuiteId, 'org.example.TestSkippedNested$NestedSuite', "test_succeed_nested", TestEventsHandler.TEST_PASS)
->>>>>>> a0cb41a0
-      }
-      trace(1) {
-        testSpan(it, 0, testModuleId, topLevelSuiteId, "org.example.TestSkippedNested", "test_succeed", TestEventsHandler.TEST_SKIP, testTags)
+        testModuleId = testModuleSpan(it, 0, CIConstants.TEST_PASS)
+        topLevelSuiteId = testSuiteSpan(it, 1, testModuleId, "org.example.TestSkippedNested", CIConstants.TEST_SKIP)
+        nestedSuiteId = testSuiteSpan(it, 2, testModuleId, 'org.example.TestSkippedNested$NestedSuite', CIConstants.TEST_PASS)
+      }
+      trace(1) {
+        testSpan(it, 0, testModuleId, nestedSuiteId, 'org.example.TestSkippedNested$NestedSuite', "test_succeed_nested", CIConstants.TEST_PASS)
+      }
+      trace(1) {
+        testSpan(it, 0, testModuleId, topLevelSuiteId, "org.example.TestSkippedNested", "test_succeed", CIConstants.TEST_SKIP, testTags)
       }
     })
 
