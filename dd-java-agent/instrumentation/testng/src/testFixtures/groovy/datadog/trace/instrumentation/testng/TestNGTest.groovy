--- conflicted
+++ resolved
@@ -33,49 +33,33 @@
     testNG.run()
 
     expect:
-<<<<<<< HEAD
-    assertTraces(1) {
-      trace(3, true) {
-        long testModuleId = testModuleSpan(it, 1, CIConstants.TEST_PASS)
-        long testSuiteId = testSuiteSpan(it, 2, testModuleId, "org.example.TestSucceed", CIConstants.TEST_PASS)
+    ListWriterAssert.assertTraces(TEST_WRITER, 2, false, SORT_TRACES_BY_DESC_SIZE_THEN_BY_NAMES, {
+      long testModuleId
+      long testSuiteId
+      trace(2, true) {
+        testModuleId = testModuleSpan(it, 0, CIConstants.TEST_PASS)
+        testSuiteId = testSuiteSpan(it, 1, testModuleId, "org.example.TestSucceed", CIConstants.TEST_PASS)
+      }
+      trace(1) {
         testSpan(it, 0, testModuleId, testSuiteId, "org.example.TestSucceed", "test_succeed", CIConstants.TEST_PASS)
-=======
+      }
+    })
+  }
+
+  def "test inheritance generates spans"() {
+    setup:
+    def testNG = new TestNG()
+    testNG.setTestClasses(TestInheritance)
+    testNG.setOutputDirectory(testOutputDir)
+    testNG.run()
+
+    expect:
     ListWriterAssert.assertTraces(TEST_WRITER, 2, false, SORT_TRACES_BY_DESC_SIZE_THEN_BY_NAMES, {
       long testModuleId
       long testSuiteId
       trace(2, true) {
         testModuleId = testModuleSpan(it, 0, CIConstants.TEST_PASS)
-        testSuiteId = testSuiteSpan(it, 1, testModuleId, "org.example.TestSucceed", CIConstants.TEST_PASS)
->>>>>>> 5805020c
-      }
-      trace(1) {
-        testSpan(it, 0, testModuleId, testSuiteId, "org.example.TestSucceed", "test_succeed", CIConstants.TEST_PASS)
-      }
-    })
-  }
-
-  def "test inheritance generates spans"() {
-    setup:
-    def testNG = new TestNG()
-    testNG.setTestClasses(TestInheritance)
-    testNG.setOutputDirectory(testOutputDir)
-    testNG.run()
-
-    expect:
-<<<<<<< HEAD
-    assertTraces(1) {
-      trace(3, true) {
-        long testModuleId = testModuleSpan(it, 1, CIConstants.TEST_PASS)
-        long testSuiteId = testSuiteSpan(it, 2, testModuleId, "org.example.TestInheritance", CIConstants.TEST_PASS)
-        testSpan(it, 0, testModuleId, testSuiteId, "org.example.TestInheritance", "test_succeed", CIConstants.TEST_PASS)
-=======
-    ListWriterAssert.assertTraces(TEST_WRITER, 2, false, SORT_TRACES_BY_DESC_SIZE_THEN_BY_NAMES, {
-      long testModuleId
-      long testSuiteId
-      trace(2, true) {
-        testModuleId = testModuleSpan(it, 0, CIConstants.TEST_PASS)
         testSuiteId = testSuiteSpan(it, 1, testModuleId, "org.example.TestInheritance", CIConstants.TEST_PASS)
->>>>>>> 5805020c
       }
       trace(1) {
         testSpan(it, 0, testModuleId, testSuiteId, "org.example.TestInheritance", "test_succeed", CIConstants.TEST_PASS)
@@ -95,20 +79,12 @@
     }
 
     expect:
-<<<<<<< HEAD
-    assertTraces(1) {
-      trace(3, true) {
-        long testModuleId = testModuleSpan(it, 1, CIConstants.TEST_FAIL)
-        long testSuiteId = testSuiteSpan(it, 2, testModuleId, "org.example.TestFailed", CIConstants.TEST_FAIL)
-        testSpan(it, 0, testModuleId, testSuiteId, "org.example.TestFailed", "test_failed", CIConstants.TEST_FAIL, null, exception)
-=======
     ListWriterAssert.assertTraces(TEST_WRITER, 2, false, SORT_TRACES_BY_DESC_SIZE_THEN_BY_NAMES, {
       long testModuleId
       long testSuiteId
       trace(2, true) {
         testModuleId = testModuleSpan(it, 0, CIConstants.TEST_FAIL)
         testSuiteId = testSuiteSpan(it, 1, testModuleId, "org.example.TestFailed", CIConstants.TEST_FAIL)
->>>>>>> 5805020c
       }
       trace(1) {
         testSpan(it, 0, testModuleId, testSuiteId, "org.example.TestFailed", "test_failed", CIConstants.TEST_FAIL, null, exception)
@@ -131,30 +107,21 @@
     }
 
     expect:
-<<<<<<< HEAD
-    assertTraces(1) {
-      trace(7, true) {
-        long testModuleId = testModuleSpan(it, 5, CIConstants.TEST_FAIL)
-        long testSuiteId = testSuiteSpan(it, 6, testModuleId, "org.example.TestFailedWithSuccessPercentage", CIConstants.TEST_FAIL)
-        testSpan(it, 3, testModuleId, testSuiteId, "org.example.TestFailedWithSuccessPercentage", "test_failed_with_success_percentage", CIConstants.TEST_FAIL, null, exception)
-        testSpan(it, 4, testModuleId, testSuiteId, "org.example.TestFailedWithSuccessPercentage", "test_failed_with_success_percentage", CIConstants.TEST_FAIL, null, exception)
+    ListWriterAssert.assertTraces(TEST_WRITER, 6, false, SORT_TRACES_BY_DESC_SIZE_THEN_BY_NAMES, {
+      long testModuleId
+      long testSuiteId
+      trace(2, true) {
+        testModuleId = testModuleSpan(it, 0, CIConstants.TEST_FAIL)
+        testSuiteId = testSuiteSpan(it, 1, testModuleId, "org.example.TestFailedWithSuccessPercentage", CIConstants.TEST_FAIL)
+      }
+      trace(1) {
+        testSpan(it, 0, testModuleId, testSuiteId, "org.example.TestFailedWithSuccessPercentage", "test_failed_with_success_percentage", CIConstants.TEST_FAIL, null, exception)
+      }
+      trace(1) {
+        testSpan(it, 0, testModuleId, testSuiteId, "org.example.TestFailedWithSuccessPercentage", "test_failed_with_success_percentage", CIConstants.TEST_FAIL, null, exception)
+      }
+      trace(1) {
         testSpan(it, 0, testModuleId, testSuiteId, "org.example.TestFailedWithSuccessPercentage", "test_failed_with_success_percentage", CIConstants.TEST_PASS)
-        testSpan(it, 1, testModuleId, testSuiteId, "org.example.TestFailedWithSuccessPercentage", "test_failed_with_success_percentage", CIConstants.TEST_PASS)
-        testSpan(it, 2, testModuleId, testSuiteId, "org.example.TestFailedWithSuccessPercentage", "test_failed_with_success_percentage", CIConstants.TEST_PASS)
-=======
-    ListWriterAssert.assertTraces(TEST_WRITER, 6, false, SORT_TRACES_BY_DESC_SIZE_THEN_BY_NAMES, {
-      long testModuleId
-      long testSuiteId
-      trace(2, true) {
-        testModuleId = testModuleSpan(it, 0, CIConstants.TEST_FAIL)
-        testSuiteId = testSuiteSpan(it, 1, testModuleId, "org.example.TestFailedWithSuccessPercentage", CIConstants.TEST_FAIL)
->>>>>>> 5805020c
-      }
-      trace(1) {
-        testSpan(it, 0, testModuleId, testSuiteId, "org.example.TestFailedWithSuccessPercentage", "test_failed_with_success_percentage", CIConstants.TEST_FAIL, null, exception)
-      }
-      trace(1) {
-        testSpan(it, 0, testModuleId, testSuiteId, "org.example.TestFailedWithSuccessPercentage", "test_failed_with_success_percentage", CIConstants.TEST_FAIL, null, exception)
       }
       trace(1) {
         testSpan(it, 0, testModuleId, testSuiteId, "org.example.TestFailedWithSuccessPercentage", "test_failed_with_success_percentage", CIConstants.TEST_PASS)
@@ -162,9 +129,6 @@
       trace(1) {
         testSpan(it, 0, testModuleId, testSuiteId, "org.example.TestFailedWithSuccessPercentage", "test_failed_with_success_percentage", CIConstants.TEST_PASS)
       }
-      trace(1) {
-        testSpan(it, 0, testModuleId, testSuiteId, "org.example.TestFailedWithSuccessPercentage", "test_failed_with_success_percentage", CIConstants.TEST_PASS)
-      }
     })
 
     where:
@@ -179,23 +143,15 @@
     testNG.run()
 
     expect:
-<<<<<<< HEAD
-    assertTraces(1) {
-      trace(3, true) {
-        long testModuleId = testModuleSpan(it, 1, CIConstants.TEST_FAIL)
-        long testSuiteId = testSuiteSpan(it, 2, testModuleId, "org.example.TestError", CIConstants.TEST_FAIL)
+    ListWriterAssert.assertTraces(TEST_WRITER, 2, false, SORT_TRACES_BY_DESC_SIZE_THEN_BY_NAMES, {
+      long testModuleId
+      long testSuiteId
+      trace(2, true) {
+        testModuleId = testModuleSpan(it, 0, CIConstants.TEST_FAIL)
+        testSuiteId = testSuiteSpan(it, 1, testModuleId, "org.example.TestError", CIConstants.TEST_FAIL)
+      }
+      trace(1) {
         testSpan(it, 0, testModuleId, testSuiteId, "org.example.TestError", "test_error", CIConstants.TEST_FAIL, null, exception)
-=======
-    ListWriterAssert.assertTraces(TEST_WRITER, 2, false, SORT_TRACES_BY_DESC_SIZE_THEN_BY_NAMES, {
-      long testModuleId
-      long testSuiteId
-      trace(2, true) {
-        testModuleId = testModuleSpan(it, 0, CIConstants.TEST_FAIL)
-        testSuiteId = testSuiteSpan(it, 1, testModuleId, "org.example.TestError", CIConstants.TEST_FAIL)
->>>>>>> 5805020c
-      }
-      trace(1) {
-        testSpan(it, 0, testModuleId, testSuiteId, "org.example.TestError", "test_error", CIConstants.TEST_FAIL, null, exception)
       }
     })
 
@@ -211,20 +167,12 @@
     testNG.run()
 
     expect:
-<<<<<<< HEAD
-    assertTraces(1) {
-      trace(3, true) {
-        long testModuleId = testModuleSpan(it, 1, CIConstants.TEST_SKIP)
-        long testSuiteId = testSuiteSpan(it, 2, testModuleId, "org.example.TestSkipped", CIConstants.TEST_SKIP)
-        testSpan(it, 0, testModuleId, testSuiteId, "org.example.TestSkipped", "test_skipped", CIConstants.TEST_SKIP, testTags)
-=======
     ListWriterAssert.assertTraces(TEST_WRITER, 2, false, SORT_TRACES_BY_DESC_SIZE_THEN_BY_NAMES, {
       long testModuleId
       long testSuiteId
       trace(2, true) {
         testModuleId = testModuleSpan(it, 0, CIConstants.TEST_SKIP)
         testSuiteId = testSuiteSpan(it, 1, testModuleId, "org.example.TestSkipped", CIConstants.TEST_SKIP)
->>>>>>> 5805020c
       }
       trace(1) {
         testSpan(it, 0, testModuleId, testSuiteId, "org.example.TestSkipped", "test_skipped", CIConstants.TEST_SKIP, testTags)
@@ -243,21 +191,12 @@
     testNG.run()
 
     expect:
-<<<<<<< HEAD
-    assertTraces(1) {
-      trace(4, true) {
-        long testModuleId = testModuleSpan(it, 2, CIConstants.TEST_PASS)
-        long testSuiteId = testSuiteSpan(it, 3, testModuleId, "org.example.TestParameterized", CIConstants.TEST_PASS)
-        testSpan(it, 0, testModuleId, testSuiteId, "org.example.TestParameterized", "parameterized_test_succeed", CIConstants.TEST_PASS, testTags_1)
-        testSpan(it, 1, testModuleId, testSuiteId, "org.example.TestParameterized", "parameterized_test_succeed", CIConstants.TEST_PASS, testTags_0)
-=======
     ListWriterAssert.assertTraces(TEST_WRITER, 3, false, SORT_TRACES_BY_DESC_SIZE_THEN_BY_NAMES, {
       long testModuleId
       long testSuiteId
       trace(2, true) {
         testModuleId = testModuleSpan(it, 0, CIConstants.TEST_PASS)
         testSuiteId = testSuiteSpan(it, 1, testModuleId, "org.example.TestParameterized", CIConstants.TEST_PASS)
->>>>>>> 5805020c
       }
       trace(1) {
         testSpan(it, 0, testModuleId, testSuiteId, "org.example.TestParameterized", "parameterized_test_succeed", CIConstants.TEST_PASS, testTags_0)
@@ -280,13 +219,6 @@
     testNG.run()
 
     expect:
-<<<<<<< HEAD
-    assertTraces(1) {
-      trace(3, true) {
-        long testModuleId = testModuleSpan(it, 1, CIConstants.TEST_PASS)
-        long testSuiteId = testSuiteSpan(it, 2, testModuleId, "org.example.TestSucceedGroups", CIConstants.TEST_PASS,
-          null, null, false, ["classGroup", "parentGroup"])
-=======
     ListWriterAssert.assertTraces(TEST_WRITER, 2, false, SORT_TRACES_BY_DESC_SIZE_THEN_BY_NAMES, {
       long testModuleId
       long testSuiteId
@@ -296,7 +228,6 @@
           null, null, false, ["classGroup", "parentGroup"])
       }
       trace(1) {
->>>>>>> 5805020c
         testSpan(it, 0, testModuleId, testSuiteId, "org.example.TestSucceedGroups", "test_succeed", CIConstants.TEST_PASS,
           null, null, false, ["classGroup", "testCaseGroup", "parentGroup"])
       }
@@ -311,21 +242,12 @@
     testNG.run()
 
     expect:
-<<<<<<< HEAD
-    assertTraces(1) {
-      trace(4, true) {
-        long testModuleId = testModuleSpan(it, 2, CIConstants.TEST_SKIP)
-        long testSuiteId = testSuiteSpan(it, 3, testModuleId, "org.example.TestSkippedClass", CIConstants.TEST_SKIP)
-        testSpan(it, 1, testModuleId, testSuiteId, "org.example.TestSkippedClass", "test_class_skipped", CIConstants.TEST_SKIP, testTags)
-        testSpan(it, 0, testModuleId, testSuiteId, "org.example.TestSkippedClass", "test_class_another_skipped", CIConstants.TEST_SKIP, testTags)
-=======
     ListWriterAssert.assertTraces(TEST_WRITER, 3, false, SORT_TRACES_BY_DESC_SIZE_THEN_BY_NAMES, {
       long testModuleId
       long testSuiteId
       trace(2, true) {
         testModuleId = testModuleSpan(it, 0, CIConstants.TEST_SKIP)
         testSuiteId = testSuiteSpan(it, 1, testModuleId, "org.example.TestSkippedClass", CIConstants.TEST_SKIP)
->>>>>>> 5805020c
       }
       trace(1) {
         testSpan(it, 0, testModuleId, testSuiteId, "org.example.TestSkippedClass", "test_class_another_skipped", CIConstants.TEST_SKIP, testTags)
@@ -348,24 +270,15 @@
     testNG.run()
 
     expect:
-<<<<<<< HEAD
-    assertTraces(1) {
-      trace(4, true) {
-        long testModuleId = testModuleSpan(it, 2, CIConstants.TEST_PASS)
-        long testSuiteId = testSuiteSpan(it, 3, testModuleId, "org.example.TestSucceedAndSkipped", CIConstants.TEST_PASS)
+    ListWriterAssert.assertTraces(TEST_WRITER, 3, false, SORT_TRACES_BY_DESC_SIZE_THEN_BY_NAMES, {
+      long testModuleId
+      long testSuiteId
+      trace(2, true) {
+        testModuleId = testModuleSpan(it, 0, CIConstants.TEST_PASS)
+        testSuiteId = testSuiteSpan(it, 1, testModuleId, "org.example.TestSucceedAndSkipped", CIConstants.TEST_PASS)
+      }
+      trace(1) {
         testSpan(it, 0, testModuleId, testSuiteId, "org.example.TestSucceedAndSkipped", "test_skipped", CIConstants.TEST_SKIP, testTags)
-        testSpan(it, 1, testModuleId, testSuiteId, "org.example.TestSucceedAndSkipped", "test_succeed", CIConstants.TEST_PASS)
-=======
-    ListWriterAssert.assertTraces(TEST_WRITER, 3, false, SORT_TRACES_BY_DESC_SIZE_THEN_BY_NAMES, {
-      long testModuleId
-      long testSuiteId
-      trace(2, true) {
-        testModuleId = testModuleSpan(it, 0, CIConstants.TEST_PASS)
-        testSuiteId = testSuiteSpan(it, 1, testModuleId, "org.example.TestSucceedAndSkipped", CIConstants.TEST_PASS)
->>>>>>> 5805020c
-      }
-      trace(1) {
-        testSpan(it, 0, testModuleId, testSuiteId, "org.example.TestSucceedAndSkipped", "test_skipped", CIConstants.TEST_SKIP, testTags)
       }
       trace(1) {
         testSpan(it, 0, testModuleId, testSuiteId, "org.example.TestSucceedAndSkipped", "test_succeed", CIConstants.TEST_PASS)
@@ -384,25 +297,15 @@
     testNG.run()
 
     expect:
-<<<<<<< HEAD
-    assertTraces(1) {
-      trace(5, true) {
-        long testModuleId = testModuleSpan(it, 3, CIConstants.TEST_FAIL)
-        long testSuiteId = testSuiteSpan(it, 4, testModuleId, "org.example.TestFailedAndSucceed", CIConstants.TEST_FAIL)
-        testSpan(it, 2, testModuleId, testSuiteId, "org.example.TestFailedAndSucceed", "test_succeed", CIConstants.TEST_PASS)
-        testSpan(it, 1, testModuleId, testSuiteId, "org.example.TestFailedAndSucceed", "test_failed", CIConstants.TEST_FAIL, null, exception)
+    ListWriterAssert.assertTraces(TEST_WRITER, 4, false, SORT_TRACES_BY_DESC_SIZE_THEN_BY_NAMES, {
+      long testModuleId
+      long testSuiteId
+      trace(2, true) {
+        testModuleId = testModuleSpan(it, 0, CIConstants.TEST_FAIL)
+        testSuiteId = testSuiteSpan(it, 1, testModuleId, "org.example.TestFailedAndSucceed", CIConstants.TEST_FAIL)
+      }
+      trace(1) {
         testSpan(it, 0, testModuleId, testSuiteId, "org.example.TestFailedAndSucceed", "test_another_succeed", CIConstants.TEST_PASS)
-=======
-    ListWriterAssert.assertTraces(TEST_WRITER, 4, false, SORT_TRACES_BY_DESC_SIZE_THEN_BY_NAMES, {
-      long testModuleId
-      long testSuiteId
-      trace(2, true) {
-        testModuleId = testModuleSpan(it, 0, CIConstants.TEST_FAIL)
-        testSuiteId = testSuiteSpan(it, 1, testModuleId, "org.example.TestFailedAndSucceed", CIConstants.TEST_FAIL)
->>>>>>> 5805020c
-      }
-      trace(1) {
-        testSpan(it, 0, testModuleId, testSuiteId, "org.example.TestFailedAndSucceed", "test_another_succeed", CIConstants.TEST_PASS)
       }
       trace(1) {
         testSpan(it, 0, testModuleId, testSuiteId, "org.example.TestFailedAndSucceed", "test_failed", CIConstants.TEST_FAIL, null, exception)
@@ -424,24 +327,15 @@
     testNG.run()
 
     expect:
-<<<<<<< HEAD
-    assertTraces(1) {
-      trace(4, true) {
-        long testModuleId = testModuleSpan(it, 2, CIConstants.TEST_FAIL)
-        long testSuiteId = testSuiteSpan(it, 3, testModuleId, "org.example.TestFailedSuiteTearDown", CIConstants.TEST_FAIL, null, exception)
-        testSpan(it, 1, testModuleId, testSuiteId, "org.example.TestFailedSuiteTearDown", "test_succeed", CIConstants.TEST_PASS)
+    ListWriterAssert.assertTraces(TEST_WRITER, 3, false, SORT_TRACES_BY_DESC_SIZE_THEN_BY_NAMES, {
+      long testModuleId
+      long testSuiteId
+      trace(2, true) {
+        testModuleId = testModuleSpan(it, 0, CIConstants.TEST_FAIL)
+        testSuiteId = testSuiteSpan(it, 1, testModuleId, "org.example.TestFailedSuiteTearDown", CIConstants.TEST_FAIL, null, exception)
+      }
+      trace(1) {
         testSpan(it, 0, testModuleId, testSuiteId, "org.example.TestFailedSuiteTearDown", "test_another_succeed", CIConstants.TEST_PASS)
-=======
-    ListWriterAssert.assertTraces(TEST_WRITER, 3, false, SORT_TRACES_BY_DESC_SIZE_THEN_BY_NAMES, {
-      long testModuleId
-      long testSuiteId
-      trace(2, true) {
-        testModuleId = testModuleSpan(it, 0, CIConstants.TEST_FAIL)
-        testSuiteId = testSuiteSpan(it, 1, testModuleId, "org.example.TestFailedSuiteTearDown", CIConstants.TEST_FAIL, null, exception)
->>>>>>> 5805020c
-      }
-      trace(1) {
-        testSpan(it, 0, testModuleId, testSuiteId, "org.example.TestFailedSuiteTearDown", "test_another_succeed", CIConstants.TEST_PASS)
       }
       trace(1) {
         testSpan(it, 0, testModuleId, testSuiteId, "org.example.TestFailedSuiteTearDown", "test_succeed", CIConstants.TEST_PASS)
@@ -460,22 +354,12 @@
     testNG.run()
 
     expect:
-<<<<<<< HEAD
-    assertTraces(1) {
-      trace(4, true) {
-        long testModuleId = testModuleSpan(it, 2, CIConstants.TEST_FAIL)
-        long testSuiteId = testSuiteSpan(it, 3, testModuleId, "org.example.TestFailedSuiteSetup", CIConstants.TEST_FAIL, null, exception)
-        // if suite set up fails, TestNG will report that suite's test cases as skipped
-        testSpan(it, 1, testModuleId, testSuiteId, "org.example.TestFailedSuiteSetup", "test_succeed", CIConstants.TEST_SKIP, testTags)
-        testSpan(it, 0, testModuleId, testSuiteId, "org.example.TestFailedSuiteSetup", "test_another_succeed", CIConstants.TEST_SKIP, testTags)
-=======
     ListWriterAssert.assertTraces(TEST_WRITER, 3, false, SORT_TRACES_BY_DESC_SIZE_THEN_BY_NAMES, {
       long testModuleId
       long testSuiteId
       trace(2, true) {
         testModuleId = testModuleSpan(it, 0, CIConstants.TEST_FAIL)
         testSuiteId = testSuiteSpan(it, 1, testModuleId, "org.example.TestFailedSuiteSetup", CIConstants.TEST_FAIL, null, exception)
->>>>>>> 5805020c
       }
       // if suite set up fails, TestNG will report that suite's test cases as skipped
       trace(1) {
@@ -499,18 +383,6 @@
     testNG.run()
 
     expect:
-<<<<<<< HEAD
-    assertTraces(1) {
-      trace(6, true) {
-        long testModuleId = testModuleSpan(it, 3, CIConstants.TEST_PASS)
-
-        long firstSuiteId = testSuiteSpan(it, 4, testModuleId, "org.example.TestSucceed", CIConstants.TEST_PASS)
-        testSpan(it, 0, testModuleId, firstSuiteId, "org.example.TestSucceed", "test_succeed", CIConstants.TEST_PASS)
-
-        long secondSuiteId = testSuiteSpan(it, 5, testModuleId, "org.example.TestSucceedAndSkipped", CIConstants.TEST_PASS)
-        testSpan(it, 1, testModuleId, secondSuiteId, "org.example.TestSucceedAndSkipped", "test_skipped", CIConstants.TEST_SKIP, testTags)
-        testSpan(it, 2, testModuleId, secondSuiteId, "org.example.TestSucceedAndSkipped", "test_succeed", CIConstants.TEST_PASS)
-=======
     ListWriterAssert.assertTraces(TEST_WRITER, 4, false, SORT_TRACES_BY_DESC_SIZE_THEN_BY_NAMES, {
       long testModuleId
       long firstSuiteId
@@ -519,7 +391,6 @@
         testModuleId = testModuleSpan(it, 0, CIConstants.TEST_PASS)
         firstSuiteId = testSuiteSpan(it, 1, testModuleId, "org.example.TestSucceed", CIConstants.TEST_PASS)
         secondSuiteId = testSuiteSpan(it, 2, testModuleId, "org.example.TestSucceedAndSkipped", CIConstants.TEST_PASS)
->>>>>>> 5805020c
       }
       trace(1) {
         testSpan(it, 0, testModuleId, firstSuiteId, "org.example.TestSucceed", "test_succeed", CIConstants.TEST_PASS)
@@ -544,19 +415,6 @@
     testNG.run()
 
     expect:
-<<<<<<< HEAD
-    assertTraces(1) {
-      trace(7, true) {
-        long testModuleId = testModuleSpan(it, 4, CIConstants.TEST_FAIL)
-
-        long firstSuiteId = testSuiteSpan(it, 6, testModuleId, "org.example.TestSucceed", CIConstants.TEST_PASS)
-        testSpan(it, 3, testModuleId, firstSuiteId, "org.example.TestSucceed", "test_succeed", CIConstants.TEST_PASS)
-
-        long secondSuiteId = testSuiteSpan(it, 5, testModuleId, "org.example.TestFailedAndSucceed", CIConstants.TEST_FAIL)
-        testSpan(it, 2, testModuleId, secondSuiteId, "org.example.TestFailedAndSucceed", "test_succeed", CIConstants.TEST_PASS)
-        testSpan(it, 1, testModuleId, secondSuiteId, "org.example.TestFailedAndSucceed", "test_failed", CIConstants.TEST_FAIL, null, exception)
-        testSpan(it, 0, testModuleId, secondSuiteId, "org.example.TestFailedAndSucceed", "test_another_succeed", CIConstants.TEST_PASS)
-=======
     ListWriterAssert.assertTraces(TEST_WRITER, 5, false, SORT_TRACES_BY_DESC_SIZE_THEN_BY_NAMES, {
       long testModuleId
       long firstSuiteId
@@ -565,7 +423,6 @@
         testModuleId = testModuleSpan(it, 0, CIConstants.TEST_FAIL)
         firstSuiteId = testSuiteSpan(it, 2, testModuleId, "org.example.TestSucceed", CIConstants.TEST_PASS)
         secondSuiteId = testSuiteSpan(it, 1, testModuleId, "org.example.TestFailedAndSucceed", CIConstants.TEST_FAIL)
->>>>>>> 5805020c
       }
       trace(1) {
         testSpan(it, 0, testModuleId, secondSuiteId, "org.example.TestFailedAndSucceed", "test_another_succeed", CIConstants.TEST_PASS)
@@ -593,17 +450,6 @@
     testNG.run()
 
     expect:
-<<<<<<< HEAD
-    assertTraces(1) {
-      trace(5, true) {
-        long testModuleId = testModuleSpan(it, 2, CIConstants.TEST_PASS)
-
-        long topLevelSuiteId = testSuiteSpan(it, 3, testModuleId, "org.example.TestSucceedNested", CIConstants.TEST_PASS)
-        testSpan(it, 1, testModuleId, topLevelSuiteId, "org.example.TestSucceedNested", "test_succeed", CIConstants.TEST_PASS)
-
-        long nestedSuiteId = testSuiteSpan(it, 4, testModuleId, 'org.example.TestSucceedNested$NestedSuite', CIConstants.TEST_PASS)
-        testSpan(it, 0, testModuleId, nestedSuiteId, 'org.example.TestSucceedNested$NestedSuite', "test_succeed_nested", CIConstants.TEST_PASS)
-=======
     ListWriterAssert.assertTraces(TEST_WRITER, 3, false, SORT_TRACES_BY_DESC_SIZE_THEN_BY_NAMES, {
       long testModuleId
       long topLevelSuiteId
@@ -612,7 +458,6 @@
         testModuleId = testModuleSpan(it, 0, CIConstants.TEST_PASS)
         topLevelSuiteId = testSuiteSpan(it, 1, testModuleId, "org.example.TestSucceedNested", CIConstants.TEST_PASS)
         nestedSuiteId = testSuiteSpan(it, 2, testModuleId, 'org.example.TestSucceedNested$NestedSuite', CIConstants.TEST_PASS)
->>>>>>> 5805020c
       }
       trace(1) {
         testSpan(it, 0, testModuleId, nestedSuiteId, 'org.example.TestSucceedNested$NestedSuite', "test_succeed_nested", CIConstants.TEST_PASS)
@@ -631,17 +476,6 @@
     testNG.run()
 
     expect:
-<<<<<<< HEAD
-    assertTraces(1) {
-      trace(5, true) {
-        long testModuleId = testModuleSpan(it, 2, CIConstants.TEST_PASS)
-
-        long topLevelSuiteId = testSuiteSpan(it, 3, testModuleId, "org.example.TestSkippedNested", CIConstants.TEST_SKIP)
-        testSpan(it, 1, testModuleId, topLevelSuiteId, "org.example.TestSkippedNested", "test_succeed", CIConstants.TEST_SKIP, testTags)
-
-        long nestedSuiteId = testSuiteSpan(it, 4, testModuleId, 'org.example.TestSkippedNested$NestedSuite', CIConstants.TEST_PASS)
-        testSpan(it, 0, testModuleId, nestedSuiteId, 'org.example.TestSkippedNested$NestedSuite', "test_succeed_nested", CIConstants.TEST_PASS)
-=======
     ListWriterAssert.assertTraces(TEST_WRITER, 3, false, SORT_TRACES_BY_DESC_SIZE_THEN_BY_NAMES, {
       long testModuleId
       long topLevelSuiteId
@@ -650,7 +484,6 @@
         testModuleId = testModuleSpan(it, 0, CIConstants.TEST_PASS)
         topLevelSuiteId = testSuiteSpan(it, 1, testModuleId, "org.example.TestSkippedNested", CIConstants.TEST_SKIP)
         nestedSuiteId = testSuiteSpan(it, 2, testModuleId, 'org.example.TestSkippedNested$NestedSuite', CIConstants.TEST_PASS)
->>>>>>> 5805020c
       }
       trace(1) {
         testSpan(it, 0, testModuleId, nestedSuiteId, 'org.example.TestSkippedNested$NestedSuite', "test_succeed_nested", CIConstants.TEST_PASS)
