package datadog.trace.instrumentation.testng;

import java.lang.reflect.Method;
import java.util.List;
import org.testng.IConfigurationListener;
import org.testng.IExecutionListener;
import org.testng.ITestClass;
import org.testng.ITestContext;
import org.testng.ITestListener;
import org.testng.ITestResult;

public class TracingListener extends TestNGClassListener
    implements ITestListener, IExecutionListener, IConfigurationListener {

  private static final String TESTNG_FRAMEWORK = "testng";
  private final String version;

  public TracingListener(final String version) {
    this.version = version;
  }

  @Override
  public void onStart(final ITestContext context) {
    // ignore
  }

  @Override
  public void onFinish(final ITestContext context) {
    // ignore
  }

  @Override
  public void onExecutionStart() {
    TestEventsHandlerHolder.TEST_EVENTS_HANDLER.onTestModuleStart();
  }

  @Override
  public void onExecutionFinish() {
    TestEventsHandlerHolder.TEST_EVENTS_HANDLER.onTestModuleFinish();
  }

  @Override
  protected void onBeforeClass(ITestClass testClass, boolean parallelized) {
    String testSuiteName = testClass.getName();
    Class<?> testSuiteClass = testClass.getRealClass();
    List<String> groups = TestNGUtils.getGroups(testClass);
    TestEventsHandlerHolder.TEST_EVENTS_HANDLER.onTestSuiteStart(
        testSuiteName, TESTNG_FRAMEWORK, version, testSuiteClass, groups, parallelized);
  }

  @Override
  protected void onAfterClass(ITestClass testClass) {
    String testSuiteName = testClass.getName();
    Class<?> testSuiteClass = testClass.getRealClass();
    TestEventsHandlerHolder.TEST_EVENTS_HANDLER.onTestSuiteFinish(testSuiteName, testSuiteClass);
  }

  @Override
  public void onConfigurationSuccess(ITestResult result) {
    // ignore
  }

  @Override
  public void onConfigurationFailure(ITestResult result) {
    // suite setup or suite teardown failed
    String testSuiteName = result.getInstanceName();
    Class<?> testClass = TestNGUtils.getTestClass(result);
    TestEventsHandlerHolder.TEST_EVENTS_HANDLER.onTestSuiteFailure(
        testSuiteName, testClass, result.getThrowable());
  }

  @Override
  public void onConfigurationSkip(ITestResult result) {
    // ignore
  }

  @Override
  public void onTestStart(final ITestResult result) {
    String testSuiteName = result.getInstanceName();
    String testName =
        (result.getName() != null) ? result.getName() : result.getMethod().getMethodName();
    String testParameters = TestNGUtils.getParameters(result);
    List<String> groups = TestNGUtils.getGroups(result);

    Class<?> testClass = TestNGUtils.getTestClass(result);
    Method testMethod = TestNGUtils.getTestMethod(result);
    String testMethodName = testMethod != null ? testMethod.getName() : null;

    TestEventsHandlerHolder.TEST_EVENTS_HANDLER.onTestStart(
        testSuiteName,
        testName,
<<<<<<< HEAD
        testQualifier,
        TESTNG_FRAMEWORK,
        version,
=======
        result,
        null,
        null,
>>>>>>> de4a08e5
        testParameters,
        groups,
        testClass,
        testMethodName,
        testMethod);
  }

  @Override
  public void onTestSuccess(final ITestResult result) {
    final String testSuiteName = result.getInstanceName();
    final Class<?> testClass = TestNGUtils.getTestClass(result);
    String testName =
        (result.getName() != null) ? result.getName() : result.getMethod().getMethodName();
    String testParameters = TestNGUtils.getParameters(result);
<<<<<<< HEAD
    TestEventsHandlerHolder.TEST_EVENTS_HANDLER.onTestFinish(
        testSuiteName, testClass, testName, testQualifier, testParameters);
=======
    testEventsHandler.onTestFinish(testSuiteName, testClass, testName, result, testParameters);
>>>>>>> de4a08e5
  }

  @Override
  public void onTestFailure(final ITestResult result) {
    final String testSuiteName = result.getInstanceName();
    final Class<?> testClass = TestNGUtils.getTestClass(result);
    String testName =
        (result.getName() != null) ? result.getName() : result.getMethod().getMethodName();
    String testParameters = TestNGUtils.getParameters(result);

    final Throwable throwable = result.getThrowable();
<<<<<<< HEAD
    TestEventsHandlerHolder.TEST_EVENTS_HANDLER.onTestFailure(
        testSuiteName, testClass, testName, testQualifier, testParameters, throwable);
    TestEventsHandlerHolder.TEST_EVENTS_HANDLER.onTestFinish(
        testSuiteName, testClass, testName, testQualifier, testParameters);
=======
    testEventsHandler.onTestFailure(
        testSuiteName, testClass, testName, result, testParameters, throwable);
    testEventsHandler.onTestFinish(testSuiteName, testClass, testName, result, testParameters);
>>>>>>> de4a08e5
  }

  @Override
  public void onTestFailedButWithinSuccessPercentage(final ITestResult result) {
    onTestFailure(result);
  }

  @Override
  public void onTestSkipped(final ITestResult result) {
    final String testSuiteName = result.getInstanceName();
    final Class<?> testClass = TestNGUtils.getTestClass(result);
    String testName =
        (result.getName() != null) ? result.getName() : result.getMethod().getMethodName();
    String testParameters = TestNGUtils.getParameters(result);

    // Typically the way of skipping a TestNG test is throwing a SkipException
    Throwable throwable = result.getThrowable();
    String reason = throwable != null ? throwable.getMessage() : null;
<<<<<<< HEAD
    TestEventsHandlerHolder.TEST_EVENTS_HANDLER.onTestSkip(
        testSuiteName, testClass, testName, testQualifier, testParameters, reason);
    TestEventsHandlerHolder.TEST_EVENTS_HANDLER.onTestFinish(
        testSuiteName, testClass, testName, testQualifier, testParameters);
=======
    testEventsHandler.onTestSkip(
        testSuiteName, testClass, testName, result, testParameters, reason);
    testEventsHandler.onTestFinish(testSuiteName, testClass, testName, result, testParameters);
>>>>>>> de4a08e5
  }
}<|MERGE_RESOLUTION|>--- conflicted
+++ resolved
@@ -89,15 +89,9 @@
     TestEventsHandlerHolder.TEST_EVENTS_HANDLER.onTestStart(
         testSuiteName,
         testName,
-<<<<<<< HEAD
-        testQualifier,
+        result,
         TESTNG_FRAMEWORK,
         version,
-=======
-        result,
-        null,
-        null,
->>>>>>> de4a08e5
         testParameters,
         groups,
         testClass,
@@ -112,12 +106,8 @@
     String testName =
         (result.getName() != null) ? result.getName() : result.getMethod().getMethodName();
     String testParameters = TestNGUtils.getParameters(result);
-<<<<<<< HEAD
     TestEventsHandlerHolder.TEST_EVENTS_HANDLER.onTestFinish(
-        testSuiteName, testClass, testName, testQualifier, testParameters);
-=======
-    testEventsHandler.onTestFinish(testSuiteName, testClass, testName, result, testParameters);
->>>>>>> de4a08e5
+        testSuiteName, testClass, testName, result, testParameters);
   }
 
   @Override
@@ -129,16 +119,10 @@
     String testParameters = TestNGUtils.getParameters(result);
 
     final Throwable throwable = result.getThrowable();
-<<<<<<< HEAD
     TestEventsHandlerHolder.TEST_EVENTS_HANDLER.onTestFailure(
-        testSuiteName, testClass, testName, testQualifier, testParameters, throwable);
+        testSuiteName, testClass, testName, result, testParameters, throwable);
     TestEventsHandlerHolder.TEST_EVENTS_HANDLER.onTestFinish(
-        testSuiteName, testClass, testName, testQualifier, testParameters);
-=======
-    testEventsHandler.onTestFailure(
-        testSuiteName, testClass, testName, result, testParameters, throwable);
-    testEventsHandler.onTestFinish(testSuiteName, testClass, testName, result, testParameters);
->>>>>>> de4a08e5
+        testSuiteName, testClass, testName, result, testParameters);
   }
 
   @Override
@@ -157,15 +141,9 @@
     // Typically the way of skipping a TestNG test is throwing a SkipException
     Throwable throwable = result.getThrowable();
     String reason = throwable != null ? throwable.getMessage() : null;
-<<<<<<< HEAD
     TestEventsHandlerHolder.TEST_EVENTS_HANDLER.onTestSkip(
-        testSuiteName, testClass, testName, testQualifier, testParameters, reason);
+        testSuiteName, testClass, testName, result, testParameters, reason);
     TestEventsHandlerHolder.TEST_EVENTS_HANDLER.onTestFinish(
-        testSuiteName, testClass, testName, testQualifier, testParameters);
-=======
-    testEventsHandler.onTestSkip(
-        testSuiteName, testClass, testName, result, testParameters, reason);
-    testEventsHandler.onTestFinish(testSuiteName, testClass, testName, result, testParameters);
->>>>>>> de4a08e5
+        testSuiteName, testClass, testName, result, testParameters);
   }
 }