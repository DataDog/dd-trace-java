package datadog.trace.instrumentation.testng;

import java.lang.reflect.Method;
import java.util.List;
import org.testng.IConfigurationListener;
import org.testng.IExecutionListener;
import org.testng.ITestClass;
import org.testng.ITestContext;
import org.testng.ITestListener;
import org.testng.ITestResult;

public class TracingListener extends TestNGClassListener
    implements ITestListener, IExecutionListener, IConfigurationListener {

  private static final String TESTNG_FRAMEWORK = "testng";
  private final String version;

  public TracingListener(final String version) {
    this.version = version;
  }

  @Override
  public void onStart(final ITestContext context) {
    // ignore
  }

  @Override
  public void onFinish(final ITestContext context) {
    // ignore
  }

  @Override
  public void onExecutionStart() {
    TestEventsHandlerHolder.TEST_EVENTS_HANDLER.onTestModuleStart();
  }

  @Override
  public void onExecutionFinish() {
    TestEventsHandlerHolder.TEST_EVENTS_HANDLER.onTestModuleFinish();
  }

  @Override
  protected void onBeforeClass(ITestClass testClass, boolean parallelized) {
    String testSuiteName = testClass.getName();
    Class<?> testSuiteClass = testClass.getRealClass();
    List<String> groups = TestNGUtils.getGroups(testClass);
    TestEventsHandlerHolder.TEST_EVENTS_HANDLER.onTestSuiteStart(
        testSuiteName, TESTNG_FRAMEWORK, version, testSuiteClass, groups, parallelized);
  }

  @Override
  protected void onAfterClass(ITestClass testClass) {
    String testSuiteName = testClass.getName();
    Class<?> testSuiteClass = testClass.getRealClass();
    TestEventsHandlerHolder.TEST_EVENTS_HANDLER.onTestSuiteFinish(testSuiteName, testSuiteClass);
  }

  @Override
  public void onConfigurationSuccess(ITestResult result) {
    // ignore
  }

  @Override
  public void onConfigurationFailure(ITestResult result) {
    // suite setup or suite teardown failed
    String testSuiteName = result.getInstanceName();
    Class<?> testClass = TestNGUtils.getTestClass(result);
    TestEventsHandlerHolder.TEST_EVENTS_HANDLER.onTestSuiteFailure(
        testSuiteName, testClass, result.getThrowable());
  }

  @Override
  public void onConfigurationSkip(ITestResult result) {
    // ignore
  }

  @Override
  public void onTestStart(final ITestResult result) {
    String testSuiteName = result.getInstanceName();
    String testName =
        (result.getName() != null) ? result.getName() : result.getMethod().getMethodName();
    String testParameters = TestNGUtils.getParameters(result);
    List<String> groups = TestNGUtils.getGroups(result);

    Class<?> testClass = TestNGUtils.getTestClass(result);
    Method testMethod = TestNGUtils.getTestMethod(result);
    String testMethodName = testMethod != null ? testMethod.getName() : null;

    TestEventsHandlerHolder.TEST_EVENTS_HANDLER.onTestStart(
        testSuiteName,
        testName,
<<<<<<< HEAD
        testQualifier,
=======
        result,
>>>>>>> 1d5fd1a2
        TESTNG_FRAMEWORK,
        version,
        testParameters,
        groups,
        testClass,
        testMethodName,
        testMethod);
  }

  @Override
  public void onTestSuccess(final ITestResult result) {
    final String testSuiteName = result.getInstanceName();
    final Class<?> testClass = TestNGUtils.getTestClass(result);
    String testName =
        (result.getName() != null) ? result.getName() : result.getMethod().getMethodName();
    String testParameters = TestNGUtils.getParameters(result);
    TestEventsHandlerHolder.TEST_EVENTS_HANDLER.onTestFinish(
<<<<<<< HEAD
        testSuiteName, testClass, testName, testQualifier, testParameters);
=======
        testSuiteName, testClass, testName, result, testParameters);
>>>>>>> 1d5fd1a2
  }

  @Override
  public void onTestFailure(final ITestResult result) {
    final String testSuiteName = result.getInstanceName();
    final Class<?> testClass = TestNGUtils.getTestClass(result);
    String testName =
        (result.getName() != null) ? result.getName() : result.getMethod().getMethodName();
    String testParameters = TestNGUtils.getParameters(result);

    final Throwable throwable = result.getThrowable();
    TestEventsHandlerHolder.TEST_EVENTS_HANDLER.onTestFailure(
<<<<<<< HEAD
        testSuiteName, testClass, testName, testQualifier, testParameters, throwable);
    TestEventsHandlerHolder.TEST_EVENTS_HANDLER.onTestFinish(
        testSuiteName, testClass, testName, testQualifier, testParameters);
=======
        testSuiteName, testClass, testName, result, testParameters, throwable);
    TestEventsHandlerHolder.TEST_EVENTS_HANDLER.onTestFinish(
        testSuiteName, testClass, testName, result, testParameters);
>>>>>>> 1d5fd1a2
  }

  @Override
  public void onTestFailedButWithinSuccessPercentage(final ITestResult result) {
    onTestFailure(result);
  }

  @Override
  public void onTestSkipped(final ITestResult result) {
    final String testSuiteName = result.getInstanceName();
    final Class<?> testClass = TestNGUtils.getTestClass(result);
    String testName =
        (result.getName() != null) ? result.getName() : result.getMethod().getMethodName();
    String testParameters = TestNGUtils.getParameters(result);

    // Typically the way of skipping a TestNG test is throwing a SkipException
    Throwable throwable = result.getThrowable();
    String reason = throwable != null ? throwable.getMessage() : null;
    TestEventsHandlerHolder.TEST_EVENTS_HANDLER.onTestSkip(
<<<<<<< HEAD
        testSuiteName, testClass, testName, testQualifier, testParameters, reason);
    TestEventsHandlerHolder.TEST_EVENTS_HANDLER.onTestFinish(
        testSuiteName, testClass, testName, testQualifier, testParameters);
=======
        testSuiteName, testClass, testName, result, testParameters, reason);
    TestEventsHandlerHolder.TEST_EVENTS_HANDLER.onTestFinish(
        testSuiteName, testClass, testName, result, testParameters);
>>>>>>> 1d5fd1a2
  }
}<|MERGE_RESOLUTION|>--- conflicted
+++ resolved
@@ -89,11 +89,7 @@
     TestEventsHandlerHolder.TEST_EVENTS_HANDLER.onTestStart(
         testSuiteName,
         testName,
-<<<<<<< HEAD
-        testQualifier,
-=======
         result,
->>>>>>> 1d5fd1a2
         TESTNG_FRAMEWORK,
         version,
         testParameters,
@@ -111,11 +107,7 @@
         (result.getName() != null) ? result.getName() : result.getMethod().getMethodName();
     String testParameters = TestNGUtils.getParameters(result);
     TestEventsHandlerHolder.TEST_EVENTS_HANDLER.onTestFinish(
-<<<<<<< HEAD
-        testSuiteName, testClass, testName, testQualifier, testParameters);
-=======
         testSuiteName, testClass, testName, result, testParameters);
->>>>>>> 1d5fd1a2
   }
 
   @Override
@@ -128,15 +120,9 @@
 
     final Throwable throwable = result.getThrowable();
     TestEventsHandlerHolder.TEST_EVENTS_HANDLER.onTestFailure(
-<<<<<<< HEAD
-        testSuiteName, testClass, testName, testQualifier, testParameters, throwable);
-    TestEventsHandlerHolder.TEST_EVENTS_HANDLER.onTestFinish(
-        testSuiteName, testClass, testName, testQualifier, testParameters);
-=======
         testSuiteName, testClass, testName, result, testParameters, throwable);
     TestEventsHandlerHolder.TEST_EVENTS_HANDLER.onTestFinish(
         testSuiteName, testClass, testName, result, testParameters);
->>>>>>> 1d5fd1a2
   }
 
   @Override
@@ -156,14 +142,8 @@
     Throwable throwable = result.getThrowable();
     String reason = throwable != null ? throwable.getMessage() : null;
     TestEventsHandlerHolder.TEST_EVENTS_HANDLER.onTestSkip(
-<<<<<<< HEAD
-        testSuiteName, testClass, testName, testQualifier, testParameters, reason);
-    TestEventsHandlerHolder.TEST_EVENTS_HANDLER.onTestFinish(
-        testSuiteName, testClass, testName, testQualifier, testParameters);
-=======
         testSuiteName, testClass, testName, result, testParameters, reason);
     TestEventsHandlerHolder.TEST_EVENTS_HANDLER.onTestFinish(
         testSuiteName, testClass, testName, result, testParameters);
->>>>>>> 1d5fd1a2
   }
 }