--- conflicted
+++ resolved
@@ -14,15 +14,11 @@
 public class RetryAnalyzer implements IRetryAnalyzer {
 
   private volatile TestExecutionPolicy executionPolicy;
-<<<<<<< HEAD
-  private volatile boolean suppressFailures;
-=======
 
   @SuppressFBWarnings(
       value = "AT_STALE_THREAD_WRITE_OF_PRIMITIVE",
       justification = "the field is confined to a single thread")
   private boolean suppressFailures;
->>>>>>> 1c2d8394
 
   public void createExecutionPolicy(ITestResult result) {
     if (executionPolicy == null) {
