--- conflicted
+++ resolved
@@ -32,17 +32,6 @@
 
 }
 
-<<<<<<< HEAD
-["compileLatestDepTestGroovy", "compileVersion40TestGroovy"].each {
-  tasks.named(it, GroovyCompile) {
-    setJavaVersion(it, 11)
-  }
-}
-
-["compileLatestDepTestJava", "compileVersion40TestJava"].each {
-  tasks.named(it, JavaCompile) {
-    setJavaVersion(it, 11)
-=======
 [
   "compileLatestDepTestGroovy",
   "compileLatestDepTestJava",
@@ -51,6 +40,5 @@
 ].each {
   tasks.named(it, AbstractCompile) {
     configureCompiler(it, 11)
->>>>>>> 2aad71fc
   }
 }