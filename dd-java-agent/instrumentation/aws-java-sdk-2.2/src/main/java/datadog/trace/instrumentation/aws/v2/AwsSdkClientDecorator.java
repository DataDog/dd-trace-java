package datadog.trace.instrumentation.aws.v2;

import datadog.trace.api.Config;
import datadog.trace.api.DDTags;
import datadog.trace.api.cache.DDCache;
import datadog.trace.api.cache.DDCaches;
import datadog.trace.api.naming.SpanNaming;
import datadog.trace.bootstrap.instrumentation.api.AgentPropagation;
import datadog.trace.bootstrap.instrumentation.api.AgentSpan;
import datadog.trace.bootstrap.instrumentation.api.InstrumentationTags;
import datadog.trace.bootstrap.instrumentation.api.ResourceNamePriorities;
import datadog.trace.bootstrap.instrumentation.api.Tags;
import datadog.trace.bootstrap.instrumentation.api.UTF8BytesString;
import datadog.trace.bootstrap.instrumentation.decorator.HttpClientDecorator;
import java.net.URI;
import javax.annotation.Nonnull;
import software.amazon.awssdk.awscore.AwsResponse;
import software.amazon.awssdk.core.SdkRequest;
import software.amazon.awssdk.core.SdkResponse;
import software.amazon.awssdk.core.interceptor.ExecutionAttributes;
import software.amazon.awssdk.core.interceptor.SdkExecutionAttribute;
import software.amazon.awssdk.http.SdkHttpRequest;
import software.amazon.awssdk.http.SdkHttpResponse;

public class AwsSdkClientDecorator extends HttpClientDecorator<SdkHttpRequest, SdkHttpResponse>
    implements AgentPropagation.Setter<SdkHttpRequest.Builder> {
  public static final AwsSdkClientDecorator DECORATE = new AwsSdkClientDecorator();
  private static final DDCache<String, CharSequence> CACHE =
      DDCaches.newFixedSizeCache(128); // cloud services can have high cardinality

  static final CharSequence COMPONENT_NAME = UTF8BytesString.create("java-aws-sdk");

  // We only want tag interceptor to take priority
  private static final byte RESOURCE_NAME_PRIORITY = ResourceNamePriorities.TAG_INTERCEPTOR - 1;

  public static final boolean AWS_LEGACY_TRACING =
      Config.get().isLegacyTracingEnabled(false, "aws-sdk");

  public static final boolean SQS_LEGACY_TRACING =
      Config.get().isLegacyTracingEnabled(SpanNaming.instance().version() == 0, "sqs");

  private static final String SQS_SERVICE_NAME =
      AWS_LEGACY_TRACING || SQS_LEGACY_TRACING ? "sqs" : Config.get().getServiceName();

  private static final String SNS_SERVICE_NAME =
      SpanNaming.instance().namingSchema().cloud().serviceForRequest("aws", "sns");
  private static final String GENERIC_SERVICE_NAME =
      SpanNaming.instance().namingSchema().cloud().serviceForRequest("aws", null);

  public CharSequence spanName(final ExecutionAttributes attributes) {
    final String awsServiceName = attributes.getAttribute(SdkExecutionAttribute.SERVICE_NAME);
    final String awsOperationName = attributes.getAttribute(SdkExecutionAttribute.OPERATION_NAME);

    final String qualifiedName = awsServiceName + "." + awsOperationName;

    return CACHE.computeIfAbsent(
        qualifiedName,
        s ->
            SpanNaming.instance()
                .namingSchema()
                .cloud()
                .operationForRequest(
                    "aws", attributes.getAttribute(SdkExecutionAttribute.SERVICE_NAME), s));
  }

  public AgentSpan onSdkRequest(final AgentSpan span, final SdkRequest request) {
    // S3
    request.getValueForField("Bucket", String.class).ifPresent(name -> setBucketName(span, name));
    request
        .getValueForField("StorageClass", String.class)
        .ifPresent(
            storageClass -> span.setTag(InstrumentationTags.AWS_STORAGE_CLASS, storageClass));

    // SQS
    request
        .getValueForField("QueueUrl", String.class)
<<<<<<< HEAD
        .ifPresent(url -> span.setTag(InstrumentationTags.AWS_QUEUE_URL, url));
=======
        .ifPresent(
            url -> {
              span.setTag(InstrumentationTags.AWS_QUEUE_URL, url);
              setPeerService(span, InstrumentationTags.AWS_QUEUE_URL, url);
            });
>>>>>>> ab42bf3d
    request.getValueForField("QueueName", String.class).ifPresent(name -> setQueueName(span, name));

    // SNS
    request
        .getValueForField("TopicArn", String.class)
        .ifPresent(arn -> setTopicName(span, arn.substring(arn.lastIndexOf(':') + 1)));

    // Kinesis
    request
        .getValueForField("StreamName", String.class)
        .ifPresent(name -> setStreamName(span, name));

    // DynamoDB
    request.getValueForField("TableName", String.class).ifPresent(name -> setTableName(span, name));

    return span;
  }

  private static void setPeerService(
      @Nonnull final AgentSpan span, @Nonnull final String precursor, @Nonnull final String value) {
    if (SpanNaming.instance().namingSchema().peerService().supports()) {
      span.setTag(Tags.PEER_SERVICE, value);
      span.setTag(DDTags.PEER_SERVICE_SOURCE, precursor);
    }
  }

  private static void setBucketName(AgentSpan span, String name) {
    span.setTag(InstrumentationTags.AWS_BUCKET_NAME, name);
<<<<<<< HEAD
    span.setTag(InstrumentationTags.BUCKET_NAME, name);
=======
    span.setTag("bucketname", name);
    setPeerService(span, InstrumentationTags.AWS_BUCKET_NAME, name);
>>>>>>> ab42bf3d
  }

  private static void setQueueName(AgentSpan span, String name) {
    span.setTag(InstrumentationTags.AWS_QUEUE_NAME, name);
<<<<<<< HEAD
    span.setTag(InstrumentationTags.QUEUE_NAME, name);
=======
    span.setTag("queuename", name);
    setPeerService(span, InstrumentationTags.AWS_QUEUE_NAME, name);
>>>>>>> ab42bf3d
  }

  private static void setTopicName(AgentSpan span, String name) {
    span.setTag(InstrumentationTags.AWS_TOPIC_NAME, name);
<<<<<<< HEAD
    span.setTag(InstrumentationTags.TOPIC_NAME, name);
=======
    span.setTag("topicname", name);
    setPeerService(span, InstrumentationTags.AWS_TOPIC_NAME, name);
>>>>>>> ab42bf3d
  }

  private static void setStreamName(AgentSpan span, String name) {
    span.setTag(InstrumentationTags.AWS_STREAM_NAME, name);
<<<<<<< HEAD
    span.setTag(InstrumentationTags.STREAM_NAME, name);
=======
    span.setTag("streamname", name);
    setPeerService(span, InstrumentationTags.AWS_STREAM_NAME, name);
>>>>>>> ab42bf3d
  }

  private static void setTableName(AgentSpan span, String name) {
    span.setTag(InstrumentationTags.AWS_TABLE_NAME, name);
<<<<<<< HEAD
    span.setTag(InstrumentationTags.TABLE_NAME, name);
=======
    span.setTag("tablename", name);
    setPeerService(span, InstrumentationTags.AWS_TABLE_NAME, name);
>>>>>>> ab42bf3d
  }

  public AgentSpan onAttributes(final AgentSpan span, final ExecutionAttributes attributes) {
    final String awsServiceName = attributes.getAttribute(SdkExecutionAttribute.SERVICE_NAME);
    final String awsOperationName = attributes.getAttribute(SdkExecutionAttribute.OPERATION_NAME);

    String awsRequestName = awsServiceName + "." + awsOperationName;
    span.setResourceName(awsRequestName, RESOURCE_NAME_PRIORITY);

    switch (awsRequestName) {
      case "Sqs.SendMessage":
      case "Sqs.SendMessageBatch":
      case "Sqs.ReceiveMessage":
      case "Sqs.DeleteMessage":
      case "Sqs.DeleteMessageBatch":
        span.setServiceName(SQS_SERVICE_NAME);
        break;
      case "Sns.PublishBatch":
      case "Sns.Publish":
        span.setServiceName(SNS_SERVICE_NAME);
        break;
      default:
        span.setServiceName(GENERIC_SERVICE_NAME);
        break;
    }
    span.setTag(InstrumentationTags.AWS_AGENT, COMPONENT_NAME);
    span.setTag(InstrumentationTags.AWS_SERVICE, awsServiceName);
    span.setTag(InstrumentationTags.TOP_LEVEL_AWS_SERVICE, awsServiceName);
    span.setTag(InstrumentationTags.AWS_OPERATION, awsOperationName);

    return span;
  }

  // Not overriding the super.  Should call both with each type of response.
  public AgentSpan onResponse(final AgentSpan span, final SdkResponse response) {
    if (response instanceof AwsResponse) {
      span.setTag(
          InstrumentationTags.AWS_REQUEST_ID,
          ((AwsResponse) response).responseMetadata().requestId());
    }
    return span;
  }

  @Override
  protected String[] instrumentationNames() {
    return new String[] {"aws-sdk"};
  }

  @Override
  protected CharSequence component() {
    return COMPONENT_NAME;
  }

  @Override
  protected String method(final SdkHttpRequest request) {
    return request.method().name();
  }

  @Override
  protected URI url(final SdkHttpRequest request) {
    return request.getUri();
  }

  @Override
  protected int status(final SdkHttpResponse response) {
    return response.statusCode();
  }

  @Override
  public void set(SdkHttpRequest.Builder carrier, String key, String value) {
    carrier.putHeader(key, value);
  }
}<|MERGE_RESOLUTION|>--- conflicted
+++ resolved
@@ -74,15 +74,11 @@
     // SQS
     request
         .getValueForField("QueueUrl", String.class)
-<<<<<<< HEAD
-        .ifPresent(url -> span.setTag(InstrumentationTags.AWS_QUEUE_URL, url));
-=======
         .ifPresent(
             url -> {
               span.setTag(InstrumentationTags.AWS_QUEUE_URL, url);
               setPeerService(span, InstrumentationTags.AWS_QUEUE_URL, url);
             });
->>>>>>> ab42bf3d
     request.getValueForField("QueueName", String.class).ifPresent(name -> setQueueName(span, name));
 
     // SNS
@@ -111,52 +107,32 @@
 
   private static void setBucketName(AgentSpan span, String name) {
     span.setTag(InstrumentationTags.AWS_BUCKET_NAME, name);
-<<<<<<< HEAD
     span.setTag(InstrumentationTags.BUCKET_NAME, name);
-=======
-    span.setTag("bucketname", name);
     setPeerService(span, InstrumentationTags.AWS_BUCKET_NAME, name);
->>>>>>> ab42bf3d
   }
 
   private static void setQueueName(AgentSpan span, String name) {
     span.setTag(InstrumentationTags.AWS_QUEUE_NAME, name);
-<<<<<<< HEAD
     span.setTag(InstrumentationTags.QUEUE_NAME, name);
-=======
-    span.setTag("queuename", name);
     setPeerService(span, InstrumentationTags.AWS_QUEUE_NAME, name);
->>>>>>> ab42bf3d
   }
 
   private static void setTopicName(AgentSpan span, String name) {
     span.setTag(InstrumentationTags.AWS_TOPIC_NAME, name);
-<<<<<<< HEAD
     span.setTag(InstrumentationTags.TOPIC_NAME, name);
-=======
-    span.setTag("topicname", name);
     setPeerService(span, InstrumentationTags.AWS_TOPIC_NAME, name);
->>>>>>> ab42bf3d
   }
 
   private static void setStreamName(AgentSpan span, String name) {
     span.setTag(InstrumentationTags.AWS_STREAM_NAME, name);
-<<<<<<< HEAD
     span.setTag(InstrumentationTags.STREAM_NAME, name);
-=======
-    span.setTag("streamname", name);
     setPeerService(span, InstrumentationTags.AWS_STREAM_NAME, name);
->>>>>>> ab42bf3d
   }
 
   private static void setTableName(AgentSpan span, String name) {
     span.setTag(InstrumentationTags.AWS_TABLE_NAME, name);
-<<<<<<< HEAD
     span.setTag(InstrumentationTags.TABLE_NAME, name);
-=======
-    span.setTag("tablename", name);
     setPeerService(span, InstrumentationTags.AWS_TABLE_NAME, name);
->>>>>>> ab42bf3d
   }
 
   public AgentSpan onAttributes(final AgentSpan span, final ExecutionAttributes attributes) {
