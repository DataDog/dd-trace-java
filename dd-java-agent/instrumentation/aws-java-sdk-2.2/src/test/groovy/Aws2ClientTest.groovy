import datadog.trace.agent.test.AgentTestRunner
import datadog.trace.api.DDSpanTypes
import datadog.trace.bootstrap.instrumentation.api.Tags
import software.amazon.awssdk.auth.credentials.AwsBasicCredentials
import software.amazon.awssdk.auth.credentials.StaticCredentialsProvider
import software.amazon.awssdk.core.ResponseInputStream
import software.amazon.awssdk.core.async.AsyncResponseTransformer
import software.amazon.awssdk.core.exception.SdkClientException
import software.amazon.awssdk.core.interceptor.Context
import software.amazon.awssdk.core.interceptor.ExecutionAttributes
import software.amazon.awssdk.core.interceptor.ExecutionInterceptor
import software.amazon.awssdk.http.apache.ApacheHttpClient
import software.amazon.awssdk.regions.Region
import software.amazon.awssdk.services.dynamodb.DynamoDbAsyncClient
import software.amazon.awssdk.services.dynamodb.DynamoDbClient
import software.amazon.awssdk.services.dynamodb.model.CreateTableRequest
import software.amazon.awssdk.services.ec2.Ec2AsyncClient
import software.amazon.awssdk.services.ec2.Ec2Client
import software.amazon.awssdk.services.kinesis.KinesisClient
import software.amazon.awssdk.services.kinesis.model.DeleteStreamRequest
import software.amazon.awssdk.services.rds.RdsAsyncClient
import software.amazon.awssdk.services.rds.RdsClient
import software.amazon.awssdk.services.rds.model.DeleteOptionGroupRequest
import software.amazon.awssdk.services.s3.S3AsyncClient
import software.amazon.awssdk.services.s3.S3Client
import software.amazon.awssdk.services.s3.model.CreateBucketRequest
import software.amazon.awssdk.services.s3.model.GetObjectRequest
import software.amazon.awssdk.services.sns.SnsAsyncClient
import software.amazon.awssdk.services.sns.SnsClient
import software.amazon.awssdk.services.sns.model.PublishRequest
import software.amazon.awssdk.services.sqs.SqsAsyncClient
import software.amazon.awssdk.services.sqs.SqsClient
import software.amazon.awssdk.services.sqs.model.CreateQueueRequest
import software.amazon.awssdk.services.sqs.model.SendMessageRequest
import spock.lang.AutoCleanup
import spock.lang.Shared

import java.time.Duration
import java.util.concurrent.Future
import java.util.concurrent.atomic.AtomicReference

import static datadog.trace.agent.test.server.http.TestHttpServer.httpServer
import static datadog.trace.api.Checkpointer.END
import static datadog.trace.api.Checkpointer.SPAN
import static datadog.trace.api.Checkpointer.THREAD_MIGRATION

class Aws2ClientTest extends AgentTestRunner {

  private static final StaticCredentialsProvider CREDENTIALS_PROVIDER = StaticCredentialsProvider
  .create(AwsBasicCredentials.create("my-access-key", "my-secret-key"))

  @Shared
  def responseBody = new AtomicReference<String>()

  @AutoCleanup
  @Shared
  def server = httpServer {
    handlers {
      all {
        response.status(200).send(responseBody.get())
      }
    }
  }

  def watch(builder, callback) {
    builder.addExecutionInterceptor(new ExecutionInterceptor() {
        @Override
        void afterExecution(Context.AfterExecution context, ExecutionAttributes executionAttributes) {
          callback.call()
        }
      })
  }

  def "send #operation request with builder {#builder.class.getName()} mocked response"() {
    setup:
    boolean executed = false
    def client = builder
      // tests that our instrumentation doesn't disturb any overridden configuration
      .overrideConfiguration({ watch(it, { executed = true }) })
      .endpointOverride(server.address)
      .region(Region.AP_NORTHEAST_1)
      .credentialsProvider(CREDENTIALS_PROVIDER)
      .build()
    responseBody.set(body)
    when:
    def response = call.call(client)

    if (response instanceof Future) {
      response = response.get()
    }
    TEST_WRITER.waitForTraces(1)

    then:
    executed
    response != null
    response.class.simpleName.startsWith(operation) || response instanceof ResponseInputStream

    assertTraces(1) {
      trace(2) {
        span {
          serviceName "$ddService"
          operationName "aws.http"
          resourceName "$service.$operation"
          spanType DDSpanTypes.HTTP_CLIENT
          errored false
          measured true
          parent()
          tags {
            "$Tags.COMPONENT" "java-aws-sdk"
            "$Tags.SPAN_KIND" Tags.SPAN_KIND_CLIENT
            "$Tags.PEER_HOSTNAME" "localhost"
            "$Tags.PEER_PORT" server.address.port
            "$Tags.HTTP_URL" "${server.address}${path}"
            "$Tags.HTTP_METHOD" "$method"
            "$Tags.HTTP_STATUS" 200
            "aws.service" "$service"
            "aws.operation" "${operation}"
            "aws.agent" "java-aws-sdk"
            "aws.requestId" "$requestId"
            if (service == "S3") {
              "aws.bucket.name" "somebucket"
            } else if (service == "Sqs" && operation == "CreateQueue") {
              "aws.queue.name" "somequeue"
            } else if (service == "Sqs" && operation == "SendMessage") {
              "aws.queue.url" "someurl"
            } else if (service == "Sns" && operation == "Publish") {
              "aws.topic.name" "some-topic"
            } else if (service == "DynamoDb") {
              "aws.table.name" "sometable"
            } else if (service == "Kinesis") {
              "aws.stream.name" "somestream"
            }
            defaultTags()
          }
        }
        span {
          operationName "http.request"
          resourceName "$method $path"
          spanType DDSpanTypes.HTTP_CLIENT
          errored false
          measured true
          childOf(span(0))
          tags {
            "$Tags.COMPONENT" "apache-httpclient"
            "$Tags.SPAN_KIND" Tags.SPAN_KIND_CLIENT
            "$Tags.PEER_HOSTNAME" "localhost"
            "$Tags.PEER_PORT" server.address.port
            "$Tags.HTTP_URL" "${server.address}${path}"
            "$Tags.HTTP_METHOD" "$method"
            "$Tags.HTTP_STATUS" 200
            defaultTags()
          }
        }
      }
    }
    server.lastRequest.headers.get("x-datadog-trace-id") == null
    server.lastRequest.headers.get("x-datadog-parent-id") == null
    2 * TEST_CHECKPOINTER.checkpoint(_, SPAN)
    2 * TEST_CHECKPOINTER.checkpoint(_, SPAN | END)
    1 * TEST_CHECKPOINTER.checkpoint(_, THREAD_MIGRATION)
    1 * TEST_CHECKPOINTER.checkpoint(_, THREAD_MIGRATION | END)
    _ * TEST_CHECKPOINTER.onRootSpan(_, _, _)
    0 * TEST_CHECKPOINTER._

    where:
    service    | operation           | ddService      | method | path                  | requestId                              | builder                  | call                                                                                             | body
    "S3"       | "CreateBucket"      | "java-aws-sdk" | "PUT"  | "/somebucket"         | "UNKNOWN"                              | S3Client.builder()       | { c -> c.createBucket(CreateBucketRequest.builder().bucket("somebucket").build()) }              | ""
    "S3"       | "GetObject"         | "java-aws-sdk" | "GET"  | "/somebucket/somekey" | "UNKNOWN"                              | S3Client.builder()       | { c -> c.getObject(GetObjectRequest.builder().bucket("somebucket").key("somekey").build()) }     | ""
    "DynamoDb" | "CreateTable"       | "java-aws-sdk" | "POST" | "/"                   | "UNKNOWN"                              | DynamoDbClient.builder() | { c -> c.createTable(CreateTableRequest.builder().tableName("sometable").build()) }              | ""
    "Kinesis"  | "DeleteStream"      | "java-aws-sdk" | "POST" | "/"                   | "UNKNOWN"                              | KinesisClient.builder()  | { c -> c.deleteStream(DeleteStreamRequest.builder().streamName("somestream").build()) }          | ""
    "Sqs"      | "CreateQueue"       | "java-aws-sdk" | "POST" | "/"                   | "7a62c49f-347e-4fc4-9331-6e8e7a96aa73" | SqsClient.builder()      | { c -> c.createQueue(CreateQueueRequest.builder().queueName("somequeue").build()) }              | """
        <CreateQueueResponse>
            <CreateQueueResult><QueueUrl>https://queue.amazonaws.com/123456789012/MyQueue</QueueUrl></CreateQueueResult>
            <ResponseMetadata><RequestId>7a62c49f-347e-4fc4-9331-6e8e7a96aa73</RequestId></ResponseMetadata>
        </CreateQueueResponse>
        """
    "Sqs"      | "SendMessage"       | "sqs"          | "POST" | "/"                   | "27daac76-34dd-47df-bd01-1f6e873584a0" | SqsClient.builder()      | { c -> c.sendMessage(SendMessageRequest.builder().queueUrl("someurl").messageBody("").build()) } | """
        <SendMessageResponse>
            <SendMessageResult>
                <MD5OfMessageBody>d41d8cd98f00b204e9800998ecf8427e</MD5OfMessageBody>
                <MD5OfMessageAttributes>3ae8f24a165a8cedc005670c81a27295</MD5OfMessageAttributes>
                <MessageId>5fea7756-0ea4-451a-a703-a558b933e274</MessageId>
            </SendMessageResult>
            <ResponseMetadata><RequestId>27daac76-34dd-47df-bd01-1f6e873584a0</RequestId></ResponseMetadata>
        </SendMessageResponse>
        """
    "Sns"      | "Publish"           | "sns"          | "POST" | "/"                   | "d74b8436-ae13-5ab4-a9ff-ce54dfea72a0" | SnsClient.builder()      | { c -> c.publish(PublishRequest.builder().topicArn("arn:aws:sns::123:some-topic").message("").build()) } | """
        <PublishResponse xmlns="https://sns.amazonaws.com/doc/2010-03-31/">
            <PublishResult>
                <MessageId>567910cd-659e-55d4-8ccb-5aaf14679dc0</MessageId>
            </PublishResult>
            <ResponseMetadata><RequestId>d74b8436-ae13-5ab4-a9ff-ce54dfea72a0</RequestId></ResponseMetadata>
        </PublishResponse>
        """
    "Ec2"      | "AllocateAddress"   | "java-aws-sdk" | "POST" | "/"                   | "59dbff89-35bd-4eac-99ed-be587EXAMPLE" | Ec2Client.builder()      | { c -> c.allocateAddress() }                                                                     | """
        <AllocateAddressResponse xmlns="http://ec2.amazonaws.com/doc/2016-11-15/">
           <requestId>59dbff89-35bd-4eac-99ed-be587EXAMPLE</requestId> 
           <publicIp>192.0.2.1</publicIp>
           <domain>standard</domain>
        </AllocateAddressResponse>
        """
    "Rds"      | "DeleteOptionGroup" | "java-aws-sdk" | "POST" | "/"                   | "0ac9cda2-bbf4-11d3-f92b-31fa5e8dbc99" | RdsClient.builder()      | { c -> c.deleteOptionGroup(DeleteOptionGroupRequest.builder().build()) }                         | """
        <DeleteOptionGroupResponse xmlns="http://rds.amazonaws.com/doc/2014-09-01/">
          <ResponseMetadata><RequestId>0ac9cda2-bbf4-11d3-f92b-31fa5e8dbc99</RequestId></ResponseMetadata>
        </DeleteOptionGroupResponse>
        """
  }

  def "send #operation async request with builder {#builder.class.getName()} mocked response"() {
    setup:
    boolean executed = false
    def client = builder
      // tests that our instrumentation doesn't disturb any overridden configuration
      .overrideConfiguration({ watch(it, { executed = true }) })
      .endpointOverride(server.address)
      .region(Region.AP_NORTHEAST_1)
      .credentialsProvider(CREDENTIALS_PROVIDER)
      .build()
    responseBody.set(body)
    when:
    def response = call.call(client)

    if (response instanceof Future) {
      response = response.get()
    }
    TEST_WRITER.waitForTraces(1)

    then:
    executed
    response != null

    assertTraces(2) {
      trace(1) {
        span {
          serviceName "$ddService"
          operationName "aws.http"
          resourceName "$service.$operation"
          spanType DDSpanTypes.HTTP_CLIENT
          errored false
          measured true
          parent()
          tags {
            "$Tags.COMPONENT" "java-aws-sdk"
            "$Tags.SPAN_KIND" Tags.SPAN_KIND_CLIENT
            "$Tags.PEER_HOSTNAME" "localhost"
            "$Tags.PEER_PORT" server.address.port
            "$Tags.HTTP_URL" "${server.address}${path}"
            "$Tags.HTTP_METHOD" "$method"
            "$Tags.HTTP_STATUS" 200
            "aws.service" "$service"
            "aws.operation" "${operation}"
            "aws.agent" "java-aws-sdk"
            "aws.requestId" "$requestId"
            if (service == "S3") {
              "aws.bucket.name" "somebucket"
            } else if (service == "Sqs" && operation == "CreateQueue") {
              "aws.queue.name" "somequeue"
            } else if (service == "Sqs" && operation == "SendMessage") {
              "aws.queue.url" "someurl"
            } else if (service == "Sns" && operation == "Publish") {
              "aws.topic.name" "some-topic"
            } else if (service == "DynamoDb") {
              "aws.table.name" "sometable"
            } else if (service == "Kinesis") {
              "aws.stream.name" "somestream"
            }
            defaultTags()
          }
        }
      }
      // TODO: this should be part of the same trace but netty instrumentation doesn't cooperate
      trace(1) {
        span {
          operationName "netty.client.request"
          resourceName "$method $path"
          spanType DDSpanTypes.HTTP_CLIENT
          errored false
          measured true
          parent()
          tags {
            "$Tags.COMPONENT" "netty-client"
            "$Tags.SPAN_KIND" Tags.SPAN_KIND_CLIENT
            "$Tags.PEER_HOSTNAME" "localhost"
            "$Tags.PEER_HOST_IPV4" "127.0.0.1"
            "$Tags.PEER_PORT" server.address.port
            "$Tags.HTTP_URL" "${server.address}${path}"
            "$Tags.HTTP_METHOD" "$method"
            "$Tags.HTTP_STATUS" 200
            defaultTags()
          }
        }
      }
    }
    server.lastRequest.headers.get("x-datadog-trace-id") == null
    server.lastRequest.headers.get("x-datadog-parent-id") == null
    2 * TEST_CHECKPOINTER.checkpoint(_, SPAN)
    2 * TEST_CHECKPOINTER.checkpoint(_, SPAN | END)
<<<<<<< HEAD
    2 * TEST_CHECKPOINTER.checkpoint(_, THREAD_MIGRATION)
    2 * TEST_CHECKPOINTER.checkpoint(_, THREAD_MIGRATION | END)
    _ * TEST_CHECKPOINTER.onRootSpan(_, _)
=======
    1 * TEST_CHECKPOINTER.checkpoint(_, THREAD_MIGRATION)
    1 * TEST_CHECKPOINTER.checkpoint(_, THREAD_MIGRATION | END)
    _ * TEST_CHECKPOINTER.onRootSpan(_, _, _)
>>>>>>> fa481742
    0 * TEST_CHECKPOINTER._

    where:
    service    | operation           | ddService      | method | path                  | requestId                              | builder                       | call                                                                                                                             | body
    "S3"       | "CreateBucket"      | "java-aws-sdk" | "PUT"  | "/somebucket"         | "UNKNOWN"                              | S3AsyncClient.builder()       | { c -> c.createBucket(CreateBucketRequest.builder().bucket("somebucket").build()) }                                              | ""
    "S3"       | "GetObject"         | "java-aws-sdk" | "GET"  | "/somebucket/somekey" | "UNKNOWN"                              | S3AsyncClient.builder()       | { c -> c.getObject(GetObjectRequest.builder().bucket("somebucket").key("somekey").build(), AsyncResponseTransformer.toBytes()) } | "1234567890"
    "DynamoDb" | "CreateTable"       | "java-aws-sdk" | "POST" | "/"                   | "UNKNOWN"                              | DynamoDbAsyncClient.builder() | { c -> c.createTable(CreateTableRequest.builder().tableName("sometable").build()) }                                              | ""
    // Kinesis seems to expect an http2 response which is incompatible with our test server.
    // "Kinesis"  | "DeleteStream"      | "java-aws-sdk" | "POST" | "/"                   | "UNKNOWN"                              | KinesisAsyncClient.builder()  | { c -> c.deleteStream(DeleteStreamRequest.builder().streamName("somestream").build()) }                                          | ""
    "Sqs"      | "CreateQueue"       | "java-aws-sdk" | "POST" | "/"                   | "7a62c49f-347e-4fc4-9331-6e8e7a96aa73" | SqsAsyncClient.builder()      | { c -> c.createQueue(CreateQueueRequest.builder().queueName("somequeue").build()) }                                              | """
        <CreateQueueResponse>
            <CreateQueueResult><QueueUrl>https://queue.amazonaws.com/123456789012/MyQueue</QueueUrl></CreateQueueResult>
            <ResponseMetadata><RequestId>7a62c49f-347e-4fc4-9331-6e8e7a96aa73</RequestId></ResponseMetadata>
        </CreateQueueResponse>
        """
    "Sqs"      | "SendMessage"       | "sqs"          | "POST" | "/"                   | "27daac76-34dd-47df-bd01-1f6e873584a0" | SqsAsyncClient.builder()      | { c -> c.sendMessage(SendMessageRequest.builder().queueUrl("someurl").messageBody("").build()) }                                 | """
        <SendMessageResponse>
            <SendMessageResult>
                <MD5OfMessageBody>d41d8cd98f00b204e9800998ecf8427e</MD5OfMessageBody>
                <MD5OfMessageAttributes>3ae8f24a165a8cedc005670c81a27295</MD5OfMessageAttributes>
                <MessageId>5fea7756-0ea4-451a-a703-a558b933e274</MessageId>
            </SendMessageResult>
            <ResponseMetadata><RequestId>27daac76-34dd-47df-bd01-1f6e873584a0</RequestId></ResponseMetadata>
        </SendMessageResponse>
        """
    "Sns"      | "Publish"           | "sns"          | "POST" | "/"                   | "d74b8436-ae13-5ab4-a9ff-ce54dfea72a0" | SnsAsyncClient.builder()      | { c -> c.publish(PublishRequest.builder().topicArn("arn:aws:sns::123:some-topic").message("").build()) } | """
        <PublishResponse xmlns="https://sns.amazonaws.com/doc/2010-03-31/">
            <PublishResult>
                <MessageId>567910cd-659e-55d4-8ccb-5aaf14679dc0</MessageId>
            </PublishResult>
            <ResponseMetadata><RequestId>d74b8436-ae13-5ab4-a9ff-ce54dfea72a0</RequestId></ResponseMetadata>
        </PublishResponse>
        """
    "Ec2"      | "AllocateAddress"   | "java-aws-sdk" | "POST" | "/"                   | "59dbff89-35bd-4eac-99ed-be587EXAMPLE" | Ec2AsyncClient.builder()      | { c -> c.allocateAddress() }                                                                                                     | """
        <AllocateAddressResponse xmlns="http://ec2.amazonaws.com/doc/2016-11-15/">
           <requestId>59dbff89-35bd-4eac-99ed-be587EXAMPLE</requestId> 
           <publicIp>192.0.2.1</publicIp>
           <domain>standard</domain>
        </AllocateAddressResponse>
        """
    "Rds"      | "DeleteOptionGroup" | "java-aws-sdk" | "POST" | "/"                   | "0ac9cda2-bbf4-11d3-f92b-31fa5e8dbc99" | RdsAsyncClient.builder()      | { c -> c.deleteOptionGroup(DeleteOptionGroupRequest.builder().build()) }                                                         | """
        <DeleteOptionGroupResponse xmlns="http://rds.amazonaws.com/doc/2014-09-01/">
          <ResponseMetadata><RequestId>0ac9cda2-bbf4-11d3-f92b-31fa5e8dbc99</RequestId></ResponseMetadata>
        </DeleteOptionGroupResponse>
        """
  }

  def "timeout and retry errors captured"() {
    setup:
    def server = httpServer {
      handlers {
        all {
          Thread.sleep(500)
          response.status(200).send()
        }
      }
    }
    def client = S3Client.builder()
      .endpointOverride(server.address)
      .region(Region.AP_NORTHEAST_1)
      .credentialsProvider(CREDENTIALS_PROVIDER)
      .httpClientBuilder(ApacheHttpClient.builder().socketTimeout(Duration.ofMillis(50)))
      .build()

    when:
    client.getObject(GetObjectRequest.builder().bucket("somebucket").key("somekey").build())

    then:
    thrown SdkClientException

    assertTraces(1) {
      trace(5) {
        span {
          serviceName "java-aws-sdk"
          operationName "aws.http"
          resourceName "S3.GetObject"
          spanType DDSpanTypes.HTTP_CLIENT
          errored true
          parent()
          tags {
            "$Tags.COMPONENT" "java-aws-sdk"
            "$Tags.SPAN_KIND" Tags.SPAN_KIND_CLIENT
            "$Tags.PEER_HOSTNAME" "localhost"
            "$Tags.PEER_PORT" server.address.port
            "$Tags.HTTP_URL" "$server.address/somebucket/somekey"
            "$Tags.HTTP_METHOD" "GET"
            "aws.service" "S3"
            "aws.operation" "GetObject"
            "aws.agent" "java-aws-sdk"
            "aws.bucket.name" "somebucket"
            errorTags SdkClientException, "Unable to execute HTTP request: Read timed out"
            defaultTags()
          }
        }
        (1..4).each {
          span {
            operationName "http.request"
            resourceName "GET /somebucket/somekey"
            spanType DDSpanTypes.HTTP_CLIENT
            errored true
            childOf(span(0))
            tags {
              "$Tags.COMPONENT" "apache-httpclient"
              "$Tags.SPAN_KIND" Tags.SPAN_KIND_CLIENT
              "$Tags.PEER_HOSTNAME" "localhost"
              "$Tags.PEER_PORT" server.address.port
              "$Tags.HTTP_URL" "$server.address/somebucket/somekey"
              "$Tags.HTTP_METHOD" "GET"
              errorTags SocketTimeoutException, "Read timed out"
              defaultTags()
            }
          }
        }
      }
    }

    cleanup:
    server.close()
  }
}<|MERGE_RESOLUTION|>--- conflicted
+++ resolved
@@ -295,15 +295,9 @@
     server.lastRequest.headers.get("x-datadog-parent-id") == null
     2 * TEST_CHECKPOINTER.checkpoint(_, SPAN)
     2 * TEST_CHECKPOINTER.checkpoint(_, SPAN | END)
-<<<<<<< HEAD
     2 * TEST_CHECKPOINTER.checkpoint(_, THREAD_MIGRATION)
     2 * TEST_CHECKPOINTER.checkpoint(_, THREAD_MIGRATION | END)
-    _ * TEST_CHECKPOINTER.onRootSpan(_, _)
-=======
-    1 * TEST_CHECKPOINTER.checkpoint(_, THREAD_MIGRATION)
-    1 * TEST_CHECKPOINTER.checkpoint(_, THREAD_MIGRATION | END)
-    _ * TEST_CHECKPOINTER.onRootSpan(_, _, _)
->>>>>>> fa481742
+    _ * TEST_CHECKPOINTER.onRootSpan(_, _,_)
     0 * TEST_CHECKPOINTER._
 
     where:
