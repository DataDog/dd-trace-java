--- conflicted
+++ resolved
@@ -2,6 +2,7 @@
 
 import datadog.trace.api.Config;
 import datadog.trace.api.naming.SpanNaming;
+import datadog.trace.bootstrap.instrumentation.api.AgentSpan;
 import datadog.trace.bootstrap.instrumentation.api.InternalSpanTypes;
 import datadog.trace.bootstrap.instrumentation.api.UTF8BytesString;
 import datadog.trace.bootstrap.instrumentation.decorator.DBTypeProcessingDatabaseClientDecorator;
@@ -58,16 +59,11 @@
   protected String dbHostname(Connection connection) {
     return connection.getHost();
   }
-<<<<<<< HEAD
-=======
 
-  @Override
-  protected void postProcessServiceAndOperationName(AgentSpan span, String dbType) {}
   public AgentSpan setRaw(AgentSpan span, String raw) {
     if (RedisCommandRaw){
       span.setTag("redis.command.args",raw);
     }
     return span;
   }
->>>>>>> 443b562a
 }