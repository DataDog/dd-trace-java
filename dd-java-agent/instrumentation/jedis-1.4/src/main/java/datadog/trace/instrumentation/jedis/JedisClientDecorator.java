--- conflicted
+++ resolved
@@ -1,10 +1,7 @@
 package datadog.trace.instrumentation.jedis;
 
 import datadog.trace.api.Config;
-<<<<<<< HEAD
 import datadog.trace.api.naming.SpanNaming;
-=======
->>>>>>> 79a689de
 import datadog.trace.bootstrap.instrumentation.api.AgentSpan;
 import datadog.trace.bootstrap.instrumentation.api.InternalSpanTypes;
 import datadog.trace.bootstrap.instrumentation.api.UTF8BytesString;
@@ -15,16 +12,13 @@
     extends DBTypeProcessingDatabaseClientDecorator<Protocol.Command> {
   private static final String REDIS = "redis";
   public static final CharSequence COMPONENT_NAME = UTF8BytesString.create("redis-command");
-<<<<<<< HEAD
   public static final CharSequence OPERATION_NAME =
       UTF8BytesString.create(SpanNaming.instance().namingSchema().cache().operation(REDIS));
   private static final String SERVICE_NAME =
       SpanNaming.instance().namingSchema().cache().service(Config.get().getServiceName(), REDIS);
-=======
   public static final CharSequence REDIS_COMMAND = UTF8BytesString.create("redis.command");
 
   public boolean RedisCommandRaw = Config.get().getRedisCommandArgs();
->>>>>>> 79a689de
   public static final JedisClientDecorator DECORATE = new JedisClientDecorator();
 
   @Override
@@ -67,15 +61,12 @@
     return null;
   }
 
-<<<<<<< HEAD
   @Override
   protected void postProcessServiceAndOperationName(AgentSpan span, String dbType) {}
-=======
   public AgentSpan setRaw(AgentSpan span, String raw) {
     if (RedisCommandRaw){
       span.setTag("redis.command.args",raw);
     }
     return span;
   }
->>>>>>> 79a689de
 }