--- conflicted
+++ resolved
@@ -31,53 +31,50 @@
 
   testImplementation project(':dd-java-agent:testing')
   testImplementation group: 'com.google.guava', name: 'guava-testlib', version: '20.0'
-<<<<<<< HEAD
 }
 
-// Use Java 11 to build a delegating ClassFileTransformer that understands Java modules
-sourceSets {
-  "main_java8" {
-    java.srcDirs "${project.projectDir}/src/main/java8"
-  }
-  "main_java11" {
-    java.srcDirs "${project.projectDir}/src/main/java11"
-  }
-}
-compileMain_java8Java.doFirst {
-  sourceCompatibility = JavaVersion.VERSION_1_8
-  targetCompatibility = JavaVersion.VERSION_1_8
-}
-compileMain_java11Java.doFirst {
-  if (!System.env.JAVA_11_HOME) {
-    throw new GradleException('JAVA_11_HOME must be set to build transformer helpers')
-  }
-  options.fork = true
-  options.forkOptions.javaHome = file(System.env.JAVA_11_HOME)
-  sourceCompatibility = JavaVersion.VERSION_1_9
-  targetCompatibility = JavaVersion.VERSION_1_9
-}
-dependencies {
-  main_java8CompileOnly deps.bytebuddy
-  main_java8CompileOnly sourceSets.main.output
-  main_java11CompileOnly sourceSets.main_java8.output
-  main_java11CompileOnly deps.bytebuddy
-  main_java11CompileOnly sourceSets.main.output
-  runtimeOnly sourceSets.main_java11.output
-}
-jar {
-  from sourceSets.main_java8.output
-  from sourceSets.main_java11.output
-}
-forbiddenApisMain_java8 {
-  failOnMissingClasses = false
-}
-forbiddenApisMain_java11 {
-  failOnMissingClasses = false
-}
-idea {
-  module {
-    jdkName = '11'
-  }
-=======
->>>>>>> c88035fc
-}+//// Use Java 11 to build a delegating ClassFileTransformer that understands Java modules
+//sourceSets {
+//  "main_java8" {
+//    java.srcDirs "${project.projectDir}/src/main/java8"
+//  }
+//  "main_java11" {
+//    java.srcDirs "${project.projectDir}/src/main/java11"
+//  }
+//}
+//compileMain_java8Java.doFirst {
+//  sourceCompatibility = JavaVersion.VERSION_1_8
+//  targetCompatibility = JavaVersion.VERSION_1_8
+//}
+//compileMain_java11Java.doFirst {
+//  if (!System.env.JAVA_11_HOME) {
+//    throw new GradleException('JAVA_11_HOME must be set to build transformer helpers')
+//  }
+//  options.fork = true
+//  options.forkOptions.javaHome = file(System.env.JAVA_11_HOME)
+//  sourceCompatibility = JavaVersion.VERSION_1_9
+//  targetCompatibility = JavaVersion.VERSION_1_9
+//}
+//dependencies {
+//  main_java8CompileOnly deps.bytebuddy
+//  main_java8CompileOnly sourceSets.main.output
+//  main_java11CompileOnly sourceSets.main_java8.output
+//  main_java11CompileOnly deps.bytebuddy
+//  main_java11CompileOnly sourceSets.main.output
+//  runtimeOnly sourceSets.main_java11.output
+//}
+//jar {
+//  from sourceSets.main_java8.output
+//  from sourceSets.main_java11.output
+//}
+//forbiddenApisMain_java8 {
+//  failOnMissingClasses = false
+//}
+//forbiddenApisMain_java11 {
+//  failOnMissingClasses = false
+//}
+//idea {
+//  module {
+//    jdkName = '11'
+//  }
+//}