--- conflicted
+++ resolved
@@ -108,16 +108,12 @@
   }
 
   /**
-<<<<<<< HEAD
    * @return Class names of helpers to inject into the user's classloader.
    *     <blockquote>
    *     <p><b>NOTE:</b> The order matters. If the muzzle check fails with a NoClassDefFoundError
    *     (as seen in build/reports/muzzle-*.txt), it may be because some helper classes depend on
    *     each other. In this case, the order must be adjusted accordingly.
    *     </blockquote>
-=======
-   * @return Class names of helpers to inject into the user's classloader
->>>>>>> 94e770cd
    */
   public String[] helperClassNames() {
     return NO_HELPERS;
