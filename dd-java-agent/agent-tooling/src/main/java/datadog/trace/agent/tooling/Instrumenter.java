--- conflicted
+++ resolved
@@ -11,14 +11,10 @@
 import static net.bytebuddy.matcher.ElementMatchers.not;
 
 import datadog.trace.agent.tooling.bytebuddy.ExceptionHandlers;
-<<<<<<< HEAD
-import datadog.trace.agent.tooling.bytebuddy.matcher.FailSafe;
-import datadog.trace.agent.tooling.bytebuddy.matcher.jfr.MatchingEvents;
-=======
 import datadog.trace.agent.tooling.bytebuddy.matcher.FailSafeRawMatcher;
 import datadog.trace.agent.tooling.bytebuddy.matcher.KnownTypesMatcher;
 import datadog.trace.agent.tooling.bytebuddy.matcher.SingleTypeMatcher;
->>>>>>> faf74c77
+import datadog.trace.agent.tooling.bytebuddy.matcher.jfr.MatchingEvents;
 import datadog.trace.agent.tooling.context.FieldBackedContextProvider;
 import datadog.trace.agent.tooling.context.InstrumentationContextProvider;
 import datadog.trace.agent.tooling.context.NoopContextProvider;
@@ -228,38 +224,6 @@
 
       ElementMatcher<ClassLoader> classLoaderMatcher = classLoaderMatcher();
 
-<<<<<<< HEAD
-      ElementMatcher<? super TypeDescription> typeMatcher = typeMatcher();
-
-      if (classLoaderMatcher == ANY_CLASS_LOADER // Don't bypass the classLoaderMatcher
-          && typeMatcher instanceof AgentBuilder.RawMatcher
-          && typeMatcher instanceof FailSafe) {
-        AgentBuilder.RawMatcher wrappedMatcher =
-            MatchingEvents.get()
-                .rawMatcherWithEvents((AgentBuilder.RawMatcher) typeMatcher, "" + getClass());
-        narrowable = agentBuilder.type(wrappedMatcher);
-      } else {
-        narrowable =
-            agentBuilder.type(
-                MatchingEvents.get()
-                    .matcherWithEvents(
-                        failSafe(
-                            typeMatcher,
-                            "Instrumentation type matcher unexpected exception: "
-                                + getClass().getName()),
-                        "" + getClass()),
-                MatchingEvents.get()
-                    .matcherWithEvents(
-                        failSafe(
-                            classLoaderMatcher,
-                            "Instrumentation class loader matcher unexpected exception: "
-                                + getClass().getName()),
-                        "" + getClass()));
-      }
-      return narrowable
-          .and(MatchingEvents.get().matcherWithEvents(NOT_DECORATOR_MATCHER, "" + getClass()))
-          .and(MatchingEvents.get().rawMatcherWithEvents(new MuzzleMatcher(), "" + getClass()));
-=======
       AgentBuilder.RawMatcher rawMatcher;
       if (classLoaderMatcher == ANY_CLASS_LOADER
           && typeMatcher instanceof AgentBuilder.RawMatcher) {
@@ -273,8 +237,10 @@
                 "Instrumentation matcher unexpected exception: " + getClass().getName());
       }
 
-      return agentBuilder.type(rawMatcher).and(NOT_DECORATOR_MATCHER).and(new MuzzleMatcher());
->>>>>>> faf74c77
+      return agentBuilder
+          .type(MatchingEvents.get().rawMatcherWithEvents(rawMatcher, getClass()))
+          .and(NOT_DECORATOR_MATCHER)
+          .and(new MuzzleMatcher());
     }
 
     private AgentBuilder.Identified.Extendable injectHelperClasses(
