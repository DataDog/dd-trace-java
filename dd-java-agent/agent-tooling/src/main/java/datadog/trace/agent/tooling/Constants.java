--- conflicted
+++ resolved
@@ -20,11 +20,7 @@
     "datadog.trace.bootstrap",
     "datadog.trace.context",
     "datadog.trace.instrumentation.api",
-<<<<<<< HEAD
     "datadog.trace.profiling",
-    "io.opentracing"
-=======
->>>>>>> 313aaf93
   };
 
   // This is used in IntegrationTestUtils.java
