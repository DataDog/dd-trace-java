--- conflicted
+++ resolved
@@ -20,11 +20,8 @@
     "datadog.trace.bootstrap",
     "datadog.trace.context",
     "datadog.trace.instrumentation.api",
-<<<<<<< HEAD
+    "datadog.trace.logging",
     "datadog.trace.mlt",
-=======
-    "datadog.trace.logging",
->>>>>>> fce476d8
   };
 
   // This is used in IntegrationTestUtils.java
