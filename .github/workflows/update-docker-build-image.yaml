--- conflicted
+++ resolved
@@ -50,16 +50,10 @@
           echo "::notice::Using Docker build image tag: ${TAG}"
       - name: Update the Docker build image in GitLab CI config
         run: |
-<<<<<<< HEAD
-          sed -i '' -E 's|(BUILDER_IMAGE_VERSION_PREFIX:)[^#]*([#].*)|\1 "${{ steps.define-tag.outputs.tag }}-" \2|' .gitlab-ci.yml
-      - name: Commit changes
-        id: create-commit
-=======
           sed -i -E 's|(BUILDER_IMAGE_VERSION_PREFIX:)[^#]*([#].*)|\1 "${{ steps.define-tag.outputs.tag }}-" \2|' .gitlab-ci.yml
       - name: Commit and push changes
         env:
           GITHUB_TOKEN: ${{ steps.octo-sts.outputs.token }}
->>>>>>> 0f91094b
         run: |
           git config user.name "github-actions[bot]"
           git config user.email "41898282+github-actions[bot]@users.noreply.github.com"
