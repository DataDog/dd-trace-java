name: "Lib Injection Test"
on:
  push:
    branches:
      - master
      - 'release/*'
    tags:
      - '*'
  pull_request:
    branches:
      - master

jobs:

  build-and-publish-init-image:
    runs-on: ubuntu-latest
    steps:
<<<<<<< HEAD
    
    - name: Checkout repository
      uses: actions/checkout@5a4ac9002d0be2fb38bd78e4b4dbde5606d7042f # 2.3.4

    - name: Set up QEMU
      uses: docker/setup-qemu-action@8b122486cedac8393e77aa9734c3528886e4a1a8 # 2.0.0

    - name: Set up Docker Buildx
      id: buildx
      uses: docker/setup-buildx-action@dc7b9719a96d48369863986a06765841d7ea23f6 # 2.0.0

    - name: Set up Docker platforms
      id: buildx-platforms
      run:  |
        BUILDX_PLATFORMS=`docker buildx imagetools inspect --raw busybox:latest | jq -r 'reduce (.manifests[] | [ .platform.os, .platform.architecture, .platform.variant ] | join("/") | sub("\\/$"; "")) as $item (""; . + "," + $item)' | sed 's/,//'`
        echo "$BUILDX_PLATFORMS"
        echo "platforms=$BUILDX_PLATFORMS" >> $GITHUB_OUTPUT

    - name: lib-injection-tags
      id: lib-injection-tags
      uses: DataDog/system-tests/lib-injection/docker-tags@robertomonteromiguel/lib_injection_integration_v2
      with:
        init-image-name: 'dd-lib-java-init'
        main-branch-name: 'robertomonteromiguel-lib_injection_system_tests_integration'

    - name: Build dd-java-agent.jar
      run:  ./lib-injection/build_java_agent.sh

    - name: Login to Docker
      run: docker login -u publisher -p ${{ secrets.GITHUB_TOKEN }} ghcr.io

    - name: Docker Build
      uses: docker/build-push-action@c56af957549030174b10d6867f20e78cfd7debc5 # 3.2.0
      with:
        push: true
        tags: ${{ steps.lib-injection-tags.outputs.tag-names }}
        platforms: ${{ steps.buildx-platforms.outputs.platforms }}
        context: ./lib-injection

  injection-tests:
=======
      - name: Checkout repository
        uses: actions/checkout@5a4ac9002d0be2fb38bd78e4b4dbde5606d7042f # 2.3.4
        with:
          fetch-depth: 0

      - name: Log in to the Container registry
        uses: docker/login-action@49ed152c8eca782a232dede0303416e8f356c37b # 2.0.0
        with:
          registry: ghcr.io
          username: ${{ github.actor }}
          password: ${{ secrets.GITHUB_TOKEN }}

      - name: Set up QEMU
        uses: docker/setup-qemu-action@8b122486cedac8393e77aa9734c3528886e4a1a8 # 2.0.0

      - name: Set up Docker Buildx
        uses: docker/setup-buildx-action@dc7b9719a96d48369863986a06765841d7ea23f6 # 2.0.0
        with:
          install: true
          config-inline: |
            [worker.oci]
              max-parallelism = 1

      - name: Build dd-java-agent.jar
        run: |
          JAVA_HOME=$JAVA_HOME_8_X64 JAVA_8_HOME=$JAVA_HOME_8_X64 JAVA_11_HOME=$JAVA_HOME_11_X64 JAVA_17_HOME=$JAVA_HOME_17_X64 ./gradlew clean shadowJar --build-cache --parallel --no-daemon --max-workers=8
          ls -l workspace/dd-java-agent/build/libs/

      - name: Build injection image
        run: |
          ./lib-injection/run.sh build-and-push-init-image

  system-tests:
>>>>>>> f39e7c30
    needs:
      - build-and-publish-init-image
    runs-on: ubuntu-latest
    permissions:
      contents: read
      packages: write
    strategy:
      matrix:
        lib-injection-connection: [ 'network','uds']
        lib-injection-use-admission-controller: ['', 'use-admission-controller']
        weblog-variant: [ 'dd-lib-java-init-test-app']
      fail-fast: false
    env:
      TEST_LIBRARY: java
      WEBLOG_VARIANT: ${{ matrix.weblog-variant }}
      LIBRARY_INJECTION_CONNECTION: ${{ matrix.lib-injection-connection }}
      LIBRARY_INJECTION_ADMISSION_CONTROLLER: ${{ matrix.lib-injection-use-admission-controller }}
      DOCKER_REGISTRY_IMAGES_PATH: ghcr.io/datadog
      DOCKER_IMAGE_TAG: ${{ github.sha }}
    steps:     
      - name: lib-injection test runner
        id: lib-injection-test-runner
        uses: DataDog/system-tests/lib-injection/runner@robertomonteromiguel/lib_injection_integration_v2
        with:
          docker-registry: ghcr.io
          docker-registry-username: ${{ github.repository_owner }}
          docker-registry-password: ${{ secrets.GITHUB_TOKEN }}<|MERGE_RESOLUTION|>--- conflicted
+++ resolved
@@ -15,10 +15,11 @@
   build-and-publish-init-image:
     runs-on: ubuntu-latest
     steps:
-<<<<<<< HEAD
     
     - name: Checkout repository
       uses: actions/checkout@5a4ac9002d0be2fb38bd78e4b4dbde5606d7042f # 2.3.4
+      with:
+        fetch-depth: 0
 
     - name: Set up QEMU
       uses: docker/setup-qemu-action@8b122486cedac8393e77aa9734c3528886e4a1a8 # 2.0.0
@@ -56,41 +57,6 @@
         context: ./lib-injection
 
   injection-tests:
-=======
-      - name: Checkout repository
-        uses: actions/checkout@5a4ac9002d0be2fb38bd78e4b4dbde5606d7042f # 2.3.4
-        with:
-          fetch-depth: 0
-
-      - name: Log in to the Container registry
-        uses: docker/login-action@49ed152c8eca782a232dede0303416e8f356c37b # 2.0.0
-        with:
-          registry: ghcr.io
-          username: ${{ github.actor }}
-          password: ${{ secrets.GITHUB_TOKEN }}
-
-      - name: Set up QEMU
-        uses: docker/setup-qemu-action@8b122486cedac8393e77aa9734c3528886e4a1a8 # 2.0.0
-
-      - name: Set up Docker Buildx
-        uses: docker/setup-buildx-action@dc7b9719a96d48369863986a06765841d7ea23f6 # 2.0.0
-        with:
-          install: true
-          config-inline: |
-            [worker.oci]
-              max-parallelism = 1
-
-      - name: Build dd-java-agent.jar
-        run: |
-          JAVA_HOME=$JAVA_HOME_8_X64 JAVA_8_HOME=$JAVA_HOME_8_X64 JAVA_11_HOME=$JAVA_HOME_11_X64 JAVA_17_HOME=$JAVA_HOME_17_X64 ./gradlew clean shadowJar --build-cache --parallel --no-daemon --max-workers=8
-          ls -l workspace/dd-java-agent/build/libs/
-
-      - name: Build injection image
-        run: |
-          ./lib-injection/run.sh build-and-push-init-image
-
-  system-tests:
->>>>>>> f39e7c30
     needs:
       - build-and-publish-init-image
     runs-on: ubuntu-latest
