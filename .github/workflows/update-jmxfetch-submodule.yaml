--- conflicted
+++ resolved
@@ -19,12 +19,8 @@
           policy: self.update-jmxfetch-submodule.create-pr
 
       - name: Checkout repository
-<<<<<<< HEAD
-        uses: actions/checkout@11bd71901bbe5b1630ceea73d27597364c9af683 # 4.2.2
-=======
         uses: actions/checkout@08c6903cd8c0fde910a37f88322edcfb5dd907a8 # 5.0.0
 
->>>>>>> 5e2a9e4a
       - name: Update Submodule
         run: |
           git submodule update --remote -- dd-java-agent/agent-jmxfetch/integrations-core
