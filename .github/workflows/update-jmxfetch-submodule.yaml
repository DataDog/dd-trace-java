--- conflicted
+++ resolved
@@ -9,32 +9,20 @@
   build:
     runs-on: ubuntu-latest
     permissions:
-<<<<<<< HEAD
       contents: read
-      id-token: write
-=======
-      contents: write # Required to create and push branch
       id-token: write # Required for OIDC token federation
->>>>>>> b394d50d
     steps:
       - uses: DataDog/dd-octo-sts-action@acaa02eee7e3bb0839e4272dacb37b8f3b58ba80 # v1.0.3
         id: octo-sts
         with:
-<<<<<<< HEAD
-          scope: ${{ github.repository }}
-          policy: self.update-jmxfetch-submodule.create-pr
-=======
           scope: DataDog/dd-trace-java
           policy: self.update-jmxfetch-submodule.create-pr
 
->>>>>>> b394d50d
       - name: Checkout repository
         uses: actions/checkout@11bd71901bbe5b1630ceea73d27597364c9af683 # 4.2.2
       - name: Update Submodule
         run: |
           git submodule update --remote -- dd-java-agent/agent-jmxfetch/integrations-core
-<<<<<<< HEAD
-=======
       - name: Check if changes should be committed
         id: check-changes
         run: |
@@ -45,28 +33,22 @@
           else
             echo "commit_changes=true" >> "$GITHUB_OUTPUT"
           fi
->>>>>>> b394d50d
       - name: Pick a branch name
         if: steps.check-changes.outputs.commit_changes == 'true'
         id: define-branch
         run: echo "branch=ci/update-jmxfetch-submodule-$(date +'%Y%m%d')" >> $GITHUB_OUTPUT
-<<<<<<< HEAD
       - name: Commit changes
+        if: steps.check-changes.outputs.commit_changes == 'true'
         id: create-commit
         run: |
           git config user.name "github-actions[bot]"
           git config user.email "41898282+github-actions[bot]@users.noreply.github.com"
-
-          if [[ -z "$(git status -s)" ]]; then
-            echo "No changes to commit, exiting."
-            exit 0;
-          fi
-
-          git commit -a -m "Update agent-jmxfetch submodule"
+          git add dd-java-agent/agent-jmxfetch/integrations-core
+          git commit -m "Update agent-jmxfetch submodule"
           echo "commit=$(git rev-parse HEAD)" >> $GITHUB_OUTPUT
       - name: Push changes
         uses: DataDog/commit-headless@1186485b788f57eedaaadb19919781698b4d262f # action/v1.0.0
-        if: ${{ steps.create-commit.outputs.commit != '' }}
+        if: ${{ steps.check-changes.outputs.commit_changes == 'true' && steps.create-commit.outputs.commit != '' }}
         with:
           token: "${{ steps.octo-sts.outputs.token }}"
           branch: "${{ steps.define-branch.outputs.branch }}"
@@ -76,30 +58,9 @@
           command: push
           commits: "${{ steps.create-commit.outputs.commit }}"
       - name: Create pull request
-        if: ${{ steps.create-commit.outputs.commit != '' }}
+        if: ${{ steps.check-changes.outputs.commit_changes == 'true' && steps.create-commit.outputs.commit != '' }}
         env:
           GH_TOKEN: "${{ steps.octo-sts.outputs.token }}"
-=======
-      - name: Create branch
-        if: steps.check-changes.outputs.commit_changes == 'true'
-        run: |
-          git checkout -b ${{ steps.define-branch.outputs.branch }}
-          git push -u origin ${{ steps.define-branch.outputs.branch }} --force
-      - name: Commit and push changes
-        if: steps.check-changes.outputs.commit_changes == 'true'
-        env:
-          GITHUB_TOKEN: ${{ steps.octo-sts.outputs.token }}
-        run: |
-          git config user.name "github-actions[bot]"
-          git config user.email "41898282+github-actions[bot]@users.noreply.github.com"
-          git add dd-java-agent/agent-jmxfetch/integrations-core
-          git commit -m "Update agent-jmxfetch submodule"
-          git push origin ${{ steps.define-branch.outputs.branch }}
-      - name: Create pull request
-        if: steps.check-changes.outputs.commit_changes == 'true'
-        env:
-          GH_TOKEN: ${{ steps.octo-sts.outputs.token }}
->>>>>>> b394d50d
         run: |
           gh pr create --title "Update agent-jmxfetch submodule" \
             --base master \
