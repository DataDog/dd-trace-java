name: Update Gradle dependencies
on:
  schedule:
    - cron: "0 4 * * 0"
  workflow_dispatch:

jobs:
  update-gradle-dependencies:
    runs-on: ubuntu-latest
    name: Update Gradle dependencies
    permissions:
      contents: read
      id-token: write # Required for OIDC token federation
    steps:
      - uses: DataDog/dd-octo-sts-action@acaa02eee7e3bb0839e4272dacb37b8f3b58ba80 # v1.0.3
        id: octo-sts
        with:
          scope: DataDog/dd-trace-java
          policy: self.update-gradle-dependencies.create-pr

      - name: Checkout repository
        uses: actions/checkout@08c6903cd8c0fde910a37f88322edcfb5dd907a8 # 5.0.0
        with:
          submodules: "recursive"
      - name: Pick a branch name
        id: define-branch
        run: echo "branch=ci/update-gradle-dependencies-$(date +'%Y%m%d')" >> $GITHUB_OUTPUT
      - name: Update Gradle dependencies
        run: |
          GRADLE_OPTS="-Dorg.gradle.jvmargs='-Xmx3G -Xms2G'" \
          JAVA_HOME=$JAVA_HOME_8_X64 \
          JAVA_8_HOME=$JAVA_HOME_8_X64 \
          JAVA_11_HOME=$JAVA_HOME_11_X64 \
          JAVA_17_HOME=$JAVA_HOME_17_X64 \
          JAVA_21_HOME=$JAVA_HOME_21_X64 \
          ./gradlew resolveAndLockAll --write-locks --parallel --stacktrace --no-daemon --max-workers=4
      - name: Check for changes
        id: check-changes
        run: |
<<<<<<< HEAD
          if [[ -z "$(git status -s)" ]]; then
            echo "No changes to commit, exiting."
            echo "has_changes=false" >> "$GITHUB_OUTPUT"
            exit 0
          else
            echo "has_changes=true" >> "$GITHUB_OUTPUT"
=======
          GH_ADD_ARGS=""
          COUNT=0
          BRANCH_HEAD=$(git rev-parse HEAD)
          for lockfile in $(git status --porcelain=v1 -- ':(glob)**/gradle.lockfile' | awk '{ print $NF }'); do
            echo "Found lockfile: $lockfile"
            GH_ADD_ARGS="$GH_ADD_ARGS --add $lockfile"
            COUNT=$((COUNT+1))
            if [ $COUNT -eq 10 ]; then
              echo "Creating a commit to $BRANCH_NAME@$BRANCH_HEAD with $GH_ADD_ARGS"
              OUTPUT=$(ghcommit --repository ${{ github.repository }} --branch $BRANCH_NAME --sha $BRANCH_HEAD $GH_ADD_ARGS --message "chore: Update Gradle dependencies" 2>&1)
              echo $OUTPUT
              if [[ $OUTPUT != *"Success. New commit"* ]]; then
                exit 1
              fi
              BRANCH_HEAD=${OUTPUT##*/}
              echo "ghcommit output: $OUTPUT"
              GH_ADD_ARGS=""
              COUNT=0
            fi
          done
          # Check at uncommited files
          echo "Checking uncommited files"
          git status
          # Create a PR from the created branch
          if [ $COUNT -gt 0 ]; then
            echo "Creating a commit to $BRANCH_NAME@$BRANCH_HEAD with $GH_ADD_ARGS"
            ghcommit --repository ${{ github.repository }} --branch $BRANCH_NAME --sha $BRANCH_HEAD $GH_ADD_ARGS --message "chore: Update Gradle dependencies"
>>>>>>> 5e2a9e4a
          fi
      - name: Commit changes
        if: steps.check-changes.outputs.has_changes == 'true'
        id: create-commit
        run: |
          git config user.name "github-actions[bot]"
          git config user.email "41898282+github-actions[bot]@users.noreply.github.com"
          git add .
          git commit --no-verify --message="chore: Update Gradle dependencies"
          echo "commit=$(git rev-parse HEAD)" >> $GITHUB_OUTPUT
      - name: Push changes
        uses: DataDog/commit-headless@1186485b788f57eedaaadb19919781698b4d262f # action/v1.0.0
        if: ${{ steps.check-changes.outputs.has_changes == 'true' && steps.create-commit.outputs.commit != '' }}
        with:
          token: "${{ steps.octo-sts.outputs.token }}"
          branch: "${{ steps.define-branch.outputs.branch }}"
          # for scheduled runs, sha is the tip of the default branch
          # for dispatched runs, sha is the tip of the branch it was dispatched on
          branch-from: "${{ github.sha }}"
          command: push
          commits: "${{ steps.create-commit.outputs.commit }}"
      - name: Create pull request
        if: steps.check-changes.outputs.has_changes == 'true'
        env:
          GH_TOKEN: ${{ steps.octo-sts.outputs.token }}
          BRANCH_NAME: ${{ steps.define-branch.outputs.branch }}
        run: |
          # use echo to set a multiline body for the PR
          echo -e "This PR updates the Gradle dependencies.\n\n- [ ] Update PR title if a code change is needed to support one of those new dependencies" | \
            gh pr create --title "Update Gradle dependencies" \
            --base master \
            --head $BRANCH_NAME \
            --label "tag: dependencies" \
            --label "tag: no release notes" \
            --body-file -<|MERGE_RESOLUTION|>--- conflicted
+++ resolved
@@ -37,42 +37,12 @@
       - name: Check for changes
         id: check-changes
         run: |
-<<<<<<< HEAD
           if [[ -z "$(git status -s)" ]]; then
             echo "No changes to commit, exiting."
             echo "has_changes=false" >> "$GITHUB_OUTPUT"
             exit 0
           else
             echo "has_changes=true" >> "$GITHUB_OUTPUT"
-=======
-          GH_ADD_ARGS=""
-          COUNT=0
-          BRANCH_HEAD=$(git rev-parse HEAD)
-          for lockfile in $(git status --porcelain=v1 -- ':(glob)**/gradle.lockfile' | awk '{ print $NF }'); do
-            echo "Found lockfile: $lockfile"
-            GH_ADD_ARGS="$GH_ADD_ARGS --add $lockfile"
-            COUNT=$((COUNT+1))
-            if [ $COUNT -eq 10 ]; then
-              echo "Creating a commit to $BRANCH_NAME@$BRANCH_HEAD with $GH_ADD_ARGS"
-              OUTPUT=$(ghcommit --repository ${{ github.repository }} --branch $BRANCH_NAME --sha $BRANCH_HEAD $GH_ADD_ARGS --message "chore: Update Gradle dependencies" 2>&1)
-              echo $OUTPUT
-              if [[ $OUTPUT != *"Success. New commit"* ]]; then
-                exit 1
-              fi
-              BRANCH_HEAD=${OUTPUT##*/}
-              echo "ghcommit output: $OUTPUT"
-              GH_ADD_ARGS=""
-              COUNT=0
-            fi
-          done
-          # Check at uncommited files
-          echo "Checking uncommited files"
-          git status
-          # Create a PR from the created branch
-          if [ $COUNT -gt 0 ]; then
-            echo "Creating a commit to $BRANCH_NAME@$BRANCH_HEAD with $GH_ADD_ARGS"
-            ghcommit --repository ${{ github.repository }} --branch $BRANCH_NAME --sha $BRANCH_HEAD $GH_ADD_ARGS --message "chore: Update Gradle dependencies"
->>>>>>> 5e2a9e4a
           fi
       - name: Commit changes
         if: steps.check-changes.outputs.has_changes == 'true'
