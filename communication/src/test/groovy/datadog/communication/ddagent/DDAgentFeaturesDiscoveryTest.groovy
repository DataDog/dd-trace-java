package datadog.communication.ddagent

import datadog.communication.monitor.Monitoring
import datadog.trace.test.util.DDSpecification
import okhttp3.Call
import okhttp3.HttpUrl
import okhttp3.MediaType
import okhttp3.OkHttpClient
import okhttp3.Protocol
import okhttp3.Request
import okhttp3.Response
import okhttp3.ResponseBody
import spock.lang.Shared

import java.nio.file.Files
import java.nio.file.Paths
import java.util.concurrent.CountDownLatch

import static datadog.communication.ddagent.DDAgentFeaturesDiscovery.V01_DATASTREAMS_ENDPOINT
import static datadog.communication.ddagent.DDAgentFeaturesDiscovery.V6_METRICS_ENDPOINT

class DDAgentFeaturesDiscoveryTest extends DDSpecification {

  @Shared
  Monitoring monitoring = Monitoring.DISABLED

  @Shared
  HttpUrl agentUrl = HttpUrl.get("http://localhost:8125")

  static final String INFO_RESPONSE = loadJsonFile("agent-info.json")
  static final String INFO_WITH_CLIENT_DROPPING_RESPONSE = loadJsonFile("agent-info-with-client-dropping.json")
  static final String INFO_WITHOUT_METRICS_RESPONSE = loadJsonFile("agent-info-without-metrics.json")
  static final String INFO_WITHOUT_DATA_STREAMS_RESPONSE = loadJsonFile("agent-info-without-data-streams.json")

  def state = "a"

  def "test parse /info response"() {
    setup:
    OkHttpClient client = Mock(OkHttpClient)
    DDAgentFeaturesDiscovery features = new DDAgentFeaturesDiscovery(client, monitoring, agentUrl, true, true)

    when: "/info available"
    features.discover()

    then:
    1 * client.newCall(_) >> { Request request -> infoResponse(request, INFO_RESPONSE) }
    1 * client.newCall({ Request request -> request.url().toString() == "http://localhost:8125/v0.5/traces" }) >> { Request request -> success(request) }
    features.getMetricsEndpoint() == V6_METRICS_ENDPOINT
    features.supportsMetrics()
    features.getTraceEndpoint() == "v0.5/traces"
    !features.supportsDropping()
<<<<<<< HEAD
    features.getDataStreamsEndpoint() == V01_DATASTREAMS_ENDPOINT
    features.supportsDataStreams()
=======
    features.state() == "a"
>>>>>>> 87d0de4b
  }

  def "test parse /info response with client dropping"() {
    setup:
    OkHttpClient client = Mock(OkHttpClient)
    DDAgentFeaturesDiscovery features = new DDAgentFeaturesDiscovery(client, monitoring, agentUrl, true, true)

    when: "/info available"
    features.discover()

    then:
    1 * client.newCall(_) >> { Request request -> infoResponse(request, INFO_WITH_CLIENT_DROPPING_RESPONSE) }
    1 * client.newCall({ Request request -> request.url().toString() == "http://localhost:8125/v0.5/traces" }) >> { Request request -> success(request) }
    features.getMetricsEndpoint() == V6_METRICS_ENDPOINT
    features.supportsMetrics()
    features.getTraceEndpoint() == "v0.5/traces"
    features.supportsDropping()
    features.state() == "a"
  }

  def "test fallback when /info not found"() {
    setup:
    OkHttpClient client = Mock(OkHttpClient)
    DDAgentFeaturesDiscovery features = new DDAgentFeaturesDiscovery(client, monitoring, agentUrl, true, true)

    when: "/info unavailable"
    features.discover()

    then:
    1 * client.newCall({ Request request -> request.url().toString() == "http://localhost:8125/info" }) >> { Request request -> notFound(request) }
    0 * client.newCall({ Request request -> request.url().toString() == "http://localhost:8125/v0.6/stats" }) >> { Request request -> clientError(request) }
    1 * client.newCall({ Request request -> request.url().toString() == "http://localhost:8125/v0.5/traces" }) >> { Request request -> clientError(request) }
    features.getMetricsEndpoint() == null
    !features.supportsMetrics()
    features.getTraceEndpoint() == "v0.5/traces"
    !features.supportsDropping()
  }

  def "test fallback when /info not found and agent returns ok"() {
    setup:
    OkHttpClient client = Mock(OkHttpClient)
    DDAgentFeaturesDiscovery features = new DDAgentFeaturesDiscovery(client, monitoring, agentUrl, true, true)

    when: "/info unavailable"
    features.discover()

    then:
    1 * client.newCall({ Request request -> request.url().toString() == "http://localhost:8125/info" }) >> { Request request -> notFound(request) }
    0 * client.newCall({ Request request -> request.url().toString() == "http://localhost:8125/v0.6/stats" }) >> { Request request -> success(request) }
    1 * client.newCall({ Request request -> request.url().toString() == "http://localhost:8125/v0.5/traces" }) >> { Request request -> success(request) }
    features.getMetricsEndpoint() == null
    !features.supportsMetrics()
    features.getTraceEndpoint() == "v0.5/traces"
    !features.supportsDropping()
  }

  def "test fallback when /info not found and v0.5 disabled"() {
    setup:
    OkHttpClient client = Mock(OkHttpClient)
    DDAgentFeaturesDiscovery features = new DDAgentFeaturesDiscovery(client, monitoring, agentUrl, false, true)

    when: "/info unavailable"
    features.discover()

    then:
    1 * client.newCall({ Request request -> request.url().toString() == "http://localhost:8125/info" }) >> { Request request -> notFound(request) }
    0 * client.newCall({ Request request -> request.url().toString() == "http://localhost:8125/v0.6/stats" }) >> { Request request -> clientError(request) }
    1 * client.newCall({ Request request -> request.url().toString() == "http://localhost:8125/v0.4/traces" }) >> { Request request -> clientError(request) }
    features.getMetricsEndpoint() == null
    !features.supportsMetrics()
    features.getTraceEndpoint() == "v0.4/traces"
    !features.supportsDropping()
  }

  def "test fallback when /info not found and v0.5 unavailable agent side"() {
    setup:
    OkHttpClient client = Mock(OkHttpClient)
    DDAgentFeaturesDiscovery features = new DDAgentFeaturesDiscovery(client, monitoring, agentUrl, true, true)

    when: "/info unavailable"
    features.discover()

    then:
    1 * client.newCall({ Request request -> request.url().toString() == "http://localhost:8125/info" }) >> { Request request -> notFound(request) }
    0 * client.newCall({ Request request -> request.url().toString() == "http://localhost:8125/v0.6/stats" }) >> { Request request -> clientError(request) }
    1 * client.newCall({ Request request -> request.url().toString() == "http://localhost:8125/v0.5/traces" }) >> { Request request -> notFound(request) }
    1 * client.newCall({ Request request -> request.url().toString() == "http://localhost:8125/v0.4/traces" }) >> { Request request -> clientError(request) }
    features.getMetricsEndpoint() == null
    !features.supportsMetrics()
    features.getTraceEndpoint() == "v0.4/traces"
    !features.supportsDropping()
  }

  def "test fallback on old agent"() {
    setup:
    OkHttpClient client = Mock(OkHttpClient)
    DDAgentFeaturesDiscovery features = new DDAgentFeaturesDiscovery(client, monitoring, agentUrl, true, true)

    when: "/info unavailable"
    features.discover()

    then:
    1 * client.newCall({ Request request -> request.url().toString() == "http://localhost:8125/info" }) >> { Request request -> notFound(request) }
    0 * client.newCall({ Request request -> request.url().toString() == "http://localhost:8125/v0.6/stats" }) >> { Request request -> notFound(request) }
    1 * client.newCall({ Request request -> request.url().toString() == "http://localhost:8125/v0.5/traces" }) >> { Request request -> notFound(request) }
    1 * client.newCall({ Request request -> request.url().toString() == "http://localhost:8125/v0.4/traces" }) >> { Request request -> clientError(request) }
    features.getMetricsEndpoint() == null
    !features.supportsMetrics()
    features.getTraceEndpoint() == "v0.4/traces"
    !features.supportsDropping()
  }

  def "test fallback on very old agent"() {
    setup:
    OkHttpClient client = Mock(OkHttpClient)
    DDAgentFeaturesDiscovery features = new DDAgentFeaturesDiscovery(client, monitoring, agentUrl, true, true)

    when: "/info unavailable"
    features.discover()

    then:
    1 * client.newCall({ Request request -> request.url().toString() == "http://localhost:8125/info" }) >> { Request request -> notFound(request) }
    0 * client.newCall({ Request request -> request.url().toString() == "http://localhost:8125/v0.6/stats" }) >> { Request request -> notFound(request) }
    1 * client.newCall({ Request request -> request.url().toString() == "http://localhost:8125/v0.5/traces" }) >> { Request request -> notFound(request) }
    1 * client.newCall({ Request request -> request.url().toString() == "http://localhost:8125/v0.4/traces" }) >> { Request request -> notFound(request) }
    1 * client.newCall({ Request request -> request.url().toString() == "http://localhost:8125/v0.3/traces" }) >> { Request request -> clientError(request) }
    features.getMetricsEndpoint() == null
    !features.supportsMetrics()
    features.getTraceEndpoint() == "v0.3/traces"
    !features.supportsDropping()
  }

  def "disabling metrics disables metrics and dropping"() {
    setup:
    OkHttpClient client = Mock(OkHttpClient)
    DDAgentFeaturesDiscovery features = new DDAgentFeaturesDiscovery(client, monitoring, agentUrl, true, false)

    when: "/info unavailable"
    features.discover()

    then: "metrics endpoint not probed, metrics and dropping not supported"
    1 * client.newCall({ Request request -> request.url().toString() == "http://localhost:8125/info" }) >> { Request request -> notFound(request) }
    1 * client.newCall({ Request request -> request.url().toString() == "http://localhost:8125/v0.5/traces" }) >> { Request request -> success(request) }
    0 * client.newCall({ Request request -> request.url().toString() == "http://localhost:8125/v0.6/stats" })
    !features.supportsMetrics()
    !features.supportsDropping()
    !(features as DroppingPolicy).active()

    when: "/info available and agent allows dropping"
    state = "b"
    features.discover()

    then: "metrics and dropping not supported"
    1 * client.newCall({ Request request -> request.url().toString() == "http://localhost:8125/info" }) >> { Request request -> infoResponse(request, INFO_WITH_CLIENT_DROPPING_RESPONSE) }
    1 * client.newCall({ Request request -> request.url().toString() == "http://localhost:8125/v0.5/traces" }) >> { Request request -> success(request) }
    !features.supportsMetrics()
    !features.supportsDropping()
    !(features as DroppingPolicy).active()
    features.state() == "b"

    when: "/info available and agent does not allow dropping"
    state = "c"
    features.discover()

    then: "metrics and dropping not supported"
    1 * client.newCall({ Request request -> request.url().toString() == "http://localhost:8125/info" }) >> { Request request -> infoResponse(request, INFO_RESPONSE) }
    1 * client.newCall({ Request request -> request.url().toString() == "http://localhost:8125/v0.5/traces" }) >> { Request request -> success(request) }
    !features.supportsMetrics()
    !features.supportsDropping()
    !(features as DroppingPolicy).active()
    features.state() == "c"
  }

  def "discovery of metrics endpoint after agent upgrade enables dropping and metrics"() {
    setup:
    OkHttpClient client = Mock(OkHttpClient)
    DDAgentFeaturesDiscovery features = new DDAgentFeaturesDiscovery(client, monitoring, agentUrl, false, true)

    when: "/info unavailable"
    features.discover()

    then: "metrics endpoint not probed, metrics and dropping not supported"
    1 * client.newCall({ Request request -> request.url().toString() == "http://localhost:8125/info" }) >> { Request request -> notFound(request) }
    1 * client.newCall({ Request request -> request.url().toString() == "http://localhost:8125/v0.4/traces" }) >> { Request request -> success(request) }
    0 * client.newCall({ Request request -> request.url().toString() == "http://localhost:8125/v0.6/stats" })
    !features.supportsDropping()
    !features.supportsMetrics()
    !(features as DroppingPolicy).active()

    when: "/info and v0.6/stats become available to an already configured tracer"
    state = "b"
    features.discover()

    then: "metrics endpoint not probed, metrics and dropping enabled"
    1 * client.newCall({ Request request -> request.url().toString() == "http://localhost:8125/info" }) >> { Request request -> infoResponse(request, INFO_WITH_CLIENT_DROPPING_RESPONSE) }
    1 * client.newCall({ Request request -> request.url().toString() == "http://localhost:8125/v0.4/traces" }) >> { Request request -> success(request) }
    features.supportsDropping()
    features.supportsMetrics()
    (features as DroppingPolicy).active()
    features.state() == "b"
  }

  def "disappearance of info endpoint after agent downgrade disables metrics and dropping"() {
    setup:
    OkHttpClient client = Mock(OkHttpClient)
    DDAgentFeaturesDiscovery features = new DDAgentFeaturesDiscovery(client, monitoring, agentUrl, false, true)

    when: "/info available"
    features.discover()

    then: "metrics and dropping supported"
    1 * client.newCall({ Request request -> request.url().toString() == "http://localhost:8125/info" }) >> { Request request -> infoResponse(request, INFO_WITH_CLIENT_DROPPING_RESPONSE) }
    1 * client.newCall({ Request request -> request.url().toString() == "http://localhost:8125/v0.4/traces" }) >> { Request request -> success(request) }
    0 * client.newCall(_)
    features.supportsDropping()
    features.supportsMetrics()
    (features as DroppingPolicy).active()
    features.state() == "a"

    when: "/info and v0.6/stats become unavailable to an already configured tracer"
    features.discover()

    then: "metrics and dropping not supported"
    1 * client.newCall({ Request request -> request.url().toString() == "http://localhost:8125/info" }) >> { Request request -> notFound(request) }
    1 * client.newCall({ Request request -> request.url().toString() == "http://localhost:8125/v0.4/traces" }) >> { Request request -> success(request) }
    0 * client.newCall(_)
    !features.supportsDropping()
    !features.supportsMetrics()
    !(features as DroppingPolicy).active()
  }

  def "disappearance of metrics endpoint after agent downgrade disables metrics and dropping"() {
    setup:
    OkHttpClient client = Mock(OkHttpClient)
    DDAgentFeaturesDiscovery features = new DDAgentFeaturesDiscovery(client, monitoring, agentUrl, false, true)

    when: "/info available"
    features.discover()

    then: "metrics and dropping supported"
    1 * client.newCall({ Request request -> request.url().toString() == "http://localhost:8125/info" }) >> { Request request -> infoResponse(request, INFO_WITH_CLIENT_DROPPING_RESPONSE) }
    1 * client.newCall({ Request request -> request.url().toString() == "http://localhost:8125/v0.4/traces" }) >> { Request request -> success(request) }
    0 * client.newCall(_)
    features.supportsDropping()
    features.supportsMetrics()
    (features as DroppingPolicy).active()
    features.state() == "a"

    when: "/info and v0.6/stats become unavailable to an already configured tracer"
    state = "b"
    features.discover()

    then: "metrics and dropping not supported"
    1 * client.newCall({ Request request -> request.url().toString() == "http://localhost:8125/info" }) >> { Request request -> infoResponse(request, INFO_WITHOUT_METRICS_RESPONSE) }
    1 * client.newCall({ Request request -> request.url().toString() == "http://localhost:8125/v0.4/traces" }) >> { Request request -> success(request) }
    0 * client.newCall(_)
    // misconfigured agent allows dropping but not metrics
    features.supportsDropping()
    !features.supportsMetrics()
    // but we don't permit dropping anyway
    !(features as DroppingPolicy).active()
    features.state() == "b"
  }

  def countingNotFound(Request request, CountDownLatch latch) {
    latch.countDown()
    return notFound(request)
  }

  def countingInfoResponse(Request request, String json, CountDownLatch latch) {
    latch.countDown()
    return infoResponse(request, json)
  }

  def infoResponse(Request request, String json) {
    return Mock(Call) {
      it.execute() >> new Response.Builder()
        .code(200)
        .request(request)
        .protocol(Protocol.HTTP_1_1)
        .message("")
        .body(ResponseBody.create(MediaType.get("application/json"), json))
        .build()
    }
  }

  def notFound(Request request) {
    return Mock(Call) {
      it.execute() >> new Response.Builder()
        .code(404)
        .request(request)
        .protocol(Protocol.HTTP_1_1)
        .message("")
        .body(ResponseBody.create(MediaType.get("application/json"), ""))
        .build()
    }
  }

  def clientError(Request request) {
    return Mock(Call) {
      it.execute() >> new Response.Builder()
        .code(400)
        .request(request)
        .protocol(Protocol.HTTP_1_1)
        .message("")
        .header(DDAgentFeaturesDiscovery.DATADOG_AGENT_STATE, state)
        .body(ResponseBody.create(MediaType.get("application/msgpack"), ""))
        .build()
    }
  }

  def success(Request request) {
    return Mock(Call) {
      it.execute() >> new Response.Builder()
        .code(200)
        .request(request)
        .protocol(Protocol.HTTP_1_1)
        .message("")
        .header(DDAgentFeaturesDiscovery.DATADOG_AGENT_STATE, state)
        .body(ResponseBody.create(MediaType.get("application/msgpack"), ""))
        .build()
    }
  }

  private static String loadJsonFile(String name) {
    return new String(Files.readAllBytes(Paths.get("src/test/resources/agent-features").resolve(name)))
  }
}<|MERGE_RESOLUTION|>--- conflicted
+++ resolved
@@ -49,12 +49,9 @@
     features.supportsMetrics()
     features.getTraceEndpoint() == "v0.5/traces"
     !features.supportsDropping()
-<<<<<<< HEAD
     features.getDataStreamsEndpoint() == V01_DATASTREAMS_ENDPOINT
     features.supportsDataStreams()
-=======
     features.state() == "a"
->>>>>>> 87d0de4b
   }
 
   def "test parse /info response with client dropping"() {
