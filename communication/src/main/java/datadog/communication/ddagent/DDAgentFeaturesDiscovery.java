package datadog.communication.ddagent;

import com.squareup.moshi.JsonAdapter;
import com.squareup.moshi.Moshi;
import com.squareup.moshi.Types;
import datadog.communication.http.OkHttpUtils;
import datadog.communication.monitor.DDAgentStatsDClientManager;
import datadog.communication.monitor.Monitoring;
import datadog.communication.monitor.Recording;
import java.io.IOException;
import java.nio.ByteBuffer;
import java.util.Collections;
import java.util.HashSet;
import java.util.List;
import java.util.Map;
import java.util.Set;
import okhttp3.HttpUrl;
import okhttp3.OkHttpClient;
import okhttp3.Request;
import okhttp3.Response;
import org.slf4j.Logger;
import org.slf4j.LoggerFactory;

public class DDAgentFeaturesDiscovery implements DroppingPolicy {

  private static final Logger log = LoggerFactory.getLogger(DDAgentFeaturesDiscovery.class);

  private static final JsonAdapter<Map<String, Object>> RESPONSE_ADAPTER =
      new Moshi.Builder()
          .build()
          .adapter(Types.newParameterizedType(Map.class, String.class, Object.class));

  public static final String V3_ENDPOINT = "v0.3/traces";
  public static final String V4_ENDPOINT = "v0.4/traces";
  public static final String V5_ENDPOINT = "v0.5/traces";

  public static final String V6_METRICS_ENDPOINT = "v0.6/stats";

<<<<<<< HEAD
  public static final String V01_DATASTREAMS_ENDPOINT = "v0.1/pipeline_stats";

  private static final String DATADOG_AGENT_STATE = "Datadog-Agent-State";
=======
  public static final String DATADOG_AGENT_STATE = "Datadog-Agent-State";
>>>>>>> 87d0de4b

  private final OkHttpClient client;
  private final HttpUrl agentBaseUrl;
  private final Recording discoveryTimer;
  private final String[] traceEndpoints;
  private final String[] metricsEndpoints = {V6_METRICS_ENDPOINT};
  private final boolean metricsEnabled;
  private final String[] dataStreamsEndpoints = {V01_DATASTREAMS_ENDPOINT};

  private volatile String traceEndpoint;
  private volatile String metricsEndpoint;
  private volatile String dataStreamsEndpoint;
  private volatile boolean supportsDropping;

  private volatile String state;

  public DDAgentFeaturesDiscovery(
      OkHttpClient client,
      Monitoring monitoring,
      HttpUrl agentUrl,
      boolean enableV05Traces,
      boolean metricsEnabled) {
    this.client = client;
    this.agentBaseUrl = agentUrl;
    this.metricsEnabled = metricsEnabled;
    this.traceEndpoints =
        enableV05Traces
            ? new String[] {V5_ENDPOINT, V4_ENDPOINT, V3_ENDPOINT}
            : new String[] {V4_ENDPOINT, V3_ENDPOINT};
    this.discoveryTimer = monitoring.newTimer("trace.agent.discovery.time");
  }

  public void discover() {
    // 1. try to fetch info about the agent, if the endpoint is there
    // 2. try to parse the response, if it can be parsed, finish
    // 3. fallback if the endpoint couldn't be found or the response couldn't be parsed
    try (Recording recording = discoveryTimer.start()) {
      boolean fallback = true;
      try (Response response =
          client
              .newCall(new Request.Builder().url(agentBaseUrl.resolve("info").url()).build())
              .execute()) {
        if (response.isSuccessful()) {
          fallback = !processInfoResponse(response.body().string());
        }
      } catch (Throwable error) {
        errorQueryingEndpoint("info", error);
      }
      if (fallback) {
        this.supportsDropping = false;
        log.debug("Falling back to probing, client dropping will be disabled");
        // disable metrics unless the info endpoint is present, which prevents
        // sending metrics to 7.26.0, which has a bug in reporting metric origin
        this.metricsEndpoint = null;
      }

      // don't want to rewire the traces pipeline
      if (null == traceEndpoint) {
        this.traceEndpoint = probeTracesEndpoint(traceEndpoints);
      } else {
        // Still need to probe so that this.state is correctly assigned
        probeTracesEndpoint(new String[] {traceEndpoint});
      }
    }

    if (log.isDebugEnabled()) {
      log.debug(
          "discovered traceEndpoint={}, metricsEndpoint={}, supportsDropping={}, dataStreamsEndpoint={}",
          traceEndpoint,
          metricsEndpoint,
          supportsDropping,
          dataStreamsEndpoint);
    }
  }

  private String probeTracesEndpoint(String[] endpoints) {
    for (String candidate : endpoints) {
      try (Response response =
          client
              .newCall(
                  new Request.Builder()
                      .put(OkHttpUtils.msgpackRequestBodyOf(Collections.<ByteBuffer>emptyList()))
                      .url(agentBaseUrl.resolve(candidate))
                      .build())
              .execute()) {
        if (response.code() != 404) {
          this.state = response.header(DATADOG_AGENT_STATE);
          return candidate;
        }
      } catch (IOException e) {
        errorQueryingEndpoint(candidate, e);
      }
    }
    return V3_ENDPOINT;
  }

  @SuppressWarnings("unchecked")
  private boolean processInfoResponse(String response) {
    try {
      Map<String, Object> map = RESPONSE_ADAPTER.fromJson(response);
      discoverStatsDPort(map);
      Set<String> endpoints = new HashSet<>((List<String>) map.get("endpoints"));

      String foundMetricsEndpoint = null;
      if (metricsEnabled) {
        for (String endpoint : metricsEndpoints) {
          if (endpoints.contains(endpoint) || endpoints.contains("/" + endpoint)) {
            foundMetricsEndpoint = endpoint;
            break;
          }
<<<<<<< HEAD
        }
      }

      // This is done outside of the loop to set metricsEndpoint to null if not found
      metricsEndpoint = foundMetricsEndpoint;

      for (String endpoint : traceEndpoints) {
        if (endpoints.contains(endpoint) || endpoints.contains("/" + endpoint)) {
          traceEndpoint = endpoint;
          break;
        }
      }

      String foundDatastreamsEndpoint = null;
      for (String endpoint : dataStreamsEndpoints) {
        if (endpoints.contains(endpoint) || endpoints.contains("/" + endpoint)) {
          foundDatastreamsEndpoint = endpoint;
=======
        }
      }

      // This assignment is done outside of the loop to set metricsEndpoint to null if not found
      metricsEndpoint = foundMetricsEndpoint;

      for (String endpoint : traceEndpoints) {
        if (endpoints.contains(endpoint) || endpoints.contains("/" + endpoint)) {
          traceEndpoint = endpoint;
>>>>>>> 87d0de4b
          break;
        }
      }

<<<<<<< HEAD
      // This is done outside of the loop to set dataStreamsEndpoint to null if not found
      dataStreamsEndpoint = foundDatastreamsEndpoint;

=======
>>>>>>> 87d0de4b
      if (metricsEnabled) {
        Object canDrop = map.get("client_drop_p0s");
        this.supportsDropping =
            null != canDrop
                && ("true".equalsIgnoreCase(String.valueOf(canDrop))
                    || Boolean.TRUE.equals(canDrop));
      }
      return true;
    } catch (Throwable error) {
      log.debug("Error parsing trace agent /info response", error);
    }
    return false;
  }

  @SuppressWarnings("unchecked")
  private static void discoverStatsDPort(final Map<String, Object> info) {
    try {
      Map<String, ?> config = (Map<String, ?>) info.get("config");
      int statsdPort = ((Number) config.get("statsd_port")).intValue();
      DDAgentStatsDClientManager.setDefaultStatsDPort(statsdPort);
    } catch (Throwable ignore) {
      log.debug("statsd_port missing from trace agent /info response", ignore);
    }
  }

  public boolean supportsMetrics() {
    return metricsEnabled && null != metricsEndpoint;
  }

  boolean supportsDropping() {
    return supportsDropping;
  }

  public String getMetricsEndpoint() {
    return metricsEndpoint;
  }

  public String getTraceEndpoint() {
    return traceEndpoint;
  }

  public String getDataStreamsEndpoint() {
    return dataStreamsEndpoint;
  }

  public boolean supportsDataStreams() {
    return dataStreamsEndpoint != null;
  }

  private void errorQueryingEndpoint(String endpoint, Throwable t) {
    log.debug("Error querying {} at {}", endpoint, agentBaseUrl, t);
  }

  public String state() {
    return state;
  }

  @Override
  public boolean active() {
    return supportsMetrics() && supportsDropping;
  }
}<|MERGE_RESOLUTION|>--- conflicted
+++ resolved
@@ -36,13 +36,9 @@
 
   public static final String V6_METRICS_ENDPOINT = "v0.6/stats";
 
-<<<<<<< HEAD
   public static final String V01_DATASTREAMS_ENDPOINT = "v0.1/pipeline_stats";
 
-  private static final String DATADOG_AGENT_STATE = "Datadog-Agent-State";
-=======
   public static final String DATADOG_AGENT_STATE = "Datadog-Agent-State";
->>>>>>> 87d0de4b
 
   private final OkHttpClient client;
   private final HttpUrl agentBaseUrl;
@@ -153,7 +149,6 @@
             foundMetricsEndpoint = endpoint;
             break;
           }
-<<<<<<< HEAD
         }
       }
 
@@ -171,27 +166,13 @@
       for (String endpoint : dataStreamsEndpoints) {
         if (endpoints.contains(endpoint) || endpoints.contains("/" + endpoint)) {
           foundDatastreamsEndpoint = endpoint;
-=======
-        }
-      }
-
-      // This assignment is done outside of the loop to set metricsEndpoint to null if not found
-      metricsEndpoint = foundMetricsEndpoint;
-
-      for (String endpoint : traceEndpoints) {
-        if (endpoints.contains(endpoint) || endpoints.contains("/" + endpoint)) {
-          traceEndpoint = endpoint;
->>>>>>> 87d0de4b
           break;
         }
       }
 
-<<<<<<< HEAD
       // This is done outside of the loop to set dataStreamsEndpoint to null if not found
       dataStreamsEndpoint = foundDatastreamsEndpoint;
 
-=======
->>>>>>> 87d0de4b
       if (metricsEnabled) {
         Object canDrop = map.get("client_drop_p0s");
         this.supportsDropping =
