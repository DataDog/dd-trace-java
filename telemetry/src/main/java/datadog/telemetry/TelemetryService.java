package datadog.telemetry;

import datadog.communication.ddagent.DDAgentFeaturesDiscovery;
import datadog.telemetry.api.DistributionSeries;
import datadog.telemetry.api.Integration;
import datadog.telemetry.api.LogMessage;
import datadog.telemetry.api.Metric;
import datadog.telemetry.api.RequestType;
import datadog.telemetry.dependency.Dependency;
import datadog.trace.api.ConfigOrigin;
import datadog.trace.api.ConfigSetting;
import datadog.trace.api.telemetry.Endpoint;
import datadog.trace.api.telemetry.ProductChange;
import java.util.ArrayList;
import java.util.Map;
import java.util.concurrent.BlockingQueue;
import java.util.concurrent.LinkedBlockingQueue;
import org.slf4j.Logger;
import org.slf4j.LoggerFactory;

public class TelemetryService {

  private static final Logger log = LoggerFactory.getLogger(TelemetryService.class);

  private static final long DEFAULT_MESSAGE_BYTES_SOFT_LIMIT = Math.round(15 * 1024 * 1024 * 0.75);

  private final TelemetryRouter telemetryRouter;
  private final ArrayList<ConfigSetting> configurations = new ArrayList<>();
  private final ArrayList<Integration> integrations = new ArrayList<>();
  private final ArrayList<Dependency> dependencies = new ArrayList<>();
  private final BlockingQueue<Metric> metrics =
      new LinkedBlockingQueue<>(1024); // recommended capacity?

  private final BlockingQueue<LogMessage> logMessages = new LinkedBlockingQueue<>(1024);

  private final BlockingQueue<DistributionSeries> distributionSeries =
      new LinkedBlockingQueue<>(1024);

  private final BlockingQueue<ProductChange> productChanges = new LinkedBlockingQueue<>();

  private final ExtendedHeartbeatData extendedHeartbeatData = new ExtendedHeartbeatData();

  private final BlockingQueue<Endpoint> endpoints = new LinkedBlockingQueue<>();

  private final EventSource.Queued eventSource =
      new EventSource.Queued(
          configurations,
          integrations,
          dependencies,
          metrics,
          distributionSeries,
          logMessages,
          productChanges,
          endpoints);

  private final long messageBytesSoftLimit;
  private final boolean debug;

  /*
   * Keep track of Open Tracing and Open Telemetry integrations activation as they are mutually exclusive.
   */
  private boolean openTracingIntegrationEnabled;
  private boolean openTelemetryIntegrationEnabled;

  public static TelemetryService build(
      DDAgentFeaturesDiscovery ddAgentFeaturesDiscovery,
      TelemetryClient agentClient,
      TelemetryClient intakeClient,
      boolean useIntakeClientByDefault,
      boolean debug) {
    TelemetryRouter telemetryRouter =
        new TelemetryRouter(
            ddAgentFeaturesDiscovery, agentClient, intakeClient, useIntakeClientByDefault);
    return new TelemetryService(telemetryRouter, DEFAULT_MESSAGE_BYTES_SOFT_LIMIT, debug);
  }

  // For testing purposes
  TelemetryService(
      final TelemetryRouter telemetryRouter,
      final long messageBytesSoftLimit,
      final boolean debug) {
    this.telemetryRouter = telemetryRouter;
    this.openTracingIntegrationEnabled = false;
    this.openTelemetryIntegrationEnabled = false;
    this.messageBytesSoftLimit = messageBytesSoftLimit;
    this.debug = debug;
  }

<<<<<<< HEAD
  public boolean addConfiguration(Map<String, ConfigSetting> configuration) {
    for (ConfigSetting cs : configuration.values()) {
      extendedHeartbeatData.pushConfigSetting(cs);
      if (!this.configurations.add(cs)) {
        return false;
=======
  public boolean addConfiguration(Map<ConfigOrigin, Map<String, ConfigSetting>> configuration) {
    for (Map<String, ConfigSetting> settings : configuration.values()) {
      for (ConfigSetting cs : settings.values()) {
        extendedHeartbeatData.pushConfigSetting(cs);
        if (!this.configurations.offer(cs)) {
          return false;
        }
>>>>>>> 44a258c6
      }
    }
    return true;
  }

  public boolean addDependency(Dependency dependency) {
    extendedHeartbeatData.pushDependency(dependency);
    return this.dependencies.add(dependency);
  }

  public boolean addIntegration(Integration integration) {
    if ("opentelemetry-1".equals(integration.name)) {
      openTelemetryIntegrationEnabled = integration.enabled;
    }
    if ("opentracing".equals(integration.name)) {
      openTracingIntegrationEnabled = integration.enabled;
    }
    if (openTelemetryIntegrationEnabled && openTracingIntegrationEnabled) {
      warnAboutExclusiveIntegrations();
    }
    extendedHeartbeatData.pushIntegration(integration);
    return this.integrations.add(integration);
  }

  public boolean addMetric(Metric metric) {
    return this.metrics.offer(metric);
  }

  public boolean addLogMessage(LogMessage message) {
    return this.logMessages.offer(message);
  }

  public boolean addProductChange(ProductChange productChange) {
    return this.productChanges.offer(productChange);
  }

  public boolean addDistributionSeries(DistributionSeries series) {
    return this.distributionSeries.offer(series);
  }

  public boolean addEndpoint(final Endpoint endpoint) {
    return this.endpoints.offer(endpoint);
  }

  public void sendAppClosingEvent() {
    TelemetryRequest telemetryRequest =
        new TelemetryRequest(
            this.eventSource,
            EventSink.NOOP,
            messageBytesSoftLimit,
            RequestType.APP_CLOSING,
            debug);
    if (telemetryRouter.sendRequest(telemetryRequest) != TelemetryClient.Result.SUCCESS) {
      log.warn("Couldn't send app-closing event!");
    }
  }

  // keeps track of unsent events from the previous attempt
  private BufferedEvents bufferedEvents;

  public boolean sendAppStartedEvent() {
    EventSource eventSource;
    EventSink eventSink;
    if (bufferedEvents == null) {
      eventSource = this.eventSource;
    } else {
      log.debug(
          "Sending buffered telemetry events that couldn't have been sent on previous attempt");
      eventSource = bufferedEvents;
    }
    // use a buffer as a sink, so we can retry on the next attempt in case of a request failure
    bufferedEvents = new BufferedEvents();
    eventSink = bufferedEvents;

    log.debug("Preparing app-started request");
    TelemetryRequest request =
        new TelemetryRequest(
            eventSource, eventSink, messageBytesSoftLimit, RequestType.APP_STARTED, debug);

    request.writeProducts();
    request.writeConfigurations("trace_tags"); // config 后面会发，这里不再发送。
    request.writeInstallSignature();
    if (telemetryRouter.sendRequest(request) == TelemetryClient.Result.SUCCESS) {
      // discard already sent buffered event on the successful attempt
      bufferedEvents = null;
      return true;
    }
    return false;
  }

  /**
   * @return true - only part of data has been sent because of the request size limit false - all
   *     data has been sent, or it has failed sending a request
   */
  public boolean sendTelemetryEvents() {
    EventSource eventSource;
    EventSink eventSink;
    if (bufferedEvents == null) {
      log.debug("Sending telemetry events");
      eventSource = this.eventSource;
      // use a buffer as a sink, so we can retry on the next attempt in case of a request failure
      bufferedEvents = new BufferedEvents();
      eventSink = bufferedEvents;
    } else {
      log.debug(
          "Sending buffered telemetry events that couldn't have been sent on previous attempt");
      eventSource = bufferedEvents;
      eventSink = EventSink.NOOP; // TODO collect metrics for unsent events
    }
    TelemetryRequest request;
    boolean isMoreDataAvailable = false;
    if (eventSource.isEmpty()) {
      log.debug("Preparing app-heartbeat request");
      request =
          new TelemetryRequest(
              eventSource, eventSink, messageBytesSoftLimit, RequestType.APP_HEARTBEAT, debug);
    } else {
      log.debug("Preparing message-batch request");
      request =
          new TelemetryRequest(
              eventSource, eventSink, messageBytesSoftLimit, RequestType.MESSAGE_BATCH, debug);
      request.writeHeartbeat();
      request.writeConfigurations();
      request.writeIntegrations();
      request.writeDependencies();
      request.writeMetrics();
      request.writeDistributions();
      request.writeLogs();
      request.writeChangedProducts();
      request.writeEndpoints();
      isMoreDataAvailable = !this.eventSource.isEmpty();
    }

    TelemetryClient.Result result = telemetryRouter.sendRequest(request);
    if (result == TelemetryClient.Result.SUCCESS) {
      log.debug("Telemetry request has been sent successfully.");
      bufferedEvents = null;
      return isMoreDataAvailable;
    } else {
      log.debug("Telemetry request has failed: {}", result);
      if (eventSource == bufferedEvents) {
        // TODO report metrics for discarded events
        bufferedEvents = null;
      }
    }
    return false;
  }

  /**
   * @return true - if extended heartbeat request sent successfully, otherwise false
   */
  public boolean sendExtendedHeartbeat() {
    log.debug("Preparing message-batch request");
    EventSource extendedHeartbeatDataSnapshot = extendedHeartbeatData.snapshot();
    TelemetryRequest request =
        new TelemetryRequest(
            extendedHeartbeatDataSnapshot,
            EventSink.NOOP,
            messageBytesSoftLimit,
            RequestType.APP_EXTENDED_HEARTBEAT,
            debug);
    request.writeConfigurations();
    request.writeDependencies();
    request.writeIntegrations();

    TelemetryClient.Result result = telemetryRouter.sendRequest(request);
    if (!extendedHeartbeatDataSnapshot.isEmpty()) {
      log.warn("Telemetry Extended Heartbeat data does NOT fit in one request.");
    }
    return result == TelemetryClient.Result.SUCCESS;
  }

  void warnAboutExclusiveIntegrations() {
    log.warn(
        "Both OpenTracing and OpenTelemetry integrations are enabled but mutually exclusive. Tracing performance can be degraded.");
  }
}<|MERGE_RESOLUTION|>--- conflicted
+++ resolved
@@ -86,21 +86,13 @@
     this.debug = debug;
   }
 
-<<<<<<< HEAD
-  public boolean addConfiguration(Map<String, ConfigSetting> configuration) {
-    for (ConfigSetting cs : configuration.values()) {
-      extendedHeartbeatData.pushConfigSetting(cs);
-      if (!this.configurations.add(cs)) {
-        return false;
-=======
   public boolean addConfiguration(Map<ConfigOrigin, Map<String, ConfigSetting>> configuration) {
     for (Map<String, ConfigSetting> settings : configuration.values()) {
       for (ConfigSetting cs : settings.values()) {
         extendedHeartbeatData.pushConfigSetting(cs);
-        if (!this.configurations.offer(cs)) {
+        if (!this.configurations.add(cs)) {
           return false;
         }
->>>>>>> 44a258c6
       }
     }
     return true;
