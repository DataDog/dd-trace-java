package datadog.telemetry;

import datadog.telemetry.api.AppDependenciesLoaded;
import datadog.telemetry.api.AppIntegrationsChange;
import datadog.telemetry.api.AppStarted;
import datadog.telemetry.api.Dependency;
import datadog.telemetry.api.DistributionSeries;
import datadog.telemetry.api.Distributions;
import datadog.telemetry.api.GenerateMetrics;
import datadog.telemetry.api.Integration;
import datadog.telemetry.api.KeyValue;
import datadog.telemetry.api.LogMessage;
import datadog.telemetry.api.Logs;
import datadog.telemetry.api.Metric;
import datadog.telemetry.api.Payload;
import datadog.telemetry.api.RequestType;
import datadog.trace.api.time.TimeSource;
import java.util.Collections;
import java.util.LinkedList;
import java.util.List;
import java.util.Map;
import java.util.Queue;
import java.util.concurrent.ArrayBlockingQueue;
import java.util.concurrent.BlockingQueue;
import java.util.concurrent.LinkedBlockingQueue;
import java.util.function.Supplier;
import okhttp3.Request;
import org.slf4j.Logger;
import org.slf4j.LoggerFactory;

public class TelemetryServiceImpl implements TelemetryService {

  private static final Logger log = LoggerFactory.getLogger(TelemetryServiceImpl.class);
  private static final String TELEMETRY_NAMESPACE_TAG_TRACER = "tracers";

  private static final int MAX_ELEMENTS_PER_REQUEST = 100;

  // https://github.com/DataDog/instrumentation-telemetry-api-docs/blob/main/GeneratedDocumentation/ApiDocs/v2/producing-telemetry.md#when-to-use-it-1
  private static final int MAX_DEPENDENCIES_PER_REQUEST = 2000;

  private final Supplier<RequestBuilder> requestBuilderSupplier;
  private final TimeSource timeSource;
  private final int maxElementsPerReq;
  private final int maxDepsPerReq;
  private final int heartbeatIntervalMs;
  private final int metricsIntervalMs;
  private final BlockingQueue<KeyValue> configurations = new LinkedBlockingQueue<>();
  private final BlockingQueue<Integration> integrations = new LinkedBlockingQueue<>();
  private final BlockingQueue<Dependency> dependencies = new LinkedBlockingQueue<>();
  private final BlockingQueue<Metric> metrics =
      new LinkedBlockingQueue<>(1024); // recommended capacity?

  private final BlockingQueue<LogMessage> logMessages = new LinkedBlockingQueue<>(1024);

  private final BlockingQueue<DistributionSeries> distributionSeries =
      new LinkedBlockingQueue<>(1024);

  private final Queue<Request> queue = new ArrayBlockingQueue<>(16);

  private long lastPreparationTimestamp;
  /*
   * Keep track of Open Tracing and Open Telemetry integrations activation as they are mutually exclusive.
   */
  private boolean openTracingIntegrationEnabled;
  private boolean openTelemetryIntegrationEnabled;

  public TelemetryServiceImpl(
      Supplier<RequestBuilder> requestBuilderSupplier,
      TimeSource timeSource,
      int heartBeatIntervalSec,
      int metricsIntervalSec) {
    this(
        requestBuilderSupplier,
        timeSource,
        heartBeatIntervalSec,
        metricsIntervalSec,
        MAX_ELEMENTS_PER_REQUEST,
        MAX_DEPENDENCIES_PER_REQUEST);
  }

  // For testing purpose
  TelemetryServiceImpl(
      Supplier<RequestBuilder> requestBuilderSupplier,
      TimeSource timeSource,
      int heartBeatIntervalSec,
      int metricsIntervalSec,
      int maxElementsPerReq,
      int maxDepsPerReq) {
    this.requestBuilderSupplier = requestBuilderSupplier;
    this.timeSource = timeSource;
    this.heartbeatIntervalMs = heartBeatIntervalSec * 1000; // we use time in milliseconds
    this.metricsIntervalMs = metricsIntervalSec * 1000;
    this.openTracingIntegrationEnabled = false;
    this.openTelemetryIntegrationEnabled = false;
    this.maxElementsPerReq = maxElementsPerReq;
    this.maxDepsPerReq = maxDepsPerReq;
  }

  @Override
  public void addStartedRequest() {
    Payload payload =
        new AppStarted()
            ._configuration(drainOrNull(configurations)) // absent if nothing
            .integrations(drainOrEmpty(integrations, maxElementsPerReq)) // empty list if nothing
            .dependencies(drainOrEmpty(dependencies, maxDepsPerReq)) // empty list if nothing
            .requestType(RequestType.APP_STARTED);

    queue.offer(requestBuilderSupplier.get().build(RequestType.APP_STARTED, payload));
  }

  @Override
  public Request appClosingRequest() {
    return requestBuilderSupplier.get().build(RequestType.APP_CLOSING);
  }

  @Override
  public boolean addConfiguration(Map<String, Object> configuration) {
    for (Map.Entry<String, Object> entry : configuration.entrySet()) {
      if (!this.configurations.offer(new KeyValue().name(entry.getKey()).value(entry.getValue()))) {
        return false;
      }
    }
    return true;
  }

  @Override
  public boolean addDependency(Dependency dependency) {
    return this.dependencies.offer(dependency);
  }

  @Override
  public boolean addIntegration(Integration integration) {
    if ("opentelemetry-1".equals(integration.getName())) {
      this.openTelemetryIntegrationEnabled = true;
      warnAboutExclusiveIntegrations();
    } else if ("opentracing".equals(integration.getName())) {
      this.openTracingIntegrationEnabled = true;
      warnAboutExclusiveIntegrations();
    }
    return this.integrations.offer(integration);
  }

  @Override
  public boolean addMetric(Metric metric) {
    return this.metrics.offer(metric);
  }

  @Override
  public boolean addLogMessage(LogMessage message) {
    return this.logMessages.offer(message);
  }

  @Override
  public boolean addDistributionSeries(DistributionSeries series) {
    return this.distributionSeries.offer(series);
  }

  @Override
  public Queue<Request> prepareRequests() {
    // New integrations
    while (!integrations.isEmpty()) {
      Payload payload =
          new AppIntegrationsChange().integrations(drainOrEmpty(integrations, maxElementsPerReq));
      Request request =
          requestBuilderSupplier
              .get()
              .build(
                  RequestType.APP_INTEGRATIONS_CHANGE,
                  payload.requestType(RequestType.APP_INTEGRATIONS_CHANGE));
      queue.offer(request);
    }

    // New dependencies
    while (!dependencies.isEmpty()) {
      Payload payload =
          new AppDependenciesLoaded().dependencies(drainOrEmpty(dependencies, maxDepsPerReq));
      Request request =
          requestBuilderSupplier
              .get()
              .build(
                  RequestType.APP_DEPENDENCIES_LOADED,
                  payload.requestType(RequestType.APP_DEPENDENCIES_LOADED));
      queue.offer(request);
    }

    // New metrics
    while (!metrics.isEmpty()) {
      Payload payload =
          new GenerateMetrics()
<<<<<<< HEAD
              .namespace("tracers")
=======
              .namespace(TELEMETRY_NAMESPACE_TAG_TRACER)
>>>>>>> 41ae2f7d
              .series(drainOrEmpty(metrics, maxElementsPerReq));
      Request request =
          requestBuilderSupplier
              .get()
              .build(
                  RequestType.GENERATE_METRICS, payload.requestType(RequestType.GENERATE_METRICS));
      queue.offer(request);
    }

    // New messages
    while (!logMessages.isEmpty()) {
      Payload payload = new Logs().messages(drainOrEmpty(logMessages, maxElementsPerReq));
      Request request =
          requestBuilderSupplier
              .get()
              .build(RequestType.LOGS, payload.requestType(RequestType.LOGS));
      queue.offer(request);
    }

    // New Distributions
    while (!distributionSeries.isEmpty()) {
      Payload payload =
          new Distributions()
<<<<<<< HEAD
              .namespace("tracers")
=======
              .namespace(TELEMETRY_NAMESPACE_TAG_TRACER)
>>>>>>> 41ae2f7d
              .series(drainOrEmpty(distributionSeries, maxElementsPerReq));
      Request request =
          requestBuilderSupplier
              .get()
              .build(RequestType.DISTRIBUTIONS, payload.requestType(RequestType.DISTRIBUTIONS));
      queue.offer(request);
    }

    // Heartbeat request if needed
    long curTime = this.timeSource.getCurrentTimeMillis();
    if (!queue.isEmpty()) {
      lastPreparationTimestamp = curTime;
    }
    if (curTime - lastPreparationTimestamp > heartbeatIntervalMs) {
      Request request = requestBuilderSupplier.get().build(RequestType.APP_HEARTBEAT);
      queue.offer(request);
      lastPreparationTimestamp = curTime;
    }

    return queue;
  }

  @Override
  public int getHeartbeatInterval() {
    return heartbeatIntervalMs;
  }

  @Override
  public int getMetricsInterval() {
    return metricsIntervalMs;
  }

  private void warnAboutExclusiveIntegrations() {
    if (this.openTelemetryIntegrationEnabled && this.openTracingIntegrationEnabled) {
      log.warn(
          "Both Open Tracing and Open Telemetry integrations are enabled but mutually exclusive. Tracing performance can be degraded.");
    }
  }

  private static <T> List<T> drainOrNull(BlockingQueue<T> srcQueue) {
    return drainOrDefault(srcQueue, null, Integer.MAX_VALUE);
  }

  private static <T> List<T> drainOrEmpty(BlockingQueue<T> srcQueue, int maxItems) {
    return drainOrDefault(srcQueue, Collections.emptyList(), maxItems);
  }

  private static <T> List<T> drainOrDefault(
      BlockingQueue<T> srcQueue, List<T> defaultList, int maxItems) {
    List<T> list = new LinkedList<>();
    int drained = srcQueue.drainTo(list, maxItems);
    if (drained > 0) {
      return list;
    }
    return defaultList;
  }
}<|MERGE_RESOLUTION|>--- conflicted
+++ resolved
@@ -187,11 +187,7 @@
     while (!metrics.isEmpty()) {
       Payload payload =
           new GenerateMetrics()
-<<<<<<< HEAD
-              .namespace("tracers")
-=======
               .namespace(TELEMETRY_NAMESPACE_TAG_TRACER)
->>>>>>> 41ae2f7d
               .series(drainOrEmpty(metrics, maxElementsPerReq));
       Request request =
           requestBuilderSupplier
@@ -215,11 +211,7 @@
     while (!distributionSeries.isEmpty()) {
       Payload payload =
           new Distributions()
-<<<<<<< HEAD
-              .namespace("tracers")
-=======
               .namespace(TELEMETRY_NAMESPACE_TAG_TRACER)
->>>>>>> 41ae2f7d
               .series(drainOrEmpty(distributionSeries, maxElementsPerReq));
       Request request =
           requestBuilderSupplier
