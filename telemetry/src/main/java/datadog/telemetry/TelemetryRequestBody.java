--- conflicted
+++ resolved
@@ -230,14 +230,11 @@
     bodyWriter.name("value").value(configSetting.stringValue());
     bodyWriter.setSerializeNulls(false);
     bodyWriter.name("origin").value(configSetting.origin.value);
-<<<<<<< HEAD
     bodyWriter.name("seq_id").value(configSetting.seqId);
     // bodyWriter.setSerializeNulls(false); ?
-=======
     if (configSetting.configId != null) {
       bodyWriter.name("config_id").value(configSetting.configId);
     }
->>>>>>> 69196fa4
     bodyWriter.endObject();
   }
 
