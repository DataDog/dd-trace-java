package datadog.telemetry;

import datadog.telemetry.metric.MetricPeriodicAction;
import datadog.trace.api.Config;
import datadog.trace.api.ConfigCollector;
import datadog.trace.api.ConfigSetting;
import datadog.trace.api.time.SystemTimeSource;
import datadog.trace.api.time.TimeSource;
import java.util.List;
import java.util.Map;
import java.util.stream.Collectors;
import org.slf4j.Logger;
import org.slf4j.LoggerFactory;

public class TelemetryRunnable implements Runnable {

  private static final Logger log = LoggerFactory.getLogger(TelemetryRunnable.class);
  private static final int MAX_APP_STARTED_RETRIES = 3;
  private static final int MAX_CONSECUTIVE_REQUESTS = 3;

  private final TelemetryService telemetryService;
  private final List<TelemetryPeriodicAction> actions;
  private final List<MetricPeriodicAction> actionsAtMetricsInterval;
  private final Scheduler scheduler;
  private boolean startupEventSent;

  public TelemetryRunnable(
      final TelemetryService telemetryService, final List<TelemetryPeriodicAction> actions) {
    this(telemetryService, actions, new ThreadSleeperImpl(), SystemTimeSource.INSTANCE);
  }

  TelemetryRunnable(
      final TelemetryService telemetryService,
      final List<TelemetryPeriodicAction> actions,
      final ThreadSleeper sleeper,
      final TimeSource timeSource) {
    this.telemetryService = telemetryService;
    this.actions = actions;
    this.actionsAtMetricsInterval = findMetricPeriodicActions(actions);
    this.scheduler =
        new Scheduler(
            timeSource,
            sleeper,
            (long) (Config.get().getTelemetryHeartbeatInterval() * 1000),
            (long) (Config.get().getTelemetryMetricsInterval() * 1000));
  }

  private List<MetricPeriodicAction> findMetricPeriodicActions(
      final List<TelemetryPeriodicAction> actions) {
    return actions.stream()
        .filter(MetricPeriodicAction.class::isInstance)
        .map(it -> (MetricPeriodicAction) it)
        .collect(Collectors.toList());
  }

  @Override
  public void run() {
    // Ensure that Config has been initialized, so ConfigCollector can collect all settings first.
    Config.get();

    collectConfigChanges();

    scheduler.init();

    while (!Thread.interrupted()) {
      try {
        if (!startupEventSent) {
          startupEventSent = sendAppStartedEvent();
        }
        if (startupEventSent) {
          mainLoopIteration();
        } else {
          // force waiting until next heartbeat interval
          scheduler.shouldRunHeartbeat();
        }
        scheduler.sleepUntilNextIteration();
      } catch (InterruptedException e) {
        log.debug("Interrupted; finishing telemetry thread");
        Thread.currentThread().interrupt();
      }
    }

<<<<<<< HEAD
    telemetryService.sendAppClosingEvent();
=======
    flushPendingTelemetryData();
    telemetryService.sendAppClosingRequest();
>>>>>>> d4ca13f3
    log.debug("Telemetry thread finished");
  }

  /**
   * Attempts to send an app-started event.
   *
   * @return `true` - if attempt was successful and `false` otherwise
   */
  private boolean sendAppStartedEvent() {
    int attempt = 0;
    while (!Thread.interrupted()
        && attempt < MAX_APP_STARTED_RETRIES
        && !telemetryService.sendAppStartedEvent()) {
      attempt += 1;
      log.debug(
          "Couldn't send an app-started event on {} attempt out of {}.",
          attempt,
          MAX_APP_STARTED_RETRIES);
    }
    if (!Thread.interrupted() && attempt == MAX_APP_STARTED_RETRIES) {
      log.warn("Couldn't send an app-started event!");
      return false;
    }
    return true;
  }

  private void mainLoopIteration() throws InterruptedException {
    collectConfigChanges();

    // Collect request metrics every N seconds (default 10s)
    if (scheduler.shouldRunMetrics()) {
      for (MetricPeriodicAction action : actionsAtMetricsInterval) {
        action.collector().prepareMetrics();
      }
    }

    if (scheduler.shouldRunHeartbeat()) {
      for (final TelemetryPeriodicAction action : this.actions) {
        action.doIteration(this.telemetryService);
      }
      for (int i = 0; i < MAX_CONSECUTIVE_REQUESTS; i++) {
        if (!telemetryService.sendTelemetryEvents()) {
          // stop if there is no more data to be sent, or it failed to send a request
          break;
        }
      }
    }
  }

  private void collectConfigChanges() {
    Map<String, ConfigSetting> collectedConfig = ConfigCollector.get().collect();
    if (!collectedConfig.isEmpty()) {
      telemetryService.addConfiguration(collectedConfig);
    }
  }

  private void flushPendingTelemetryData() {
    Map<String, Object> collectedConfig = ConfigCollector.get().collect();
    if (!collectedConfig.isEmpty()) {
      telemetryService.addConfiguration(collectedConfig);
    }

    for (MetricPeriodicAction action : actionsAtMetricsInterval) {
      action.collector().prepareMetrics();
    }

    for (final TelemetryPeriodicAction action : actions) {
      action.doIteration(telemetryService);
    }
    telemetryService.sendIntervalRequests();
  }

  interface ThreadSleeper {
    void sleep(long timeoutMs);
  }

  static class ThreadSleeperImpl implements ThreadSleeper {
    @Override
    public void sleep(long timeoutMs) {
      try {
        Thread.sleep(timeoutMs);
      } catch (InterruptedException e) {
        Thread.currentThread().interrupt();
      }
    }
  }

  public interface TelemetryPeriodicAction {
    void doIteration(TelemetryService service);
  }

  static class Scheduler {
    private final TimeSource timeSource;
    private final ThreadSleeper sleeper;
    private final long heartbeatIntervalMs;
    private final long metricsIntervalMs;
    private long nextHeartbeatIntervalMs;
    private long nextMetricsIntervalMs;
    private long currentTime;

    public Scheduler(
        final TimeSource timeSource,
        final ThreadSleeper sleeper,
        final long heartbeatIntervalMs,
        final long metricsIntervalMs) {
      this.timeSource = timeSource;
      this.sleeper = sleeper;
      this.heartbeatIntervalMs = heartbeatIntervalMs;
      this.metricsIntervalMs = metricsIntervalMs;
      nextHeartbeatIntervalMs = 0;
      nextMetricsIntervalMs = 0;
      currentTime = 0;
    }

    public void init() {
      final long currentTime = timeSource.getCurrentTimeMillis();
      this.currentTime = currentTime;
      nextMetricsIntervalMs = currentTime;
      nextHeartbeatIntervalMs = currentTime;
    }

    public boolean shouldRunMetrics() {
      if (currentTime >= nextMetricsIntervalMs) {
        nextMetricsIntervalMs += metricsIntervalMs;
        return true;
      }
      return false;
    }

    public boolean shouldRunHeartbeat() {
      if (currentTime >= nextHeartbeatIntervalMs) {
        nextHeartbeatIntervalMs += heartbeatIntervalMs;
        return true;
      }
      return false;
    }

    public void sleepUntilNextIteration() {
      currentTime = timeSource.getCurrentTimeMillis();

      if (currentTime >= nextHeartbeatIntervalMs) {
        // We are probably under high load or, more likely (?) slow network and the time to send
        // telemetry has overrun the interval. In this case, we reset metrics and heartbeat interval
        // to trigger them immediately.
        nextMetricsIntervalMs = currentTime;
        nextHeartbeatIntervalMs = currentTime;
        log.debug(
            "Time to run telemetry actions exceeded the interval, triggering the next iteration immediately");
        return;
      }

      while (currentTime >= nextMetricsIntervalMs) {
        // If metric collection exceeded the interval, something went really wrong. Either there's a
        // very short interval (not default), or metric collection is taking abnormally long. We
        // skip
        // intervals in this case.
        nextMetricsIntervalMs += metricsIntervalMs;
      }

      long nextIntervalMs = Math.min(nextMetricsIntervalMs, nextHeartbeatIntervalMs);
      final long waitMs = nextIntervalMs - currentTime;
      sleeper.sleep(waitMs);
      currentTime = timeSource.getCurrentTimeMillis();
    }
  }
}<|MERGE_RESOLUTION|>--- conflicted
+++ resolved
@@ -80,12 +80,8 @@
       }
     }
 
-<<<<<<< HEAD
+    flushPendingTelemetryData();
     telemetryService.sendAppClosingEvent();
-=======
-    flushPendingTelemetryData();
-    telemetryService.sendAppClosingRequest();
->>>>>>> d4ca13f3
     log.debug("Telemetry thread finished");
   }
 
@@ -143,10 +139,7 @@
   }
 
   private void flushPendingTelemetryData() {
-    Map<String, Object> collectedConfig = ConfigCollector.get().collect();
-    if (!collectedConfig.isEmpty()) {
-      telemetryService.addConfiguration(collectedConfig);
-    }
+    collectConfigChanges();
 
     for (MetricPeriodicAction action : actionsAtMetricsInterval) {
       action.collector().prepareMetrics();
@@ -155,7 +148,7 @@
     for (final TelemetryPeriodicAction action : actions) {
       action.doIteration(telemetryService);
     }
-    telemetryService.sendIntervalRequests();
+    telemetryService.sendTelemetryEvents();
   }
 
   interface ThreadSleeper {
