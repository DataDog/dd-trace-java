package datadog.telemetry;

import com.squareup.moshi.FromJson;
import com.squareup.moshi.JsonAdapter;
import com.squareup.moshi.JsonReader;
import com.squareup.moshi.JsonWriter;
import com.squareup.moshi.Moshi;
import com.squareup.moshi.ToJson;
import datadog.communication.ddagent.TracerVersion;
import datadog.telemetry.api.ApiVersion;
import datadog.telemetry.api.Application;
import datadog.telemetry.api.Host;
import datadog.telemetry.api.Payload;
import datadog.telemetry.api.RequestType;
import datadog.telemetry.api.Telemetry;
import datadog.trace.api.Config;
import datadog.trace.api.Platform;
import java.io.IOException;
import java.util.concurrent.atomic.AtomicLong;
import javax.annotation.Nullable;
import okhttp3.HttpUrl;
import okhttp3.MediaType;
import okhttp3.Request;
import okhttp3.RequestBody;
import org.slf4j.Logger;
import org.slf4j.LoggerFactory;

public class RequestBuilder {

  private static final String API_ENDPOINT = "telemetry/proxy/api/v2/apmtelemetry";

  private static final ApiVersion API_VERSION = ApiVersion.V1;
  private static final MediaType JSON = MediaType.parse("application/json; charset=utf-8");

  private static final Logger log = LoggerFactory.getLogger(RequestBuilder.class);

  private static final JsonAdapter<Telemetry> JSON_ADAPTER =
      new Moshi.Builder()
          .add(new PolymorphicAdapterFactory(Payload.class))
          .add(new NumberJsonAdapter())
          .build()
          .adapter(Telemetry.class);
  private static final AtomicLong SEQ_ID = new AtomicLong();

  private final HttpUrl httpUrl;
  private final Application application;
  private final Host host;
  private final String runtimeId;
  private final boolean debug;

  public RequestBuilder(HttpUrl httpUrl) {
    this(httpUrl, false);
  }

  public RequestBuilder(HttpUrl httpUrl, boolean debug) {
    this.httpUrl = httpUrl.newBuilder().addPathSegments(API_ENDPOINT).build();

    Config config = Config.get();

    this.runtimeId = config.getRuntimeId();
    this.application =
        new Application()
            .env(config.getEnv())
            .serviceName(config.getServiceName())
            .serviceVersion(config.getVersion())
            .tracerVersion(TracerVersion.TRACER_VERSION)
            .languageName("jvm")
            .languageVersion(Platform.getLangVersion())
            .runtimeName(Platform.getRuntimeVendor())
            .runtimeVersion(Platform.getRuntimeVersion())
            .runtimePatches(Platform.getRuntimePatches());

    this.host =
        new Host()
            .hostname(HostInfo.getHostname())
            .os(HostInfo.getOsName())
            .osVersion(HostInfo.getOsVersion())
            .kernelName(HostInfo.getKernelName())
            .kernelRelease(HostInfo.getKernelRelease())
            .kernelVersion(HostInfo.getKernelVersion())
            .architecture(HostInfo.getArchitecture());

    this.debug = debug;
  }

  public Request build(RequestType requestType) {
    return build(requestType, null);
  }

  public Request build(RequestType requestType, Payload payload) {
    Telemetry telemetry =
        new Telemetry()
            .apiVersion(API_VERSION)
            .requestType(requestType)
            .tracerTime(System.currentTimeMillis() / 1000L)
            .runtimeId(runtimeId)
            .seqId(SEQ_ID.incrementAndGet())
            .application(application)
            .host(host)
            .payload(payload)
            .debug(debug);

    String json = JSON_ADAPTER.toJson(telemetry);
    RequestBody body = RequestBody.create(JSON, json);

    return new Request.Builder()
        .url(httpUrl)
        .addHeader("Content-Type", JSON.toString())
        .addHeader("DD-Telemetry-API-Version", API_VERSION.toString())
        .addHeader("DD-Telemetry-Request-Type", requestType.toString())
<<<<<<< HEAD
        .addHeader("DD-Telemetry-Debug-Enabled", Boolean.toString(debug))
=======
        .addHeader("DD-Client-Library-Language", "jvm")
        .addHeader("DD-Client-Library-Version", TracerVersion.TRACER_VERSION)
>>>>>>> 41ae2f7d
        .post(body)
        .build();
  }

  private static final class NumberJsonAdapter {
    @Nullable
    @FromJson
    public Number fromJson(JsonReader reader) throws IOException {
      throw new UnsupportedOperationException();
    }

    @ToJson
    public void toJson(JsonWriter writer, @Nullable Number value) throws IOException {
      writer.value(value);
    }
  }
}<|MERGE_RESOLUTION|>--- conflicted
+++ resolved
@@ -108,12 +108,9 @@
         .addHeader("Content-Type", JSON.toString())
         .addHeader("DD-Telemetry-API-Version", API_VERSION.toString())
         .addHeader("DD-Telemetry-Request-Type", requestType.toString())
-<<<<<<< HEAD
         .addHeader("DD-Telemetry-Debug-Enabled", Boolean.toString(debug))
-=======
         .addHeader("DD-Client-Library-Language", "jvm")
         .addHeader("DD-Client-Library-Version", TracerVersion.TRACER_VERSION)
->>>>>>> 41ae2f7d
         .post(body)
         .build();
   }
