package datadog.telemetry;

import datadog.common.container.ContainerInfo;
import datadog.communication.ddagent.TracerVersion;
import datadog.environment.EnvironmentVariables;
import datadog.telemetry.api.DistributionSeries;
import datadog.telemetry.api.Integration;
import datadog.telemetry.api.LogMessage;
import datadog.telemetry.api.Metric;
import datadog.telemetry.api.RequestType;
import datadog.telemetry.dependency.Dependency;
import datadog.trace.api.Config;
import datadog.trace.api.ConfigHelper;
import datadog.trace.api.ConfigSetting;
import datadog.trace.api.DDTags;
import datadog.trace.api.InstrumenterConfig;
import datadog.trace.api.ProductActivation;
import datadog.trace.api.telemetry.Endpoint;
import datadog.trace.api.telemetry.ProductChange;
import datadog.trace.api.telemetry.ProductChange.ProductType;
import java.io.IOException;
import java.util.EnumMap;
import java.util.Map;
import okhttp3.MediaType;
import okhttp3.Request;
import org.slf4j.Logger;
import org.slf4j.LoggerFactory;

public class TelemetryRequest {

  private static final Logger log = LoggerFactory.getLogger(TelemetryRequest.class);

  static final String API_VERSION = "v2";
  static final MediaType JSON = MediaType.parse("application/json; charset=utf-8");

  private final EventSource eventSource;
  private final EventSink eventSink;
  private final long messageBytesSoftLimit;
  private final RequestType requestType;
  private final boolean debug;
  private final TelemetryRequestBody requestBody;

  TelemetryRequest(
      EventSource eventSource,
      EventSink eventSink,
      long messageBytesSoftLimit,
      RequestType requestType,
      boolean debug) {
    this.eventSource = eventSource;
    this.eventSink = eventSink;
    this.messageBytesSoftLimit = messageBytesSoftLimit;
    this.requestType = requestType;
    this.debug = debug;
    this.requestBody = new TelemetryRequestBody(requestType);
    this.requestBody.beginRequest(debug);
  }

  public Request.Builder httpRequest() {
    long bodySize = requestBody.endRequest();

    Request.Builder builder =
        new Request.Builder()
            .addHeader("Content-Type", String.valueOf(JSON))
            .addHeader("Content-Length", String.valueOf(bodySize))
            .addHeader("DD-Telemetry-API-Version", API_VERSION)
            .addHeader("DD-Telemetry-Request-Type", String.valueOf(this.requestType))
            .addHeader("DD-Client-Library-Language", DDTags.LANGUAGE_TAG_VALUE)
            .addHeader("DD-Client-Library-Version", TracerVersion.TRACER_VERSION)
            .post(requestBody);

    final String containerId = ContainerInfo.get().getContainerId();
    if (containerId != null) {
      builder.addHeader("Datadog-Container-ID", containerId);
    }
    final String entityId = ContainerInfo.getEntityId();
    if (entityId != null) {
      builder.addHeader("Datadog-Entity-ID", entityId);
    }

    if (debug) {
      builder.addHeader("DD-Telemetry-Debug-Enabled", "true");
    }

    return builder;
  }

  public void writeConfigurations() {
    if (!isWithinSizeLimits() || !eventSource.hasConfigChangeEvent()) {
      return;
    }
    try {
      requestBody.beginConfiguration();
      while (eventSource.hasConfigChangeEvent() && isWithinSizeLimits()) {
        ConfigSetting event = eventSource.nextConfigChangeEvent();
        requestBody.writeConfiguration(event);
        eventSink.addConfigChangeEvent(event);
      }
      requestBody.endConfiguration();
    } catch (IOException e) {
      throw new TelemetryRequestBody.SerializationException("configuration-object", e);
    }
  }

  public void writeProducts() {
    try {
      requestBody.writeProducts(
          InstrumenterConfig.get().getAppSecActivation() != ProductActivation.FULLY_DISABLED,
          InstrumenterConfig.get().isProfilingEnabled(),
          Config.get().isDynamicInstrumentationEnabled());
    } catch (IOException e) {
      throw new TelemetryRequestBody.SerializationException("products", e);
    }
  }

  public void writeInstallSignature() {
<<<<<<< HEAD
    String installId = ConfigHelper.getEnvironmentVariable("DD_INSTRUMENTATION_INSTALL_ID");
    String installType = ConfigHelper.getEnvironmentVariable("DD_INSTRUMENTATION_INSTALL_TYPE");
    String installTime = ConfigHelper.getEnvironmentVariable("DD_INSTRUMENTATION_INSTALL_TIME");
=======
    String installId = EnvironmentVariables.get("DD_INSTRUMENTATION_INSTALL_ID");
    String installType = EnvironmentVariables.get("DD_INSTRUMENTATION_INSTALL_TYPE");
    String installTime = EnvironmentVariables.get("DD_INSTRUMENTATION_INSTALL_TIME");
>>>>>>> dda3d7a3

    try {
      requestBody.writeInstallSignature(installId, installType, installTime);
    } catch (IOException e) {
      throw new TelemetryRequestBody.SerializationException("install-signature", e);
    }
  }

  public void writeIntegrations() {
    if (!isWithinSizeLimits() || !eventSource.hasIntegrationEvent()) {
      return;
    }
    try {
      requestBody.beginIntegrations();
      while (eventSource.hasIntegrationEvent() && isWithinSizeLimits()) {
        Integration event = eventSource.nextIntegrationEvent();
        requestBody.writeIntegration(event);
        eventSink.addIntegrationEvent(event);
      }
      requestBody.endIntegrations();
    } catch (IOException e) {
      throw new TelemetryRequestBody.SerializationException("integrations-message", e);
    }
  }

  public void writeDependencies() {
    if (!isWithinSizeLimits() || !eventSource.hasDependencyEvent()) {
      return;
    }
    try {
      requestBody.beginDependencies();
      while (eventSource.hasDependencyEvent() && isWithinSizeLimits()) {
        Dependency event = eventSource.nextDependencyEvent();
        requestBody.writeDependency(event);
        eventSink.addDependencyEvent(event);
      }
      requestBody.endDependencies();
    } catch (IOException e) {
      throw new TelemetryRequestBody.SerializationException("dependencies-message", e);
    }
  }

  public void writeMetrics() {
    if (!isWithinSizeLimits() || !eventSource.hasMetricEvent()) {
      return;
    }
    try {
      requestBody.beginMetrics();
      while (eventSource.hasMetricEvent() && isWithinSizeLimits()) {
        Metric event = eventSource.nextMetricEvent();
        requestBody.writeMetric(event);
        eventSink.addMetricEvent(event);
      }
      requestBody.endMetrics();
    } catch (IOException e) {
      throw new TelemetryRequestBody.SerializationException("metrics-message", e);
    }
  }

  public void writeDistributions() {
    if (!isWithinSizeLimits() || !eventSource.hasDistributionSeriesEvent()) {
      return;
    }
    try {
      requestBody.beginDistributions();
      while (eventSource.hasDistributionSeriesEvent() && isWithinSizeLimits()) {
        DistributionSeries event = eventSource.nextDistributionSeriesEvent();
        requestBody.writeDistribution(event);
        eventSink.addDistributionSeriesEvent(event);
      }
      requestBody.endDistributions();
    } catch (IOException e) {
      throw new TelemetryRequestBody.SerializationException("distributions-message", e);
    }
  }

  public void writeLogs() {
    if (!isWithinSizeLimits() || !eventSource.hasLogMessageEvent()) {
      return;
    }
    try {
      requestBody.beginLogs();
      while (eventSource.hasLogMessageEvent() && isWithinSizeLimits()) {
        LogMessage event = eventSource.nextLogMessageEvent();
        requestBody.writeLog(event);
        eventSink.addLogMessageEvent(event);
      }
      requestBody.endLogs();
    } catch (IOException e) {
      throw new TelemetryRequestBody.SerializationException("logs-message", e);
    }
  }

  public void writeChangedProducts() {
    if (!isWithinSizeLimits() || !eventSource.hasProductChangeEvent()) {
      return;
    }
    try {
      log.debug("Writing changed products");
      requestBody.beginProducts();
      Map<ProductType, Boolean> products = new EnumMap<>(ProductType.class);
      while (eventSource.hasProductChangeEvent() && isWithinSizeLimits()) {
        ProductChange event = eventSource.nextProductChangeEvent();
        products.put(event.getProductType(), event.isEnabled());
        eventSink.addProductChangeEvent(event);
      }
      requestBody.writeProducts(products);
      requestBody.endProducts();
    } catch (IOException e) {
      throw new TelemetryRequestBody.SerializationException("changed-products", e);
    }
  }

  public void writeEndpoints() {
    if (!isWithinSizeLimits() || !eventSource.hasEndpoint()) {
      return;
    }
    try {
      log.debug("Writing endpoints");
      requestBody.beginEndpoints();
      boolean first = false;
      int remaining = Config.get().getApiSecurityEndpointCollectionMessageLimit();
      while (eventSource.hasEndpoint() && remaining > 0) {
        final Endpoint event = eventSource.nextEndpoint();
        remaining--;
        if (event.isFirst()) {
          first = true;
        }
        requestBody.writeEndpoint(event);
        eventSink.addEndpointEvent(event);
        if (!isWithinSizeLimits()) {
          break;
        }
      }
      requestBody.endEndpoints(first);
    } catch (IOException e) {
      throw new TelemetryRequestBody.SerializationException("asm-endpoints", e);
    }
  }

  public void writeHeartbeat() {
    requestBody.writeHeartbeatEvent();
  }

  private boolean isWithinSizeLimits() {
    return requestBody.size() < messageBytesSoftLimit;
  }
}<|MERGE_RESOLUTION|>--- conflicted
+++ resolved
@@ -113,15 +113,9 @@
   }
 
   public void writeInstallSignature() {
-<<<<<<< HEAD
     String installId = ConfigHelper.getEnvironmentVariable("DD_INSTRUMENTATION_INSTALL_ID");
     String installType = ConfigHelper.getEnvironmentVariable("DD_INSTRUMENTATION_INSTALL_TYPE");
     String installTime = ConfigHelper.getEnvironmentVariable("DD_INSTRUMENTATION_INSTALL_TIME");
-=======
-    String installId = EnvironmentVariables.get("DD_INSTRUMENTATION_INSTALL_ID");
-    String installType = EnvironmentVariables.get("DD_INSTRUMENTATION_INSTALL_TYPE");
-    String installTime = EnvironmentVariables.get("DD_INSTRUMENTATION_INSTALL_TIME");
->>>>>>> dda3d7a3
 
     try {
       requestBody.writeInstallSignature(installId, installType, installTime);
