--- conflicted
+++ resolved
@@ -135,11 +135,7 @@
 
   void 'spring boot dependency'() throws IOException {
     when:
-<<<<<<< HEAD
-    String zipPath = zipPath('datadog/telemetry/dependencies/spring-boot-app.jar')
-=======
     URI zipPath = zipPath('datadog/telemetry/dependencies/spring-boot-app.jar')
->>>>>>> 5f0a5390
     URI uri = new URI("jar:$zipPath!/BOOT-INF/lib/opentracing-util-0.33.0.jar!/")
 
     Dependency dep = DependencyResolver.resolve(uri).get(0)
