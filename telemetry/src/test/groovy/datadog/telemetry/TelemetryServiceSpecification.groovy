package datadog.telemetry

import datadog.telemetry.api.AppDependenciesLoaded
import datadog.telemetry.api.AppIntegrationsChange
import datadog.telemetry.api.AppStarted
import datadog.telemetry.api.Dependency
import datadog.telemetry.api.DependencyType
import datadog.telemetry.api.DistributionSeries
import datadog.telemetry.api.Distributions
import datadog.telemetry.api.GenerateMetrics
import datadog.telemetry.api.Integration
import datadog.telemetry.api.LogMessage
import datadog.telemetry.api.LogMessageLevel
import datadog.telemetry.api.Logs
import datadog.telemetry.api.Metric
import datadog.telemetry.api.RequestType
import datadog.trace.api.time.TimeSource
import datadog.trace.test.util.DDSpecification
import okhttp3.Request

import java.util.function.Supplier

class TelemetryServiceSpecification extends DDSpecification {
  private static final Request REQUEST = new Request.Builder()
  .url('https://example.com').build()

  TimeSource timeSource = Mock()
  RequestBuilder requestBuilder = Mock {
    build(_ as RequestType) >> REQUEST
  }
  Supplier<RequestBuilder> requestBuilderSupplier = new Supplier<RequestBuilder>() {
    @Override
    RequestBuilder get() {
      return requestBuilder
    }
  }
  TelemetryServiceImpl telemetryService =
  new TelemetryServiceImpl(requestBuilderSupplier, timeSource, 1, 1)

  void 'heartbeat interval every 1 sec'() {
    // Time: 0 seconds - no packets yet
    when:
    def queue = telemetryService.prepareRequests()

    then:
    1 * timeSource.getCurrentTimeMillis() >> 0
    queue.isEmpty()

    // Time +999ms : less that 1 second passed - still no packets
    when:
    queue = telemetryService.prepareRequests()

    then:
    1 * timeSource.getCurrentTimeMillis() >> 999
    queue.isEmpty()

    // Time +1001ms : more than 1 second passed - heart beat generated
    when:
    queue = telemetryService.prepareRequests()

    then:
    1 * timeSource.getCurrentTimeMillis() >> 1001
    queue.size() == 1
    queue.clear()

    // Time +1001ms : more than 2 seconds passed - another heart beat generated
    when:
    queue = telemetryService.prepareRequests()

    then:
    1 * timeSource.getCurrentTimeMillis() >> 2002
    queue.size() == 1

  }

  void 'addStartedRequest adds app_started event'() {
    when:
    telemetryService.addStartedRequest()

    then:
    1 * requestBuilder.build(RequestType.APP_STARTED, { it.requestType.is(RequestType.APP_STARTED)}) >> REQUEST
    telemetryService.queue.peek().is(REQUEST)
  }

  void 'appClosingRequests returns an app_closing event'() {
    when:
    Request req = telemetryService.appClosingRequest()

    then:
    1 * requestBuilder.build(RequestType.APP_CLOSING) >> REQUEST
    req.is(REQUEST)
  }

  void 'added configuration pairs are reported in app_start'() {
    when:
    telemetryService.addConfiguration('my name': 'my value')
    telemetryService.addStartedRequest()

    then:
    1 * requestBuilder.build(RequestType.APP_STARTED, { AppStarted p ->
      p.requestType == RequestType.APP_STARTED &&
        p.configuration.first().with {
          return it.name == 'my name' && it.value == 'my value'
        }
    }) >> REQUEST
    0 * requestBuilder._
  }

  void 'added dependencies are report in app_start'() {
    when:
    def dep = new Dependency(
      hash: 'deadbeef', name: 'dep name', version: '1.2.3', type: DependencyType.SHARED_SYSTEM_LIBRARY)
    telemetryService.addDependency(dep)
    telemetryService.addStartedRequest()

    then:
    1 * requestBuilder.build(RequestType.APP_STARTED, { AppStarted p ->
      p.requestType == RequestType.APP_STARTED &&
        p.dependencies.first().with {
          return it.name == 'dep name' && it.hash == 'deadbeef' &&
            version == '1.2.3' && it.type.is(DependencyType.SHARED_SYSTEM_LIBRARY)
        }
    }) >> REQUEST
    0 * requestBuilder._
  }

  void 'added dependencies are reported in app_dependencies_loaded'() {
    when:
    def dep = new Dependency(
      hash: 'deadbeef', name: 'dep name', version: '1.2.3', type: DependencyType.SHARED_SYSTEM_LIBRARY)
    telemetryService.addDependency(dep)
    def queue = telemetryService.prepareRequests()

    then:
    1 * requestBuilder.build(RequestType.APP_DEPENDENCIES_LOADED, { AppDependenciesLoaded p ->
      p.requestType == RequestType.APP_DEPENDENCIES_LOADED &&
        p.dependencies.first().with {
          return it.name == 'dep name' && it.hash == 'deadbeef' &&
            version == '1.2.3' && it.type.is(DependencyType.SHARED_SYSTEM_LIBRARY)
        }
    }) >> REQUEST
    queue.first().is(REQUEST)
    0 * requestBuilder._
  }

  void 'added integration is reported in app_start'() {
    def integration

    when:
    integration = new Integration(
      autoEnabled: true, compatible: true, enabled: true, name: 'my integration', version: '1.2.3')
    telemetryService.addIntegration(integration)
    telemetryService.addStartedRequest()

    then:
    1 * requestBuilder.build(RequestType.APP_STARTED, { AppStarted p ->
      p.requestType == RequestType.APP_STARTED &&
        p.integrations.first().is(integration)
    }) >> REQUEST
    0 * requestBuilder._
  }

  void 'added integration is reported in app_integrations_change'() {
    def integration

    when:
    integration = new Integration(
      autoEnabled: true, compatible: true, enabled: true, name: 'my integration', version: '1.2.3')
    telemetryService.addIntegration(integration)
    def queue = telemetryService.prepareRequests()

    then:
    1 * requestBuilder.build(RequestType.APP_INTEGRATIONS_CHANGE, { AppIntegrationsChange p ->
      p.requestType == RequestType.APP_INTEGRATIONS_CHANGE &&
        p.integrations.first().is(integration)
    }) >> REQUEST
    queue.first().is(REQUEST)
    0 * requestBuilder._
  }

  void 'added metrics are reported in generate_metrics'() {
    def metric

    when:
    metric = new Metric(namespace: 'appsec', metric: 'my metric', tags: ['my tag'],
    type: Metric.TypeEnum.GAUGE, points: [[0.1, 0.2], [0.2, 0.1]])
    telemetryService.addMetric(metric)
    def queue = telemetryService.prepareRequests()

    then:
    1 * requestBuilder.build(RequestType.GENERATE_METRICS, { GenerateMetrics p ->
      p.requestType == RequestType.GENERATE_METRICS &&
<<<<<<< HEAD
        p.namespace == 'tracers' &&  // top level namespace is "tracer" by default
=======
        p.namespace == 'tracers' &&  // top level namespace is "tracers" by default
>>>>>>> 41ae2f7d
        p.requestType &&
        p.series.first().is(metric)
    }) >> REQUEST
    queue.first().is(REQUEST)
    //0 * requestBuilder._
  }

  void 'added distribution series are reported in distributions'() {
    def series

    when:
    series = new DistributionSeries(namespace: 'appsec', metric: 'my metric', tags: ['my tag'], points: [[0.1, 0.2], [0.2, 0.1]])
    telemetryService.addDistributionSeries(series)
    def queue = telemetryService.prepareRequests()

    then:
    1 * requestBuilder.build(RequestType.DISTRIBUTIONS, { Distributions p ->
      p.requestType == RequestType.DISTRIBUTIONS &&
<<<<<<< HEAD
        p.namespace == 'tracers' &&  // top level namespace is "tracer" by default
=======
        p.namespace == 'tracers' &&  // top level namespace is "tracers" by default
>>>>>>> 41ae2f7d
        p.requestType &&
        p.series.first().is(series)
    }) >> REQUEST
    queue.first().is(REQUEST)
    0 * requestBuilder._
  }

  void 'send #messages log messages in #requests requests'() {
    def logMessage
    def telemetry

    when:
    telemetry = new TelemetryServiceImpl(requestBuilderSupplier, timeSource, 1, 1, 10, 1)
    logMessage = new LogMessage(message: 'hello world', level: LogMessageLevel.DEBUG)
    for (int i=0; i<messages; i++) {
      telemetry.addLogMessage(logMessage)
    }
    def queue = telemetry.prepareRequests()

    then:
    requests * requestBuilder.build(RequestType.LOGS, { Logs p ->
      p.requestType == RequestType.LOGS &&
        p.messages.first().is(logMessage)
    }) >> REQUEST
    queue.first().is(REQUEST)
    0 * requestBuilder._

    where:
    messages    | requests
    10        | 1
    11        | 2
    100       | 10
  }

  void 'send max 10 dependencies per request'() {
    def dep
    def telemetry

    when:
    telemetry = new TelemetryServiceImpl(requestBuilderSupplier, timeSource, 1, 1, 1, 10)
    dep = new Dependency(name: 'dep')
    for (int i=0; i<15; i++) {
      telemetry.addDependency(dep)
    }
    def queue = telemetry.prepareRequests()

    then:
    1 * requestBuilder.build(RequestType.APP_DEPENDENCIES_LOADED, { AppDependenciesLoaded p ->
      p.requestType == RequestType.APP_DEPENDENCIES_LOADED &&
        p.dependencies.size() == 10
    }) >> REQUEST
    1 * requestBuilder.build(RequestType.APP_DEPENDENCIES_LOADED, { AppDependenciesLoaded p ->
      p.requestType == RequestType.APP_DEPENDENCIES_LOADED &&
        p.dependencies.size() == 5
    }) >> REQUEST
    queue.first().is(REQUEST)
    0 * requestBuilder._
  }
}<|MERGE_RESOLUTION|>--- conflicted
+++ resolved
@@ -190,11 +190,7 @@
     then:
     1 * requestBuilder.build(RequestType.GENERATE_METRICS, { GenerateMetrics p ->
       p.requestType == RequestType.GENERATE_METRICS &&
-<<<<<<< HEAD
-        p.namespace == 'tracers' &&  // top level namespace is "tracer" by default
-=======
         p.namespace == 'tracers' &&  // top level namespace is "tracers" by default
->>>>>>> 41ae2f7d
         p.requestType &&
         p.series.first().is(metric)
     }) >> REQUEST
@@ -213,11 +209,7 @@
     then:
     1 * requestBuilder.build(RequestType.DISTRIBUTIONS, { Distributions p ->
       p.requestType == RequestType.DISTRIBUTIONS &&
-<<<<<<< HEAD
-        p.namespace == 'tracers' &&  // top level namespace is "tracer" by default
-=======
         p.namespace == 'tracers' &&  // top level namespace is "tracers" by default
->>>>>>> 41ae2f7d
         p.requestType &&
         p.series.first().is(series)
     }) >> REQUEST
