--- conflicted
+++ resolved
@@ -58,11 +58,8 @@
   static final boolean DEFAULT_HTTP_CLIENT_SPLIT_BY_DOMAIN = false;
   static final boolean DEFAULT_DB_CLIENT_HOST_SPLIT_BY_INSTANCE = false;
   static final boolean DEFAULT_DB_CLIENT_HOST_SPLIT_BY_INSTANCE_TYPE_SUFFIX = false;
-<<<<<<< HEAD
   static final boolean DEFAULT_DB_CLIENT_HOST_SPLIT_BY_HOST = false;
-=======
   static final String DEFAULT_DB_DBM_PROPAGATION_MODE_MODE = "disabled";
->>>>>>> 534aff13
   static final int DEFAULT_SCOPE_DEPTH_LIMIT = 100;
   static final int DEFAULT_SCOPE_ITERATION_KEEP_ALIVE = 30; // in seconds
   static final int DEFAULT_PARTIAL_FLUSH_MIN_SPANS = 1000;
