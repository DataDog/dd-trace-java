--- conflicted
+++ resolved
@@ -178,11 +178,10 @@
   static final boolean DEFAULT_TRACE_LONG_RUNNING_ENABLED = false;
   static final long DEFAULT_TRACE_LONG_RUNNING_FLUSH_INTERVAL = 300; // seconds -> 5 minutes
 
-<<<<<<< HEAD
   static final float DEFAULT_TRACE_FLUSH_INTERVAL = 1;
 
   static final boolean DEFAULT_ELASTICSEARCH_BODY_AND_PARAMS_ENABLED = true;
-=======
+
   static final boolean DEFAULT_JDBC_SQL_OBFUSCATION = false;
 
   static final boolean DEFAULT_MONGO_OBFUSCATION = false;
@@ -192,7 +191,6 @@
   static final String DEFAULT_LOG_PATTERN="%d{yyyy-MM-dd HH:mm:ss.SSS} [%thread] %-5level %logger - [%method,%line] %X{dd.service} %X{dd.trace_id} %X{dd.span_id} - %msg%n";
 
   static final boolean DEFAULT_LOG_PATTERN_REPLACE=false;
->>>>>>> cd53b01f
 
   private ConfigDefaults() {}
 }