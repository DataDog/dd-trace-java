package datadog.trace.api;

import java.util.Arrays;
import java.util.BitSet;
import java.util.HashSet;
import java.util.Set;

public final class ConfigDefaults {

  static final BitSet DEFAULT_HTTP_SERVER_ERROR_STATUSES;
  static final BitSet DEFAULT_HTTP_CLIENT_ERROR_STATUSES;
  static final BitSet DEFAULT_GRPC_SERVER_ERROR_STATUSES;
  static final BitSet DEFAULT_GRPC_CLIENT_ERROR_STATUSES;

  static final BitSet DEFAULT_ATTRIBUTE_SCHEMA_VERSIONS;

  static {
    DEFAULT_HTTP_SERVER_ERROR_STATUSES = new BitSet();
    DEFAULT_HTTP_SERVER_ERROR_STATUSES.set(500, 600);
    DEFAULT_HTTP_CLIENT_ERROR_STATUSES = new BitSet();
    DEFAULT_HTTP_CLIENT_ERROR_STATUSES.set(400, 500);
    DEFAULT_GRPC_SERVER_ERROR_STATUSES = new BitSet();
    DEFAULT_GRPC_SERVER_ERROR_STATUSES.set(2, 17);
    DEFAULT_GRPC_CLIENT_ERROR_STATUSES = new BitSet();
    DEFAULT_GRPC_CLIENT_ERROR_STATUSES.set(1, 17);
    DEFAULT_ATTRIBUTE_SCHEMA_VERSIONS = new BitSet();
    DEFAULT_ATTRIBUTE_SCHEMA_VERSIONS.set(0, 1);
  }

  /* These fields are made public because they're referenced elsewhere internally.  They're not intended as public API. */
  public static final String DEFAULT_AGENT_HOST = "localhost";
  public static final int DEFAULT_TRACE_AGENT_PORT = 8126;
  public static final int DEFAULT_DOGSTATSD_PORT = 8125;
  public static final String DEFAULT_TRACE_AGENT_SOCKET_PATH = "/var/run/datadog/apm.socket";
  public static final String DEFAULT_DOGSTATSD_SOCKET_PATH = "/var/run/datadog/dsd.socket";
  public static final int DEFAULT_AGENT_TIMEOUT = 10; // timeout in seconds
  public static final String DEFAULT_SERVICE_NAME = "unnamed-java-app";
  public static final String DEFAULT_SERVLET_ROOT_CONTEXT_SERVICE_NAME = "root-servlet";
  public static final String DEFAULT_AGENT_WRITER_TYPE = "DDAgentWriter";

  static final String DEFAULT_SITE = "datadoghq.com";

  static final boolean DEFAULT_TRACE_ENABLED = true;
  static final boolean DEFAULT_TRACE_OTEL_ENABLED = false;
  static final boolean DEFAULT_INTEGRATIONS_ENABLED = true;

  static final boolean DEFAULT_RUNTIME_CONTEXT_FIELD_INJECTION = true;
  static final boolean DEFAULT_SERIALVERSIONUID_FIELD_INJECTION = true;

  static final boolean DEFAULT_PRIORITY_SAMPLING_ENABLED = true;
  static final String DEFAULT_PRIORITY_SAMPLING_FORCE = null;
  static final boolean DEFAULT_TRACE_RESOLVER_ENABLED = true;
  static final boolean DEFAULT_HTTP_SERVER_TAG_QUERY_STRING = true;
  static final boolean DEFAULT_HTTP_SERVER_ROUTE_BASED_NAMING = true;
  static final boolean DEFAULT_HTTP_CLIENT_TAG_QUERY_STRING = false;
  static final boolean DEFAULT_HTTP_CLIENT_SPLIT_BY_DOMAIN = false;
  static final boolean DEFAULT_DB_CLIENT_HOST_SPLIT_BY_INSTANCE = false;
  static final boolean DEFAULT_DB_CLIENT_HOST_SPLIT_BY_INSTANCE_TYPE_SUFFIX = false;
  static final String DEFAULT_DB_DBM_PROPAGATION_MODE_MODE = "disabled";
  static final int DEFAULT_SCOPE_DEPTH_LIMIT = 100;
  static final int DEFAULT_SCOPE_ITERATION_KEEP_ALIVE = 30; // in seconds
  static final int DEFAULT_PARTIAL_FLUSH_MIN_SPANS = 1000;
  static final boolean DEFAULT_PROPAGATION_EXTRACT_LOG_HEADER_NAMES_ENABLED = false;
  static final boolean DEFAULT_JMX_FETCH_ENABLED = true;
  static final boolean DEFAULT_TRACE_AGENT_V05_ENABLED = false;

  static final boolean DEFAULT_CLIENT_IP_ENABLED = false;

  static final int DEFAULT_CLOCK_SYNC_PERIOD = 30; // seconds

  static final boolean DEFAULT_JMX_FETCH_MULTIPLE_RUNTIME_SERVICES_ENABLED = false;
  static final int DEFAULT_JMX_FETCH_MULTIPLE_RUNTIME_SERVICES_LIMIT = 10;

  static final int DEFAULT_DOGSTATSD_START_DELAY = 15; // seconds

  static final boolean DEFAULT_HEALTH_METRICS_ENABLED = true;
  static final boolean DEFAULT_PERF_METRICS_ENABLED = false;
  // No default constants for metrics statsd support -- falls back to jmxfetch values

  static final boolean DEFAULT_LOGS_INJECTION_ENABLED = true;

  static final String DEFAULT_APPSEC_ENABLED = "inactive";
  static final boolean DEFAULT_APPSEC_REPORTING_INBAND = false;
  static final int DEFAULT_APPSEC_TRACE_RATE_LIMIT = 100;
  static final boolean DEFAULT_APPSEC_WAF_METRICS = true;
  static final int DEFAULT_APPSEC_WAF_TIMEOUT = 100000; // 0.1 s

  static final String DEFAULT_IAST_ENABLED = "false";
  static final boolean DEFAULT_IAST_DEBUG_ENABLED = false;
  public static final int DEFAULT_IAST_MAX_CONCURRENT_REQUESTS = 4;
  public static final int DEFAULT_IAST_VULNERABILITIES_PER_REQUEST = 2;
  public static final int DEFAULT_IAST_REQUEST_SAMPLING = 30;
  static final Set<String> DEFAULT_IAST_WEAK_HASH_ALGORITHMS =
      new HashSet<>(Arrays.asList("SHA1", "SHA-1", "MD2", "MD5", "RIPEMD128", "MD4"));
  static final String DEFAULT_IAST_WEAK_CIPHER_ALGORITHMS =
      "^(?:PBEWITH(?:HMACSHA(?:2(?:24ANDAES_(?:128|256)|56ANDAES_(?:128|256))|384ANDAES_(?:128|256)|512ANDAES_(?:128|256)|1ANDAES_(?:128|256))|SHA1AND(?:RC(?:2_(?:128|40)|4_(?:128|40))|DESEDE)|MD5AND(?:TRIPLEDES|DES))|DES(?:EDE(?:WRAP)?)?|BLOWFISH|ARCFOUR|RC2).*$";
  static final boolean DEFAULT_IAST_REDACTION_ENABLED = true;
  static final String DEFAULT_IAST_REDACTION_NAME_PATTERN =
      "(?:p(?:ass)?w(?:or)?d|pass(?:_?phrase)?|secret|(?:api_?|private_?|public_?|access_?|secret_?)key(?:_?id)?|token|consumer_?(?:id|key|secret)|sign(?:ed|ature)?|auth(?:entication|orization)?)";
  static final String DEFAULT_IAST_REDACTION_VALUE_PATTERN =
      "(?:bearer\\s+[a-z0-9\\._\\-]+|glpat-[\\w\\-]{20}|gh[opsu]_[0-9a-zA-Z]{36}|ey[I-L][\\w=\\-]+\\.ey[I-L][\\w=\\-]+(?:\\.[\\w.+/=\\-]+)?|(?:[\\-]{5}BEGIN[a-z\\s]+PRIVATE\\sKEY[\\-]{5}[^\\-]+[\\-]{5}END[a-z\\s]+PRIVATE\\sKEY[\\-]{5}|ssh-rsa\\s*[a-z0-9/\\.+]{100,}))";

  public static final boolean DEFAULT_IAST_DEDUPLICATION_ENABLED = true;

  static final boolean DEFAULT_USM_ENABLED = false;

  static final boolean DEFAULT_CIVISIBILITY_ENABLED = false;
  static final boolean DEFAULT_CIVISIBILITY_AGENTLESS_ENABLED = false;
  static final boolean DEFAULT_CIVISIBILITY_SOURCE_DATA_ENABLED = true;
  static final boolean DEFAULT_CIVISIBILITY_SOURCE_DATA_ROOT_CHECK_ENABLED = true;
  static final boolean DEFAULT_CIVISIBILITY_BUILD_INSTRUMENTATION_ENABLED = true;
  static final boolean DEFAULT_CIVISIBILITY_AUTO_CONFIGURATION_ENABLED = true;
  static final boolean DEFAULT_CIVISIBILITY_COMPILER_PLUGIN_AUTO_CONFIGURATION_ENABLED = true;
  static final boolean DEFAULT_CIVISIBILITY_PER_TEST_CODE_COVERAGE_ENABLED = false;
  static final String DEFAULT_CIVISIBILITY_COMPILER_PLUGIN_VERSION = "0.1.6";
  static final int DEFAULT_CIVISIBILITY_TEST_EVENTS_HANDLER_CACHE_SIZE = 4;
  static final String DEFAULT_CIVISIBILITY_JACOCO_PLUGIN_EXCLUDES =
      "datadog.trace.*:org.apache.commons.*";
<<<<<<< HEAD
  static final String DEFAULT_CIVISIBILITY_SIGNAL_SERVER_HOST = "127.0.0.1";
  static final int DEFAULT_CIVISIBILITY_SIGNAL_SERVER_PORT = 0;
=======
  static final boolean DEFAULT_CIVISIBILITY_GIT_UPLOAD_ENABLED = true;
  static final long DEFAULT_CIVISIBILITY_GIT_COMMAND_TIMEOUT_MILLIS = 30_000;
  static final long DEFAULT_CIVISIBILITY_BACKEND_API_TIMEOUT_MILLIS = 30_000;
  static final long DEFAULT_CIVISIBILITY_GIT_UPLOAD_TIMEOUT_MILLIS = 60_000;
  static final String DEFAULT_CIVISIBILITY_GIT_REMOTE_NAME = "origin";
>>>>>>> e38d56c3

  static final boolean DEFAULT_REMOTE_CONFIG_ENABLED = true;
  static final boolean DEFAULT_REMOTE_CONFIG_INTEGRITY_CHECK_ENABLED = false;
  static final int DEFAULT_REMOTE_CONFIG_MAX_PAYLOAD_SIZE = 5120; // KiB
  static final int DEFAULT_REMOTE_CONFIG_POLL_INTERVAL_SECONDS = 5;
  static final String DEFAULT_REMOTE_CONFIG_TARGETS_KEY_ID =
      "5c4ece41241a1bb513f6e3e5df74ab7d5183dfffbd71bfd43127920d880569fd";
  static final String DEFAULT_REMOTE_CONFIG_TARGETS_KEY =
      "e3f1f98c9da02a93bb547f448b472d727e14b22455235796fe49863856252508";

  static final boolean DEFAULT_DEBUGGER_ENABLED = false;
  static final int DEFAULT_DEBUGGER_UPLOAD_TIMEOUT = 30; // seconds
  static final int DEFAULT_DEBUGGER_UPLOAD_FLUSH_INTERVAL = 0; // ms, 0 = dynamic
  static final boolean DEFAULT_DEBUGGER_CLASSFILE_DUMP_ENABLED = false;
  static final int DEFAULT_DEBUGGER_POLL_INTERVAL = 1; // seconds
  static final int DEFAULT_DEBUGGER_DIAGNOSTICS_INTERVAL = 60 * 60; // seconds
  static final boolean DEFAULT_DEBUGGER_METRICS_ENABLED = true;
  static final int DEFAULT_DEBUGGER_UPLOAD_BATCH_SIZE = 100;
  static final int DEFAULT_DEBUGGER_MAX_PAYLOAD_SIZE = 1024; // KiB
  static final boolean DEFAULT_DEBUGGER_VERIFY_BYTECODE = false;
  static final boolean DEFAULT_DEBUGGER_INSTRUMENT_THE_WORLD = false;
  static final int DEFAULT_DEBUGGER_CAPTURE_TIMEOUT = 100; // milliseconds

  static final boolean DEFAULT_TRACE_REPORT_HOSTNAME = false;
  static final String DEFAULT_TRACE_ANNOTATIONS = null;
  static final boolean DEFAULT_TRACE_EXECUTORS_ALL = false;
  static final String DEFAULT_TRACE_METHODS = null;
  static final String DEFAULT_MEASURE_METHODS = "";
  static final boolean DEFAULT_TRACE_ANALYTICS_ENABLED = false;
  static final float DEFAULT_ANALYTICS_SAMPLE_RATE = 1.0f;
  static final int DEFAULT_TRACE_RATE_LIMIT = 100;

  public static final boolean DEFAULT_ASYNC_PROPAGATING = true;

  static final boolean DEFAULT_CWS_ENABLED = false;
  static final int DEFAULT_CWS_TLS_REFRESH = 5000;

  static final boolean DEFAULT_DATA_STREAMS_ENABLED = false;

  static final int DEFAULT_RESOLVER_RESET_INTERVAL = 300; // seconds

  static final boolean DEFAULT_TELEMETRY_ENABLED = true;
  static final int DEFAULT_TELEMETRY_HEARTBEAT_INTERVAL = 60; // in seconds
  static final int DEFAULT_TELEMETRY_METRICS_INTERVAL = 10; // in seconds
  static final boolean DEFAULT_TELEMETRY_DEPENDENCY_COLLECTION_ENABLED = true;

  static final boolean DEFAULT_TRACE_128_BIT_TRACEID_GENERATION_ENABLED = false;
  static final boolean DEFAULT_TRACE_128_BIT_TRACEID_LOGGING_ENABLED = false;
  static final boolean DEFAULT_SECURE_RANDOM = false;

  public static final int DEFAULT_TRACE_X_DATADOG_TAGS_MAX_LENGTH = 512;

  static final boolean DEFAULT_TRACE_HTTP_RESOURCE_REMOVE_TRAILING_SLASH = false;
  static final boolean DEFAULT_TRACE_LONG_RUNNING_ENABLED = false;
  static final long DEFAULT_TRACE_LONG_RUNNING_FLUSH_INTERVAL = 300; // seconds -> 5 minutes

  static final float DEFAULT_TRACE_FLUSH_INTERVAL = 1;

  static final boolean DEFAULT_ELASTICSEARCH_BODY_AND_PARAMS_ENABLED = true;

  private ConfigDefaults() {}
}<|MERGE_RESOLUTION|>--- conflicted
+++ resolved
@@ -116,16 +116,13 @@
   static final int DEFAULT_CIVISIBILITY_TEST_EVENTS_HANDLER_CACHE_SIZE = 4;
   static final String DEFAULT_CIVISIBILITY_JACOCO_PLUGIN_EXCLUDES =
       "datadog.trace.*:org.apache.commons.*";
-<<<<<<< HEAD
-  static final String DEFAULT_CIVISIBILITY_SIGNAL_SERVER_HOST = "127.0.0.1";
-  static final int DEFAULT_CIVISIBILITY_SIGNAL_SERVER_PORT = 0;
-=======
   static final boolean DEFAULT_CIVISIBILITY_GIT_UPLOAD_ENABLED = true;
   static final long DEFAULT_CIVISIBILITY_GIT_COMMAND_TIMEOUT_MILLIS = 30_000;
   static final long DEFAULT_CIVISIBILITY_BACKEND_API_TIMEOUT_MILLIS = 30_000;
   static final long DEFAULT_CIVISIBILITY_GIT_UPLOAD_TIMEOUT_MILLIS = 60_000;
   static final String DEFAULT_CIVISIBILITY_GIT_REMOTE_NAME = "origin";
->>>>>>> e38d56c3
+  static final String DEFAULT_CIVISIBILITY_SIGNAL_SERVER_HOST = "127.0.0.1";
+  static final int DEFAULT_CIVISIBILITY_SIGNAL_SERVER_PORT = 0;
 
   static final boolean DEFAULT_REMOTE_CONFIG_ENABLED = true;
   static final boolean DEFAULT_REMOTE_CONFIG_INTEGRITY_CHECK_ENABLED = false;
