--- conflicted
+++ resolved
@@ -132,33 +132,6 @@
   private static final String VERSION = GeneralConfig.VERSION;
   public static final String TAGS = GeneralConfig.TAGS;
   @Deprecated // Use dd.tags instead
-<<<<<<< HEAD
-  public static final String GLOBAL_TAGS = "trace.global.tags";
-  public static final String SPAN_TAGS = "trace.span.tags";
-  public static final String JMX_TAGS = "trace.jmx.tags";
-  public static final String TRACE_ANALYTICS_ENABLED = "trace.analytics.enabled";
-  public static final String TRACE_ANNOTATIONS = "trace.annotations";
-  public static final String TRACE_EXECUTORS_ALL = "trace.executors.all";
-  public static final String TRACE_EXECUTORS = "trace.executors";
-  public static final String TRACE_METHODS = "trace.methods";
-  public static final String TRACE_CLASSES_EXCLUDE = "trace.classes.exclude";
-  public static final String TRACE_SAMPLING_SERVICE_RULES = "trace.sampling.service.rules";
-  public static final String TRACE_SAMPLING_OPERATION_RULES = "trace.sampling.operation.rules";
-  public static final String TRACE_SAMPLE_RATE = "trace.sample.rate";
-  public static final String TRACE_RATE_LIMIT = "trace.rate.limit";
-  public static final String METHOD_TRACE_SAMPLE_RATE = "method.trace.sample.rate";
-  public static final String TRACE_REPORT_HOSTNAME = "trace.report-hostname";
-  public static final String HEADER_TAGS = "trace.header.tags";
-  public static final String HTTP_SERVER_ERROR_STATUSES = "http.server.error.statuses";
-  public static final String HTTP_CLIENT_ERROR_STATUSES = "http.client.error.statuses";
-  public static final String HTTP_SERVER_TAG_QUERY_STRING = "http.server.tag.query-string";
-  public static final String HTTP_CLIENT_TAG_QUERY_STRING = "http.client.tag.query-string";
-  public static final String HTTP_CLIENT_HOST_SPLIT_BY_DOMAIN = "trace.http.client.split-by-domain";
-  public static final String DB_CLIENT_HOST_SPLIT_BY_INSTANCE = "trace.db.client.split-by-instance";
-  public static final String SPLIT_BY_TAGS = "trace.split-by-tags";
-  public static final String SCOPE_DEPTH_LIMIT = "trace.scope.depth.limit";
-  public static final String PARTIAL_FLUSH_MIN_SPANS = "trace.partial.flush.min.spans";
-=======
   public static final String GLOBAL_TAGS = GeneralConfig.GLOBAL_TAGS;
   public static final String SPAN_TAGS = TracerConfig.SPAN_TAGS;
   public static final String JMX_TAGS = JmxFetchConfig.JMX_TAGS;
@@ -175,6 +148,7 @@
       TracerConfig.TRACE_SAMPLING_OPERATION_RULES;
   public static final String TRACE_SAMPLE_RATE = TracerConfig.TRACE_SAMPLE_RATE;
   public static final String TRACE_RATE_LIMIT = TracerConfig.TRACE_RATE_LIMIT;
+  public static final String METHOD_TRACE_SAMPLE_RATE = TracerConfig.METHOD_TRACE_SAMPLE_RATE;
   public static final String TRACE_REPORT_HOSTNAME = TracerConfig.TRACE_REPORT_HOSTNAME;
   public static final String HEADER_TAGS = TracerConfig.HEADER_TAGS;
   public static final String HTTP_SERVER_ERROR_STATUSES = TracerConfig.HTTP_SERVER_ERROR_STATUSES;
@@ -190,7 +164,6 @@
   public static final String SPLIT_BY_TAGS = TracerConfig.SPLIT_BY_TAGS;
   public static final String SCOPE_DEPTH_LIMIT = TracerConfig.SCOPE_DEPTH_LIMIT;
   public static final String PARTIAL_FLUSH_MIN_SPANS = TracerConfig.PARTIAL_FLUSH_MIN_SPANS;
->>>>>>> 0471f3f3
   public static final String RUNTIME_CONTEXT_FIELD_INJECTION =
       TraceInstrumentationConfig.RUNTIME_CONTEXT_FIELD_INJECTION;
   public static final String PROPAGATION_STYLE_EXTRACT = TracerConfig.PROPAGATION_STYLE_EXTRACT;
