package datadog.trace.api;

import java.io.BufferedReader;
import java.io.File;
import java.io.FileNotFoundException;
import java.io.FileReader;
import java.io.IOException;
import java.io.InputStreamReader;
import java.net.InetAddress;
import java.net.UnknownHostException;
<<<<<<< HEAD
import java.nio.charset.StandardCharsets;
import java.nio.file.Files;
import java.nio.file.Paths;
=======
import java.util.ArrayList;
>>>>>>> 0681739c
import java.util.Arrays;
import java.util.Collections;
import java.util.HashMap;
import java.util.HashSet;
import java.util.LinkedHashSet;
import java.util.List;
import java.util.Map;
import java.util.Properties;
import java.util.Set;
import java.util.SortedSet;
import java.util.UUID;
import java.util.regex.Pattern;
import lombok.Getter;
import lombok.ToString;
import lombok.extern.slf4j.Slf4j;

/**
 * Config reads values with the following priority: 1) system properties, 2) environment variables,
 * 3) optional configuration file. It also includes default values to ensure a valid config.
 *
 * <p>
 *
 * <p>System properties are {@link Config#PREFIX}'ed. Environment variables are the same as the
 * system property, but uppercased with '.' -> '_'.
 */
@Slf4j
@ToString(includeFieldNames = true)
public class Config {
  /** Config keys below */
  private static final String PREFIX = "dd.";

  private static final Pattern ENV_REPLACEMENT = Pattern.compile("[^a-zA-Z0-9_]");

  public static final String CONFIGURATION_FILE = "trace.config";
  public static final String SERVICE_NAME = "service.name";
  public static final String TRACE_ENABLED = "trace.enabled";
  public static final String INTEGRATIONS_ENABLED = "integrations.enabled";
  public static final String WRITER_TYPE = "writer.type";
  public static final String AGENT_HOST = "agent.host";
  public static final String TRACE_AGENT_PORT = "trace.agent.port";
  public static final String AGENT_PORT_LEGACY = "agent.port";
  public static final String AGENT_UNIX_DOMAIN_SOCKET = "trace.agent.unix.domain.socket";
  public static final String PRIORITY_SAMPLING = "priority.sampling";
  public static final String TRACE_RESOLVER_ENABLED = "trace.resolver.enabled";
  public static final String SERVICE_MAPPING = "service.mapping";

  public static final String GLOBAL_TAGS = "trace.global.tags";
  public static final String SPAN_TAGS = "trace.span.tags";
  public static final String JMX_TAGS = "trace.jmx.tags";

  public static final String TRACE_ANALYTICS_ENABLED = "trace.analytics.enabled";
  public static final String TRACE_ANNOTATIONS = "trace.annotations";
  public static final String TRACE_EXECUTORS_ALL = "trace.executors.all";
  public static final String TRACE_EXECUTORS = "trace.executors";
  public static final String TRACE_METHODS = "trace.methods";
  public static final String TRACE_CLASSES_EXCLUDE = "trace.classes.exclude";
  public static final String TRACE_REPORT_HOSTNAME = "trace.report-hostname";
  public static final String HEADER_TAGS = "trace.header.tags";
  public static final String HTTP_SERVER_ERROR_STATUSES = "http.server.error.statuses";
  public static final String HTTP_CLIENT_ERROR_STATUSES = "http.client.error.statuses";
  public static final String HTTP_SERVER_TAG_QUERY_STRING = "http.server.tag.query-string";
  public static final String HTTP_CLIENT_TAG_QUERY_STRING = "http.client.tag.query-string";
  public static final String HTTP_CLIENT_HOST_SPLIT_BY_DOMAIN = "trace.http.client.split-by-domain";
  public static final String DB_CLIENT_HOST_SPLIT_BY_INSTANCE = "trace.db.client.split-by-instance";
  public static final String SPLIT_BY_TAGS = "trace.split-by-tags";
  public static final String PARTIAL_FLUSH_MIN_SPANS = "trace.partial.flush.min.spans";
  public static final String RUNTIME_CONTEXT_FIELD_INJECTION =
      "trace.runtime.context.field.injection";
  public static final String PROPAGATION_STYLE_EXTRACT = "propagation.style.extract";
  public static final String PROPAGATION_STYLE_INJECT = "propagation.style.inject";

  public static final String JMX_FETCH_ENABLED = "jmxfetch.enabled";
  public static final String JMX_FETCH_CONFIG_DIR = "jmxfetch.config.dir";
  public static final String JMX_FETCH_CONFIG = "jmxfetch.config";
  public static final String JMX_FETCH_METRICS_CONFIGS = "jmxfetch.metrics-configs";
  public static final String JMX_FETCH_CHECK_PERIOD = "jmxfetch.check-period";
  public static final String JMX_FETCH_REFRESH_BEANS_PERIOD = "jmxfetch.refresh-beans-period";
  public static final String JMX_FETCH_STATSD_HOST = "jmxfetch.statsd.host";
  public static final String JMX_FETCH_STATSD_PORT = "jmxfetch.statsd.port";

  public static final String LOGS_INJECTION_ENABLED = "logs.injection";

  // FIXME: review naming before releasing
  public static final String PROFILING_ENABLED = "profiling.enabled";
  public static final String PROFILING_URL = "profiling.url";
  public static final String PROFILING_API_KEY = "profiling.apikey";
  public static final String PROFILING_API_KEY_FILE = "profiling.apikey.file";
  public static final String PROFILING_TAGS = "profiling.tags";
  public static final String PROFILING_STARTUP_DELAY = "profiling.start.delay";
  public static final String PROFILING_UPLOAD_PERIOD = "profiling.upload.period";
  public static final String PROFILING_CONTINUOUS_TO_PERIODIC_UPLOAD_RATIO =
      "profiling.continuous.to.periodic.upload.ratio";
  public static final String PROFILING_RECORDING_MAX_SIZE = "profiling.recording.max.size";
  public static final String PROFILING_RECORDING_MAX_AGE = "profiling.recording.max.age";
  public static final String PROFILING_PERIODIC_CONFIG_OVERRIDE_PATH =
      "profiling.periodic.config.override.path";
  public static final String PROFILING_CONTINUOUS_CONFIG_OVERRIDE_PATH =
      "profiling.continuous.config.override.path";
  public static final String PROFILING_UPLOAD_REQUEST_TIMEOUT = "profiling.upload.request.timeout";
  public static final String PROFILING_UPLOAD_REQUEST_IO_OPERATION_TIMEOUT =
      "profiling.upload.request.io-operation.timeout";

  public static final String RUNTIME_ID_TAG = "runtime-id";
  public static final String SERVICE_TAG = "service";
  public static final String HOST_TAG = "host";
  public static final String LANGUAGE_TAG_KEY = "language";
  public static final String LANGUAGE_TAG_VALUE = "jvm";

  public static final String DEFAULT_SERVICE_NAME = "unnamed-java-app";

  private static final boolean DEFAULT_TRACE_ENABLED = true;
  public static final boolean DEFAULT_INTEGRATIONS_ENABLED = true;
  public static final String DD_AGENT_WRITER_TYPE = "DDAgentWriter";
  public static final String LOGGING_WRITER_TYPE = "LoggingWriter";
  private static final String DEFAULT_AGENT_WRITER_TYPE = DD_AGENT_WRITER_TYPE;

  public static final String DEFAULT_AGENT_HOST = "localhost";
  public static final int DEFAULT_TRACE_AGENT_PORT = 8126;
  public static final String DEFAULT_AGENT_UNIX_DOMAIN_SOCKET = null;

  private static final boolean DEFAULT_RUNTIME_CONTEXT_FIELD_INJECTION = true;

  private static final boolean DEFAULT_PRIORITY_SAMPLING_ENABLED = true;
  private static final boolean DEFAULT_TRACE_RESOLVER_ENABLED = true;
  private static final Set<Integer> DEFAULT_HTTP_SERVER_ERROR_STATUSES =
      parseIntegerRangeSet("500-599", "default");
  private static final Set<Integer> DEFAULT_HTTP_CLIENT_ERROR_STATUSES =
      parseIntegerRangeSet("400-499", "default");
  private static final boolean DEFAULT_HTTP_SERVER_TAG_QUERY_STRING = false;
  private static final boolean DEFAULT_HTTP_CLIENT_TAG_QUERY_STRING = false;
  private static final boolean DEFAULT_HTTP_CLIENT_SPLIT_BY_DOMAIN = false;
  private static final boolean DEFAULT_DB_CLIENT_HOST_SPLIT_BY_INSTANCE = false;
  private static final String DEFAULT_SPLIT_BY_TAGS = "";
  private static final int DEFAULT_PARTIAL_FLUSH_MIN_SPANS = 1000;
  private static final String DEFAULT_PROPAGATION_STYLE_EXTRACT = PropagationStyle.DATADOG.name();
  private static final String DEFAULT_PROPAGATION_STYLE_INJECT = PropagationStyle.DATADOG.name();
  private static final boolean DEFAULT_JMX_FETCH_ENABLED = true;

  public static final int DEFAULT_JMX_FETCH_STATSD_PORT = 8125;

  public static final boolean DEFAULT_LOGS_INJECTION_ENABLED = false;

  public static final boolean DEFAULT_PROFILING_ENABLED = false;
  public static final String DEFAULT_PROFILING_URL = "https://intake.profile.datadoghq.com";
  public static final int DEFAULT_PROFILING_STARTUP_DELAY = 10;
  public static final int DEFAULT_PROFILING_UPLOAD_PERIOD = 60; // 1 min
  public static final int DEFAULT_PROFILING_RECORDING_MAX_SIZE = 64 * 1024 * 1024; // 64 megs
  public static final int DEFAULT_PROFILING_RECORDING_MAX_AGE = 5 * 60; // 5 mins
  // always-on periodic profile
  public static final int DEFAULT_PROFILING_CONTINUOUS_TO_PERIODIC_UPLOAD_RATIO = 1;
  // TODO: Should we make this one setting?
  public static final int DEFAULT_PROFILING_UPLOAD_REQUEST_TIMEOUT = 30; // seconds
  public static final int DEFAULT_PROFILING_UPLOAD_REQUEST_IO_OPERATION_TIMEOUT = 30; // seconds

  private static final String SPLIT_BY_SPACE_OR_COMMA_REGEX = "[,\\s]+";

  private static final boolean DEFAULT_TRACE_REPORT_HOSTNAME = false;
  private static final String DEFAULT_TRACE_ANNOTATIONS = null;
  private static final boolean DEFAULT_TRACE_EXECUTORS_ALL = false;
  private static final String DEFAULT_TRACE_EXECUTORS = "";
  private static final String DEFAULT_TRACE_METHODS = null;
  public static final boolean DEFAULT_TRACE_ANALYTICS_ENABLED = false;
  public static final float DEFAULT_ANALYTICS_SAMPLE_RATE = 1.0f;

  public enum PropagationStyle {
    DATADOG,
    B3,
    HAYSTACK
  }

  /** A tag intended for internal use only, hence not added to the public api DDTags class. */
  private static final String INTERNAL_HOST_NAME = "_dd.hostname";

  /**
   * this is a random UUID that gets generated on JVM start up and is attached to every root span
   * and every JMX metric that is sent out.
   */
  @Getter private final String runtimeId;

  @Getter private final String serviceName;
  @Getter private final boolean traceEnabled;
  @Getter private final boolean integrationsEnabled;
  @Getter private final String writerType;
  @Getter private final String agentHost;
  @Getter private final int agentPort;
  @Getter private final String agentUnixDomainSocket;
  @Getter private final boolean prioritySamplingEnabled;
  @Getter private final boolean traceResolverEnabled;
  @Getter private final Map<String, String> serviceMapping;
  private final Map<String, String> globalTags;
  private final Map<String, String> spanTags;
  private final Map<String, String> jmxTags;
  @Getter private final List<String> excludedClasses;
  @Getter private final Map<String, String> headerTags;
  @Getter private final Set<Integer> httpServerErrorStatuses;
  @Getter private final Set<Integer> httpClientErrorStatuses;
  @Getter private final boolean httpServerTagQueryString;
  @Getter private final boolean httpClientTagQueryString;
  @Getter private final boolean httpClientSplitByDomain;
  @Getter private final boolean dbClientSplitByInstance;
  @Getter private final Set<String> splitByTags;
  @Getter private final Integer partialFlushMinSpans;
  @Getter private final boolean runtimeContextFieldInjection;
  @Getter private final Set<PropagationStyle> propagationStylesToExtract;
  @Getter private final Set<PropagationStyle> propagationStylesToInject;

  @Getter private final boolean jmxFetchEnabled;
  @Getter private final String jmxFetchConfigDir;
  @Getter private final List<String> jmxFetchConfigs;
  @Deprecated @Getter private final List<String> jmxFetchMetricsConfigs;
  @Getter private final Integer jmxFetchCheckPeriod;
  @Getter private final Integer jmxFetchRefreshBeansPeriod;
  @Getter private final String jmxFetchStatsdHost;
  @Getter private final Integer jmxFetchStatsdPort;

  @Getter private final boolean logsInjectionEnabled;
  @Getter private final boolean reportHostName;

  @Getter private final String traceAnnotations;

  @Getter private final String traceMethods;

  @Getter private final boolean traceExecutorsAll;
  @Getter private final List<String> traceExecutors;

  @Getter private final boolean traceAnalyticsEnabled;

  @Getter private final boolean profilingEnabled;
  @Getter private final String profilingUrl;
  @Getter private final String profilingApiKey;
  private final Map<String, String> profilingTags;
  @Getter private final int profilingStartupDelay;
  @Getter private final int profilingUploadPeriod;
  @Getter private final int profilingContinuousToPeriodicUploadsRatio;
  @Getter private final int profilingRecordingMaxSize;
  @Getter private final int profilingRecordingMaxAge;
  @Getter private final String profilingPeriodicConfigOverridePath;
  @Getter private final String profilingContinuousConfigOverridePath;
  @Getter private final int profilingUploadRequestTimeout;
  @Getter private final int profilingUploadRequestIOOperationTimeout;

  // Read order: System Properties -> Env Variables, [-> default value]
  // Values from an optionally provided properties file
  private static Properties propertiesFromConfigFile;

  // Read order: System Properties -> Env Variables, [-> properties file], [-> default value]
  // Visible for testing
  Config() {
    propertiesFromConfigFile = loadConfigurationFile();

    runtimeId = UUID.randomUUID().toString();

    serviceName = getSettingFromEnvironment(SERVICE_NAME, DEFAULT_SERVICE_NAME);

    traceEnabled = getBooleanSettingFromEnvironment(TRACE_ENABLED, DEFAULT_TRACE_ENABLED);
    integrationsEnabled =
        getBooleanSettingFromEnvironment(INTEGRATIONS_ENABLED, DEFAULT_INTEGRATIONS_ENABLED);
    writerType = getSettingFromEnvironment(WRITER_TYPE, DEFAULT_AGENT_WRITER_TYPE);
    agentHost = getSettingFromEnvironment(AGENT_HOST, DEFAULT_AGENT_HOST);
    agentPort =
        getIntegerSettingFromEnvironment(
            TRACE_AGENT_PORT,
            getIntegerSettingFromEnvironment(AGENT_PORT_LEGACY, DEFAULT_TRACE_AGENT_PORT));
    agentUnixDomainSocket =
        getSettingFromEnvironment(AGENT_UNIX_DOMAIN_SOCKET, DEFAULT_AGENT_UNIX_DOMAIN_SOCKET);
    prioritySamplingEnabled =
        getBooleanSettingFromEnvironment(PRIORITY_SAMPLING, DEFAULT_PRIORITY_SAMPLING_ENABLED);
    traceResolverEnabled =
        getBooleanSettingFromEnvironment(TRACE_RESOLVER_ENABLED, DEFAULT_TRACE_RESOLVER_ENABLED);
    serviceMapping = getMapSettingFromEnvironment(SERVICE_MAPPING, null);

    globalTags = getMapSettingFromEnvironment(GLOBAL_TAGS, null);
    spanTags = getMapSettingFromEnvironment(SPAN_TAGS, null);
    jmxTags = getMapSettingFromEnvironment(JMX_TAGS, null);

    excludedClasses = getListSettingFromEnvironment(TRACE_CLASSES_EXCLUDE, null);
    headerTags = getMapSettingFromEnvironment(HEADER_TAGS, null);

    httpServerErrorStatuses =
        getIntegerRangeSettingFromEnvironment(
            HTTP_SERVER_ERROR_STATUSES, DEFAULT_HTTP_SERVER_ERROR_STATUSES);

    httpClientErrorStatuses =
        getIntegerRangeSettingFromEnvironment(
            HTTP_CLIENT_ERROR_STATUSES, DEFAULT_HTTP_CLIENT_ERROR_STATUSES);

    httpServerTagQueryString =
        getBooleanSettingFromEnvironment(
            HTTP_SERVER_TAG_QUERY_STRING, DEFAULT_HTTP_SERVER_TAG_QUERY_STRING);

    httpClientTagQueryString =
        getBooleanSettingFromEnvironment(
            HTTP_CLIENT_TAG_QUERY_STRING, DEFAULT_HTTP_CLIENT_TAG_QUERY_STRING);

    httpClientSplitByDomain =
        getBooleanSettingFromEnvironment(
            HTTP_CLIENT_HOST_SPLIT_BY_DOMAIN, DEFAULT_HTTP_CLIENT_SPLIT_BY_DOMAIN);

    dbClientSplitByInstance =
        getBooleanSettingFromEnvironment(
            DB_CLIENT_HOST_SPLIT_BY_INSTANCE, DEFAULT_DB_CLIENT_HOST_SPLIT_BY_INSTANCE);

    splitByTags =
        Collections.unmodifiableSet(
            new LinkedHashSet<>(
                getListSettingFromEnvironment(SPLIT_BY_TAGS, DEFAULT_SPLIT_BY_TAGS)));

    partialFlushMinSpans =
        getIntegerSettingFromEnvironment(PARTIAL_FLUSH_MIN_SPANS, DEFAULT_PARTIAL_FLUSH_MIN_SPANS);

    runtimeContextFieldInjection =
        getBooleanSettingFromEnvironment(
            RUNTIME_CONTEXT_FIELD_INJECTION, DEFAULT_RUNTIME_CONTEXT_FIELD_INJECTION);

    propagationStylesToExtract =
        getEnumSetSettingFromEnvironment(
            PROPAGATION_STYLE_EXTRACT,
            DEFAULT_PROPAGATION_STYLE_EXTRACT,
            PropagationStyle.class,
            true);
    propagationStylesToInject =
        getEnumSetSettingFromEnvironment(
            PROPAGATION_STYLE_INJECT,
            DEFAULT_PROPAGATION_STYLE_INJECT,
            PropagationStyle.class,
            true);

    jmxFetchEnabled =
        getBooleanSettingFromEnvironment(JMX_FETCH_ENABLED, DEFAULT_JMX_FETCH_ENABLED);
    jmxFetchConfigDir = getSettingFromEnvironment(JMX_FETCH_CONFIG_DIR, null);
    jmxFetchConfigs = getListSettingFromEnvironment(JMX_FETCH_CONFIG, null);
    jmxFetchMetricsConfigs = getListSettingFromEnvironment(JMX_FETCH_METRICS_CONFIGS, null);
    jmxFetchCheckPeriod = getIntegerSettingFromEnvironment(JMX_FETCH_CHECK_PERIOD, null);
    jmxFetchRefreshBeansPeriod =
        getIntegerSettingFromEnvironment(JMX_FETCH_REFRESH_BEANS_PERIOD, null);
    jmxFetchStatsdHost = getSettingFromEnvironment(JMX_FETCH_STATSD_HOST, null);
    jmxFetchStatsdPort =
        getIntegerSettingFromEnvironment(JMX_FETCH_STATSD_PORT, DEFAULT_JMX_FETCH_STATSD_PORT);

    logsInjectionEnabled =
        getBooleanSettingFromEnvironment(LOGS_INJECTION_ENABLED, DEFAULT_LOGS_INJECTION_ENABLED);
    reportHostName =
        getBooleanSettingFromEnvironment(TRACE_REPORT_HOSTNAME, DEFAULT_TRACE_REPORT_HOSTNAME);

    traceAnnotations = getSettingFromEnvironment(TRACE_ANNOTATIONS, DEFAULT_TRACE_ANNOTATIONS);

    traceMethods = getSettingFromEnvironment(TRACE_METHODS, DEFAULT_TRACE_METHODS);

    traceExecutorsAll =
        getBooleanSettingFromEnvironment(TRACE_EXECUTORS_ALL, DEFAULT_TRACE_EXECUTORS_ALL);

    traceExecutors = getListSettingFromEnvironment(TRACE_EXECUTORS, DEFAULT_TRACE_EXECUTORS);

    traceAnalyticsEnabled =
        getBooleanSettingFromEnvironment(TRACE_ANALYTICS_ENABLED, DEFAULT_TRACE_ANALYTICS_ENABLED);

    profilingEnabled =
        getBooleanSettingFromEnvironment(PROFILING_ENABLED, DEFAULT_PROFILING_ENABLED);
    profilingUrl = getSettingFromEnvironment(PROFILING_URL, DEFAULT_PROFILING_URL);
    // Note: We do not want APiKey to be loaded from property for security reasons
    // Note: we do not use defined default here
    // FIXME: We should use better authentication mechanism
    final String profilingApiKeyFile = getSettingFromEnvironment(PROFILING_API_KEY_FILE, null);
    String tmpProfilingApiKey =
        System.getenv(propertyNameToEnvironmentVariableName(PROFILING_API_KEY));
    if (profilingApiKeyFile != null) {
      try {
        tmpProfilingApiKey =
            new String(Files.readAllBytes(Paths.get(profilingApiKeyFile)), StandardCharsets.UTF_8)
                .trim();
      } catch (final IOException e) {
        log.error("Cannot read API key from file {}, skipping", profilingApiKeyFile, e);
      }
    }
    profilingApiKey = tmpProfilingApiKey;

    profilingTags = getMapSettingFromEnvironment(PROFILING_TAGS, null);
    profilingStartupDelay =
        getIntegerSettingFromEnvironment(PROFILING_STARTUP_DELAY, DEFAULT_PROFILING_STARTUP_DELAY);
    profilingUploadPeriod =
        getIntegerSettingFromEnvironment(PROFILING_UPLOAD_PERIOD, DEFAULT_PROFILING_UPLOAD_PERIOD);
    profilingContinuousToPeriodicUploadsRatio =
        getIntegerSettingFromEnvironment(
            PROFILING_CONTINUOUS_TO_PERIODIC_UPLOAD_RATIO,
            DEFAULT_PROFILING_CONTINUOUS_TO_PERIODIC_UPLOAD_RATIO);
    profilingRecordingMaxSize =
        getIntegerSettingFromEnvironment(
            PROFILING_RECORDING_MAX_SIZE, DEFAULT_PROFILING_RECORDING_MAX_SIZE);
    profilingRecordingMaxAge =
        getIntegerSettingFromEnvironment(
            PROFILING_RECORDING_MAX_AGE, DEFAULT_PROFILING_RECORDING_MAX_AGE);
    profilingPeriodicConfigOverridePath =
        getSettingFromEnvironment(PROFILING_PERIODIC_CONFIG_OVERRIDE_PATH, null);
    profilingContinuousConfigOverridePath =
        getSettingFromEnvironment(PROFILING_CONTINUOUS_CONFIG_OVERRIDE_PATH, null);
    profilingUploadRequestTimeout =
        getIntegerSettingFromEnvironment(
            PROFILING_UPLOAD_REQUEST_TIMEOUT, DEFAULT_PROFILING_UPLOAD_REQUEST_TIMEOUT);
    profilingUploadRequestIOOperationTimeout =
        getIntegerSettingFromEnvironment(
            PROFILING_UPLOAD_REQUEST_IO_OPERATION_TIMEOUT,
            DEFAULT_PROFILING_UPLOAD_REQUEST_IO_OPERATION_TIMEOUT);

    log.debug("New instance: {}", this);
  }

  // Read order: Properties -> Parent
  private Config(final Properties properties, final Config parent) {
    runtimeId = parent.runtimeId;

    serviceName = properties.getProperty(SERVICE_NAME, parent.serviceName);

    traceEnabled = getPropertyBooleanValue(properties, TRACE_ENABLED, parent.traceEnabled);
    integrationsEnabled =
        getPropertyBooleanValue(properties, INTEGRATIONS_ENABLED, parent.integrationsEnabled);
    writerType = properties.getProperty(WRITER_TYPE, parent.writerType);
    agentHost = properties.getProperty(AGENT_HOST, parent.agentHost);
    agentPort =
        getPropertyIntegerValue(
            properties,
            TRACE_AGENT_PORT,
            getPropertyIntegerValue(properties, AGENT_PORT_LEGACY, parent.agentPort));
    agentUnixDomainSocket =
        properties.getProperty(AGENT_UNIX_DOMAIN_SOCKET, parent.agentUnixDomainSocket);
    prioritySamplingEnabled =
        getPropertyBooleanValue(properties, PRIORITY_SAMPLING, parent.prioritySamplingEnabled);
    traceResolverEnabled =
        getPropertyBooleanValue(properties, TRACE_RESOLVER_ENABLED, parent.traceResolverEnabled);
    serviceMapping = getPropertyMapValue(properties, SERVICE_MAPPING, parent.serviceMapping);

    globalTags = getPropertyMapValue(properties, GLOBAL_TAGS, parent.globalTags);
    spanTags = getPropertyMapValue(properties, SPAN_TAGS, parent.spanTags);
    jmxTags = getPropertyMapValue(properties, JMX_TAGS, parent.jmxTags);
    excludedClasses =
        getPropertyListValue(properties, TRACE_CLASSES_EXCLUDE, parent.excludedClasses);
    headerTags = getPropertyMapValue(properties, HEADER_TAGS, parent.headerTags);

    httpServerErrorStatuses =
        getPropertyIntegerRangeValue(
            properties, HTTP_SERVER_ERROR_STATUSES, parent.httpServerErrorStatuses);

    httpClientErrorStatuses =
        getPropertyIntegerRangeValue(
            properties, HTTP_CLIENT_ERROR_STATUSES, parent.httpClientErrorStatuses);

    httpServerTagQueryString =
        getPropertyBooleanValue(
            properties, HTTP_SERVER_TAG_QUERY_STRING, parent.httpServerTagQueryString);

    httpClientTagQueryString =
        getPropertyBooleanValue(
            properties, HTTP_CLIENT_TAG_QUERY_STRING, parent.httpClientTagQueryString);

    httpClientSplitByDomain =
        getPropertyBooleanValue(
            properties, HTTP_CLIENT_HOST_SPLIT_BY_DOMAIN, parent.httpClientSplitByDomain);

    dbClientSplitByInstance =
        getPropertyBooleanValue(
            properties, DB_CLIENT_HOST_SPLIT_BY_INSTANCE, parent.dbClientSplitByInstance);

    splitByTags =
        Collections.unmodifiableSet(
            new LinkedHashSet<>(
                getPropertyListValue(
                    properties, SPLIT_BY_TAGS, new ArrayList<>(parent.splitByTags))));

    partialFlushMinSpans =
        getPropertyIntegerValue(properties, PARTIAL_FLUSH_MIN_SPANS, parent.partialFlushMinSpans);

    runtimeContextFieldInjection =
        getPropertyBooleanValue(
            properties, RUNTIME_CONTEXT_FIELD_INJECTION, parent.runtimeContextFieldInjection);

    final Set<PropagationStyle> parsedPropagationStylesToExtract =
        getPropertySetValue(properties, PROPAGATION_STYLE_EXTRACT, PropagationStyle.class);
    propagationStylesToExtract =
        parsedPropagationStylesToExtract == null
            ? parent.propagationStylesToExtract
            : parsedPropagationStylesToExtract;
    final Set<PropagationStyle> parsedPropagationStylesToInject =
        getPropertySetValue(properties, PROPAGATION_STYLE_INJECT, PropagationStyle.class);
    propagationStylesToInject =
        parsedPropagationStylesToInject == null
            ? parent.propagationStylesToInject
            : parsedPropagationStylesToInject;

    jmxFetchEnabled =
        getPropertyBooleanValue(properties, JMX_FETCH_ENABLED, parent.jmxFetchEnabled);
    jmxFetchConfigDir = properties.getProperty(JMX_FETCH_CONFIG_DIR, parent.jmxFetchConfigDir);
    jmxFetchConfigs = getPropertyListValue(properties, JMX_FETCH_CONFIG, parent.jmxFetchConfigs);
    jmxFetchMetricsConfigs =
        getPropertyListValue(properties, JMX_FETCH_METRICS_CONFIGS, parent.jmxFetchMetricsConfigs);
    jmxFetchCheckPeriod =
        getPropertyIntegerValue(properties, JMX_FETCH_CHECK_PERIOD, parent.jmxFetchCheckPeriod);
    jmxFetchRefreshBeansPeriod =
        getPropertyIntegerValue(
            properties, JMX_FETCH_REFRESH_BEANS_PERIOD, parent.jmxFetchRefreshBeansPeriod);
    jmxFetchStatsdHost = properties.getProperty(JMX_FETCH_STATSD_HOST, parent.jmxFetchStatsdHost);
    jmxFetchStatsdPort =
        getPropertyIntegerValue(properties, JMX_FETCH_STATSD_PORT, parent.jmxFetchStatsdPort);

    logsInjectionEnabled =
        getBooleanSettingFromEnvironment(LOGS_INJECTION_ENABLED, DEFAULT_LOGS_INJECTION_ENABLED);
    reportHostName =
        getPropertyBooleanValue(properties, TRACE_REPORT_HOSTNAME, parent.reportHostName);

    traceAnnotations = properties.getProperty(TRACE_ANNOTATIONS, parent.traceAnnotations);

    traceMethods = properties.getProperty(TRACE_METHODS, parent.traceMethods);

    traceExecutorsAll =
        getPropertyBooleanValue(properties, TRACE_EXECUTORS_ALL, parent.traceExecutorsAll);
    traceExecutors = getPropertyListValue(properties, TRACE_EXECUTORS, parent.traceExecutors);

    traceAnalyticsEnabled =
        getPropertyBooleanValue(properties, TRACE_ANALYTICS_ENABLED, parent.traceAnalyticsEnabled);

    profilingEnabled =
        getPropertyBooleanValue(properties, PROFILING_ENABLED, parent.profilingEnabled);
    profilingUrl = properties.getProperty(PROFILING_URL, parent.profilingUrl);
    profilingApiKey = properties.getProperty(PROFILING_API_KEY, parent.profilingApiKey);
    profilingTags = getPropertyMapValue(properties, PROFILING_TAGS, parent.profilingTags);
    profilingStartupDelay =
        getPropertyIntegerValue(properties, PROFILING_STARTUP_DELAY, parent.profilingStartupDelay);
    profilingUploadPeriod =
        getPropertyIntegerValue(properties, PROFILING_UPLOAD_PERIOD, parent.profilingUploadPeriod);
    profilingContinuousToPeriodicUploadsRatio =
        getPropertyIntegerValue(
            properties,
            PROFILING_CONTINUOUS_TO_PERIODIC_UPLOAD_RATIO,
            parent.profilingContinuousToPeriodicUploadsRatio);
    profilingRecordingMaxSize =
        getPropertyIntegerValue(
            properties, PROFILING_RECORDING_MAX_SIZE, parent.profilingRecordingMaxSize);
    profilingRecordingMaxAge =
        getPropertyIntegerValue(
            properties, PROFILING_RECORDING_MAX_AGE, parent.profilingRecordingMaxAge);
    profilingPeriodicConfigOverridePath =
        properties.getProperty(
            PROFILING_PERIODIC_CONFIG_OVERRIDE_PATH, parent.profilingPeriodicConfigOverridePath);
    profilingContinuousConfigOverridePath =
        properties.getProperty(
            PROFILING_CONTINUOUS_CONFIG_OVERRIDE_PATH,
            parent.profilingContinuousConfigOverridePath);
    profilingUploadRequestTimeout =
        getPropertyIntegerValue(
            properties, PROFILING_UPLOAD_REQUEST_TIMEOUT, parent.profilingUploadRequestTimeout);
    profilingUploadRequestIOOperationTimeout =
        getPropertyIntegerValue(
            properties,
            PROFILING_UPLOAD_REQUEST_IO_OPERATION_TIMEOUT,
            parent.profilingUploadRequestIOOperationTimeout);

    log.debug("New instance: {}", this);
  }

  /** @return A map of tags to be applied only to the local application root span. */
  public Map<String, String> getLocalRootSpanTags() {
    final Map<String, String> runtimeTags = getRuntimeTags();
    final Map<String, String> result = new HashMap<>(runtimeTags);
    result.put(LANGUAGE_TAG_KEY, LANGUAGE_TAG_VALUE);

    if (reportHostName) {
      final String hostName = getHostName();
      if (null != hostName && !hostName.isEmpty()) {
        result.put(INTERNAL_HOST_NAME, hostName);
      }
    }

    return Collections.unmodifiableMap(result);
  }

  public Map<String, String> getMergedSpanTags() {
    // DO not include runtimeId into span tags: we only want that added to the root span
    final Map<String, String> result = newHashMap(globalTags.size() + spanTags.size());
    result.putAll(globalTags);
    result.putAll(spanTags);
    return Collections.unmodifiableMap(result);
  }

  public Map<String, String> getMergedJmxTags() {
    final Map<String, String> runtimeTags = getRuntimeTags();
    final Map<String, String> result =
        newHashMap(
            globalTags.size() + jmxTags.size() + runtimeTags.size() + 1 /* for serviceName */);
    result.putAll(globalTags);
    result.putAll(jmxTags);
    result.putAll(runtimeTags);
    // service name set here instead of getRuntimeTags because apm already manages the service tag
    // and may chose to override it.
    // Additionally, infra/JMX metrics require `service` rather than APM's `service.name` tag
    result.put(SERVICE_TAG, serviceName);
    return Collections.unmodifiableMap(result);
  }

  public Map<String, String> getMergedProfilingTags() {
    final Map<String, String> runtimeTags = getRuntimeTags();
    final String host = getHostName();
    final Map<String, String> result =
        newHashMap(
            globalTags.size()
                + profilingTags.size()
                + runtimeTags.size()
                + 2 /* for serviceName and host */);
    result.put(HOST_TAG, host); // Host goes first to allow to override it
    result.putAll(globalTags);
    result.putAll(profilingTags);
    result.putAll(runtimeTags);
    // service name set here instead of getRuntimeTags because apm already manages the service tag
    // and may chose to override it.
    result.put(SERVICE_TAG, serviceName);
    return Collections.unmodifiableMap(result);
  }

  /**
   * Returns the sample rate for the specified instrumentation or {@link
   * #DEFAULT_ANALYTICS_SAMPLE_RATE} if none specified.
   */
  public float getInstrumentationAnalyticsSampleRate(final String... aliases) {
    for (final String alias : aliases) {
      final Float rate = getFloatSettingFromEnvironment(alias + ".analytics.sample-rate", null);
      if (null != rate) {
        return rate;
      }
    }
    return DEFAULT_ANALYTICS_SAMPLE_RATE;
  }

  /**
   * Return a map of tags required by the datadog backend to link runtime metrics (i.e. jmx) and
   * traces.
   *
   * <p>These tags must be applied to every runtime metrics and placed on the root span of every
   * trace.
   *
   * @return A map of tag-name -> tag-value
   */
  private Map<String, String> getRuntimeTags() {
    final Map<String, String> result = newHashMap(2);
    result.put(RUNTIME_ID_TAG, runtimeId);
    return Collections.unmodifiableMap(result);
  }

  public boolean isIntegrationEnabled(
      final SortedSet<String> integrationNames, final boolean defaultEnabled) {
    return integrationEnabled(integrationNames, defaultEnabled);
  }

  /**
   * @deprecated This method should only be used internally. Use the instance getter instead {@link
   *     #isIntegrationEnabled(SortedSet, boolean)}.
   * @param integrationNames
   * @param defaultEnabled
   * @return
   */
  public static boolean integrationEnabled(
      final SortedSet<String> integrationNames, final boolean defaultEnabled) {
    // If default is enabled, we want to enable individually,
    // if default is disabled, we want to disable individually.
    boolean anyEnabled = defaultEnabled;
    for (final String name : integrationNames) {
      final boolean configEnabled =
          getBooleanSettingFromEnvironment("integration." + name + ".enabled", defaultEnabled);
      if (defaultEnabled) {
        anyEnabled &= configEnabled;
      } else {
        anyEnabled |= configEnabled;
      }
    }
    return anyEnabled;
  }

  public boolean isJmxFetchIntegrationEnabled(
      final SortedSet<String> integrationNames, final boolean defaultEnabled) {
    return jmxFetchIntegrationEnabled(integrationNames, defaultEnabled);
  }

  /**
   * @deprecated This method should only be used internally. Use the instance getter instead {@link
   *     #isJmxFetchIntegrationEnabled(SortedSet, boolean)}.
   * @param integrationNames
   * @param defaultEnabled
   * @return
   */
  public static boolean jmxFetchIntegrationEnabled(
      final SortedSet<String> integrationNames, final boolean defaultEnabled) {
    // If default is enabled, we want to enable individually,
    // if default is disabled, we want to disable individually.
    boolean anyEnabled = defaultEnabled;
    for (final String name : integrationNames) {
      final boolean configEnabled =
          getBooleanSettingFromEnvironment("jmxfetch." + name + ".enabled", defaultEnabled);
      if (defaultEnabled) {
        anyEnabled &= configEnabled;
      } else {
        anyEnabled |= configEnabled;
      }
    }
    return anyEnabled;
  }

  public boolean isTraceAnalyticsIntegrationEnabled(
      final SortedSet<String> integrationNames, final boolean defaultEnabled) {
    return traceAnalyticsIntegrationEnabled(integrationNames, defaultEnabled);
  }

  /**
   * @deprecated This method should only be used internally. Use the instance getter instead {@link
   *     #isTraceAnalyticsIntegrationEnabled(SortedSet, boolean)}.
   * @param integrationNames
   * @param defaultEnabled
   * @return
   */
  public static boolean traceAnalyticsIntegrationEnabled(
      final SortedSet<String> integrationNames, final boolean defaultEnabled) {
    // If default is enabled, we want to enable individually,
    // if default is disabled, we want to disable individually.
    boolean anyEnabled = defaultEnabled;
    for (final String name : integrationNames) {
      final boolean configEnabled =
          getBooleanSettingFromEnvironment(name + ".analytics.enabled", defaultEnabled);
      if (defaultEnabled) {
        anyEnabled &= configEnabled;
      } else {
        anyEnabled |= configEnabled;
      }
    }
    return anyEnabled;
  }

  /**
   * Helper method that takes the name, adds a "dd." prefix then checks for System Properties of
   * that name. If none found, the name is converted to an Environment Variable and used to check
   * the env. If none of the above returns a value, then an optional properties file if checked. If
   * setting is not configured in either location, <code>defaultValue</code> is returned.
   *
   * @param name
   * @param defaultValue
   * @return
   * @deprecated This method should only be used internally. Use the explicit getter instead.
   */
  public static String getSettingFromEnvironment(final String name, final String defaultValue) {
    String value;

    // System properties and properties provided from command line have the highest precedence
    value = System.getProperties().getProperty(propertyNameToSystemPropertyName(name));
    if (null != value) {
      return value;
    }

    // If value not provided from system properties, looking at env variables
    value = System.getenv(propertyNameToEnvironmentVariableName(name));
    if (null != value) {
      return value;
    }

    // If value is not defined yet, we look at properties optionally defined in a properties file
    value = propertiesFromConfigFile.getProperty(propertyNameToSystemPropertyName(name));
    if (null != value) {
      return value;
    }

    return defaultValue;
  }

  /** @deprecated This method should only be used internally. Use the explicit getter instead. */
  private static Map<String, String> getMapSettingFromEnvironment(
      final String name, final String defaultValue) {
    return parseMap(
        getSettingFromEnvironment(name, defaultValue), propertyNameToSystemPropertyName(name));
  }

  /**
   * Calls {@link #getSettingFromEnvironment(String, String)} and converts the result to a list by
   * splitting on `,`.
   *
   * @deprecated This method should only be used internally. Use the explicit getter instead.
   */
  public static List<String> getListSettingFromEnvironment(
      final String name, final String defaultValue) {
    return parseList(getSettingFromEnvironment(name, defaultValue));
  }

  /**
   * Calls {@link #getSettingFromEnvironment(String, String)} and converts the result to a Boolean.
   *
   * @deprecated This method should only be used internally. Use the explicit getter instead.
   */
  public static Boolean getBooleanSettingFromEnvironment(
      final String name, final Boolean defaultValue) {
    final String value = getSettingFromEnvironment(name, null);
    return value == null || value.trim().isEmpty() ? defaultValue : Boolean.valueOf(value);
  }

  /**
   * Calls {@link #getSettingFromEnvironment(String, String)} and converts the result to a Float.
   *
   * @deprecated This method should only be used internally. Use the explicit getter instead.
   */
  public static Float getFloatSettingFromEnvironment(final String name, final Float defaultValue) {
    final String value = getSettingFromEnvironment(name, null);
    try {
      return value == null ? defaultValue : Float.valueOf(value);
    } catch (final NumberFormatException e) {
      log.warn("Invalid configuration for " + name, e);
      return defaultValue;
    }
  }

  /**
   * Calls {@link #getSettingFromEnvironment(String, String)} and converts the result to a Integer.
   */
  private static Integer getIntegerSettingFromEnvironment(
      final String name, final Integer defaultValue) {
    final String value = getSettingFromEnvironment(name, null);
    try {
      return value == null ? defaultValue : Integer.valueOf(value);
    } catch (final NumberFormatException e) {
      log.warn("Invalid configuration for " + name, e);
      return defaultValue;
    }
  }

  /**
   * Calls {@link #getSettingFromEnvironment(String, String)} and converts the result to a set of
   * strings splitting by space or comma.
   */
  private static <T extends Enum<T>> Set<T> getEnumSetSettingFromEnvironment(
      final String name,
      final String defaultValue,
      final Class<T> clazz,
      final boolean emptyResultMeansUseDefault) {
    final String value = getSettingFromEnvironment(name, defaultValue);
    Set<T> result =
        convertStringSetToEnumSet(
            parseStringIntoSetOfNonEmptyStrings(value, SPLIT_BY_SPACE_OR_COMMA_REGEX), clazz);

    if (emptyResultMeansUseDefault && result.isEmpty()) {
      // Treat empty parsing result as no value and use default instead
      result =
          convertStringSetToEnumSet(
              parseStringIntoSetOfNonEmptyStrings(defaultValue, SPLIT_BY_SPACE_OR_COMMA_REGEX),
              clazz);
    }

    return result;
  }

  private Set<Integer> getIntegerRangeSettingFromEnvironment(
      final String name, final Set<Integer> defaultValue) {
    final String value = getSettingFromEnvironment(name, null);
    try {
      return value == null ? defaultValue : parseIntegerRangeSet(value, name);
    } catch (final NumberFormatException e) {
      log.warn("Invalid configuration for " + name, e);
      return defaultValue;
    }
  }

  /**
   * Converts the property name, e.g. 'service.name' into a public environment variable name, e.g.
   * `DD_SERVICE_NAME`.
   *
   * @param setting The setting name, e.g. `service.name`
   * @return The public facing environment variable name
   */
  private static String propertyNameToEnvironmentVariableName(final String setting) {
    return ENV_REPLACEMENT
        .matcher(propertyNameToSystemPropertyName(setting).toUpperCase())
        .replaceAll("_");
  }

  /**
   * Converts the property name, e.g. 'service.name' into a public system property name, e.g.
   * `dd.service.name`.
   *
   * @param setting The setting name, e.g. `service.name`
   * @return The public facing system property name
   */
  private static String propertyNameToSystemPropertyName(final String setting) {
    return PREFIX + setting;
  }

  private static Map<String, String> getPropertyMapValue(
      final Properties properties, final String name, final Map<String, String> defaultValue) {
    final String value = properties.getProperty(name);
    return value == null || value.trim().isEmpty() ? defaultValue : parseMap(value, name);
  }

  private static List<String> getPropertyListValue(
      final Properties properties, final String name, final List<String> defaultValue) {
    final String value = properties.getProperty(name);
    return value == null || value.trim().isEmpty() ? defaultValue : parseList(value);
  }

  private static Boolean getPropertyBooleanValue(
      final Properties properties, final String name, final Boolean defaultValue) {
    final String value = properties.getProperty(name);
    return value == null || value.trim().isEmpty() ? defaultValue : Boolean.valueOf(value);
  }

  private static Integer getPropertyIntegerValue(
      final Properties properties, final String name, final Integer defaultValue) {
    final String value = properties.getProperty(name);
    return value == null || value.trim().isEmpty() ? defaultValue : Integer.valueOf(value);
  }

  private static <T extends Enum<T>> Set<T> getPropertySetValue(
      final Properties properties, final String name, final Class<T> clazz) {
    final String value = properties.getProperty(name);
    if (value != null) {
      final Set<T> result =
          convertStringSetToEnumSet(
              parseStringIntoSetOfNonEmptyStrings(value, SPLIT_BY_SPACE_OR_COMMA_REGEX), clazz);
      if (!result.isEmpty()) {
        return result;
      }
    }
    // null means parent value should be used
    return null;
  }

  private Set<Integer> getPropertyIntegerRangeValue(
      final Properties properties, final String name, final Set<Integer> defaultValue) {
    final String value = properties.getProperty(name);
    try {
      return value == null ? defaultValue : parseIntegerRangeSet(value, name);
    } catch (final NumberFormatException e) {
      log.warn("Invalid configuration for " + name, e);
      return defaultValue;
    }
  }

  private static Map<String, String> parseMap(final String str, final String settingName) {
    // If we ever want to have default values besides an empty map, this will need to change.
    if (str == null || str.trim().isEmpty()) {
      return Collections.emptyMap();
    }
    if (!str.matches("(([^,:]+:[^,:]*,)*([^,:]+:[^,:]*),?)?")) {
      log.warn(
          "Invalid config for {}: '{}'. Must match 'key1:value1,key2:value2'.", settingName, str);
      return Collections.emptyMap();
    }

    final String[] tokens = str.split(",", -1);
    final Map<String, String> map = newHashMap(tokens.length);

    for (final String token : tokens) {
      final String[] keyValue = token.split(":", -1);
      if (keyValue.length == 2) {
        final String key = keyValue[0].trim();
        final String value = keyValue[1].trim();
        if (value.length() <= 0) {
          log.warn("Ignoring empty value for key '{}' in config for {}", key, settingName);
          continue;
        }
        map.put(key, value);
      }
    }
    return Collections.unmodifiableMap(map);
  }

  private static Set<Integer> parseIntegerRangeSet(String str, final String settingName)
      throws NumberFormatException {
    assert str != null;
    str = str.replaceAll("\\s", "");
    if (!str.matches("\\d{3}(?:-\\d{3})?(?:,\\d{3}(?:-\\d{3})?)*")) {
      log.warn(
          "Invalid config for {}: '{}'. Must be formatted like '400-403,405,410-499'.",
          settingName,
          str);
      throw new NumberFormatException();
    }

    final String[] tokens = str.split(",", -1);
    final Set<Integer> set = new HashSet<>();

    for (final String token : tokens) {
      final String[] range = token.split("-", -1);
      if (range.length == 1) {
        set.add(Integer.parseInt(range[0]));
      } else if (range.length == 2) {
        final int left = Integer.parseInt(range[0]);
        final int right = Integer.parseInt(range[1]);
        final int min = Math.min(left, right);
        final int max = Math.max(left, right);
        for (int i = min; i <= max; i++) {
          set.add(i);
        }
      }
    }
    return Collections.unmodifiableSet(set);
  }

  private static Map<String, String> newHashMap(final int size) {
    return new HashMap<>(size + 1, 1f);
  }

  private static List<String> parseList(final String str) {
    if (str == null || str.trim().isEmpty()) {
      return Collections.emptyList();
    }

    final String[] tokens = str.split(",", -1);
    // Remove whitespace from each item.
    for (int i = 0; i < tokens.length; i++) {
      tokens[i] = tokens[i].trim();
    }
    return Collections.unmodifiableList(Arrays.asList(tokens));
  }

  private static Set<String> parseStringIntoSetOfNonEmptyStrings(
      final String str, final String regex) {
    // Using LinkedHashSet to preserve original string order
    final Set<String> result = new LinkedHashSet<>();
    // Java returns single value when splitting an empty string. We do not need that value, so
    // we need to throw it out.
    for (final String value : str.split(regex)) {
      if (!value.isEmpty()) {
        result.add(value);
      }
    }
    return Collections.unmodifiableSet(result);
  }

  private static <V extends Enum<V>> Set<V> convertStringSetToEnumSet(
      final Set<String> input, final Class<V> clazz) {
    // Using LinkedHashSet to preserve original string order
    final Set<V> result = new LinkedHashSet<>();
    for (final String value : input) {
      try {
        result.add(Enum.valueOf(clazz, value.toUpperCase()));
      } catch (final IllegalArgumentException e) {
        log.debug("Cannot recognize config string value: {}, {}", value, clazz);
      }
    }
    return Collections.unmodifiableSet(result);
  }

  /**
   * Loads the optional configuration properties file into the global {@link Properties} object.
   *
   * @return The {@link Properties} object. the returned instance might be empty of file does not
   *     exist or if it is in a wrong format.
   */
  private static Properties loadConfigurationFile() {
    final Properties properties = new Properties();

    // Reading from system property first and from env after
    String configurationFilePath =
        System.getProperty(propertyNameToSystemPropertyName(CONFIGURATION_FILE));
    if (null == configurationFilePath) {
      configurationFilePath =
          System.getenv(propertyNameToEnvironmentVariableName(CONFIGURATION_FILE));
    }
    if (null == configurationFilePath) {
      return properties;
    }

    // Normalizing tilde (~) paths for unix systems
    configurationFilePath =
        configurationFilePath.replaceFirst("^~", System.getProperty("user.home"));

    // Configuration properties file is optional
    final File configurationFile = new File(configurationFilePath);
    if (!configurationFile.exists()) {
      log.error("Configuration file '{}' not found.", configurationFilePath);
      return properties;
    }

    try {
      final FileReader fileReader = new FileReader(configurationFile);
      properties.load(fileReader);
    } catch (final FileNotFoundException fnf) {
      log.error("Configuration file '{}' not found.", configurationFilePath);
    } catch (final IOException ioe) {
      log.error(
          "Configuration file '{}' cannot be accessed or correctly parsed.", configurationFilePath);
    }

    return properties;
  }

  /** Returns the detected hostname. First tries locally, then using DNS */
  private String getHostName() {
    String possibleHostname = null;

    // Try environment variable.  This works in almost all environments
    if (System.getProperty("os.name").startsWith("Windows")) {
      possibleHostname = System.getenv("COMPUTERNAME");
    } else {
      possibleHostname = System.getenv("HOSTNAME");
    }

    if (possibleHostname != null && !possibleHostname.isEmpty()) {
      log.debug("Determined hostname from environment variable");
      return possibleHostname.trim();
    }

    // Try hostname command
    try {
      final Process process = Runtime.getRuntime().exec("hostname");
      final BufferedReader reader =
          new BufferedReader(new InputStreamReader(process.getInputStream()));
      possibleHostname = reader.readLine();
    } catch (final Exception e) {
      // Ignore.  Hostname command is not always available
    }

    if (possibleHostname != null && !possibleHostname.isEmpty()) {
      log.debug("Determined hostname from hostname command");
      return possibleHostname.trim();
    }

    // From DNS
    try {
      return InetAddress.getLocalHost().getHostName();
    } catch (final UnknownHostException e) {
      // If we are not able to detect the hostname we do not throw an exception.
    }

    return null;
  }

  // This has to be placed after all other static fields to give them a chance to initialize
  private static final Config INSTANCE = new Config();

  public static Config get() {
    return INSTANCE;
  }

  public static Config get(final Properties properties) {
    if (properties == null || properties.isEmpty()) {
      return INSTANCE;
    } else {
      return new Config(properties, INSTANCE);
    }
  }
}<|MERGE_RESOLUTION|>--- conflicted
+++ resolved
@@ -8,13 +8,10 @@
 import java.io.InputStreamReader;
 import java.net.InetAddress;
 import java.net.UnknownHostException;
-<<<<<<< HEAD
 import java.nio.charset.StandardCharsets;
 import java.nio.file.Files;
 import java.nio.file.Paths;
-=======
 import java.util.ArrayList;
->>>>>>> 0681739c
 import java.util.Arrays;
 import java.util.Collections;
 import java.util.HashMap;
@@ -619,7 +616,7 @@
             globalTags.size()
                 + profilingTags.size()
                 + runtimeTags.size()
-                + 2 /* for serviceName and host */);
+                + 3 /* for serviceName and host and language */);
     result.put(HOST_TAG, host); // Host goes first to allow to override it
     result.putAll(globalTags);
     result.putAll(profilingTags);
@@ -627,6 +624,7 @@
     // service name set here instead of getRuntimeTags because apm already manages the service tag
     // and may chose to override it.
     result.put(SERVICE_TAG, serviceName);
+    result.put(LANGUAGE_TAG_KEY, LANGUAGE_TAG_VALUE);
     return Collections.unmodifiableMap(result);
   }
 
