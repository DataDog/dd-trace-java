--- conflicted
+++ resolved
@@ -1,10 +1,7 @@
 package datadog.trace.api;
 
 import java.net.InetAddress;
-<<<<<<< HEAD
-=======
 import java.net.UnknownHostException;
->>>>>>> 429fb677
 import java.util.Arrays;
 import java.util.Collections;
 import java.util.HashMap;
@@ -177,8 +174,8 @@
   @Getter private final Integer jmxFetchStatsdPort;
 
   @Getter private final boolean logsInjectionEnabled;
-
-<<<<<<< HEAD
+  @Getter private final boolean reportHostName;
+
   @Getter private final boolean profilingEnabled;
   @Getter private final String profilingUrl;
   @Getter private final String profilingApiKey;
@@ -186,9 +183,6 @@
   @Getter private final int profilingPeriodicDelay;
   @Getter private final int profilingPeriodicPeriod;
   @Getter private final int profilingPeriodicDuration;
-=======
-  @Getter private final boolean reportHostName;
->>>>>>> 429fb677
 
   // Read order: System Properties -> Env Variables, [-> default value]
   // Visible for testing
@@ -263,8 +257,9 @@
 
     logsInjectionEnabled =
         getBooleanSettingFromEnvironment(LOGS_INJECTION_ENABLED, DEFAULT_LOGS_INJECTION_ENABLED);
-
-<<<<<<< HEAD
+    reportHostName =
+        getBooleanSettingFromEnvironment(TRACE_REPORT_HOSTNAME, DEFAULT_TRACE_REPORT_HOSTNAME);
+
     profilingEnabled =
         getBooleanSettingFromEnvironment(PROFILING_ENABLED, DEFAULT_PROFILING_ENABLED);
     profilingUrl = getSettingFromEnvironment(PROFILING_URL, DEFAULT_PROFILING_URL);
@@ -282,10 +277,6 @@
     profilingPeriodicDuration =
         getIntegerSettingFromEnvironment(
             PROFILING_PERIODIC_DURATION, DEFAULT_PROFILING_PERIODIC_DURATION);
-=======
-    reportHostName =
-        getBooleanSettingFromEnvironment(TRACE_REPORT_HOSTNAME, DEFAULT_TRACE_REPORT_HOSTNAME);
->>>>>>> 429fb677
 
     log.debug("New instance: {}", this);
   }
@@ -366,8 +357,9 @@
 
     logsInjectionEnabled =
         getBooleanSettingFromEnvironment(LOGS_INJECTION_ENABLED, DEFAULT_LOGS_INJECTION_ENABLED);
-
-<<<<<<< HEAD
+    reportHostName =
+        getPropertyBooleanValue(properties, TRACE_REPORT_HOSTNAME, parent.reportHostName);
+
     profilingEnabled =
         getPropertyBooleanValue(properties, PROFILING_ENABLED, parent.profilingEnabled);
     profilingUrl = properties.getProperty(PROFILING_URL, parent.profilingUrl);
@@ -382,10 +374,6 @@
     profilingPeriodicDuration =
         getPropertyIntegerValue(
             properties, PROFILING_PERIODIC_DURATION, parent.profilingPeriodicDuration);
-=======
-    reportHostName =
-        getPropertyBooleanValue(properties, TRACE_REPORT_HOSTNAME, parent.reportHostName);
->>>>>>> 429fb677
 
     log.debug("New instance: {}", this);
   }
@@ -427,7 +415,10 @@
 
   public Map<String, String> getMergedProfilingTags() {
     final Map<String, String> runtimeTags = getRuntimeTags();
-    final String host = getHostname();
+    String host = getHostname();
+    if (host == null) {
+      host = UNKNOWN_HOST;
+    }
     final Map<String, String> result =
         newHashMap(
             globalTags.size()
@@ -460,14 +451,6 @@
     return Collections.unmodifiableMap(result);
   }
 
-  private String getHostname() {
-    try {
-      return InetAddress.getLocalHost().getHostName();
-    } catch (final java.net.UnknownHostException e) {
-      return UNKNOWN_HOST;
-    }
-  }
-
   public static boolean integrationEnabled(
       final SortedSet<String> integrationNames, final boolean defaultEnabled) {
     // If default is enabled, we want to enable individually,
@@ -768,7 +751,7 @@
   private String getHostname() {
     try {
       return InetAddress.getLocalHost().getHostName();
-    } catch (UnknownHostException e) {
+    } catch (final UnknownHostException e) {
       // If we are not able to detect the hostname we do not throw an exception.
     }
 
