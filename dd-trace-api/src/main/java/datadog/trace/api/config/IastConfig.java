package datadog.trace.api.config;

/** Constant with names of configuration options for IAST. */
public final class IastConfig {

  public static final String IAST_ENABLED = "iast.enabled";
  public static final String IAST_WEAK_HASH_ALGORITHMS = "iast.weak-hash.algorithms";
  public static final String IAST_WEAK_CIPHER_ALGORITHMS = "iast.weak-cipher.algorithms";
  public static final String IAST_DEBUG_ENABLED = "iast.debug.enabled";
  public static final String IAST_MAX_CONCURRENT_REQUESTS = "iast.max-concurrent-requests";
  public static final String IAST_VULNERABILITIES_PER_REQUEST = "iast.vulnerabilities-per-request";
  public static final String IAST_REQUEST_SAMPLING = "iast.request-sampling";
  public static final String IAST_DEDUPLICATION_ENABLED = "iast.deduplication.enabled";
  public static final String IAST_TELEMETRY_VERBOSITY = "iast.telemetry.verbosity";
  public static final String IAST_DETECTION_MODE = "iast.detection.mode";
  public static final String IAST_REDACTION_ENABLED = "iast.redaction.enabled";
  public static final String IAST_REDACTION_NAME_PATTERN = "iast.redaction.name.pattern";
  public static final String IAST_REDACTION_VALUE_PATTERN = "iast.redaction.value.pattern";
  public static final String IAST_STACKTRACE_LEAK_SUPPRESS = "iast.stacktrace-leak.suppress";
  public static final String IAST_HARDCODED_SECRET_ENABLED = "iast.hardcoded-secret.enabled";
  public static final String IAST_MAX_RANGE_COUNT = "iast.max-range-count";
  public static final String IAST_TRUNCATION_MAX_VALUE_LENGTH = "iast.truncation.max.value.length";
  public static final String IAST_CONTEXT_MODE = "iast.context.mode";
  public static final String IAST_ANONYMOUS_CLASSES_ENABLED = "iast.anonymous-classes.enabled";
  public static final String IAST_SOURCE_MAPPING_ENABLED = "iast.source-mapping.enabled";
  public static final String IAST_SOURCE_MAPPING_MAX_SIZE = "iast.source-mapping.max-size";
  public static final String IAST_EXPERIMENTAL_PROPAGATION_ENABLED =
      "iast.experimental.propagation.enabled";
<<<<<<< HEAD
  public static final String IAST_DB_ROWS_TO_TAINT = "iast.dbRowsToTaint";

=======
>>>>>>> 46b5986f
  public static final String IAST_STACK_TRACE_ENABLED = "iast.stacktrace.enabled";
  public static final String IAST_SECURITY_CONTROLS_ENABLED = "iast.security-controls.enabled";
  public static final String IAST_SECURITY_CONTROLS_CONFIGURATION =
      "iast.security-controls.configuration";

  private IastConfig() {}
}<|MERGE_RESOLUTION|>--- conflicted
+++ resolved
@@ -26,15 +26,11 @@
   public static final String IAST_SOURCE_MAPPING_MAX_SIZE = "iast.source-mapping.max-size";
   public static final String IAST_EXPERIMENTAL_PROPAGATION_ENABLED =
       "iast.experimental.propagation.enabled";
-<<<<<<< HEAD
-  public static final String IAST_DB_ROWS_TO_TAINT = "iast.dbRowsToTaint";
-
-=======
->>>>>>> 46b5986f
   public static final String IAST_STACK_TRACE_ENABLED = "iast.stacktrace.enabled";
   public static final String IAST_SECURITY_CONTROLS_ENABLED = "iast.security-controls.enabled";
   public static final String IAST_SECURITY_CONTROLS_CONFIGURATION =
       "iast.security-controls.configuration";
+  public static final String IAST_DB_ROWS_TO_TAINT = "iast.dbRowsToTaint";
 
   private IastConfig() {}
 }