package datadog.trace.api.config;

/** Constant with names of configuration options for CI visibility. */
public final class CiVisibilityConfig {

  public static final String CIVISIBILITY_ENABLED = "civisibility.enabled";
  public static final String CIVISIBILITY_AGENTLESS_ENABLED = "civisibility.agentless.enabled";
  public static final String CIVISIBILITY_AGENTLESS_URL = "civisibility.agentless.url";
  public static final String CIVISIBILITY_SOURCE_DATA_ENABLED = "civisibility.source.data.enabled";
  public static final String CIVISIBILITY_SOURCE_DATA_ROOT_CHECK_ENABLED =
      "civisibility.source.data.root.check.enabled";
  public static final String CIVISIBILITY_SESSION_ID = "civisibility.session.id";
  public static final String CIVISIBILITY_MODULE_ID = "civisibility.module.id";
  public static final String CIVISIBILITY_BUILD_INSTRUMENTATION_ENABLED =
      "civisibility.build.instrumentation.enabled";
  public static final String CIVISIBILITY_AGENT_JAR_URI = "civisibility.agent.jar.uri";
  public static final String CIVISIBILITY_AUTO_CONFIGURATION_ENABLED =
      "civisibility.auto.configuration.enabled";
  public static final String CIVISIBILITY_COMPILER_PLUGIN_AUTO_CONFIGURATION_ENABLED =
      "civisibility.compiler.plugin.auto.configuration.enabled";
  public static final String CIVISIBILITY_PER_TEST_CODE_COVERAGE_ENABLED =
      "civisibility.per.test.code.coverage.enabled";
  public static final String CIVISIBILITY_COMPILER_PLUGIN_VERSION =
      "civisibility.compiler.plugin.version";
  public static final String CIVISIBILITY_JACOCO_PLUGIN_VERSION =
      "civisibility.jacoco.plugin.version";
  public static final String CIVISIBILITY_JACOCO_PLUGIN_INCLUDES =
      "civisibility.jacoco.plugin.includes";
  public static final String CIVISIBILITY_JACOCO_PLUGIN_EXCLUDES =
      "civisibility.jacoco.plugin.excludes";
  public static final String CIVISIBILITY_DEBUG_PORT = "civisibility.debug.port";
  public static final String CIVISIBILITY_TEST_EVENTS_HANDLER_CACHE_SIZE =
      "civisibility.test.events.handler.cache.size";
<<<<<<< HEAD
  public static final String CIVISIBILITY_SIGNAL_SERVER_HOST = "civisibility.signal.server.host";
  public static final String CIVISIBILITY_SIGNAL_SERVER_PORT = "civisibility.signal.server.port";
=======
  public static final String CIVISIBILITY_GIT_UPLOAD_ENABLED = "civisibility.git.upload.enabled";
  public static final String CIVISIBILITY_GIT_UPLOAD_TIMEOUT_MILLIS =
      "civisibility.git.upload.timeout.millis";
  public static final String CIVISIBILITY_GIT_COMMAND_TIMEOUT_MILLIS =
      "civisibility.git.command.timeout.millis";
  public static final String CIVISIBILITY_BACKEND_API_TIMEOUT_MILLIS =
      "civisibility.backend.api.timeout.millis";
  public static final String CIVISIBILITY_GIT_REMOTE_NAME = "civisibility.git.remote.name";
>>>>>>> e38d56c3

  private CiVisibilityConfig() {}
}<|MERGE_RESOLUTION|>--- conflicted
+++ resolved
@@ -31,10 +31,6 @@
   public static final String CIVISIBILITY_DEBUG_PORT = "civisibility.debug.port";
   public static final String CIVISIBILITY_TEST_EVENTS_HANDLER_CACHE_SIZE =
       "civisibility.test.events.handler.cache.size";
-<<<<<<< HEAD
-  public static final String CIVISIBILITY_SIGNAL_SERVER_HOST = "civisibility.signal.server.host";
-  public static final String CIVISIBILITY_SIGNAL_SERVER_PORT = "civisibility.signal.server.port";
-=======
   public static final String CIVISIBILITY_GIT_UPLOAD_ENABLED = "civisibility.git.upload.enabled";
   public static final String CIVISIBILITY_GIT_UPLOAD_TIMEOUT_MILLIS =
       "civisibility.git.upload.timeout.millis";
@@ -43,7 +39,8 @@
   public static final String CIVISIBILITY_BACKEND_API_TIMEOUT_MILLIS =
       "civisibility.backend.api.timeout.millis";
   public static final String CIVISIBILITY_GIT_REMOTE_NAME = "civisibility.git.remote.name";
->>>>>>> e38d56c3
+  public static final String CIVISIBILITY_SIGNAL_SERVER_HOST = "civisibility.signal.server.host";
+  public static final String CIVISIBILITY_SIGNAL_SERVER_PORT = "civisibility.signal.server.port";
 
   private CiVisibilityConfig() {}
 }