package datadog.trace.api.config;

/**
 * These config options will only work with dd-java-agent, not with dd-trace-ot.
 *
 * <p>Configure via system properties, environment variables, or config properties file. See online
 * documentation for details.
 *
 * @see TracerConfig for more tracer config options
 */
public final class TraceInstrumentationConfig {
  public static final String TRACE_ENABLED = "trace.enabled";
  public static final String TRACE_OTEL_ENABLED = "trace.otel.enabled";
  public static final String INTEGRATIONS_ENABLED = "integrations.enabled";

  public static final String INTEGRATION_SYNAPSE_LEGACY_OPERATION_NAME =
      "integration.synapse.legacy-operation-name";
  public static final String TRACE_ANNOTATIONS = "trace.annotations";
  public static final String TRACE_ANNOTATION_ASYNC = "trace.annotation.async";
  public static final String TRACE_EXECUTORS_ALL = "trace.executors.all";
  public static final String TRACE_EXECUTORS = "trace.executors";
  public static final String TRACE_METHODS = "trace.methods";
  /*
  format for measure.methods is the same as for trace.methods:
  https://docs.datadoghq.com/tracing/trace_collection/custom_instrumentation/java/
   */
  public static final String MEASURE_METHODS = "measure.methods";
  public static final String TRACE_CLASSES_EXCLUDE = "trace.classes.exclude";
  public static final String TRACE_CLASSES_EXCLUDE_FILE = "trace.classes.exclude.file";
  public static final String TRACE_CLASSLOADERS_EXCLUDE = "trace.classloaders.exclude";
  public static final String TRACE_CODESOURCES_EXCLUDE = "trace.codesources.exclude";
  public static final String TRACE_CLASSLOADERS_DEFER = "trace.classloaders.defer";

  public static final String EXPERIMENTAL_DEFER_INTEGRATIONS_UNTIL =
      "experimental.defer.integrations.until";

  @SuppressWarnings("unused")
  public static final String TRACE_TESTS_ENABLED = "trace.tests.enabled";

  public static final String TRACE_THREAD_POOL_EXECUTORS_EXCLUDE =
      "trace.thread-pool-executors.exclude";

  public static final String HTTP_SERVER_TAG_QUERY_STRING = "http.server.tag.query-string";
  public static final String HTTP_SERVER_RAW_QUERY_STRING = "http.server.raw.query-string";
  public static final String HTTP_SERVER_RAW_RESOURCE = "http.server.raw.resource";
  public static final String HTTP_SERVER_DECODED_RESOURCE_PRESERVE_SPACES =
      "http.server.decoded.resource.preserve-spaces";
  public static final String HTTP_SERVER_ROUTE_BASED_NAMING = "http.server.route-based-naming";
  public static final String HTTP_CLIENT_TAG_QUERY_STRING = "http.client.tag.query-string";
  public static final String HTTP_CLIENT_TAG_HEADERS = "http.client.tag.headers";
  public static final String HTTP_CLIENT_HOST_SPLIT_BY_DOMAIN = "trace.http.client.split-by-domain";
  public static final String DB_CLIENT_HOST_SPLIT_BY_INSTANCE = "trace.db.client.split-by-instance";
  public static final String DB_CLIENT_HOST_SPLIT_BY_INSTANCE_TYPE_SUFFIX =
      "trace.db.client.split-by-instance.type.suffix";
  public static final String DB_CLIENT_HOST_SPLIT_BY_HOST = "trace.db.client.split-by-host";

  public static final String JDBC_PREPARED_STATEMENT_CLASS_NAME =
      "trace.jdbc.prepared.statement.class.name";

  public static final String DB_DBM_PROPAGATION_MODE_MODE = "dbm.propagation.mode";

  public static final String JDBC_CONNECTION_CLASS_NAME = "trace.jdbc.connection.class.name";
  public static final String JDBC_SQL_OBFUSCATION  = "jdbc.sql.obfuscation";
  public static final String MONGO_OBFUSCATION  = "mongo.obfuscation";
  public static final String REDIS_COMMAND_ARGS  = "redis.command.args";

  public static final String HTTP_URL_CONNECTION_CLASS_NAME =
      "trace.http.url.connection.class.name";

  public static final String AXIS_TRANSPORT_CLASS_NAME = "trace.axis.transport.class.name";

  public static final String RUNTIME_CONTEXT_FIELD_INJECTION =
      "trace.runtime.context.field.injection";
  public static final String SERIALVERSIONUID_FIELD_INJECTION =
      "trace.serialversionuid.field.injection";

<<<<<<< HEAD
  public static final String LOGS_INJECTION_ENABLED = "logs.injection.enabled";
  public static final String LOGS_INJECTION = "logs.injection";

=======
  public static final String LOGS_INJECTION_ENABLED = "logs.injection";
  public static final String LOGS_PATTERN = "logs.pattern";
  public static final String LOGS_PATTERN_REPLACE = "logs.pattern.replace";
  public static final String LOGS_MDC_TAGS_INJECTION_ENABLED = "logs.mdc.tags.injection";
>>>>>>> 31e364df
  public static final String TRACE_128_BIT_TRACEID_LOGGING_ENABLED =
      "trace.128.bit.traceid.logging.enabled";

  public static final String KAFKA_CLIENT_PROPAGATION_DISABLED_TOPICS =
      "kafka.client.propagation.disabled.topics";
  public static final String KAFKA_CLIENT_BASE64_DECODING_ENABLED =
      "kafka.client.base64.decoding.enabled";

  public static final String JMS_PROPAGATION_DISABLED_TOPICS = "jms.propagation.disabled.topics";
  public static final String JMS_PROPAGATION_DISABLED_QUEUES = "jms.propagation.disabled.queues";
  public static final String JMS_UNACKNOWLEDGED_MAX_AGE = "jms.unacknowledged.max.age";

  public static final String RABBIT_PROPAGATION_DISABLED_QUEUES =
      "rabbit.propagation.disabled.queues";
  public static final String RABBIT_PROPAGATION_DISABLED_EXCHANGES =
      "rabbit.propagation.disabled.exchanges";

  public static final String RABBIT_INCLUDE_ROUTINGKEY_IN_RESOURCE =
      "rabbit.include.routingkey.in.resource";

  public static final String MESSAGE_BROKER_SPLIT_BY_DESTINATION =
      "message.broker.split-by-destination";

  public static final String GRPC_IGNORED_INBOUND_METHODS = "trace.grpc.ignored.inbound.methods";
  public static final String GRPC_IGNORED_OUTBOUND_METHODS = "trace.grpc.ignored.outbound.methods";

  public static final String GOOGLE_PUBSUB_IGNORED_GRPC_METHODS =
      "trace.google-pubsub.ignored.grpc.methods";
  public static final String GRPC_SERVER_TRIM_PACKAGE_RESOURCE =
      "trace.grpc.server.trim-package-resource";
  public static final String GRPC_SERVER_ERROR_STATUSES = "grpc.server.error.statuses";
  public static final String GRPC_CLIENT_ERROR_STATUSES = "grpc.client.error.statuses";
  public static final String HYSTRIX_TAGS_ENABLED = "hystrix.tags.enabled";
  public static final String HYSTRIX_MEASURED_ENABLED = "hystrix.measured.enabled";

  public static final String IGNITE_CACHE_INCLUDE_KEYS = "ignite.cache.include_keys";

  public static final String OBFUSCATION_QUERY_STRING_REGEXP =
      "trace.obfuscation.query.string.regexp";

  public static final String PLAY_REPORT_HTTP_STATUS = "trace.play.report-http-status";

  public static final String SERVLET_PRINCIPAL_ENABLED = "trace.servlet.principal.enabled";
  public static final String SERVLET_ASYNC_TIMEOUT_ERROR = "trace.servlet.async-timeout.error";

  public static final String SERVLET_ROOT_CONTEXT_SERVICE_NAME =
      "trace.servlet.root-context.service.name";

  public static final String SPRING_DATA_REPOSITORY_INTERFACE_RESOURCE_NAME =
      "spring-data.repository.interface.resource-name";

  public static final String RESOLVER_CACHE_CONFIG = "resolver.cache.config";
  public static final String RESOLVER_CACHE_DIR = "resolver.cache.dir";
  public static final String RESOLVER_SIMPLE_METHOD_GRAPH = "resolver.simple.method.graph";
  public static final String RESOLVER_USE_LOADCLASS = "resolver.use.loadclass";
  public static final String RESOLVER_USE_URL_CACHES = "resolver.use.url.caches";
  public static final String RESOLVER_RESET_INTERVAL = "resolver.reset.interval";
  public static final String RESOLVER_NAMES_ARE_UNIQUE = "resolver.names.are.unique";
  public static final String COUCHBASE_INTERNAL_SPANS_ENABLED =
      "trace.couchbase.internal-spans.enabled";
  public static final String ELASTICSEARCH_BODY_ENABLED = "trace.elasticsearch.body.enabled";
  public static final String ELASTICSEARCH_PARAMS_ENABLED = "trace.elasticsearch.params.enabled";
  public static final String ELASTICSEARCH_BODY_AND_PARAMS_ENABLED =
      "trace.elasticsearch.body-and-params.enabled";

  public static final String SPARK_TASK_HISTOGRAM_ENABLED = "spark.task-histogram.enabled";
  public static final String SPARK_APP_NAME_AS_SERVICE = "spark.app-name-as-service";

  public static final String JAX_RS_EXCEPTION_AS_ERROR_ENABLED =
      "trace.jax-rs.exception-as-error.enabled";
  public static final String JAX_RS_ADDITIONAL_ANNOTATIONS = "trace.jax-rs.additional.annotations";
  /** If set, the instrumentation will set its resource name on the local root too. */
  public static final String AXIS_PROMOTE_RESOURCE_NAME = "trace.axis.promote.resource-name";

  private TraceInstrumentationConfig() {}
}<|MERGE_RESOLUTION|>--- conflicted
+++ resolved
@@ -60,9 +60,9 @@
   public static final String DB_DBM_PROPAGATION_MODE_MODE = "dbm.propagation.mode";
 
   public static final String JDBC_CONNECTION_CLASS_NAME = "trace.jdbc.connection.class.name";
-  public static final String JDBC_SQL_OBFUSCATION  = "jdbc.sql.obfuscation";
-  public static final String MONGO_OBFUSCATION  = "mongo.obfuscation";
-  public static final String REDIS_COMMAND_ARGS  = "redis.command.args";
+  public static final String JDBC_SQL_OBFUSCATION = "jdbc.sql.obfuscation";
+  public static final String MONGO_OBFUSCATION = "mongo.obfuscation";
+  public static final String REDIS_COMMAND_ARGS = "redis.command.args";
 
   public static final String HTTP_URL_CONNECTION_CLASS_NAME =
       "trace.http.url.connection.class.name";
@@ -74,16 +74,12 @@
   public static final String SERIALVERSIONUID_FIELD_INJECTION =
       "trace.serialversionuid.field.injection";
 
-<<<<<<< HEAD
   public static final String LOGS_INJECTION_ENABLED = "logs.injection.enabled";
   public static final String LOGS_INJECTION = "logs.injection";
 
-=======
-  public static final String LOGS_INJECTION_ENABLED = "logs.injection";
   public static final String LOGS_PATTERN = "logs.pattern";
   public static final String LOGS_PATTERN_REPLACE = "logs.pattern.replace";
   public static final String LOGS_MDC_TAGS_INJECTION_ENABLED = "logs.mdc.tags.injection";
->>>>>>> 31e364df
   public static final String TRACE_128_BIT_TRACEID_LOGGING_ENABLED =
       "trace.128.bit.traceid.logging.enabled";
 
