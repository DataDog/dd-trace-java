package datadog.trace.api

import org.junit.Rule
import org.junit.contrib.java.lang.system.EnvironmentVariables
import org.junit.contrib.java.lang.system.RestoreSystemProperties
import spock.lang.Specification

import static datadog.trace.api.Config.AGENT_HOST
import static datadog.trace.api.Config.AGENT_PORT_LEGACY
import static datadog.trace.api.Config.AGENT_UNIX_DOMAIN_SOCKET
import static datadog.trace.api.Config.CONFIGURATION_FILE
import static datadog.trace.api.Config.DB_CLIENT_HOST_SPLIT_BY_INSTANCE
import static datadog.trace.api.Config.DEFAULT_JMX_FETCH_STATSD_PORT
import static datadog.trace.api.Config.GLOBAL_TAGS
import static datadog.trace.api.Config.HEADER_TAGS
import static datadog.trace.api.Config.HOST_TAG
import static datadog.trace.api.Config.HTTP_CLIENT_ERROR_STATUSES
import static datadog.trace.api.Config.HTTP_CLIENT_HOST_SPLIT_BY_DOMAIN
import static datadog.trace.api.Config.HTTP_SERVER_ERROR_STATUSES
import static datadog.trace.api.Config.JMX_FETCH_CHECK_PERIOD
import static datadog.trace.api.Config.JMX_FETCH_ENABLED
import static datadog.trace.api.Config.JMX_FETCH_METRICS_CONFIGS
import static datadog.trace.api.Config.JMX_FETCH_REFRESH_BEANS_PERIOD
import static datadog.trace.api.Config.JMX_FETCH_STATSD_HOST
import static datadog.trace.api.Config.JMX_FETCH_STATSD_PORT
import static datadog.trace.api.Config.JMX_TAGS
import static datadog.trace.api.Config.PARTIAL_FLUSH_MIN_SPANS
import static datadog.trace.api.Config.PREFIX
import static datadog.trace.api.Config.PRIORITY_SAMPLING
import static datadog.trace.api.Config.PROFILING_API_KEY
import static datadog.trace.api.Config.PROFILING_API_KEY_FILE
import static datadog.trace.api.Config.PROFILING_CONTINUOUS_CONFIG_OVERRIDE_PATH
import static datadog.trace.api.Config.PROFILING_CONTINUOUS_TO_PERIODIC_UPLOAD_RATIO
import static datadog.trace.api.Config.PROFILING_ENABLED
import static datadog.trace.api.Config.PROFILING_PERIODIC_CONFIG_OVERRIDE_PATH
import static datadog.trace.api.Config.PROFILING_RECORDING_MAX_AGE
import static datadog.trace.api.Config.PROFILING_RECORDING_MAX_SIZE
import static datadog.trace.api.Config.PROFILING_STARTUP_DELAY
import static datadog.trace.api.Config.PROFILING_TAGS
import static datadog.trace.api.Config.PROFILING_UPLOAD_PERIOD
import static datadog.trace.api.Config.PROFILING_UPLOAD_REQUEST_IO_OPERATION_TIMEOUT
import static datadog.trace.api.Config.PROFILING_UPLOAD_REQUEST_TIMEOUT
import static datadog.trace.api.Config.PROFILING_URL
import static datadog.trace.api.Config.PROPAGATION_STYLE_EXTRACT
import static datadog.trace.api.Config.PROPAGATION_STYLE_INJECT
import static datadog.trace.api.Config.RUNTIME_CONTEXT_FIELD_INJECTION
import static datadog.trace.api.Config.RUNTIME_ID_TAG
import static datadog.trace.api.Config.SERVICE_MAPPING
import static datadog.trace.api.Config.SERVICE_NAME
import static datadog.trace.api.Config.SERVICE_TAG
import static datadog.trace.api.Config.SPAN_TAGS
import static datadog.trace.api.Config.SPLIT_BY_TAGS
import static datadog.trace.api.Config.TRACE_AGENT_PORT
import static datadog.trace.api.Config.TRACE_ENABLED
import static datadog.trace.api.Config.TRACE_REPORT_HOSTNAME
import static datadog.trace.api.Config.TRACE_RESOLVER_ENABLED
import static datadog.trace.api.Config.WRITER_TYPE

class ConfigTest extends Specification {
  @Rule
  public final RestoreSystemProperties restoreSystemProperties = new RestoreSystemProperties()
  @Rule
  public final EnvironmentVariables environmentVariables = new EnvironmentVariables()

  private static final DD_SERVICE_NAME_ENV = "DD_SERVICE_NAME"
  private static final DD_TRACE_ENABLED_ENV = "DD_TRACE_ENABLED"
  private static final DD_WRITER_TYPE_ENV = "DD_WRITER_TYPE"
  private static final DD_SERVICE_MAPPING_ENV = "DD_SERVICE_MAPPING"
  private static final DD_SPAN_TAGS_ENV = "DD_SPAN_TAGS"
  private static final DD_HEADER_TAGS_ENV = "DD_HEADER_TAGS"
  private static final DD_PROPAGATION_STYLE_EXTRACT = "DD_PROPAGATION_STYLE_EXTRACT"
  private static final DD_PROPAGATION_STYLE_INJECT = "DD_PROPAGATION_STYLE_INJECT"
  private static final DD_JMXFETCH_METRICS_CONFIGS_ENV = "DD_JMXFETCH_METRICS_CONFIGS"
  private static final DD_TRACE_AGENT_PORT_ENV = "DD_TRACE_AGENT_PORT"
  private static final DD_AGENT_PORT_LEGACY_ENV = "DD_AGENT_PORT"
  private static final DD_TRACE_REPORT_HOSTNAME = "DD_TRACE_REPORT_HOSTNAME"

  private static final DD_PROFILING_API_KEY = "DD_PROFILING_APIKEY"

  def "verify defaults"() {
    when:
    Config config = provider()

    then:
    config.serviceName == "unnamed-java-app"
    config.traceEnabled == true
    config.writerType == "DDAgentWriter"
    config.agentHost == "localhost"
    config.agentPort == 8126
    config.agentUnixDomainSocket == null
    config.prioritySamplingEnabled == true
    config.traceResolverEnabled == true
    config.serviceMapping == [:]
    config.mergedSpanTags == [:]
<<<<<<< HEAD
    config.mergedJmxTags == [(RUNTIME_ID_TAG): config.getRuntimeId(), (SERVICE_TAG): config.serviceName, (LANGUAGE_TAG_KEY): LANGUAGE_TAG_VALUE]
=======
    config.mergedJmxTags == [(RUNTIME_ID_TAG): config.getRuntimeId(), (SERVICE): config.serviceName]
>>>>>>> 0681739c
    config.headerTags == [:]
    config.httpServerErrorStatuses == (500..599).toSet()
    config.httpClientErrorStatuses == (400..499).toSet()
    config.httpClientSplitByDomain == false
    config.dbClientSplitByInstance == false
    config.splitByTags == [].toSet()
    config.partialFlushMinSpans == 1000
    config.reportHostName == false
    config.runtimeContextFieldInjection == true
    config.propagationStylesToExtract.toList() == [Config.PropagationStyle.DATADOG]
    config.propagationStylesToInject.toList() == [Config.PropagationStyle.DATADOG]
    config.jmxFetchEnabled == true
    config.jmxFetchMetricsConfigs == []
    config.jmxFetchCheckPeriod == null
    config.jmxFetchRefreshBeansPeriod == null
    config.jmxFetchStatsdHost == null
    config.jmxFetchStatsdPort == DEFAULT_JMX_FETCH_STATSD_PORT

    config.profilingEnabled == false
    config.profilingUrl == Config.DEFAULT_PROFILING_URL
    config.profilingApiKey == null
    config.mergedProfilingTags == [(HOST_TAG): config.getHostName(), (RUNTIME_ID_TAG): config.getRuntimeId(), (SERVICE_TAG): config.serviceName, (LANGUAGE_TAG_KEY): LANGUAGE_TAG_VALUE]
    config.profilingStartupDelay == 10
    config.profilingUploadPeriod == 60
    config.profilingContinuousToPeriodicUploadsRatio == 1
    config.profilingRecordingMaxSize == 64 * 1024 * 1024
    config.profilingRecordingMaxAge == 5 * 60
    config.profilingRecordingMaxAge == 5 * 60
    config.profilingPeriodicConfigOverridePath == null
    config.profilingContinuousConfigOverridePath == null
    config.profilingUploadRequestTimeout == 30
    config.profilingUploadRequestIOOperationTimeout == 30

    config.toString().contains("unnamed-java-app")

    where:
    provider << [{ new Config() }, { Config.get() }, {
      def props = new Properties()
      props.setProperty("something", "unused")
      Config.get(props)
    }]
  }

  def "specify overrides via properties"() {
    setup:
    def prop = new Properties()
    prop.setProperty(SERVICE_NAME, "something else")
    prop.setProperty(TRACE_ENABLED, "false")
    prop.setProperty(WRITER_TYPE, "LoggingWriter")
    prop.setProperty(AGENT_HOST, "somehost")
    prop.setProperty(TRACE_AGENT_PORT, "123")
    prop.setProperty(AGENT_UNIX_DOMAIN_SOCKET, "somepath")
    prop.setProperty(AGENT_PORT_LEGACY, "456")
    prop.setProperty(PRIORITY_SAMPLING, "false")
    prop.setProperty(TRACE_RESOLVER_ENABLED, "false")
    prop.setProperty(SERVICE_MAPPING, "a:1")
    prop.setProperty(GLOBAL_TAGS, "b:2")
    prop.setProperty(SPAN_TAGS, "c:3")
    prop.setProperty(JMX_TAGS, "d:4")
    prop.setProperty(HEADER_TAGS, "e:5")
    prop.setProperty(HTTP_SERVER_ERROR_STATUSES, "123-456,457,124-125,122")
    prop.setProperty(HTTP_CLIENT_ERROR_STATUSES, "111")
    prop.setProperty(HTTP_CLIENT_HOST_SPLIT_BY_DOMAIN, "true")
    prop.setProperty(DB_CLIENT_HOST_SPLIT_BY_INSTANCE, "true")
    prop.setProperty(SPLIT_BY_TAGS, "some.tag1,some.tag2,some.tag1")
    prop.setProperty(PARTIAL_FLUSH_MIN_SPANS, "15")
    prop.setProperty(TRACE_REPORT_HOSTNAME, "true")
    prop.setProperty(RUNTIME_CONTEXT_FIELD_INJECTION, "false")
    prop.setProperty(PROPAGATION_STYLE_EXTRACT, "Datadog, B3")
    prop.setProperty(PROPAGATION_STYLE_INJECT, "B3, Datadog")
    prop.setProperty(JMX_FETCH_ENABLED, "false")
    prop.setProperty(JMX_FETCH_METRICS_CONFIGS, "/foo.yaml,/bar.yaml")
    prop.setProperty(JMX_FETCH_CHECK_PERIOD, "100")
    prop.setProperty(JMX_FETCH_REFRESH_BEANS_PERIOD, "200")
    prop.setProperty(JMX_FETCH_STATSD_HOST, "statsd host")
    prop.setProperty(JMX_FETCH_STATSD_PORT, "321")

    prop.setProperty(PROFILING_ENABLED, "true")
    prop.setProperty(PROFILING_URL, "new url")
    prop.setProperty(PROFILING_API_KEY, "new api key")
    prop.setProperty(PROFILING_TAGS, "f:6,host:test-host")
    prop.setProperty(PROFILING_STARTUP_DELAY, "1111")
    prop.setProperty(PROFILING_UPLOAD_PERIOD, "1112")
    prop.setProperty(PROFILING_CONTINUOUS_TO_PERIODIC_UPLOAD_RATIO, "1113")
    prop.setProperty(PROFILING_RECORDING_MAX_SIZE, "1114")
    prop.setProperty(PROFILING_RECORDING_MAX_AGE, "1115")
    prop.setProperty(PROFILING_PERIODIC_CONFIG_OVERRIDE_PATH, "/periodic/path")
    prop.setProperty(PROFILING_CONTINUOUS_CONFIG_OVERRIDE_PATH, "/continuous/path")
    prop.setProperty(PROFILING_UPLOAD_REQUEST_TIMEOUT, "1116")
    prop.setProperty(PROFILING_UPLOAD_REQUEST_IO_OPERATION_TIMEOUT, "1117")

    when:
    Config config = Config.get(prop)

    then:
    config.serviceName == "something else"
    config.traceEnabled == false
    config.writerType == "LoggingWriter"
    config.agentHost == "somehost"
    config.agentPort == 123
    config.agentUnixDomainSocket == "somepath"
    config.prioritySamplingEnabled == false
    config.traceResolverEnabled == false
    config.serviceMapping == [a: "1"]
    config.mergedSpanTags == [b: "2", c: "3"]
<<<<<<< HEAD
    config.mergedJmxTags == [b: "2", d: "4", (RUNTIME_ID_TAG): config.getRuntimeId(), (SERVICE_TAG): config.serviceName, (LANGUAGE_TAG_KEY): LANGUAGE_TAG_VALUE]
=======
    config.mergedJmxTags == [b: "2", d: "4", (RUNTIME_ID_TAG): config.getRuntimeId(), (SERVICE): config.serviceName]
>>>>>>> 0681739c
    config.headerTags == [e: "5"]
    config.httpServerErrorStatuses == (122..457).toSet()
    config.httpClientErrorStatuses == (111..111).toSet()
    config.httpClientSplitByDomain == true
    config.dbClientSplitByInstance == true
    config.splitByTags == ["some.tag1", "some.tag2"].toSet()
    config.partialFlushMinSpans == 15
    config.reportHostName == true
    config.runtimeContextFieldInjection == false
    config.propagationStylesToExtract.toList() == [Config.PropagationStyle.DATADOG, Config.PropagationStyle.B3]
    config.propagationStylesToInject.toList() == [Config.PropagationStyle.B3, Config.PropagationStyle.DATADOG]
    config.jmxFetchEnabled == false
    config.jmxFetchMetricsConfigs == ["/foo.yaml", "/bar.yaml"]
    config.jmxFetchCheckPeriod == 100
    config.jmxFetchRefreshBeansPeriod == 200
    config.jmxFetchStatsdHost == "statsd host"
    config.jmxFetchStatsdPort == 321

    config.profilingEnabled == true
    config.profilingUrl == "new url"
    config.profilingApiKey == "new api key" // we can still override via internal properties object
    config.mergedProfilingTags == [b: "2", f: "6", (HOST_TAG): "test-host", (RUNTIME_ID_TAG): config.getRuntimeId(), (SERVICE_TAG): config.serviceName, (LANGUAGE_TAG_KEY): LANGUAGE_TAG_VALUE]
    config.profilingStartupDelay == 1111
    config.profilingUploadPeriod == 1112
    config.profilingContinuousToPeriodicUploadsRatio == 1113
    config.profilingRecordingMaxSize == 1114
    config.profilingRecordingMaxAge == 1115
    config.profilingPeriodicConfigOverridePath == "/periodic/path"
    config.profilingContinuousConfigOverridePath == "/continuous/path"
    config.profilingUploadRequestTimeout == 1116
    config.profilingUploadRequestIOOperationTimeout == 1117
  }

  def "specify overrides via system properties"() {
    setup:
    System.setProperty(PREFIX + SERVICE_NAME, "something else")
    System.setProperty(PREFIX + TRACE_ENABLED, "false")
    System.setProperty(PREFIX + WRITER_TYPE, "LoggingWriter")
    System.setProperty(PREFIX + AGENT_HOST, "somehost")
    System.setProperty(PREFIX + TRACE_AGENT_PORT, "123")
    System.setProperty(PREFIX + AGENT_UNIX_DOMAIN_SOCKET, "somepath")
    System.setProperty(PREFIX + AGENT_PORT_LEGACY, "456")
    System.setProperty(PREFIX + PRIORITY_SAMPLING, "false")
    System.setProperty(PREFIX + TRACE_RESOLVER_ENABLED, "false")
    System.setProperty(PREFIX + SERVICE_MAPPING, "a:1")
    System.setProperty(PREFIX + GLOBAL_TAGS, "b:2")
    System.setProperty(PREFIX + SPAN_TAGS, "c:3")
    System.setProperty(PREFIX + JMX_TAGS, "d:4")
    System.setProperty(PREFIX + HEADER_TAGS, "e:5")
    System.setProperty(PREFIX + HTTP_SERVER_ERROR_STATUSES, "123-456,457,124-125,122")
    System.setProperty(PREFIX + HTTP_CLIENT_ERROR_STATUSES, "111")
    System.setProperty(PREFIX + HTTP_CLIENT_HOST_SPLIT_BY_DOMAIN, "true")
    System.setProperty(PREFIX + DB_CLIENT_HOST_SPLIT_BY_INSTANCE, "true")
    System.setProperty(PREFIX + SPLIT_BY_TAGS, "some.tag3, some.tag2, some.tag1")
    System.setProperty(PREFIX + PARTIAL_FLUSH_MIN_SPANS, "25")
    System.setProperty(PREFIX + TRACE_REPORT_HOSTNAME, "true")
    System.setProperty(PREFIX + RUNTIME_CONTEXT_FIELD_INJECTION, "false")
    System.setProperty(PREFIX + PROPAGATION_STYLE_EXTRACT, "Datadog, B3")
    System.setProperty(PREFIX + PROPAGATION_STYLE_INJECT, "B3, Datadog")
    System.setProperty(PREFIX + JMX_FETCH_ENABLED, "false")
    System.setProperty(PREFIX + JMX_FETCH_METRICS_CONFIGS, "/foo.yaml,/bar.yaml")
    System.setProperty(PREFIX + JMX_FETCH_CHECK_PERIOD, "100")
    System.setProperty(PREFIX + JMX_FETCH_REFRESH_BEANS_PERIOD, "200")
    System.setProperty(PREFIX + JMX_FETCH_STATSD_HOST, "statsd host")
    System.setProperty(PREFIX + JMX_FETCH_STATSD_PORT, "321")

    System.setProperty(PREFIX + PROFILING_ENABLED, "true")
    System.setProperty(PREFIX + PROFILING_URL, "new url")
    System.setProperty(PREFIX + PROFILING_API_KEY, "new api key")
    System.setProperty(PREFIX + PROFILING_TAGS, "f:6,host:test-host")
    System.setProperty(PREFIX + PROFILING_STARTUP_DELAY, "1111")
    System.setProperty(PREFIX + PROFILING_UPLOAD_PERIOD, "1112")
    System.setProperty(PREFIX + PROFILING_CONTINUOUS_TO_PERIODIC_UPLOAD_RATIO, "1113")
    System.setProperty(PREFIX + PROFILING_RECORDING_MAX_SIZE, "1114")
    System.setProperty(PREFIX + PROFILING_RECORDING_MAX_AGE, "1115")
    System.setProperty(PREFIX + PROFILING_PERIODIC_CONFIG_OVERRIDE_PATH, "/periodic/path")
    System.setProperty(PREFIX + PROFILING_CONTINUOUS_CONFIG_OVERRIDE_PATH, "/continuous/path")
    System.setProperty(PREFIX + PROFILING_UPLOAD_REQUEST_TIMEOUT, "1116")
    System.setProperty(PREFIX + PROFILING_UPLOAD_REQUEST_IO_OPERATION_TIMEOUT, "1117")

    when:
    Config config = new Config()

    then:
    config.serviceName == "something else"
    config.traceEnabled == false
    config.writerType == "LoggingWriter"
    config.agentHost == "somehost"
    config.agentPort == 123
    config.agentUnixDomainSocket == "somepath"
    config.prioritySamplingEnabled == false
    config.traceResolverEnabled == false
    config.serviceMapping == [a: "1"]
    config.mergedSpanTags == [b: "2", c: "3"]
<<<<<<< HEAD
    config.mergedJmxTags == [b: "2", d: "4", (RUNTIME_ID_TAG): config.getRuntimeId(), (SERVICE_TAG): config.serviceName, (LANGUAGE_TAG_KEY): LANGUAGE_TAG_VALUE]
=======
    config.mergedJmxTags == [b: "2", d: "4", (RUNTIME_ID_TAG): config.getRuntimeId(), (SERVICE): config.serviceName]
>>>>>>> 0681739c
    config.headerTags == [e: "5"]
    config.httpServerErrorStatuses == (122..457).toSet()
    config.httpClientErrorStatuses == (111..111).toSet()
    config.httpClientSplitByDomain == true
    config.dbClientSplitByInstance == true
    config.splitByTags == ["some.tag3", "some.tag2", "some.tag1"].toSet()
    config.partialFlushMinSpans == 25
    config.reportHostName == true
    config.runtimeContextFieldInjection == false
    config.propagationStylesToExtract.toList() == [Config.PropagationStyle.DATADOG, Config.PropagationStyle.B3]
    config.propagationStylesToInject.toList() == [Config.PropagationStyle.B3, Config.PropagationStyle.DATADOG]
    config.jmxFetchEnabled == false
    config.jmxFetchMetricsConfigs == ["/foo.yaml", "/bar.yaml"]
    config.jmxFetchCheckPeriod == 100
    config.jmxFetchRefreshBeansPeriod == 200
    config.jmxFetchStatsdHost == "statsd host"
    config.jmxFetchStatsdPort == 321

    config.profilingEnabled == true
    config.profilingUrl == "new url"
    config.profilingApiKey == null // system properties cannot be used to provide a key
    config.mergedProfilingTags == [b: "2", f: "6", (HOST_TAG): "test-host", (RUNTIME_ID_TAG): config.getRuntimeId(), (SERVICE_TAG): config.serviceName, (LANGUAGE_TAG_KEY): LANGUAGE_TAG_VALUE]
    config.profilingStartupDelay == 1111
    config.profilingUploadPeriod == 1112
    config.profilingContinuousToPeriodicUploadsRatio == 1113
    config.profilingRecordingMaxSize == 1114
    config.profilingRecordingMaxAge == 1115
    config.profilingPeriodicConfigOverridePath == "/periodic/path"
    config.profilingContinuousConfigOverridePath == "/continuous/path"
    config.profilingUploadRequestTimeout == 1116
    config.profilingUploadRequestIOOperationTimeout == 1117
  }

  def "specify overrides via env vars"() {
    setup:
    environmentVariables.set(DD_SERVICE_NAME_ENV, "still something else")
    environmentVariables.set(DD_TRACE_ENABLED_ENV, "false")
    environmentVariables.set(DD_WRITER_TYPE_ENV, "LoggingWriter")
    environmentVariables.set(DD_PROPAGATION_STYLE_EXTRACT, "B3 Datadog")
    environmentVariables.set(DD_PROPAGATION_STYLE_INJECT, "Datadog B3")
    environmentVariables.set(DD_JMXFETCH_METRICS_CONFIGS_ENV, "some/file")
    environmentVariables.set(DD_TRACE_REPORT_HOSTNAME, "true")
    environmentVariables.set(DD_PROFILING_API_KEY, "test-api-key")

    when:
    def config = new Config()

    then:
    config.serviceName == "still something else"
    config.traceEnabled == false
    config.writerType == "LoggingWriter"
    config.propagationStylesToExtract.toList() == [Config.PropagationStyle.B3, Config.PropagationStyle.DATADOG]
    config.propagationStylesToInject.toList() == [Config.PropagationStyle.DATADOG, Config.PropagationStyle.B3]
    config.jmxFetchMetricsConfigs == ["some/file"]
    config.reportHostName == true
    config.profilingApiKey == "test-api-key"
  }

  def "sys props override env vars"() {
    setup:
    environmentVariables.set(DD_SERVICE_NAME_ENV, "still something else")
    environmentVariables.set(DD_WRITER_TYPE_ENV, "LoggingWriter")
    environmentVariables.set(DD_TRACE_AGENT_PORT_ENV, "777")

    System.setProperty(PREFIX + SERVICE_NAME, "what we actually want")
    System.setProperty(PREFIX + WRITER_TYPE, "DDAgentWriter")
    System.setProperty(PREFIX + AGENT_HOST, "somewhere")
    System.setProperty(PREFIX + TRACE_AGENT_PORT, "123")

    when:
    def config = new Config()

    then:
    config.serviceName == "what we actually want"
    config.writerType == "DDAgentWriter"
    config.agentHost == "somewhere"
    config.agentPort == 123
  }

  def "default when configured incorrectly"() {
    setup:
    System.setProperty(PREFIX + SERVICE_NAME, " ")
    System.setProperty(PREFIX + TRACE_ENABLED, " ")
    System.setProperty(PREFIX + WRITER_TYPE, " ")
    System.setProperty(PREFIX + AGENT_HOST, " ")
    System.setProperty(PREFIX + TRACE_AGENT_PORT, " ")
    System.setProperty(PREFIX + AGENT_PORT_LEGACY, "invalid")
    System.setProperty(PREFIX + PRIORITY_SAMPLING, "3")
    System.setProperty(PREFIX + TRACE_RESOLVER_ENABLED, " ")
    System.setProperty(PREFIX + SERVICE_MAPPING, " ")
    System.setProperty(PREFIX + HEADER_TAGS, "1")
    System.setProperty(PREFIX + SPAN_TAGS, "invalid")
    System.setProperty(PREFIX + HTTP_SERVER_ERROR_STATUSES, "1111")
    System.setProperty(PREFIX + HTTP_CLIENT_ERROR_STATUSES, "1:1")
    System.setProperty(PREFIX + HTTP_CLIENT_HOST_SPLIT_BY_DOMAIN, "invalid")
    System.setProperty(PREFIX + DB_CLIENT_HOST_SPLIT_BY_INSTANCE, "invalid")
    System.setProperty(PREFIX + PROPAGATION_STYLE_EXTRACT, "some garbage")
    System.setProperty(PREFIX + PROPAGATION_STYLE_INJECT, " ")

    when:
    def config = new Config()

    then:
    config.serviceName == " "
    config.traceEnabled == true
    config.writerType == " "
    config.agentHost == " "
    config.agentPort == 8126
    config.prioritySamplingEnabled == false
    config.traceResolverEnabled == true
    config.serviceMapping == [:]
    config.mergedSpanTags == [:]
    config.headerTags == [:]
    config.httpServerErrorStatuses == (500..599).toSet()
    config.httpClientErrorStatuses == (400..499).toSet()
    config.httpClientSplitByDomain == false
    config.dbClientSplitByInstance == false
    config.splitByTags == [].toSet()
    config.propagationStylesToExtract.toList() == [Config.PropagationStyle.DATADOG]
    config.propagationStylesToInject.toList() == [Config.PropagationStyle.DATADOG]
  }

  def "sys props and env vars overrides for trace_agent_port and agent_port_legacy as expected"() {
    setup:
    if (overridePortEnvVar) {
      environmentVariables.set(DD_TRACE_AGENT_PORT_ENV, "777")
    }
    if (overrideLegacyPortEnvVar) {
      environmentVariables.set(DD_AGENT_PORT_LEGACY_ENV, "888")
    }

    if (overridePort) {
      System.setProperty(PREFIX + TRACE_AGENT_PORT, "123")
    }
    if (overrideLegacyPort) {
      System.setProperty(PREFIX + AGENT_PORT_LEGACY, "456")
    }

    when:
    def config = new Config()

    then:
    config.agentPort == expectedPort

    where:
    overridePort | overrideLegacyPort | overridePortEnvVar | overrideLegacyPortEnvVar | expectedPort
    true         | true               | false              | false                    | 123
    true         | false              | false              | false                    | 123
    false        | true               | false              | false                    | 456
    false        | false              | false              | false                    | 8126
    true         | true               | true               | false                    | 123
    true         | false              | true               | false                    | 123
    false        | true               | true               | false                    | 777 // env var gets picked up instead.
    false        | false              | true               | false                    | 777 // env var gets picked up instead.
    true         | true               | false              | true                     | 123
    true         | false              | false              | true                     | 123
    false        | true               | false              | true                     | 456
    false        | false              | false              | true                     | 888 // legacy env var gets picked up instead.
    true         | true               | true               | true                     | 123
    true         | false              | true               | true                     | 123
    false        | true               | true               | true                     | 777 // env var gets picked up instead.
    false        | false              | true               | true                     | 777 // env var gets picked up instead.
  }

  // FIXME: this seems to be a repeated test
  def "sys props override properties"() {
    setup:
    Properties properties = new Properties()
    properties.setProperty(SERVICE_NAME, "something else")
    properties.setProperty(TRACE_ENABLED, "false")
    properties.setProperty(WRITER_TYPE, "LoggingWriter")
    properties.setProperty(AGENT_HOST, "somehost")
    properties.setProperty(TRACE_AGENT_PORT, "123")
    properties.setProperty(AGENT_UNIX_DOMAIN_SOCKET, "somepath")
    properties.setProperty(PRIORITY_SAMPLING, "false")
    properties.setProperty(TRACE_RESOLVER_ENABLED, "false")
    properties.setProperty(SERVICE_MAPPING, "a:1")
    properties.setProperty(GLOBAL_TAGS, "b:2")
    properties.setProperty(SPAN_TAGS, "c:3")
    properties.setProperty(JMX_TAGS, "d:4")
    properties.setProperty(HEADER_TAGS, "e:5")
    properties.setProperty(HTTP_SERVER_ERROR_STATUSES, "123-456,457,124-125,122")
    properties.setProperty(HTTP_CLIENT_ERROR_STATUSES, "111")
    properties.setProperty(HTTP_CLIENT_HOST_SPLIT_BY_DOMAIN, "true")
    properties.setProperty(DB_CLIENT_HOST_SPLIT_BY_INSTANCE, "true")
    properties.setProperty(PARTIAL_FLUSH_MIN_SPANS, "15")
    properties.setProperty(PROPAGATION_STYLE_EXTRACT, "B3 Datadog")
    properties.setProperty(PROPAGATION_STYLE_INJECT, "Datadog B3")
    properties.setProperty(JMX_FETCH_METRICS_CONFIGS, "/foo.yaml,/bar.yaml")
    properties.setProperty(JMX_FETCH_CHECK_PERIOD, "100")
    properties.setProperty(JMX_FETCH_REFRESH_BEANS_PERIOD, "200")
    properties.setProperty(JMX_FETCH_STATSD_HOST, "statsd host")
    properties.setProperty(JMX_FETCH_STATSD_PORT, "321")

    when:
    def config = Config.get(properties)

    then:
    config.serviceName == "something else"
    config.traceEnabled == false
    config.writerType == "LoggingWriter"
    config.agentHost == "somehost"
    config.agentPort == 123
    config.agentUnixDomainSocket == "somepath"
    config.prioritySamplingEnabled == false
    config.traceResolverEnabled == false
    config.serviceMapping == [a: "1"]
    config.mergedSpanTags == [b: "2", c: "3"]
<<<<<<< HEAD
    config.mergedJmxTags == [b: "2", d: "4", (RUNTIME_ID_TAG): config.getRuntimeId(), (SERVICE_TAG): config.serviceName, (LANGUAGE_TAG_KEY): LANGUAGE_TAG_VALUE]
=======
    config.mergedJmxTags == [b: "2", d: "4", (RUNTIME_ID_TAG): config.getRuntimeId(), (SERVICE): config.serviceName]
>>>>>>> 0681739c
    config.headerTags == [e: "5"]
    config.httpServerErrorStatuses == (122..457).toSet()
    config.httpClientErrorStatuses == (111..111).toSet()
    config.httpClientSplitByDomain == true
    config.dbClientSplitByInstance == true
    config.splitByTags == [].toSet()
    config.partialFlushMinSpans == 15
    config.propagationStylesToExtract.toList() == [Config.PropagationStyle.B3, Config.PropagationStyle.DATADOG]
    config.propagationStylesToInject.toList() == [Config.PropagationStyle.DATADOG, Config.PropagationStyle.B3]
    config.jmxFetchMetricsConfigs == ["/foo.yaml", "/bar.yaml"]
    config.jmxFetchCheckPeriod == 100
    config.jmxFetchRefreshBeansPeriod == 200
    config.jmxFetchStatsdHost == "statsd host"
    config.jmxFetchStatsdPort == 321
  }

  def "override null properties"() {
    when:
    def config = Config.get(null)

    then:
    config.serviceName == "unnamed-java-app"
    config.writerType == "DDAgentWriter"
  }

  def "override empty properties"() {
    setup:
    Properties properties = new Properties()

    when:
    def config = Config.get(properties)

    then:
    config.serviceName == "unnamed-java-app"
    config.writerType == "DDAgentWriter"
  }

  def "override non empty properties"() {
    setup:
    Properties properties = new Properties()
    properties.setProperty("foo", "bar")

    when:
    def config = Config.get(properties)

    then:
    config.serviceName == "unnamed-java-app"
    config.writerType == "DDAgentWriter"
  }

  def "verify integration config"() {
    setup:
    environmentVariables.set("DD_INTEGRATION_ORDER_ENABLED", "false")
    environmentVariables.set("DD_INTEGRATION_TEST_ENV_ENABLED", "true")
    environmentVariables.set("DD_INTEGRATION_DISABLED_ENV_ENABLED", "false")

    System.setProperty("dd.integration.order.enabled", "true")
    System.setProperty("dd.integration.test-prop.enabled", "true")
    System.setProperty("dd.integration.disabled-prop.enabled", "false")

    expect:
    Config.get().isIntegrationEnabled(integrationNames, defaultEnabled) == expected

    where:
    names                          | defaultEnabled | expected
    []                             | true           | true
    []                             | false          | false
    ["invalid"]                    | true           | true
    ["invalid"]                    | false          | false
    ["test-prop"]                  | false          | true
    ["test-env"]                   | false          | true
    ["disabled-prop"]              | true           | false
    ["disabled-env"]               | true           | false
    ["other", "test-prop"]         | false          | true
    ["other", "test-env"]          | false          | true
    ["order"]                      | false          | true
    ["test-prop", "disabled-prop"] | false          | true
    ["disabled-env", "test-env"]   | false          | true
    ["test-prop", "disabled-prop"] | true           | false
    ["disabled-env", "test-env"]   | true           | false

    integrationNames = new TreeSet<>(names)
  }

  def "verify integration jmxfetch config"() {
    setup:
    environmentVariables.set("DD_JMXFETCH_ORDER_ENABLED", "false")
    environmentVariables.set("DD_JMXFETCH_TEST_ENV_ENABLED", "true")
    environmentVariables.set("DD_JMXFETCH_DISABLED_ENV_ENABLED", "false")

    System.setProperty("dd.jmxfetch.order.enabled", "true")
    System.setProperty("dd.jmxfetch.test-prop.enabled", "true")
    System.setProperty("dd.jmxfetch.disabled-prop.enabled", "false")

    expect:
    Config.get().isJmxFetchIntegrationEnabled(integrationNames, defaultEnabled) == expected

    where:
    names                          | defaultEnabled | expected
    []                             | true           | true
    []                             | false          | false
    ["invalid"]                    | true           | true
    ["invalid"]                    | false          | false
    ["test-prop"]                  | false          | true
    ["test-env"]                   | false          | true
    ["disabled-prop"]              | true           | false
    ["disabled-env"]               | true           | false
    ["other", "test-prop"]         | false          | true
    ["other", "test-env"]          | false          | true
    ["order"]                      | false          | true
    ["test-prop", "disabled-prop"] | false          | true
    ["disabled-env", "test-env"]   | false          | true
    ["test-prop", "disabled-prop"] | true           | false
    ["disabled-env", "test-env"]   | true           | false

    integrationNames = new TreeSet<>(names)
  }

  def "verify integration trace analytics config"() {
    setup:
    environmentVariables.set("DD_ORDER_ANALYTICS_ENABLED", "false")
    environmentVariables.set("DD_TEST_ENV_ANALYTICS_ENABLED", "true")
    environmentVariables.set("DD_DISABLED_ENV_ANALYTICS_ENABLED", "false")

    System.setProperty("dd.order.analytics.enabled", "true")
    System.setProperty("dd.test-prop.analytics.enabled", "true")
    System.setProperty("dd.disabled-prop.analytics.enabled", "false")

    expect:
    Config.get().isTraceAnalyticsIntegrationEnabled(integrationNames, defaultEnabled) == expected

    where:
    names                          | defaultEnabled | expected
    []                             | true           | true
    []                             | false          | false
    ["invalid"]                    | true           | true
    ["invalid"]                    | false          | false
    ["test-prop"]                  | false          | true
    ["test-env"]                   | false          | true
    ["disabled-prop"]              | true           | false
    ["disabled-env"]               | true           | false
    ["other", "test-prop"]         | false          | true
    ["other", "test-env"]          | false          | true
    ["order"]                      | false          | true
    ["test-prop", "disabled-prop"] | false          | true
    ["disabled-env", "test-env"]   | false          | true
    ["test-prop", "disabled-prop"] | true           | false
    ["disabled-env", "test-env"]   | true           | false

    integrationNames = new TreeSet<>(names)
  }

  def "test getFloatSettingFromEnvironment(#name)"() {
    setup:
    environmentVariables.set("DD_ENV_ZERO_TEST", "0.0")
    environmentVariables.set("DD_ENV_FLOAT_TEST", "1.0")
    environmentVariables.set("DD_FLOAT_TEST", "0.2")

    System.setProperty("dd.prop.zero.test", "0")
    System.setProperty("dd.prop.float.test", "0.3")
    System.setProperty("dd.float.test", "0.4")
    System.setProperty("dd.garbage.test", "garbage")
    System.setProperty("dd.negative.test", "-1")

    expect:
    Config.getFloatSettingFromEnvironment(name, defaultValue) == (float) expected

    where:
    name              | expected
    "env.zero.test"   | 0.0
    "prop.zero.test"  | 0
    "env.float.test"  | 1.0
    "prop.float.test" | 0.3
    "float.test"      | 0.4
    "negative.test"   | -1.0
    "garbage.test"    | 10.0
    "default.test"    | 10.0

    defaultValue = 10.0
  }

  def "verify mapping configs on tracer"() {
    setup:
    System.setProperty(PREFIX + SERVICE_MAPPING, mapString)
    System.setProperty(PREFIX + SPAN_TAGS, mapString)
    System.setProperty(PREFIX + HEADER_TAGS, mapString)
    def props = new Properties()
    props.setProperty(SERVICE_MAPPING, mapString)
    props.setProperty(SPAN_TAGS, mapString)
    props.setProperty(HEADER_TAGS, mapString)

    when:
    def config = new Config()
    def propConfig = Config.get(props)

    then:
    config.serviceMapping == map
    config.spanTags == map
    config.headerTags == map
    propConfig.serviceMapping == map
    propConfig.spanTags == map
    propConfig.headerTags == map

    where:
    mapString                         | map
    "a:1, a:2, a:3"                   | [a: "3"]
    "a:b,c:d,e:"                      | [a: "b", c: "d"]
    // More different string variants:
    "a:"                              | [:]
    "a:a;"                            | [a: "a;"]
    "a:1, a:2, a:3"                   | [a: "3"]
    "a:b,c:d,e:"                      | [a: "b", c: "d"]
    "key 1!:va|ue_1,"                 | ["key 1!": "va|ue_1"]
    " key1 :value1 ,\t key2:  value2" | [key1: "value1", key2: "value2"]
    // Invalid strings:
    ""                                | [:]
    "1"                               | [:]
    "a"                               | [:]
    "a,1"                             | [:]
    "in:val:id"                       | [:]
    "a:b:c:d"                         | [:]
    "a:b,c,d"                         | [:]
    "!a"                              | [:]
  }

  def "verify integer range configs on tracer"() {
    setup:
    System.setProperty(PREFIX + HTTP_SERVER_ERROR_STATUSES, value)
    System.setProperty(PREFIX + HTTP_CLIENT_ERROR_STATUSES, value)
    def props = new Properties()
    props.setProperty(HTTP_CLIENT_ERROR_STATUSES, value)
    props.setProperty(HTTP_SERVER_ERROR_STATUSES, value)

    when:
    def config = new Config()
    def propConfig = Config.get(props)

    then:
    if (expected) {
      assert config.httpServerErrorStatuses == expected.toSet()
      assert config.httpClientErrorStatuses == expected.toSet()
      assert propConfig.httpServerErrorStatuses == expected.toSet()
      assert propConfig.httpClientErrorStatuses == expected.toSet()
    } else {
      assert config.httpServerErrorStatuses == Config.DEFAULT_HTTP_SERVER_ERROR_STATUSES
      assert config.httpClientErrorStatuses == Config.DEFAULT_HTTP_CLIENT_ERROR_STATUSES
      assert propConfig.httpServerErrorStatuses == Config.DEFAULT_HTTP_SERVER_ERROR_STATUSES
      assert propConfig.httpClientErrorStatuses == Config.DEFAULT_HTTP_CLIENT_ERROR_STATUSES
    }

    where:
    value               | expected // null means default value
    "1"                 | null
    "a"                 | null
    ""                  | null
    "1000"              | null
    "100-200-300"       | null
    "500"               | [500]
    "100,999"           | [100, 999]
    "999-888"           | 888..999
    "400-403,405-407"   | [400, 401, 402, 403, 405, 406, 407]
    " 400 - 403 , 405 " | [400, 401, 402, 403, 405]
  }

  def "verify null value mapping configs on tracer"() {
    setup:
    environmentVariables.set(DD_SERVICE_MAPPING_ENV, mapString)
    environmentVariables.set(DD_SPAN_TAGS_ENV, mapString)
    environmentVariables.set(DD_HEADER_TAGS_ENV, mapString)

    when:
    def config = new Config()

    then:
    config.serviceMapping == map
    config.spanTags == map
    config.headerTags == map

    where:
    mapString | map
    null      | [:]
    ""        | [:]
  }

  def "verify empty value list configs on tracer"() {
    setup:
    System.setProperty(PREFIX + JMX_FETCH_METRICS_CONFIGS, listString)

    when:
    def config = new Config()

    then:
    config.jmxFetchMetricsConfigs == list

    where:
    listString | list
    ""         | []
  }

  def "verify hostname not added to root span tags by default"() {
    setup:
    Properties properties = new Properties()

    when:
    def config = Config.get(properties)

    then:
    !config.localRootSpanTags.containsKey('_dd.hostname')
  }

  def "verify configuration to add hostname to root span tags"() {
    setup:
    Properties properties = new Properties()
    properties.setProperty(TRACE_REPORT_HOSTNAME, 'true')

    when:
    def config = Config.get(properties)

    then:
    config.localRootSpanTags.containsKey('_dd.hostname')
  }

  def "verify fallback to properties file"() {
    setup:
    System.setProperty(PREFIX + CONFIGURATION_FILE, "src/test/resources/dd-java-tracer.properties")

    when:
    def config = new Config()

    then:
    config.serviceName == "set-in-properties"

    cleanup:
    System.clearProperty(PREFIX + CONFIGURATION_FILE)
  }

  def "verify fallback to properties file has lower priority than system property"() {
    setup:
    System.setProperty(PREFIX + CONFIGURATION_FILE, "src/test/resources/dd-java-tracer.properties")
    System.setProperty(PREFIX + SERVICE_NAME, "set-in-system")

    when:
    def config = new Config()

    then:
    config.serviceName == "set-in-system"

    cleanup:
    System.clearProperty(PREFIX + CONFIGURATION_FILE)
    System.clearProperty(PREFIX + SERVICE_NAME)
  }

  def "verify fallback to properties file has lower priority than env var"() {
    setup:
    System.setProperty(PREFIX + CONFIGURATION_FILE, "src/test/resources/dd-java-tracer.properties")
    environmentVariables.set("DD_SERVICE_NAME", "set-in-env")

    when:
    def config = new Config()

    then:
    config.serviceName == "set-in-env"

    cleanup:
    System.clearProperty(PREFIX + CONFIGURATION_FILE)
    System.clearProperty(PREFIX + SERVICE_NAME)
    environmentVariables.clear("DD_SERVICE_NAME")
  }

  def "verify fallback to properties file that does not exist does not crash app"() {
    setup:
    System.setProperty(PREFIX + CONFIGURATION_FILE, "src/test/resources/do-not-exist.properties")

    when:
    def config = new Config()

    then:
    config.serviceName == 'unnamed-java-app'

    cleanup:
    System.clearProperty(PREFIX + CONFIGURATION_FILE)
  }

  def "verify secret loaded from file: #path"() {
    setup:
    environmentVariables.set(DD_PROFILING_API_KEY, "default-api-key")
    System.setProperty(PREFIX + PROFILING_API_KEY_FILE, path)

    when:
    def config = new Config()

    then:
    config.profilingApiKey == expectedKey

    where:
    path                                                        | expectedKey
    getClass().getClassLoader().getResource("apikey").getFile() | "test-api-key"
    "/path/that/doesnt/exist"                                   | "default-api-key"
  }
}<|MERGE_RESOLUTION|>--- conflicted
+++ resolved
@@ -24,6 +24,8 @@
 import static datadog.trace.api.Config.JMX_FETCH_STATSD_HOST
 import static datadog.trace.api.Config.JMX_FETCH_STATSD_PORT
 import static datadog.trace.api.Config.JMX_TAGS
+import static datadog.trace.api.Config.LANGUAGE_TAG_KEY
+import static datadog.trace.api.Config.LANGUAGE_TAG_VALUE
 import static datadog.trace.api.Config.PARTIAL_FLUSH_MIN_SPANS
 import static datadog.trace.api.Config.PREFIX
 import static datadog.trace.api.Config.PRIORITY_SAMPLING
@@ -92,11 +94,7 @@
     config.traceResolverEnabled == true
     config.serviceMapping == [:]
     config.mergedSpanTags == [:]
-<<<<<<< HEAD
-    config.mergedJmxTags == [(RUNTIME_ID_TAG): config.getRuntimeId(), (SERVICE_TAG): config.serviceName, (LANGUAGE_TAG_KEY): LANGUAGE_TAG_VALUE]
-=======
-    config.mergedJmxTags == [(RUNTIME_ID_TAG): config.getRuntimeId(), (SERVICE): config.serviceName]
->>>>>>> 0681739c
+    config.mergedJmxTags == [(RUNTIME_ID_TAG): config.getRuntimeId(), (SERVICE_TAG): config.serviceName]
     config.headerTags == [:]
     config.httpServerErrorStatuses == (500..599).toSet()
     config.httpClientErrorStatuses == (400..499).toSet()
@@ -202,11 +200,7 @@
     config.traceResolverEnabled == false
     config.serviceMapping == [a: "1"]
     config.mergedSpanTags == [b: "2", c: "3"]
-<<<<<<< HEAD
-    config.mergedJmxTags == [b: "2", d: "4", (RUNTIME_ID_TAG): config.getRuntimeId(), (SERVICE_TAG): config.serviceName, (LANGUAGE_TAG_KEY): LANGUAGE_TAG_VALUE]
-=======
-    config.mergedJmxTags == [b: "2", d: "4", (RUNTIME_ID_TAG): config.getRuntimeId(), (SERVICE): config.serviceName]
->>>>>>> 0681739c
+    config.mergedJmxTags == [b: "2", d: "4", (RUNTIME_ID_TAG): config.getRuntimeId(), (SERVICE_TAG): config.serviceName]
     config.headerTags == [e: "5"]
     config.httpServerErrorStatuses == (122..457).toSet()
     config.httpClientErrorStatuses == (111..111).toSet()
@@ -301,11 +295,7 @@
     config.traceResolverEnabled == false
     config.serviceMapping == [a: "1"]
     config.mergedSpanTags == [b: "2", c: "3"]
-<<<<<<< HEAD
-    config.mergedJmxTags == [b: "2", d: "4", (RUNTIME_ID_TAG): config.getRuntimeId(), (SERVICE_TAG): config.serviceName, (LANGUAGE_TAG_KEY): LANGUAGE_TAG_VALUE]
-=======
-    config.mergedJmxTags == [b: "2", d: "4", (RUNTIME_ID_TAG): config.getRuntimeId(), (SERVICE): config.serviceName]
->>>>>>> 0681739c
+    config.mergedJmxTags == [b: "2", d: "4", (RUNTIME_ID_TAG): config.getRuntimeId(), (SERVICE_TAG): config.serviceName]
     config.headerTags == [e: "5"]
     config.httpServerErrorStatuses == (122..457).toSet()
     config.httpClientErrorStatuses == (111..111).toSet()
@@ -514,11 +504,7 @@
     config.traceResolverEnabled == false
     config.serviceMapping == [a: "1"]
     config.mergedSpanTags == [b: "2", c: "3"]
-<<<<<<< HEAD
-    config.mergedJmxTags == [b: "2", d: "4", (RUNTIME_ID_TAG): config.getRuntimeId(), (SERVICE_TAG): config.serviceName, (LANGUAGE_TAG_KEY): LANGUAGE_TAG_VALUE]
-=======
-    config.mergedJmxTags == [b: "2", d: "4", (RUNTIME_ID_TAG): config.getRuntimeId(), (SERVICE): config.serviceName]
->>>>>>> 0681739c
+    config.mergedJmxTags == [b: "2", d: "4", (RUNTIME_ID_TAG): config.getRuntimeId(), (SERVICE_TAG): config.serviceName]
     config.headerTags == [e: "5"]
     config.httpServerErrorStatuses == (122..457).toSet()
     config.httpClientErrorStatuses == (111..111).toSet()
