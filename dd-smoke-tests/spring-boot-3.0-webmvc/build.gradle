--- conflicted
+++ resolved
@@ -37,12 +37,6 @@
 
 tasks.named("compileTestGroovy", GroovyCompile) {
   dependsOn project(':dd-trace-api').tasks.named("jar")
-<<<<<<< HEAD
-}
-
-tasks.named("compileTestGroovy", GroovyCompile) {
-=======
->>>>>>> 61c2d974
   dependsOn 'webmvcBuild30'
   outputs.upToDateWhen {
     !webmvcBuild30.didWork
