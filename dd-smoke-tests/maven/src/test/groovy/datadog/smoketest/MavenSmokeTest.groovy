--- conflicted
+++ resolved
@@ -1,11 +1,6 @@
 package datadog.smoketest
 
-<<<<<<< HEAD
-
-import datadog.trace.api.Config
-=======
-import datadog.environment.JavaVirtualMachine
->>>>>>> f2841537
+
 import datadog.trace.api.civisibility.CIConstants
 import datadog.trace.api.config.CiVisibilityConfig
 import datadog.trace.api.config.GeneralConfig
@@ -25,11 +20,7 @@
 
 import javax.xml.parsers.DocumentBuilder
 import javax.xml.parsers.DocumentBuilderFactory
-import java.nio.file.FileVisitResult
-import java.nio.file.Files
-import java.nio.file.Path
-import java.nio.file.Paths
-import java.nio.file.SimpleFileVisitor
+import java.nio.file.*
 import java.nio.file.attribute.BasicFileAttributes
 import java.util.concurrent.TimeUnit
 import java.util.concurrent.TimeoutException
@@ -167,11 +158,7 @@
     verifyTestOrder(mockBackend.waitForEvents(eventsNumber), expectedOrder)
 
     where:
-<<<<<<< HEAD
     testcaseName                       | projectName                                                | mavenVersion | surefireVersion                 | flakyTests                                           | knownTests | expectedOrder | eventsNumber
-=======
-    testcaseName                       | projectName                                                | mavenVersion | surefireVersion                 | flakyTests                                           | knownTests | expectedOrder                                                                       | eventsNumber
->>>>>>> f2841537
     "junit4-provider"                  | "test_successful_maven_run_junit4_class_ordering"          | "3.9.9"      | "3.0.0"                         | [
       test("datadog.smoke.TestSucceedB", "test_succeed"),
       test("datadog.smoke.TestSucceedB", "test_succeed_another"),
@@ -187,11 +174,7 @@
       test("datadog.smoke.TestSucceedA", "test_succeed"),
       test("datadog.smoke.TestSucceedB", "test_succeed"),
       test("datadog.smoke.TestSucceedB", "test_succeed_another")
-<<<<<<< HEAD
     ]                                                                                                                                                                                                                                    | 15
-=======
-    ]                                                                                                                                                                                                                                                                                                          | 15
->>>>>>> f2841537
     "junit47-provider"                 | "test_successful_maven_run_junit4_class_ordering_parallel" | "3.9.9"      | "3.0.0"                         | [test("datadog.smoke.TestSucceedC", "test_succeed")] | [
       test("datadog.smoke.TestSucceedC", "test_succeed"),
       test("datadog.smoke.TestSucceedA", "test_succeed")
@@ -199,11 +182,7 @@
       test("datadog.smoke.TestSucceedB", "test_succeed"),
       test("datadog.smoke.TestSucceedC", "test_succeed"),
       test("datadog.smoke.TestSucceedA", "test_succeed")
-<<<<<<< HEAD
     ]                                                                                                                                                                                                                                    | 12
-=======
-    ]                                                                                                                                                                                                                                                                                                          | 12
->>>>>>> f2841537
     "junit4-provider-latest-surefire"  | "test_successful_maven_run_junit4_class_ordering"          | "3.9.9"      | getLatestMavenSurefireVersion() | [
       test("datadog.smoke.TestSucceedB", "test_succeed"),
       test("datadog.smoke.TestSucceedB", "test_succeed_another"),
@@ -219,11 +198,7 @@
       test("datadog.smoke.TestSucceedA", "test_succeed"),
       test("datadog.smoke.TestSucceedB", "test_succeed"),
       test("datadog.smoke.TestSucceedB", "test_succeed_another")
-<<<<<<< HEAD
     ]                                                                                                                                                                                                                                    | 15
-=======
-    ]                                                                                                                                                                                                                                                                                                          | 15
->>>>>>> f2841537
     "junit47-provider-latest-surefire" | "test_successful_maven_run_junit4_class_ordering_parallel" | "3.9.9"      | getLatestMavenSurefireVersion() | [test("datadog.smoke.TestSucceedC", "test_succeed")] | [
       test("datadog.smoke.TestSucceedC", "test_succeed"),
       test("datadog.smoke.TestSucceedA", "test_succeed")
@@ -231,11 +206,7 @@
       test("datadog.smoke.TestSucceedB", "test_succeed"),
       test("datadog.smoke.TestSucceedC", "test_succeed"),
       test("datadog.smoke.TestSucceedA", "test_succeed")
-<<<<<<< HEAD
     ]                                                                                                                                                                                                                                    | 12
-=======
-    ]                                                                                                                                                                                                                                                                                                          | 12
->>>>>>> f2841537
   }
 
   def "test service name is propagated to child processes"() {
