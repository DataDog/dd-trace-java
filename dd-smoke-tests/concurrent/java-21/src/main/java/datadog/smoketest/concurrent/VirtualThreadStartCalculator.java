--- conflicted
+++ resolved
@@ -13,13 +13,9 @@
   }
 
   @Override
-<<<<<<< HEAD
-  public void close() {}
-=======
   public void close() {
     // No-op.
   }
->>>>>>> 66700dae
 
   public static class FibonacciExecuteTask implements Runnable {
     private final long n;
