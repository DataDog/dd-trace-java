package datadog.smoketest

import com.datadog.profiling.testing.ProfilingTestUtils
import com.google.common.collect.Multimap
import okhttp3.mockwebserver.MockResponse
import okhttp3.mockwebserver.MockWebServer
import okhttp3.mockwebserver.RecordedRequest

import java.time.Instant
import java.util.concurrent.TimeUnit

// very 'smokey' test - just to make sure that enabling MLT does not break profiling agent
class ProfilingIntegrationMLTTest extends AbstractSmokeTest {

  // This needs to give enough time for test app to start up and recording to happen
  private static final int REQUEST_WAIT_TIMEOUT = 40

  private final MockWebServer server = new MockWebServer()

  @Override
  ProcessBuilder createProcessBuilder() {
    String profilingShadowJar = System.getProperty("datadog.smoketest.profiling.shadowJar.path")

    List<String> command = new ArrayList<>()
    command.add(javaPath())
    command.addAll(defaultJavaProperties)
    command.add("-Ddd.profiling.continuous.to.periodic.upload.ratio=0") // Disable periodic profiles
    command.add("-Ddd.method.trace.sample.rate=1") // profile all traces
    command.addAll((String[]) ["-jar", profilingShadowJar])
    ProcessBuilder processBuilder = new ProcessBuilder(command)
    processBuilder.directory(new File(buildDirectory))
    return processBuilder
  }

  def setup() {
    server.start(profilingPort)
  }

  def cleanup() {
    try {
      server.shutdown()
    } catch (final IOException e) {
      // Looks like this happens for some unclear reason, but should not affect tests
    }
  }

  def "test recording"() {
    setup:
    server.enqueue(new MockResponse().setResponseCode(200))

    when:
    RecordedRequest firstRequest = server.takeRequest(REQUEST_WAIT_TIMEOUT, TimeUnit.SECONDS)
    Multimap<String, Object> firstRequestParameters =
      ProfilingTestUtils.parseProfilingRequestParameters(firstRequest)

    then:
    firstRequest.getRequestUrl().toString() == profilingUrl
<<<<<<< HEAD
    
=======

>>>>>>> 2ac63d96
    firstRequestParameters.get("format").get(0) == "jfr"
    firstRequestParameters.get("type").get(0) == "jfr-continuous"
    firstRequestParameters.get("runtime").get(0) == "jvm"

    def firstStartTime = Instant.parse(firstRequestParameters.get("recording-start").get(0))
    def firstEndTime = Instant.parse(firstRequestParameters.get("recording-end").get(0))
    firstStartTime != null
    firstEndTime != null
    def duration = firstEndTime.toEpochMilli() - firstStartTime.toEpochMilli()
    duration > TimeUnit.SECONDS.toMillis(PROFILING_RECORDING_UPLOAD_PERIOD_SECONDS - 2)
    duration < TimeUnit.SECONDS.toMillis(PROFILING_RECORDING_UPLOAD_PERIOD_SECONDS + 2)

    Map<String, String> requestTags = ProfilingTestUtils.parseTags(firstRequestParameters.get("tags[]"))
    requestTags.get("service") == "smoke-test-java-app"
    requestTags.get("language") == "jvm"
    requestTags.get("runtime-id") != null
    requestTags.get("host") == InetAddress.getLocalHost().getHostName()

    // profiler is alive
    firstRequestParameters.get("chunk-data").get(0) != null
  }
}<|MERGE_RESOLUTION|>--- conflicted
+++ resolved
@@ -55,11 +55,6 @@
 
     then:
     firstRequest.getRequestUrl().toString() == profilingUrl
-<<<<<<< HEAD
-    
-=======
-
->>>>>>> 2ac63d96
     firstRequestParameters.get("format").get(0) == "jfr"
     firstRequestParameters.get("type").get(0) == "jfr-continuous"
     firstRequestParameters.get("runtime").get(0) == "jvm"
