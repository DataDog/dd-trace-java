--- conflicted
+++ resolved
@@ -27,14 +27,11 @@
   @Trace
   private static void tracedMethod() throws InterruptedException {
     System.out.println("Tracing");
-<<<<<<< HEAD
-    Thread.sleep(100);
+    tracedBusyMethod();
     try {
       throw new IllegalStateException("test");
     } catch (final IllegalStateException ignored) {
     }
-=======
-    tracedBusyMethod();
     Thread.sleep(50);
   }
 
@@ -51,6 +48,5 @@
       }
     }
     System.out.println("accumulated: " + accumulator);
->>>>>>> 5aeca66d
   }
 }