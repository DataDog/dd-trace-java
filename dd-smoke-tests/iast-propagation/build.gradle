import com.github.jengelman.gradle.plugins.shadow.tasks.ShadowJar
import org.jetbrains.kotlin.gradle.dsl.JvmTarget
import org.jetbrains.kotlin.gradle.dsl.KotlinVersion

plugins {
  id 'com.gradleup.shadow'
  id 'java'
  id 'org.jetbrains.kotlin.jvm' version libs.versions.kotlin.plugin
  id 'scala'
  id 'groovy'
}

apply from: "$rootDir/gradle/java.gradle"
description = 'IAST propagation Smoke Tests.'

kotlin {
  compilerOptions {
    jvmTarget = JvmTarget.JVM_1_8
    apiVersion = KotlinVersion.KOTLIN_1_9
    languageVersion = KotlinVersion.KOTLIN_1_9
  }
}

// The standard spring-boot plugin doesn't play nice with our project
// so we'll build a fat jar instead
tasks.named("jar", Jar) {
  manifest {
    attributes('Main-Class': 'datadog.smoketest.springboot.SpringbootApplication')
  }
}

tasks.named("shadowJar", ShadowJar) {
  configurations = [project.configurations.runtimeClasspath]
}

groovySpock {
  configureDependencies("implementation")
}

dependencies {
  implementation project(':dd-trace-api')
  implementation group: 'org.springframework.boot', name: 'spring-boot-starter-web', version: '2.5.4'
<<<<<<< HEAD
  implementation libs.scala
=======
  implementation libs.scala213
  implementation libs.groovy
>>>>>>> 497bd13a
  implementation libs.kotlin

  testImplementation project(':dd-smoke-tests')
  testImplementation(testFixtures(project(":dd-smoke-tests:iast-util")))
}

tasks.withType(Test).configureEach {
  def shadowJarTask = tasks.named('shadowJar', ShadowJar)
  dependsOn shadowJarTask
  jvmArgumentProviders.add(new CommandLineArgumentProvider() {
      @Override
      Iterable<String> asArguments() {
        return shadowJarTask.map { ["-Ddatadog.smoketest.springboot.shadowJar.path=${it.archiveFile.get()}"] }.get()
      }
    })
}

tasks.withType(ScalaCompile).configureEach {
  // Despite the compatibility matrix, scala compiler doesn't properly
  // get the right compiler flags with JDK11 toolchain. Using 8 works.
  // * https://docs.scala-lang.org/overviews/jdk-compatibility/overview.html
  // * https://github.com/gradle/gradle/issues/19456
  configureCompiler(it, 8)
}<|MERGE_RESOLUTION|>--- conflicted
+++ resolved
@@ -40,12 +40,7 @@
 dependencies {
   implementation project(':dd-trace-api')
   implementation group: 'org.springframework.boot', name: 'spring-boot-starter-web', version: '2.5.4'
-<<<<<<< HEAD
-  implementation libs.scala
-=======
   implementation libs.scala213
-  implementation libs.groovy
->>>>>>> 497bd13a
   implementation libs.kotlin
 
   testImplementation project(':dd-smoke-tests')
