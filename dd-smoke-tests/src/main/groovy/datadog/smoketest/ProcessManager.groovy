--- conflicted
+++ resolved
@@ -203,13 +203,8 @@
 
   void forEachLogLine(Closure checker) {
     for (String lfp : logFilePaths) {
-<<<<<<< HEAD
-      def f = new File(lfp)
-      f.withReader { reader ->
-=======
       def file = new File(lfp)
       file.withReader { reader ->
->>>>>>> f69e0432
         reader.eachLine {
           checker(it)
         }
