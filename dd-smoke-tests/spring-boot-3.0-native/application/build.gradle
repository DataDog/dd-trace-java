plugins {
  id 'java'
  id 'org.springframework.boot' version '3.0.0'
  id 'io.spring.dependency-management' version '1.0.14.RELEASE'
  id 'org.graalvm.buildtools.native' version '0.9.28'
  id 'com.diffplug.spotless' version "6.13.0"
}

def sharedRootDir = "$rootDir/../../../"
def sharedConfigDirectory = "$sharedRootDir/gradle"
rootProject.ext.sharedConfigDirectory = sharedConfigDirectory

apply from: "$sharedConfigDirectory/repositories.gradle"
apply from: "$sharedConfigDirectory/spotless.gradle"

ext.withProfiler = hasProperty('profiler')

if (hasProperty('appBuildDir')) {
  buildDir = property('appBuildDir')
}

dependencies {
  implementation 'org.springframework.boot:spring-boot-starter-web'
  if (hasProperty('apiJar')) {
    implementation files(property('apiJar'))
  } else {
    implementation "com.datadoghq:dd-trace-api:1.2.0"
  }
}

if (hasProperty('agentPath')) {
  final agentPath = property('agentPath')
  graalvmNative {
    binaries {
      main {
        // quick build mode, enough for smoke test
        buildArgs.add("-Ob")
        buildArgs.add("-J-javaagent:$agentPath")
        if (withProfiler && property('profiler') == 'true') {
          buildArgs.add("-J-Ddd.profiling.enabled=true")
        }
<<<<<<< HEAD
=======
        buildArgs.add("--enable-monitoring=jmxserver")
        jvmArgs.add("-Xmx3072M")
>>>>>>> a4b7a7b1
      }
    }
  }
  tasks.named('nativeCompile') {
    inputs.file(agentPath).withPropertyName('agentJar')
  }
}<|MERGE_RESOLUTION|>--- conflicted
+++ resolved
@@ -39,11 +39,7 @@
         if (withProfiler && property('profiler') == 'true') {
           buildArgs.add("-J-Ddd.profiling.enabled=true")
         }
-<<<<<<< HEAD
-=======
-        buildArgs.add("--enable-monitoring=jmxserver")
         jvmArgs.add("-Xmx3072M")
->>>>>>> a4b7a7b1
       }
     }
   }
