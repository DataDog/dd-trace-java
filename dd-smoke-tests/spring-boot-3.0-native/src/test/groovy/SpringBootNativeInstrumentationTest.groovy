import datadog.smoketest.AbstractServerSmokeTest
import datadog.trace.agent.test.utils.PortUtils
import okhttp3.Request
import org.openjdk.jmc.common.item.IItemCollection
import org.openjdk.jmc.common.item.ItemFilters
import org.openjdk.jmc.flightrecorder.internal.InvalidJfrFileException
import spock.lang.Shared
import spock.lang.TempDir

import org.openjdk.jmc.flightrecorder.JfrLoaderToolkit
import spock.util.concurrent.PollingConditions

import java.nio.file.FileVisitResult
import java.nio.file.Files
import java.nio.file.Path
import java.nio.file.SimpleFileVisitor
import java.nio.file.attribute.BasicFileAttributes
import java.util.concurrent.CompletableFuture
import java.util.concurrent.Executors
import java.util.concurrent.TimeUnit
import java.util.concurrent.TimeoutException
import java.util.concurrent.atomic.AtomicInteger

class SpringBootNativeInstrumentationTest extends AbstractServerSmokeTest {
  @Shared
  @TempDir
  def testJfrDir

  @Shared
  def statsdPort = PortUtils.randomOpenPort()

  @Override
  ProcessBuilder createProcessBuilder() {
    String springNativeExecutable = System.getProperty('datadog.smoketest.spring.native.executable')

    List<String> command = new ArrayList<>()
    command.add(springNativeExecutable)
    command.addAll(nativeJavaProperties)
    command.addAll((String[]) [
      "-Ddd.writer.type=MultiWriter:TraceStructureWriter:${output.getAbsolutePath()},DDAgentWriter",
      // trigger use of moshi for parsing sampling rules
      '-Ddd.trace.sampling.rules=[]',
      '-Ddd.span.sampling.rules=[]',
      // enable improved trace.annotation span names
      '-Ddd.trace.annotations.legacy.tracing.enabled=false',
      "--server.port=${httpPort}",
      '-Ddd.profiling.upload.period=1',
      '-Ddd.profiling.start-force-first=true',
      "-Ddd.profiling.debug.dump_path=${testJfrDir}",
      "-Ddd.integration.spring-boot.enabled=true",
      "-Ddd.trace.debug=true",
      "-Ddd.jmxfetch.statsd.port=${statsdPort}",
      "-Ddd.jmxfetch.start-delay=0",
    ])
    ProcessBuilder processBuilder = new ProcessBuilder(command)
    processBuilder.directory(new File(buildDirectory))
  }

  @Override
  File createTemporaryFile() {
    return File.createTempFile('trace-structure-docs', 'out')
  }

  @Override
  protected Set<String> expectedTraces() {
    return ["[servlet.request[spring.handler[WebController.doHello[WebController.sayHello]]]]"]
  }

  @Override
  boolean testTelemetry() {
    false
  }

  @Override
  boolean isErrorLog(String log) {
    // Check that there are no ClassNotFound errors printed from bad reflect-config.json
    super.isErrorLog(log) || log.contains("ClassNotFoundException")
  }

  def setupSpec() {
    try {
      processTestLogLines { it.contains("JMXFetch config: ") }
    } catch (TimeoutException toe) {
      throw new AssertionError("'JMXFetch config: ' not found in logs. Make sure it's enabled.", toe)
    }
  }

  def "check native instrumentation"() {
    setup:
    CompletableFuture<String> udpMessage = receiveUdpMessage(statsdPort, 1000)

    String url = "http://localhost:${httpPort}/hello"
    def conditions = new PollingConditions(initialDelay: 2, timeout: 6)

    when:
    def response = client.newCall(new Request.Builder().url(url).get().build()).execute()

    then:
    def responseBodyStr = response.body().string()
    responseBodyStr != null
    responseBodyStr.contains("Hello world")
    waitForTraceCount(1)

    conditions.eventually {
      assert countJfrs() > 0
    }
<<<<<<< HEAD
=======
    countJfrs() > 0

    udpMessage.get(1, TimeUnit.SECONDS) contains "service:smoke-test-java-app,version:99,env:smoketest"
>>>>>>> c94e3ce8
  }

  int countJfrs() {
    AtomicInteger jfrCount = new AtomicInteger(0)
    Files.walkFileTree(testJfrDir, new SimpleFileVisitor<Path>() {
        @Override
        FileVisitResult preVisitDirectory(Path dir, BasicFileAttributes attrs) throws IOException {
          return FileVisitResult.CONTINUE
        }

        @Override
        FileVisitResult visitFile(Path file, BasicFileAttributes attrs) throws IOException {
          if (file.toString().endsWith(".jfr")) {
            try {
              IItemCollection events = JfrLoaderToolkit.loadEvents(file.toFile())
              if (events.apply(ItemFilters.type("jdk.ExecutionSample")).hasItems()) {
                jfrCount.incrementAndGet()
                return FileVisitResult.SKIP_SIBLINGS
              }
            } catch (InvalidJfrFileException ignored) {
              // the recording captured at process exit might be incomplete
            }
          }
          return FileVisitResult.CONTINUE
        }
      })
    return jfrCount.get()
  }

  CompletableFuture<String> receiveUdpMessage(int port, int bufferSize) {
    def future = new CompletableFuture<String>()
    Executors.newSingleThreadExecutor().submit {
      try (DatagramSocket socket = new DatagramSocket(port)) {
        byte[] buffer = new byte[bufferSize]
        DatagramPacket packet = new DatagramPacket(buffer, buffer.length)
        socket.receive(packet)
        def received = new String(packet.data, 0, packet.length)
        future.complete(received)
      } catch (Exception e) {
        future.completeExceptionally(e)
      }
    }
    return future
  }
}<|MERGE_RESOLUTION|>--- conflicted
+++ resolved
@@ -104,12 +104,8 @@
     conditions.eventually {
       assert countJfrs() > 0
     }
-<<<<<<< HEAD
-=======
-    countJfrs() > 0
 
     udpMessage.get(1, TimeUnit.SECONDS) contains "service:smoke-test-java-app,version:99,env:smoketest"
->>>>>>> c94e3ce8
   }
 
   int countJfrs() {
