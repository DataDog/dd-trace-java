--- conflicted
+++ resolved
@@ -35,29 +35,15 @@
             thresholds:
               - throughput > 1100.0 op/s
 
-<<<<<<< HEAD
           # TODO: Startup benchmarks need to be moved from dd-trace-java to apm-sdks-benchmarks (https://github.com/DataDog/dd-trace-java/blob/master/benchmark/startup/petclinic/benchmark.json)
-          # # Startup macrobenchmarks
-          # # https://benchmarking.us1.prod.dog/trends?projectId=4&branch=master&trendsTab=per_scenario&scenario=startup%3Apetclinic%3Atracing%3AGlobalTracer&trendsType=scenario
-          # # https://benchmarking.us1.prod.dog/trends?projectId=4&branch=master&trendsTab=per_scenario&scenario=startup%3Apetclinic%3Aappsec%3AGlobalTracer&trendsType=scenario
-          # # https://benchmarking.us1.prod.dog/trends?projectId=4&branch=master&trendsTab=per_scenario&scenario=startup%3Apetclinic%3Aiast%3AGlobalTracer&trendsType=scenario
-          # - name: "startup:petclinic:(tracing|appsec|iast):GlobalTracer"
-          #   thresholds:
-          #     - execution_time < 280 ms
-          # # https://benchmarking.us1.prod.dog/trends?projectId=4&branch=master&trendsTab=per_scenario&scenario=startup%3Apetclinic%3Aprofiling%3AGlobalTracer&trendsType=scenario
-          # - name: "startup:petclinic:profiling:GlobalTracer"
-          #   thresholds:
-          #     - execution_time < 420 ms
-=======
           # Startup macrobenchmarks
           # https://benchmarking.us1.prod.dog/trends?projectId=4&branch=master&trendsTab=per_scenario&scenario=startup%3Apetclinic%3Atracing%3AAgent.start&trendsType=scenario
-          - name: "startup:petclinic:tracing:Agent.start"
-            thresholds:
-              - execution_time < 1120ms
+          # - name: "startup:petclinic:tracing:Agent.start"
+          #   thresholds:
+          #     - execution_time < 1120ms
           # https://benchmarking.us1.prod.dog/trends?projectId=4&branch=master&trendsTab=per_scenario&scenario=startup%3Apetclinic%3Aprofiling%3AAgent.start&trendsType=scenario
           # https://benchmarking.us1.prod.dog/trends?projectId=4&branch=master&trendsTab=per_scenario&scenario=startup%3Apetclinic%3Aappsec%3AAgent.start&trendsType=scenario
           # https://benchmarking.us1.prod.dog/trends?projectId=4&branch=master&trendsTab=per_scenario&scenario=startup%3Apetclinic%3Aiast%3AAgent.start&trendsType=scenario
-          - name: "startup:petclinic:(profiling|appsec|iast):Agent.start"
-            thresholds:
-              - execution_time < 1300 ms
->>>>>>> 5802e1e9
+          # - name: "startup:petclinic:(profiling|appsec|iast):Agent.start"
+          #   thresholds:
+          #     - execution_time < 1300 ms