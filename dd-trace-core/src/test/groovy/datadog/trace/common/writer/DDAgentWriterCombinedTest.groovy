--- conflicted
+++ resolved
@@ -285,14 +285,8 @@
       0,
       trace,
       null,
-<<<<<<< HEAD
       NoopPathwayContext.INSTANCE,
-      false,
-      null,
-      512)
-=======
       false)
->>>>>>> 5a6ca0df
   }
 
   def createMinimalTrace() {
