--- conflicted
+++ resolved
@@ -186,14 +186,8 @@
       0,
       trace,
       null,
-<<<<<<< HEAD
       NoopPathwayContext.INSTANCE,
-      false,
-      null,
-      512)
+      false)
     return new DDSpan(0, context)
-=======
-      false))
->>>>>>> 5a6ca0df
   }
 }