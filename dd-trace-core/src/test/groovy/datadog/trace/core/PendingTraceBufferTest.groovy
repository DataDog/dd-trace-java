package datadog.trace.core

import datadog.communication.monitor.Monitoring
import datadog.trace.SamplingPriorityMetadataChecker
import datadog.trace.api.DDId
import datadog.trace.api.StatsDClient
import datadog.trace.api.sampling.PrioritySampling
import datadog.trace.api.sampling.SamplingMechanism
import datadog.trace.bootstrap.instrumentation.api.AgentTracer.NoopPathwayContext
import datadog.trace.bootstrap.instrumentation.api.ScopeSource
import datadog.trace.context.TraceScope
import datadog.trace.core.scopemanager.ContinuableScopeManager
import datadog.trace.test.util.DDSpecification
import spock.lang.Subject
import spock.lang.Timeout
import spock.util.concurrent.PollingConditions

import java.util.concurrent.CountDownLatch
import java.util.concurrent.TimeUnit
import java.util.concurrent.atomic.AtomicInteger

import static datadog.trace.core.PendingTraceBuffer.BUFFER_SIZE

@Timeout(5)
class PendingTraceBufferTest extends DDSpecification {
  @Subject
  def buffer = PendingTraceBuffer.delaying()
  def bufferSpy = Spy(buffer)

  def tracer = Mock(CoreTracer)
  def scopeManager = new ContinuableScopeManager(10, StatsDClient.NO_OP, true, true)
  def factory = new PendingTrace.Factory(tracer, bufferSpy, false)
  List<TraceScope.Continuation> continuations = []

  def cleanup() {
    buffer.close()
    buffer.worker.join(1000)
  }

  def "test buffer lifecycle"() {
    expect:
    !buffer.worker.alive

    when:
    buffer.start()

    then:
    buffer.worker.alive
    buffer.worker.daemon

    when: "start called again"
    buffer.start()

    then:
    thrown IllegalThreadStateException
    buffer.worker.alive
    buffer.worker.daemon

    when:
    buffer.close()
    buffer.worker.join(1000)

    then:
    !buffer.worker.alive
  }

  def "continuation buffers root"() {
    setup:
    def trace = factory.create(DDId.ONE)
    def span = newSpanOf(trace)

    expect:
    !trace.rootSpanWritten

    when:
    addContinuation(span)
    span.finish() // This should enqueue

    then:
    continuations.size() == 1
    trace.pendingReferenceCount == 1
    1 * bufferSpy.enqueue(trace)
    _ * tracer.getPartialFlushMinSpans() >> 10
    1 * tracer.getTimeWithNanoTicks(_)
    1 * tracer.onFinish(span)
    0 * _

    when:
    continuations[0].cancel()

    then:
    trace.pendingReferenceCount == 0
    1 * tracer.write({ it.size() == 1 })
    1 * tracer.writeTimer() >> Monitoring.DISABLED.newTimer("")
    _ * tracer.getPartialFlushMinSpans() >> 10
    0 * _
  }

  def "unfinished child buffers root"() {
    setup:
    def trace = factory.create(DDId.ONE)
    def parent = newSpanOf(trace)
    def child = newSpanOf(parent)

    expect:
    !trace.rootSpanWritten

    when:
    parent.finish() // This should enqueue

    then:
    trace.size() == 1
    trace.pendingReferenceCount == 1
    1 * bufferSpy.enqueue(trace)
    _ * tracer.getPartialFlushMinSpans() >> 10
    1 * tracer.getTimeWithNanoTicks(_)
    1 * tracer.onFinish(parent)
    0 * _

    when:
    child.finish()

    then:
    trace.size() == 0
    trace.pendingReferenceCount == 0
    1 * tracer.write({ it.size() == 2 })
    1 * tracer.writeTimer() >> Monitoring.DISABLED.newTimer("")
    _ * tracer.getPartialFlushMinSpans() >> 10
    1 * tracer.getTimeWithNanoTicks(_)
    1 * tracer.onFinish(child)
    0 * _
  }

  def "priority sampling is always sent"() {
    setup:
    def parent = addContinuation(newSpanOf(factory.create(DDId.ONE), PrioritySampling.USER_KEEP))
    def metadataChecker = new SamplingPriorityMetadataChecker()

    when: "Fill the buffer - Only children - Priority taken from root"

    for (int i = 0; i < 11; i++) {
      newSpanOf(parent).finish()
    }

    then:
    _ * tracer.getPartialFlushMinSpans() >> 10
    _ * tracer.mapServiceName(_)
    _ * tracer.onStart(_)
    _ * tracer.getTimeWithNanoTicks(_)
    _ * tracer.onFinish(_)
    1 * tracer.writeTimer() >> Monitoring.DISABLED.newTimer("")
    1 * tracer.write(_) >> { List<List<DDSpan>> spans ->
      spans.first().first().processTagsAndBaggage(metadataChecker)
    }
    0 *  _
    metadataChecker.hasSamplingPriority


  }

  def "buffer full yields immediate write"() {
    setup:
    // Don't start the buffer thread

    when: "Fill the buffer"
    for (i in  1..buffer.queue.capacity()) {
      addContinuation(newSpanOf(factory.create(DDId.ONE))).finish()
    }

    then:
    buffer.queue.size() == BUFFER_SIZE
    buffer.queue.capacity() * bufferSpy.enqueue(_)
    _ * tracer.getPartialFlushMinSpans() >> 10
    _ * tracer.mapServiceName(_)
    _ * tracer.onStart(_)
    _ * tracer.getTimeWithNanoTicks(_)
    _ * tracer.onFinish(_)
    0 * _

    when:
    def pendingTrace = factory.create(DDId.ONE)
    addContinuation(newSpanOf(pendingTrace)).finish()

    then:
    1 * bufferSpy.enqueue(_)
    1 * tracer.writeTimer() >> Monitoring.DISABLED.newTimer("")
    1 * tracer.write({ it.size() == 1 })
    _ * tracer.getPartialFlushMinSpans() >> 10
    _ * tracer.mapServiceName(_)
    1 * tracer.onStart(_)
    2 * tracer.getTimeWithNanoTicks(_)
    1 * tracer.onFinish(_)
    0 * _
    pendingTrace.isEnqueued == 0
  }

  def "continuation allows adding after root finished"() {
    setup:
    def latch = new CountDownLatch(1)

    def trace = factory.create(DDId.ONE)
    def parent = addContinuation(newSpanOf(trace))
    TraceScope.Continuation continuation = continuations[0]

    expect:
    continuations.size() == 1

    when:
    parent.finish() // This should enqueue

    then:
    trace.size() == 1
    trace.pendingReferenceCount == 1
    !trace.rootSpanWritten
    1 * bufferSpy.enqueue(trace)
    _ * tracer.getPartialFlushMinSpans() >> 10
    1 * tracer.getTimeWithNanoTicks(_)
    1 * tracer.onFinish(parent)
    0 * _

    when:
    def child = newSpanOf(parent)
    child.finish()

    then:
    trace.size() == 2
    trace.pendingReferenceCount == 1
    !trace.rootSpanWritten

    when:
    buffer.start()
    continuation.cancel()
    latch.await()

    then:
    trace.size() == 0
    trace.pendingReferenceCount == 0
    trace.rootSpanWritten
    1 * tracer.writeTimer() >> Monitoring.DISABLED.newTimer("")
    1 * tracer.write({ it.size() == 2 }) >> {
      latch.countDown()
    }
    _ * tracer.getPartialFlushMinSpans() >> 10
    0 * _
  }

  def "late arrival span requeues pending trace"() {
    setup:
    buffer.start()
    def parentLatch = new CountDownLatch(1)
    def childLatch = new CountDownLatch(1)

    def trace = factory.create(DDId.ONE)
    def parent = newSpanOf(trace)

    when:
    parent.finish() // This should enqueue
    parentLatch.await()

    then:
    trace.size() == 0
    trace.pendingReferenceCount == 0
    trace.rootSpanWritten
    1 * tracer.writeTimer() >> Monitoring.DISABLED.newTimer("")
    1 * tracer.write({ it.size() == 1 }) >> {
      parentLatch.countDown()
    }
    _ * tracer.getPartialFlushMinSpans() >> 10
    1 * tracer.getTimeWithNanoTicks(_)
    1 * tracer.onFinish(parent)
    0 * _

    when:
    def child = newSpanOf(parent)
    child.finish()
    childLatch.await()

    then:
    trace.size() == 0
    trace.pendingReferenceCount == 0
    trace.rootSpanWritten
    1 * bufferSpy.enqueue(trace)
    _ * tracer.getPartialFlushMinSpans() >> 10
    1 * tracer.writeTimer() >> Monitoring.DISABLED.newTimer("")
    1 * tracer.write({ it.size() == 1 }) >> {
      childLatch.countDown()
    }
    _ * tracer.mapServiceName(_)
    1 * tracer.onStart(_)
    2 * tracer.getTimeWithNanoTicks(_)
    1 * tracer.onFinish(_)
    0 * _
  }

  def "flush clears the buffer"() {
    setup:
    buffer.start()
    def counter = new AtomicInteger(0)
    // Create a fake element that newer gets written
    def element = new PendingTraceBuffer.Element() {
        @Override
        long oldestFinishedTime() {
          return TimeUnit.MILLISECONDS.toNanos(System.currentTimeMillis())
        }

        @Override
        boolean lastReferencedNanosAgo(long nanos) {
          return false
        }

        @Override
        void write() {
          counter.incrementAndGet()
        }

        @Override
        DDSpan getRootSpan() {
          return null
        }

        @Override
        boolean setEnqueued(boolean enqueued) {
          return true
        }
      }

    when:
    buffer.enqueue(element)
    buffer.enqueue(element)
    buffer.enqueue(element)

    then:
    counter.get() == 0

    when:
    buffer.flush()

    then:
    counter.get() == 3
  }

  def "the same pending thrace is not enqueued multiple times"() {
    setup:
    // Don't start the buffer thread

    when: "finish the root span"
    def pendingTrace = factory.create(DDId.ONE)
    def span = newSpanOf(pendingTrace)
    span.finish()

    then:
    pendingTrace.rootSpanWritten
    pendingTrace.isEnqueued == 0
    buffer.queue.size() == 0
    1 * tracer.writeTimer() >> Monitoring.DISABLED.newTimer("")
    1 * tracer.write({ it.size() == 1 })
    1 * tracer.getPartialFlushMinSpans() >> 10000
    1 * tracer.mapServiceName(_)
    1 * tracer.onStart(_)
    2 * tracer.getTimeWithNanoTicks(_)
    1 * tracer.onFinish(_)
    0 * _

    when: "fail to fill the buffer"
    for (i in  1..buffer.queue.capacity()) {
      addContinuation(newSpanOf(span)).finish()
    }

    then:
    pendingTrace.isEnqueued == 1
    buffer.queue.size() == 1
    buffer.queue.capacity() * bufferSpy.enqueue(_)
    _ * tracer.getPartialFlushMinSpans() >> 10000
    _ * tracer.mapServiceName(_)
    _ * tracer.onStart(_)
    _ * tracer.getTimeWithNanoTicks(_)
    _ * tracer.onFinish(_)
    0 * _

    when: "process the buffer"
    buffer.start()

    then:
    new PollingConditions(timeout: 3, initialDelay: 0, delay: 0.5, factor: 1).eventually {
      assert pendingTrace.isEnqueued == 0
    }
  }

  def addContinuation(DDSpan span) {
    def scope = scopeManager.activate(span, ScopeSource.INSTRUMENTATION, true)
    continuations << scope.capture()
    scope.close()
    return span
  }

  static DDSpan newSpanOf(PendingTrace trace) {
    return newSpanOf(trace, PrioritySampling.UNSET)
  }

  static DDSpan newSpanOf(PendingTrace trace, int samplingPriority) {
    def context = new DDSpanContext(
      trace.traceId,
      DDId.from(1),
      DDId.ZERO,
      null,
      "fakeService",
      "fakeOperation",
      "fakeResource",
      samplingPriority,
      SamplingMechanism.UNKNOWN,
      null,
      Collections.emptyMap(),
      false,
      "fakeType",
      0,
      trace,
      null,
<<<<<<< HEAD
      NoopPathwayContext.INSTANCE,
      false,
      null,
      512)
=======
      false)
>>>>>>> 5a6ca0df
    return DDSpan.create(0, context)
  }

  static DDSpan newSpanOf(DDSpan parent) {
    def trace = parent.context().trace
    def context = new DDSpanContext(
      trace.traceId,
      DDId.from(2),
      parent.context().spanId,
      null,
      "fakeService",
      "fakeOperation",
      "fakeResource",
      PrioritySampling.UNSET,
      SamplingMechanism.UNKNOWN,
      null,
      Collections.emptyMap(),
      false,
      "fakeType",
      0,
      trace,
      null,
<<<<<<< HEAD
      NoopPathwayContext.INSTANCE,
      false,
      null,
      512)
=======
      false)
>>>>>>> 5a6ca0df
    return DDSpan.create(0, context)
  }
}<|MERGE_RESOLUTION|>--- conflicted
+++ resolved
@@ -415,14 +415,8 @@
       0,
       trace,
       null,
-<<<<<<< HEAD
       NoopPathwayContext.INSTANCE,
-      false,
-      null,
-      512)
-=======
       false)
->>>>>>> 5a6ca0df
     return DDSpan.create(0, context)
   }
 
@@ -445,14 +439,8 @@
       0,
       trace,
       null,
-<<<<<<< HEAD
       NoopPathwayContext.INSTANCE,
-      false,
-      null,
-      512)
-=======
       false)
->>>>>>> 5a6ca0df
     return DDSpan.create(0, context)
   }
 }