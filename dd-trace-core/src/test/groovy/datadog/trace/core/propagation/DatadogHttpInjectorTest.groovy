--- conflicted
+++ resolved
@@ -1,12 +1,7 @@
 package datadog.trace.core.propagation
 
 import datadog.trace.api.DDId
-<<<<<<< HEAD
 import datadog.trace.bootstrap.instrumentation.api.AgentTracer.NoopPathwayContext
-=======
-import static datadog.trace.api.sampling.PrioritySampling.*
-import static datadog.trace.api.sampling.SamplingMechanism.*
->>>>>>> 5a6ca0df
 import datadog.trace.common.writer.ListWriter
 import datadog.trace.core.DDSpanContext
 import datadog.trace.core.test.DDCoreSpecification
@@ -41,14 +36,8 @@
       0,
       tracer.pendingTraceFactory.create(DDId.ONE),
       null,
-<<<<<<< HEAD
       NoopPathwayContext.INSTANCE,
-      false,
-      DatadogTags.empty(),
-      512)
-=======
       false)
->>>>>>> 5a6ca0df
 
     final Map<String, String> carrier = Mock()
 
@@ -101,14 +90,8 @@
       0,
       tracer.pendingTraceFactory.create(DDId.ONE),
       null,
-<<<<<<< HEAD
       NoopPathwayContext.INSTANCE,
-      false,
-      DatadogTags.create("_dd.p.upstream_services=bWNudWx0eS13ZWI|0|1|0.1"),
-      512)
-=======
       false)
->>>>>>> 5a6ca0df
 
     mockedContext.beginEndToEnd()
 
@@ -129,53 +112,4 @@
     cleanup:
     tracer.close()
   }
-<<<<<<< HEAD
-
-  def "drop tags when limit exceeded"() {
-    setup:
-    def writer = new ListWriter()
-    def tracer = tracerBuilder().writer(writer).build()
-    def datadogTags = DatadogTags.create("_dd.p.upstream_services=bWNudWx0eS13ZWI|0|1|0.1")
-    def encodedTags = datadogTags.encodeAsHeaderValue()
-    final DDSpanContext mockedContext =
-      new DDSpanContext(
-      DDId.from("1"),
-      DDId.from("2"),
-      DDId.ZERO,
-      null,
-      "fakeService",
-      "fakeOperation",
-      "fakeResource",
-      UNSET,
-      UNKNOWN,
-      "fakeOrigin",
-      ["k1": "v1", "k2": "v2"],
-      false,
-      "fakeType",
-      0,
-      tracer.pendingTraceFactory.create(DDId.ONE),
-      null,
-      NoopPathwayContext.INSTANCE,
-      false,
-      datadogTags,
-      encodedTags.size() - 1)
-
-    assert mockedContext.getDatadogTagsLimit() < encodedTags.size()
-
-    mockedContext.beginEndToEnd()
-
-    final Map<String, String> carrier = Mock()
-
-    when:
-    injector.inject(mockedContext, carrier, MapSetter.INSTANCE)
-
-    then:
-    1 * carrier.put(TAGS_KEY, '_dd.propagation_error:max_size')
-    _ * _
-
-    cleanup:
-    tracer.close()
-  }
-=======
->>>>>>> 5a6ca0df
 }