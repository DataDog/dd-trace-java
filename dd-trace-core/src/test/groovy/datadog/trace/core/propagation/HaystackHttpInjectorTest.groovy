package datadog.trace.core.propagation

import datadog.trace.api.DDId
import static datadog.trace.api.sampling.PrioritySampling.*
import static datadog.trace.api.sampling.SamplingMechanism.*
import datadog.trace.bootstrap.instrumentation.api.AgentTracer.NoopPathwayContext
import datadog.trace.common.writer.ListWriter
import datadog.trace.core.DDSpanContext
import datadog.trace.core.test.DDCoreSpecification

import static datadog.trace.core.CoreTracer.TRACE_ID_MAX
import static datadog.trace.core.propagation.HaystackHttpCodec.*

class HaystackHttpInjectorTest extends DDCoreSpecification {

  HttpCodec.Injector injector = HaystackHttpCodec.INJECTOR

  def "inject http headers"() {
    setup:
    def writer = new ListWriter()
    def tracer = tracerBuilder().writer(writer).build()
    final DDSpanContext mockedContext =
      new DDSpanContext(
      DDId.from(traceId),
      DDId.from(spanId),
      DDId.ZERO,
      null,
      "fakeService",
      "fakeOperation",
      "fakeResource",
      samplingPriority,
      samplingMechanism,
      origin,
      ["k1" : "v1", "k2" : "v2"],
      false,
      "fakeType",
      0,
      tracer.pendingTraceFactory.create(DDId.ONE),
      null,
<<<<<<< HEAD
      NoopPathwayContext.INSTANCE,
      false,
      null,
      512)
=======
      false)
>>>>>>> 5a6ca0df

    final Map<String, String> carrier = Mock()

    when:
    injector.inject(mockedContext, carrier, MapSetter.INSTANCE)

    then:
    1 * carrier.put(TRACE_ID_KEY, traceUuid)
    mockedContext.getTags().get(HAYSTACK_TRACE_ID_BAGGAGE_KEY) == traceUuid
    1 * carrier.put(DD_TRACE_ID_BAGGAGE_KEY, traceId.toString())
    1 * carrier.put(SPAN_ID_KEY, spanUuid)
    1 * carrier.put(DD_SPAN_ID_BAGGAGE_KEY, spanId.toString())
    1 * carrier.put(OT_BAGGAGE_PREFIX + "k1", "v1")
    1 * carrier.put(OT_BAGGAGE_PREFIX + "k2", "v2")
    1 * carrier.put(DD_PARENT_ID_BAGGAGE_KEY, "0")

    cleanup:
    tracer.close()

    where:
    traceId               | spanId                | samplingPriority | samplingMechanism | origin | traceUuid                              | spanUuid
    "1"                   | "2"                   | SAMPLER_KEEP     | DEFAULT           | null   | "44617461-646f-6721-0000-000000000001" | "44617461-646f-6721-0000-000000000002"
    "1"                   | "2"                   | SAMPLER_KEEP     | DEFAULT           | null   | "44617461-646f-6721-0000-000000000001" | "44617461-646f-6721-0000-000000000002"
    "$TRACE_ID_MAX"       | "${TRACE_ID_MAX - 1}" | SAMPLER_KEEP     | DEFAULT           | null   | "44617461-646f-6721-ffff-ffffffffffff" | "44617461-646f-6721-ffff-fffffffffffe"
    "${TRACE_ID_MAX - 1}" | "$TRACE_ID_MAX"       | SAMPLER_KEEP     | DEFAULT           | null   | "44617461-646f-6721-ffff-fffffffffffe" | "44617461-646f-6721-ffff-ffffffffffff"
  }

  def "inject http headers with haystack traceId in baggage"() {
    setup:
    def writer = new ListWriter()
    def tracer = tracerBuilder().writer(writer).build()
    def haystackUuid = traceUuid
    final DDSpanContext mockedContext =
      new DDSpanContext(
      DDId.from(traceId),
      DDId.from(spanId),
      DDId.ZERO,
      null,
      "fakeService",
      "fakeOperation",
      "fakeResource",
      samplingPriority,
      samplingMechanism,
      origin,
      ["k1" : "v1", "k2" : "v2", (HAYSTACK_TRACE_ID_BAGGAGE_KEY) : haystackUuid],
      false,
      "fakeType",
      0,
      tracer.pendingTraceFactory.create(DDId.ONE),
      null,
<<<<<<< HEAD
      NoopPathwayContext.INSTANCE,
      false,
      null,
      512)
=======
      false)
>>>>>>> 5a6ca0df

    final Map<String, String> carrier = Mock()

    when:
    injector.inject(mockedContext, carrier, MapSetter.INSTANCE)

    then:
    1 * carrier.put(TRACE_ID_KEY, traceUuid)
    1 * carrier.put(DD_TRACE_ID_BAGGAGE_KEY, traceId.toString())
    1 * carrier.put(SPAN_ID_KEY, spanUuid)
    1 * carrier.put(DD_SPAN_ID_BAGGAGE_KEY, spanId.toString())
    1 * carrier.put(OT_BAGGAGE_PREFIX + "k1", "v1")
    1 * carrier.put(OT_BAGGAGE_PREFIX + "k2", "v2")

    cleanup:
    tracer.close()

    where:
    traceId               | spanId                | samplingPriority | samplingMechanism | origin | traceUuid                              | spanUuid
    "1"                   | "2"                   | SAMPLER_KEEP     | DEFAULT           | null   | "54617461-646f-6721-0000-000000000001" | "44617461-646f-6721-0000-000000000002"
    "1"                   | "2"                   | SAMPLER_KEEP     | DEFAULT           | null   | "54617461-646f-6721-0000-000000000001" | "44617461-646f-6721-0000-000000000002"
    "$TRACE_ID_MAX"       | "${TRACE_ID_MAX - 1}" | SAMPLER_KEEP     | DEFAULT           | null   | "54617461-646f-6721-ffff-ffffffffffff" | "44617461-646f-6721-ffff-fffffffffffe"
    "${TRACE_ID_MAX - 1}" | "$TRACE_ID_MAX"       | SAMPLER_KEEP     | DEFAULT           | null   | "54617461-646f-6721-ffff-fffffffffffe" | "44617461-646f-6721-ffff-ffffffffffff"
  }
}<|MERGE_RESOLUTION|>--- conflicted
+++ resolved
@@ -37,14 +37,8 @@
       0,
       tracer.pendingTraceFactory.create(DDId.ONE),
       null,
-<<<<<<< HEAD
       NoopPathwayContext.INSTANCE,
-      false,
-      null,
-      512)
-=======
       false)
->>>>>>> 5a6ca0df
 
     final Map<String, String> carrier = Mock()
 
@@ -95,14 +89,8 @@
       0,
       tracer.pendingTraceFactory.create(DDId.ONE),
       null,
-<<<<<<< HEAD
       NoopPathwayContext.INSTANCE,
-      false,
-      null,
-      512)
-=======
       false)
->>>>>>> 5a6ca0df
 
     final Map<String, String> carrier = Mock()
 
