--- conflicted
+++ resolved
@@ -10,13 +10,7 @@
 import datadog.trace.common.writer.ListWriter
 import datadog.trace.common.writer.ddagent.TraceMapperV0_4
 import datadog.trace.common.writer.ddagent.TraceMapperV0_5
-<<<<<<< HEAD
-import datadog.trace.core.propagation.DatadogTags
-=======
-import datadog.communication.serialization.ByteBufferConsumer
-import datadog.communication.serialization.FlushingBuffer
-import datadog.communication.serialization.msgpack.MsgPackWriter
->>>>>>> 5a6ca0df
+
 import datadog.trace.core.test.DDCoreSpecification
 import org.msgpack.core.MessageFormat
 import org.msgpack.core.MessagePack
@@ -155,11 +149,8 @@
       tags.size(),
       tracer.pendingTraceFactory.create(DDId.ONE),
       null,
-<<<<<<< HEAD
       NoopPathwayContext.INSTANCE,
-      false,
-      DatadogTags.create("_dd.p.hello=world,_dd.p.upstream_services=bWNudWx0eS13ZWI|0|1|0.1"),
-      512)
+      false)
     context.setAllTags(tags)
     def span = DDSpan.create(0, context)
     CaptureBuffer capture = new CaptureBuffer()
@@ -201,10 +192,10 @@
 
     where:
     baggage       | tags          | expected
-    [:]           | [:]           | ['_dd.p.upstream_services': 'bWNudWx0eS13ZWI|0|1|0.1', '_dd.p.hello': 'world']
-    [foo: "bbar"] | [:]           | ['_dd.p.upstream_services': 'bWNudWx0eS13ZWI|0|1|0.1', '_dd.p.hello': 'world', foo: "bbar"]
-    [foo: "bbar"] | [bar: "tfoo"] | ['_dd.p.upstream_services': 'bWNudWx0eS13ZWI|0|1|0.1', '_dd.p.hello': 'world', foo: "bbar", bar: "tfoo"]
-    [foo: "bbar"] | [foo: "tbar"] | ['_dd.p.upstream_services': 'bWNudWx0eS13ZWI|0|1|0.1', '_dd.p.hello': 'world', foo: "tbar"]
+    [:]           | [:]           | [:]
+    [foo: "bbar"] | [:]           | [foo: "bbar"]
+    [foo: "bbar"] | [bar: "tfoo"] | [foo: "bbar", bar: "tfoo"]
+    [foo: "bbar"] | [foo: "tbar"] | [foo: "tbar"]
   }
 
   def "serialize trace with baggage and tags correctly v0.5"() {
@@ -229,9 +220,7 @@
       tracer.pendingTraceFactory.create(DDId.ONE),
       null,
       NoopPathwayContext.INSTANCE,
-      false,
-      DatadogTags.create("_dd.p.hello=world,_dd.p.upstream_services=bWNudWx0eS13ZWI|0|1|0.1"),
-      512)
+      false)
     context.setAllTags(tags)
     def span = DDSpan.create(0, context)
     CaptureBuffer capture = new CaptureBuffer()
@@ -273,19 +262,29 @@
 
     where:
     baggage       | tags          | expected
-    [:]           | [:]           | ['_dd.p.upstream_services': 'bWNudWx0eS13ZWI|0|1|0.1', '_dd.p.hello': 'world']
-    [foo: "bbar"] | [:]           | ['_dd.p.upstream_services': 'bWNudWx0eS13ZWI|0|1|0.1', '_dd.p.hello': 'world', foo: "bbar"]
-    [foo: "bbar"] | [bar: "tfoo"] | ['_dd.p.upstream_services': 'bWNudWx0eS13ZWI|0|1|0.1', '_dd.p.hello': 'world', foo: "bbar", bar: "tfoo"]
-    [foo: "bbar"] | [foo: "tbar"] | ['_dd.p.upstream_services': 'bWNudWx0eS13ZWI|0|1|0.1', '_dd.p.hello': 'world', foo: "tbar"]
-  }
-
-  def "serialize trace with malformed datadog tags v0.4"() {
-    setup:
-    def writer = new ListWriter()
-    def tracer = tracerBuilder().writer(writer).build()
-    def context = new DDSpanContext(
-      DDId.ONE,
-      DDId.ONE,
+    [:]           | [:]           | [:]
+    [foo: "bbar"] | [:]           | [foo: "bbar"]
+    [foo: "bbar"] | [bar: "tfoo"] | [foo: "bbar", bar: "tfoo"]
+    [foo: "bbar"] | [foo: "tbar"] | [foo: "tbar"]
+  }
+
+  private class CaptureBuffer implements ByteBufferConsumer {
+
+    private byte[] bytes
+    int messageCount
+
+    @Override
+    void accept(int messageCount, ByteBuffer buffer) {
+      this.messageCount = messageCount
+      this.bytes = new byte[buffer.limit() - buffer.position()]
+      buffer.get(bytes)
+    }
+  }
+
+  def createContext(String spanType, CoreTracer tracer, DDId value) {
+    DDSpanContext ctx = new DDSpanContext(
+      value,
+      value,
       DDId.ZERO,
       null,
       "fakeService",
@@ -294,181 +293,14 @@
       PrioritySampling.UNSET,
       SamplingMechanism.UNKNOWN,
       null,
-      baggage,
-      false,
-      null,
-      tags.size(),
-      tracer.pendingTraceFactory.create(DDId.ONE),
-      null,
-      NoopPathwayContext.INSTANCE,
-      false,
-      DatadogTags.create("_dd.p.hello"), // malformed tags
-      512)
-=======
-      false)
->>>>>>> 5a6ca0df
-    context.setAllTags(tags)
-    def span = DDSpan.create(0, context)
-    CaptureBuffer capture = new CaptureBuffer()
-    def packer = new MsgPackWriter(new FlushingBuffer(1024, capture))
-    packer.format(Collections.singletonList(span), new TraceMapperV0_4())
-    packer.flush()
-    def unpacker = MessagePack.newDefaultUnpacker(new ArrayBufferInput(capture.bytes))
-    int traceCount = capture.messageCount
-    int spanCount = unpacker.unpackArrayHeader()
-    int size = unpacker.unpackMapHeader()
-
-    expect:
-    traceCount == 1
-    spanCount == 1
-    size == 12
-    for (int i = 0; i < size; i++) {
-      String key = unpacker.unpackString()
-
-      switch (key) {
-        case "meta":
-          int packedSize = unpacker.unpackMapHeader()
-          Map<String, String> unpackedMeta = [:]
-          for (int j = 0; j < packedSize; j++) {
-            def k = unpacker.unpackString()
-            def v = unpacker.unpackString()
-            if (k != "thread.name" && k != "thread.id") {
-              unpackedMeta.put(k, v)
-            }
-          }
-          assert unpackedMeta == expected
-          break
-        default:
-          unpacker.unpackValue()
-      }
-    }
-
-    cleanup:
-    tracer.close()
-
-    where:
-    baggage       | tags          | expected
-    [:]           | [:]           | [:]
-    [foo: "bbar"] | [:]           | [foo: "bbar"]
-    [foo: "bbar"] | [bar: "tfoo"] | [foo: "bbar", bar: "tfoo"]
-    [foo: "bbar"] | [foo: "tbar"] | [foo: "tbar"]
-  }
-
-  def "serialize trace with baggage and tags correctly v0.5"() {
-    setup:
-    def writer = new ListWriter()
-    def tracer = tracerBuilder().writer(writer).build()
-    def context = new DDSpanContext(
-      DDId.ONE,
-      DDId.ONE,
-      DDId.ZERO,
-      null,
-      "fakeService",
-      "fakeOperation",
-      "fakeResource",
-      PrioritySampling.UNSET,
-      SamplingMechanism.UNKNOWN,
-      null,
-      baggage,
-      false,
-      null,
-      tags.size(),
-      tracer.pendingTraceFactory.create(DDId.ONE),
-      null,
-<<<<<<< HEAD
-      NoopPathwayContext.INSTANCE,
-      false,
-      DatadogTags.create("_dd.p.hello"), // malformed tags
-      512)
-=======
-      false)
->>>>>>> 5a6ca0df
-    context.setAllTags(tags)
-    def span = DDSpan.create(0, context)
-    CaptureBuffer capture = new CaptureBuffer()
-    def packer = new MsgPackWriter(new FlushingBuffer(1024, capture))
-    def mapper = new TraceMapperV0_5()
-    packer.format(Collections.singletonList(span), mapper)
-    packer.flush()
-    def unpacker = MessagePack.newDefaultUnpacker(new ArrayBufferInput(capture.bytes))
-    int traceCount = capture.messageCount
-    int spanCount = unpacker.unpackArrayHeader()
-    int size = unpacker.unpackArrayHeader()
-    def dictionaryUnpacker = MessagePack.newDefaultUnpacker(mapper.dictionary.slice())
-    String[] dictionary = new String[mapper.encoding.size()]
-    for (int i = 0; i < dictionary.length; ++i) {
-      dictionary[i] = dictionaryUnpacker.unpackString()
-    }
-
-    expect:
-    traceCount == 1
-    spanCount == 1
-    size == 12
-    for (int i = 0; i < 9; ++i) {
-      unpacker.skipValue()
-    }
-
-    int packedSize = unpacker.unpackMapHeader()
-    Map<String, String> unpackedMeta = [:]
-    for (int j = 0; j < packedSize; j++) {
-      def k = dictionary[unpacker.unpackInt()]
-      def v = dictionary[unpacker.unpackInt()]
-      if (k != "thread.name" && k != "thread.id") {
-        unpackedMeta.put(k, v)
-      }
-    }
-    assert unpackedMeta == expected
-
-    cleanup:
-    tracer.close()
-
-    where:
-    baggage       | tags          | expected
-    [:]           | [:]           | [:]
-    [foo: "bbar"] | [:]           | [foo: "bbar"]
-    [foo: "bbar"] | [bar: "tfoo"] | [foo: "bbar", bar: "tfoo"]
-    [foo: "bbar"] | [foo: "tbar"] | [foo: "tbar"]
-  }
-
-  private class CaptureBuffer implements ByteBufferConsumer {
-
-    private byte[] bytes
-    int messageCount
-
-    @Override
-    void accept(int messageCount, ByteBuffer buffer) {
-      this.messageCount = messageCount
-      this.bytes = new byte[buffer.limit() - buffer.position()]
-      buffer.get(bytes)
-    }
-  }
-
-  def createContext(String spanType, CoreTracer tracer, DDId value) {
-    DDSpanContext ctx = new DDSpanContext(
-      value,
-      value,
-      DDId.ZERO,
-      null,
-      "fakeService",
-      "fakeOperation",
-      "fakeResource",
-      PrioritySampling.UNSET,
-      SamplingMechanism.UNKNOWN,
-      null,
       ["a-baggage": "value"],
       false,
       spanType,
       1,
       tracer.pendingTraceFactory.create(DDId.ONE),
       null,
-<<<<<<< HEAD
       NoopPathwayContext.INSTANCE,
-      false,
-      null,
-      512)
-=======
       false)
->>>>>>> 5a6ca0df
     ctx.setAllTags(["k1": "v1"])
     return ctx
   }
