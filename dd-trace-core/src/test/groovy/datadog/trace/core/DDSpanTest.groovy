package datadog.trace.core

import datadog.trace.api.DDSpanId
import datadog.trace.api.DDTags
import datadog.trace.api.DDTraceId
import datadog.trace.api.gateway.RequestContextSlot
import datadog.trace.api.sampling.PrioritySampling
import datadog.trace.bootstrap.instrumentation.api.AgentSpan
import datadog.trace.bootstrap.instrumentation.api.AgentTracer.NoopPathwayContext
import datadog.trace.bootstrap.instrumentation.api.TagContext
import datadog.trace.bootstrap.instrumentation.api.UTF8BytesString
import datadog.trace.common.sampling.RateByServiceSampler
import datadog.trace.common.writer.ListWriter
import datadog.trace.core.propagation.ExtractedContext
import datadog.trace.core.test.DDCoreSpecification
import spock.lang.Shared

import java.util.concurrent.TimeUnit

<<<<<<< HEAD
import static datadog.trace.api.Checkpointer.CPU
import static datadog.trace.api.Checkpointer.END
import static datadog.trace.api.sampling.PrioritySampling.UNSET
import static datadog.trace.api.sampling.PrioritySampling.USER_KEEP
import static datadog.trace.api.sampling.SamplingMechanism.SPAN_SAMPLING_RATE
import static datadog.trace.core.DDSpanContext.SPAN_SAMPLING_MAX_PER_SECOND_TAG
import static datadog.trace.core.DDSpanContext.SPAN_SAMPLING_MECHANISM_TAG
import static datadog.trace.core.DDSpanContext.SPAN_SAMPLING_RULE_RATE_TAG

=======
>>>>>>> 558f6858
class DDSpanTest extends DDCoreSpecification {

  @Shared def writer = new ListWriter()
  @Shared def sampler = new RateByServiceSampler()
  @Shared def tracer = tracerBuilder().writer(writer).sampler(sampler).build()
  @Shared def datadogTagsFactory = tracer.getDatadogTagsFactory()

  def cleanup() {
    tracer?.close()
  }

  def "getters and setters"() {
    setup:
    def span = tracer.buildSpan("fakeOperation")
      .withServiceName("fakeService")
      .withResourceName("fakeResource")
      .withSpanType("fakeType")
      .start()

    when:
    span.setServiceName("service")
    then:
    span.getServiceName() == "service"

    when:
    span.setOperationName("operation")
    then:
    span.getOperationName() == "operation"

    when:
    span.setResourceName("resource")
    then:
    span.getResourceName() == "resource"

    when:
    span.setSpanType("type")
    then:
    span.getType() == "type"

    when:
    span.setSamplingPriority(PrioritySampling.UNSET)
    then:
    span.getSamplingPriority() == null

    when:
    span.setSamplingPriority(PrioritySampling.SAMPLER_KEEP)
    then:
    span.getSamplingPriority() == PrioritySampling.SAMPLER_KEEP

    when:
    span.context().lockSamplingPriority()
    span.setSamplingPriority(PrioritySampling.USER_KEEP)
    then:
    span.getSamplingPriority() == PrioritySampling.SAMPLER_KEEP
  }

  def "resource name equals operation name if null"() {
    setup:
    final String opName = "operationName"
    def span

    when:
    span = tracer.buildSpan(opName).start()
    then:
    span.getResourceName() == opName
    span.getServiceName() != ""

    when:
    final String resourceName = "fake"
    final String serviceName = "myService"
    span = tracer
      .buildSpan(opName)
      .withResourceName(resourceName)
      .withServiceName(serviceName)
      .start()
    then:
    span.getResourceName() == resourceName
    span.getServiceName() == serviceName
  }

  def "duration measured in nanoseconds"() {
    setup:
    def mod = TimeUnit.MILLISECONDS.toNanos(1)
    def builder = tracer.buildSpan("test")
    def start = System.nanoTime()
    def span = builder.start()
    def between = System.nanoTime()
    def betweenDur = System.nanoTime() - between
    span.finish()
    def total = System.nanoTime() - start

    expect:
    // Generous 5 seconds to execute this test
    Math.abs(TimeUnit.NANOSECONDS.toSeconds(span.startTime) - TimeUnit.MILLISECONDS.toSeconds(System.currentTimeMillis())) < 5
    span.durationNano > betweenDur
    span.durationNano < total
    span.durationNano % mod > 0 // Very slim chance of a false negative.
  }

  def "phasedFinish captures duration but doesn't publish immediately"() {
    setup:
    def mod = TimeUnit.MILLISECONDS.toNanos(1)
    def builder = tracer.buildSpan("test")
    def start = System.nanoTime()
    def span = builder.start()
    def between = System.nanoTime()
    def betweenDur = System.nanoTime() - between

    when: "calling publish before phasedFinish"
    span.publish()

    then: "has no effect"
    span.durationNano == 0
    span.context().trace.pendingReferenceCount == 1
    writer.size() == 0

    when:
    def finish = span.phasedFinish()
    def total = System.nanoTime() - start

    then:
    finish
    span.context().trace.pendingReferenceCount == 1
    span.context().trace.finishedSpans.isEmpty()
    writer.isEmpty()

    and: "duration is recorded as negative to allow publishing"
    span.durationNano < 0
    def actualDurationNano = span.durationNano & Long.MAX_VALUE
    // Generous 5 seconds to execute this test
    Math.abs(TimeUnit.NANOSECONDS.toSeconds(span.startTime) - TimeUnit.MILLISECONDS.toSeconds(System.currentTimeMillis())) < 5
    actualDurationNano > betweenDur
    actualDurationNano < total
    actualDurationNano % mod > 0 // Very slim chance of a false negative.

    when: "extra finishes"
    finish = span.phasedFinish()
    span.finish() // verify conflicting finishes are ignored

    then: "have no effect"
    !finish
    span.context().trace.pendingReferenceCount == 1
    span.context().trace.finishedSpans.isEmpty()
    writer.isEmpty()

    when:
    span.publish()

    then: "duration is flipped to positive"
    span.durationNano > 0
    span.durationNano == actualDurationNano
    span.context().trace.pendingReferenceCount == 0
    writer.size() == 1

    when: "duplicate call to publish"
    span.publish()

    then: "has no effect"
    span.context().trace.pendingReferenceCount == 0
    writer.size() == 1
  }

  def "starting with a timestamp disables nanotime"() {
    setup:
    def mod = TimeUnit.MILLISECONDS.toNanos(1)
    def start = System.currentTimeMillis()
    def builder = tracer.buildSpan("test")
      .withStartTimestamp(TimeUnit.MILLISECONDS.toMicros(System.currentTimeMillis()))
    def span = builder.start()
    def between = System.currentTimeMillis()
    def betweenDur = System.currentTimeMillis() - between
    span.finish()
    def total = Math.max(1, System.currentTimeMillis() - start)

    expect:
    // Generous 5 seconds to execute this test
    Math.abs(TimeUnit.NANOSECONDS.toSeconds(span.startTime) - TimeUnit.MILLISECONDS.toSeconds(System.currentTimeMillis())) < 5
    span.durationNano >= TimeUnit.MILLISECONDS.toNanos(betweenDur)
    span.durationNano <= TimeUnit.MILLISECONDS.toNanos(total)
    span.durationNano % mod == 0 || span.durationNano == 1
  }

  def "stopping with a timestamp disables nanotime"() {
    setup:
    def mod = TimeUnit.MILLISECONDS.toNanos(1)
    def builder = tracer.buildSpan("test")
    def start = System.currentTimeMillis()
    def span = builder.start()
    def between = System.currentTimeMillis()
    def betweenDur = System.currentTimeMillis() - between
    span.finish(TimeUnit.MILLISECONDS.toMicros(System.currentTimeMillis() + 1))
    def total = System.currentTimeMillis() - start + 1

    expect:
    // Generous 5 seconds to execute this test
    Math.abs(TimeUnit.NANOSECONDS.toSeconds(span.startTime) - TimeUnit.MILLISECONDS.toSeconds(System.currentTimeMillis())) < 5
    span.durationNano >= TimeUnit.MILLISECONDS.toNanos(betweenDur)
    span.durationNano <= TimeUnit.MILLISECONDS.toNanos(total)
    // true span duration can be <1ms if clock was about to tick over, so allow for that
    (span.durationNano % mod == 0) || (span.durationNano == 1)
  }

  def "stopping with a timestamp before start time yields a min duration of 1"() {
    setup:
    def span = tracer.buildSpan("test").start()

    // remove tick precision part of our internal time to match previous test condition
    span.finish(TimeUnit.MILLISECONDS.toMicros(TimeUnit.NANOSECONDS.toMillis(span.startTimeNano)) - 10)

    expect:
    span.durationNano == 1
  }

  def "priority sampling metric set only on root span"() {
    setup:
    def parent = tracer.buildSpan("testParent").start()
    def child1 = tracer.buildSpan("testChild1").asChildOf(parent).start()

    child1.setSamplingPriority(PrioritySampling.SAMPLER_KEEP)
    child1.context().lockSamplingPriority()
    parent.setSamplingPriority(PrioritySampling.SAMPLER_DROP)
    child1.finish()
    def child2 = tracer.buildSpan("testChild2").asChildOf(parent).start()
    child2.finish()
    parent.finish()

    expect:
    parent.context().samplingPriority == PrioritySampling.SAMPLER_KEEP
    parent.getSamplingPriority() == PrioritySampling.SAMPLER_KEEP
    parent.hasSamplingPriority()
    child1.getSamplingPriority() == parent.getSamplingPriority()
    child2.getSamplingPriority() == parent.getSamplingPriority()
    !child1.hasSamplingPriority()
    !child2.hasSamplingPriority()
  }

  def "origin set only on root span"() {
    setup:
    def parent = tracer.buildSpan("testParent").asChildOf(extractedContext).start().context()
    def child = tracer.buildSpan("testChild1").asChildOf(parent).start().context()

    expect:
    parent.origin == "some-origin"
    parent.@origin == "some-origin" // Access field directly instead of getter.
    child.origin == "some-origin"
    child.@origin == null // Access field directly instead of getter.

    where:
    extractedContext                                                                                                                          | _
    new TagContext("some-origin", [:])                                                                                                        | _
    new ExtractedContext(DDTraceId.ONE, 2, PrioritySampling.SAMPLER_DROP, "some-origin", 0, [:], [:], null, datadogTagsFactory.empty()) | _
  }

  def "isRootSpan() in and not in the context of distributed tracing"() {
    setup:
    def root = tracer.buildSpan("root").asChildOf((AgentSpan.Context) extractedContext).start()
    def child = tracer.buildSpan("child").asChildOf(root).start()

    expect:
    root.isRootSpan() == isTraceRootSpan
    !child.isRootSpan()

    cleanup:
    child.finish()
    root.finish()

    where:
    extractedContext                                                                                                                          | isTraceRootSpan
    null                                                                                                                                      | true
    new ExtractedContext(DDTraceId.from(123), 456, PrioritySampling.SAMPLER_KEEP, "789", 0, [:], [:], null, datadogTagsFactory.empty()) | false
  }

  def "getApplicationRootSpan() in and not in the context of distributed tracing"() {
    setup:
    def root = tracer.buildSpan("root").asChildOf((AgentSpan.Context) extractedContext).start()
    def child = tracer.buildSpan("child").asChildOf(root).start()

    expect:
    root.localRootSpan == root
    child.localRootSpan == root
    // Checking for backward compatibility method names
    root.rootSpan == root
    child.rootSpan == root

    cleanup:
    child.finish()
    root.finish()

    where:
    extractedContext                                                                                                                          | isTraceRootSpan
    null                                                                                                                                      | true
    new ExtractedContext(DDTraceId.from(123), 456, PrioritySampling.SAMPLER_KEEP, "789", 0, [:], [:], null, datadogTagsFactory.empty()) | false
  }

  def 'publishing of root span closes the request context data'() {
    setup:
    def reqContextData = Mock(Closeable)
    def context = new TagContext().withRequestContextDataAppSec(reqContextData)
    def root = tracer.buildSpan("root").asChildOf(context).start()
    def child = tracer.buildSpan("child").asChildOf(root).start()

    expect:
    root.requestContext.getData(RequestContextSlot.APPSEC).is(reqContextData)
    child.requestContext.getData(RequestContextSlot.APPSEC).is(reqContextData)

    when:
    child.finish()

    then:
    0 * reqContextData.close()

    when:
    root.finish()

    then:
    1 * reqContextData.close()
  }

  def "infer top level from parent service name"() {
    setup:
    def datadogTagsFactory = tracer.getDatadogTagsFactory()
    when:
    DDSpanContext context =
      new DDSpanContext(
      DDTraceId.ONE,
      1,
      DDSpanId.ZERO,
      parentServiceName,
      "fakeService",
      "fakeOperation",
      "fakeResource",
      PrioritySampling.UNSET,
      null,
      Collections.<String, String> emptyMap(),
      false,
      "fakeType",
      0,
      tracer.pendingTraceFactory.create(DDTraceId.ONE),
      null,
      null,
      NoopPathwayContext.INSTANCE,
      false,
      datadogTagsFactory.empty())
    then:
    context.isTopLevel() == expectTopLevel

    where:
    parentServiceName                     | expectTopLevel
    "foo"                                 | true
    UTF8BytesString.create("foo")         | true
    "fakeService"                         | false
    UTF8BytesString.create("fakeService") | false
    ""                                    | true
    null                                  | true
  }

  def "broken pipe exception does not create error span"() {
    when:
    def span = tracer.buildSpan("root").start()
    span.addThrowable(new IOException("Broken pipe"))
    then:
    !span.isError()
    span.getTag(DDTags.ERROR_STACK) == null
    span.getTag(DDTags.ERROR_MSG) == "Broken pipe"
  }

  def "wrapped broken pipe exception does not create error span"() {
    when:
    def span = tracer.buildSpan("root").start()
    span.addThrowable(new RuntimeException(new IOException("Broken pipe")))
    then:
    !span.isError()
    span.getTag(DDTags.ERROR_STACK) == null
    span.getTag(DDTags.ERROR_MSG) == "java.io.IOException: Broken pipe"
  }

  def "null exception safe to add"() {
    when:
    def span = tracer.buildSpan("root").start()
    span.addThrowable(null)
    then:
    !span.isError()
    span.getTag(DDTags.ERROR_STACK) == null
  }
<<<<<<< HEAD

  def "checkpointing set only on root span"() {
    setup:
    def parent = tracer.buildSpan("testRoot").start()
    def child = tracer.buildSpan("testSpan").asChildOf(parent).start()

    when:
    child.setEmittingCheckpoints(true)

    then:
    parent.isEmittingCheckpoints() == true
    parent.@emittingCheckpoints == 1 // Access field directly instead of getter.
    parent.getTag(DDSpan.CHECKPOINTED_TAG) == true
    child.isEmittingCheckpoints() == true // flag is reflected in children
    child.@emittingCheckpoints == 0 // but no value is stored in the field
    child.getTag(DDSpan.CHECKPOINTED_TAG) == null // child span does not get the tag set
  }

  def "set single span sampling tags"() {
    setup:
    def span = tracer.buildSpan("testSpan").start() as DDSpan

    expect:
    span.samplingPriority() == UNSET

    when:
    span.setSpanSamplingPriority(rate, limit)

    then:
    span.getTag(SPAN_SAMPLING_MECHANISM_TAG) == SPAN_SAMPLING_RATE
    span.getTag(SPAN_SAMPLING_RULE_RATE_TAG) == rate
    span.getTag(SPAN_SAMPLING_MAX_PER_SECOND_TAG) == (limit == Integer.MAX_VALUE ? null : limit)
    span.samplingPriority() == USER_KEEP

    where:
    rate | limit
    1.0  | 10
    0.5  | 100
    0.25 | Integer.MAX_VALUE
  }
=======
>>>>>>> 558f6858
}<|MERGE_RESOLUTION|>--- conflicted
+++ resolved
@@ -17,9 +17,6 @@
 
 import java.util.concurrent.TimeUnit
 
-<<<<<<< HEAD
-import static datadog.trace.api.Checkpointer.CPU
-import static datadog.trace.api.Checkpointer.END
 import static datadog.trace.api.sampling.PrioritySampling.UNSET
 import static datadog.trace.api.sampling.PrioritySampling.USER_KEEP
 import static datadog.trace.api.sampling.SamplingMechanism.SPAN_SAMPLING_RATE
@@ -27,8 +24,6 @@
 import static datadog.trace.core.DDSpanContext.SPAN_SAMPLING_MECHANISM_TAG
 import static datadog.trace.core.DDSpanContext.SPAN_SAMPLING_RULE_RATE_TAG
 
-=======
->>>>>>> 558f6858
 class DDSpanTest extends DDCoreSpecification {
 
   @Shared def writer = new ListWriter()
@@ -413,24 +408,6 @@
     !span.isError()
     span.getTag(DDTags.ERROR_STACK) == null
   }
-<<<<<<< HEAD
-
-  def "checkpointing set only on root span"() {
-    setup:
-    def parent = tracer.buildSpan("testRoot").start()
-    def child = tracer.buildSpan("testSpan").asChildOf(parent).start()
-
-    when:
-    child.setEmittingCheckpoints(true)
-
-    then:
-    parent.isEmittingCheckpoints() == true
-    parent.@emittingCheckpoints == 1 // Access field directly instead of getter.
-    parent.getTag(DDSpan.CHECKPOINTED_TAG) == true
-    child.isEmittingCheckpoints() == true // flag is reflected in children
-    child.@emittingCheckpoints == 0 // but no value is stored in the field
-    child.getTag(DDSpan.CHECKPOINTED_TAG) == null // child span does not get the tag set
-  }
 
   def "set single span sampling tags"() {
     setup:
@@ -454,6 +431,4 @@
     0.5  | 100
     0.25 | Integer.MAX_VALUE
   }
-=======
->>>>>>> 558f6858
 }