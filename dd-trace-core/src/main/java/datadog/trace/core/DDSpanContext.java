--- conflicted
+++ resolved
@@ -106,15 +106,9 @@
 
   private final boolean disableSamplingMechanismValidation;
 
-<<<<<<< HEAD
-  private final int datadogTagsLimit;
-  private final DatadogTags ddTags;
-
   private volatile PathwayContext pathwayContext;
   private final Random contextSelector = new Random();
 
-=======
->>>>>>> 5a6ca0df
   /** Aims to pack sampling priority and sampling mechanism into one value */
   protected static class SamplingDecision {
 
@@ -153,14 +147,8 @@
       final int tagsSize,
       final PendingTrace trace,
       final Object requestContextData,
-<<<<<<< HEAD
       final PathwayContext pathwayContext,
-      final boolean disableSamplingMechanismValidation,
-      final DatadogTags ddTags,
-      final int datadogTagsLimit) {
-=======
       final boolean disableSamplingMechanismValidation) {
->>>>>>> 5a6ca0df
 
     assert trace != null;
     this.trace = trace;
