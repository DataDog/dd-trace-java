package datadog.trace.core;

import static datadog.trace.api.DDTags.SPAN_LINKS;
import static datadog.trace.api.cache.RadixTreeCache.HTTP_STATUSES;
import static datadog.trace.bootstrap.instrumentation.api.ErrorPriorities.UNSET;

import datadog.trace.api.DDTags;
import datadog.trace.api.DDTraceId;
import datadog.trace.api.Functions;
import datadog.trace.api.cache.DDCache;
import datadog.trace.api.cache.DDCaches;
import datadog.trace.api.config.TracerConfig;
import datadog.trace.api.gateway.BlockResponseFunction;
import datadog.trace.api.gateway.RequestContext;
import datadog.trace.api.gateway.RequestContextSlot;
import datadog.trace.api.internal.TraceSegment;
import datadog.trace.api.sampling.PrioritySampling;
import datadog.trace.api.sampling.SamplingMechanism;
import datadog.trace.bootstrap.instrumentation.api.AgentSpan;
import datadog.trace.bootstrap.instrumentation.api.AgentSpanLink;
import datadog.trace.bootstrap.instrumentation.api.PathwayContext;
import datadog.trace.bootstrap.instrumentation.api.ProfilerContext;
import datadog.trace.bootstrap.instrumentation.api.ProfilingContextIntegration;
import datadog.trace.bootstrap.instrumentation.api.ResourceNamePriorities;
import datadog.trace.bootstrap.instrumentation.api.Tags;
import datadog.trace.bootstrap.instrumentation.api.UTF8BytesString;
import datadog.trace.core.propagation.PropagationTags;
import datadog.trace.core.taginterceptor.TagInterceptor;
import datadog.trace.core.tagprocessor.TagsPostProcessorFactory;
import datadog.trace.util.TagsHelper;
import java.io.Closeable;
import java.io.IOException;
import java.util.Collections;
import java.util.HashMap;
import java.util.List;
import java.util.Map;
import java.util.TreeMap;
import java.util.concurrent.ConcurrentHashMap;
import java.util.concurrent.ThreadLocalRandom;
import java.util.concurrent.atomic.AtomicIntegerFieldUpdater;
import org.slf4j.Logger;
import org.slf4j.LoggerFactory;

/**
 * SpanContext represents Span state that must propagate to descendant Spans and across process
 * boundaries.
 *
 * <p>SpanContext is logically divided into two pieces: (1) the user-level "Baggage" that propagates
 * across Span boundaries and (2) any Datadog fields that are needed to identify or contextualize
 * the associated Span instance
 */
public class DDSpanContext
    implements AgentSpan.Context, RequestContext, TraceSegment, ProfilerContext {
  private static final Logger log = LoggerFactory.getLogger(DDSpanContext.class);

  public static final String PRIORITY_SAMPLING_KEY = "_sampling_priority_v1";
  public static final String SAMPLE_RATE_KEY = "_sample_rate";

  public static final String SPAN_SAMPLING_MECHANISM_TAG = "_dd.span_sampling.mechanism";
  public static final String SPAN_SAMPLING_RULE_RATE_TAG = "_dd.span_sampling.rule_rate";
  public static final String SPAN_SAMPLING_MAX_PER_SECOND_TAG = "_dd.span_sampling.max_per_second";

  private static final DDCache<String, UTF8BytesString> THREAD_NAMES =
      DDCaches.newFixedSizeCache(256);

  private static final Map<String, String> EMPTY_BAGGAGE = Collections.emptyMap();

  /** The collection of all span related to this one */
  private final PendingTrace trace;

  /** Baggage is associated with the whole trace and shared with other spans */
  private volatile Map<String, String> baggageItems;

  // Not Shared with other span contexts
  private final DDTraceId traceId;
  private final long spanId;
  private final long parentId;

  private final String parentServiceName;

  private final long threadId;
  private final UTF8BytesString threadName;

  private volatile short httpStatusCode;

  /**
   * Tags are associated to the current span, they will not propagate to the children span.
   *
   * <p>The underlying assumption for using a normal Map with synchronized access instead of a
   * ConcurrentHashMap is that even though the tags can be accessed and modified from multiple
   * threads, they will rarely, if ever, be read and modified concurrently by multiple threads but
   * rather read and accessed in a serial fashion on thread after thread. The synchronization can
   * then be wrapped around bulk operations to minimize the costly atomic operations.
   */
  private final Map<String, Object> unsafeTags;

  /** The service name is required, otherwise the span are dropped by the agent */
  private volatile String serviceName;

  /** The resource associated to the service (server_web, database, etc.) */
  private volatile CharSequence resourceName;

  private volatile byte resourceNamePriority = ResourceNamePriorities.DEFAULT;
  /** Each span have an operation name describing the current span */
  private volatile CharSequence operationName;
  /** The type of the span. If null, the Datadog Agent will report as a custom */
  private volatile CharSequence spanType;
  /** True indicates that the span reports an error */
  private volatile boolean errorFlag;

  private volatile byte errorFlagPriority = UNSET;

  private volatile boolean measured;

  private volatile boolean topLevel;

  private static final AtomicIntegerFieldUpdater<DDSpanContext> SAMPLING_PRIORITY_UPDATER =
      AtomicIntegerFieldUpdater.newUpdater(DDSpanContext.class, "samplingPriority");

  private volatile int samplingPriority = PrioritySampling.UNSET;

  /** The origin of the trace. (eg. Synthetics, CI App) */
  private volatile CharSequence origin;

  /** RequestContext data for the InstrumentationGateway */
  private final Object requestContextDataAppSec;

  private final Object requestContextDataIast;
  private final Object ciVisibilityContextData;

  private final boolean disableSamplingMechanismValidation;

  private final PropagationTags propagationTags;

  private volatile PathwayContext pathwayContext;

  private volatile BlockResponseFunction blockResponseFunction;

  private final ProfilingContextIntegration profilingContextIntegration;
  private final boolean injectBaggageAsTags;
  private volatile int encodedOperationName;
  private volatile int encodedResourceName;
  private volatile boolean requiresPostProcessing;

  public DDSpanContext(
      final DDTraceId traceId,
      final long spanId,
      final long parentId,
      final CharSequence parentServiceName,
      final String serviceName,
      final CharSequence operationName,
      final CharSequence resourceName,
      final int samplingPriority,
      final CharSequence origin,
      final Map<String, String> baggageItems,
      final boolean errorFlag,
      final CharSequence spanType,
      final int tagsSize,
      final PendingTrace trace,
      final Object requestContextDataAppSec,
      final Object requestContextDataIast,
      final PathwayContext pathwayContext,
      final boolean disableSamplingMechanismValidation,
      final PropagationTags propagationTags) {
    this(
        traceId,
        spanId,
        parentId,
        parentServiceName,
        serviceName,
        operationName,
        resourceName,
        samplingPriority,
        origin,
        baggageItems,
        errorFlag,
        spanType,
        tagsSize,
        trace,
        requestContextDataAppSec,
        requestContextDataIast,
        null,
        pathwayContext,
        disableSamplingMechanismValidation,
        propagationTags,
        ProfilingContextIntegration.NoOp.INSTANCE,
        true);
  }

  public DDSpanContext(
      final DDTraceId traceId,
      final long spanId,
      final long parentId,
      final CharSequence parentServiceName,
      final String serviceName,
      final CharSequence operationName,
      final CharSequence resourceName,
      final int samplingPriority,
      final CharSequence origin,
      final Map<String, String> baggageItems,
      final boolean errorFlag,
      final CharSequence spanType,
      final int tagsSize,
      final PendingTrace trace,
      final Object requestContextDataAppSec,
      final Object requestContextDataIast,
      final PathwayContext pathwayContext,
      final boolean disableSamplingMechanismValidation,
      final PropagationTags propagationTags,
      final boolean injectBaggageAsTags) {
    this(
        traceId,
        spanId,
        parentId,
        parentServiceName,
        serviceName,
        operationName,
        resourceName,
        samplingPriority,
        origin,
        baggageItems,
        errorFlag,
        spanType,
        tagsSize,
        trace,
        requestContextDataAppSec,
        requestContextDataIast,
        null,
        pathwayContext,
        disableSamplingMechanismValidation,
        propagationTags,
        ProfilingContextIntegration.NoOp.INSTANCE,
        injectBaggageAsTags);
  }

  public DDSpanContext(
      final DDTraceId traceId,
      final long spanId,
      final long parentId,
      final CharSequence parentServiceName,
      final String serviceName,
      final CharSequence operationName,
      final CharSequence resourceName,
      final int samplingPriority,
      final CharSequence origin,
      final Map<String, String> baggageItems,
      final boolean errorFlag,
      final CharSequence spanType,
      final int tagsSize,
      final PendingTrace trace,
      final Object requestContextDataAppSec,
      final Object requestContextDataIast,
      final PathwayContext pathwayContext,
      final boolean disableSamplingMechanismValidation,
      final PropagationTags propagationTags,
      final ProfilingContextIntegration profilingContextIntegration) {
    this(
        traceId,
        spanId,
        parentId,
        parentServiceName,
        serviceName,
        operationName,
        resourceName,
        samplingPriority,
        origin,
        baggageItems,
        errorFlag,
        spanType,
        tagsSize,
        trace,
        requestContextDataAppSec,
        requestContextDataIast,
        null,
        pathwayContext,
        disableSamplingMechanismValidation,
        propagationTags,
        profilingContextIntegration,
        true);
  }

  public DDSpanContext(
      final DDTraceId traceId,
      final long spanId,
      final long parentId,
      final CharSequence parentServiceName,
      final String serviceName,
      final CharSequence operationName,
      final CharSequence resourceName,
      final int samplingPriority,
      final CharSequence origin,
      final Map<String, String> baggageItems,
      final boolean errorFlag,
      final CharSequence spanType,
      final int tagsSize,
      final PendingTrace trace,
      final Object requestContextDataAppSec,
      final Object requestContextDataIast,
      final Object CiVisibilityContextData,
      final PathwayContext pathwayContext,
      final boolean disableSamplingMechanismValidation,
      final PropagationTags propagationTags,
      final ProfilingContextIntegration profilingContextIntegration,
      final boolean injectBaggageAsTags) {

    assert trace != null;
    this.trace = trace;

    assert traceId != null;
    this.traceId = traceId;
    this.spanId = spanId;
    this.parentId = parentId;
    this.parentServiceName = String.valueOf(parentServiceName);

    if (baggageItems == null || baggageItems.isEmpty()) {
      this.baggageItems = EMPTY_BAGGAGE;
    } else {
      this.baggageItems = new ConcurrentHashMap<>(baggageItems);
    }

    this.requestContextDataAppSec = requestContextDataAppSec;
    this.requestContextDataIast = requestContextDataIast;
    this.ciVisibilityContextData = CiVisibilityContextData;

    assert pathwayContext != null;
    this.pathwayContext = pathwayContext;

    // The +1 is the magic number from the tags below that we set at the end,
    // and "* 4 / 3" is to make sure that we don't resize immediately
    final int capacity = Math.max((tagsSize <= 0 ? 3 : (tagsSize + 1)) * 4 / 3, 8);
    this.unsafeTags = new HashMap<>(capacity);
    // must set this before setting the service and resource names below
    this.profilingContextIntegration = profilingContextIntegration;
    // as fast as we can try to make this operation, we still might need to activate/deactivate
    // contexts at alarming rates in unpredictable async applications, so we'll try
    // to get away with doing this just once per span
    this.encodedOperationName = profilingContextIntegration.encodeOperationName(operationName);

    setServiceName(serviceName);
    this.operationName = operationName;
    setResourceName(resourceName, ResourceNamePriorities.DEFAULT);
    this.errorFlag = errorFlag;
    this.spanType = spanType;

    // Additional Metadata
    final Thread current = Thread.currentThread();
    this.threadId = current.getId();
    this.threadName = THREAD_NAMES.computeIfAbsent(current.getName(), Functions.UTF8_ENCODE);

    this.disableSamplingMechanismValidation = disableSamplingMechanismValidation;
    this.propagationTags =
        propagationTags != null
            ? propagationTags
            : trace.getTracer().getPropagationTagsFactory().empty();
    this.propagationTags.updateTraceIdHighOrderBits(this.traceId.toHighOrderLong());
    this.injectBaggageAsTags = injectBaggageAsTags;
    if (origin != null) {
      setOrigin(origin);
    }
    if (samplingPriority != PrioritySampling.UNSET) {
      setSamplingPriority(samplingPriority, SamplingMechanism.UNKNOWN);
    }
  }

  @Override
  public DDTraceId getTraceId() {
    return traceId;
  }

  public long getParentId() {
    return parentId;
  }

  @Override
  public long getSpanId() {
    return spanId;
  }

  @Override
  public long getRootSpanId() {
    return getRootSpanContextOrThis().spanId;
  }

  @Override
  public int getEncodedOperationName() {
    return encodedOperationName;
  }

  @Override
  public int getEncodedResourceName() {
    return encodedResourceName;
  }

  public String getServiceName() {
    return serviceName;
  }

  public void setServiceName(final String serviceName) {
    this.serviceName = trace.mapServiceName(serviceName);
    this.topLevel = isTopLevel(parentServiceName, this.serviceName);
  }

  // TODO this logic is inconsistent with hasResourceName
  public CharSequence getResourceName() {
    return isResourceNameSet() ? resourceName : operationName;
  }

  public boolean hasResourceName() {
    return isResourceNameSet() || getTag(DDTags.RESOURCE_NAME) != null;
  }

  public byte getResourceNamePriority() {
    return resourceNamePriority;
  }

  public void setResourceName(final CharSequence resourceName, byte priority) {
    if (null == resourceName) {
      return;
    }
    if (priority >= this.resourceNamePriority) {
      this.resourceNamePriority = priority;
      this.resourceName = resourceName;
      this.encodedResourceName = profilingContextIntegration.encodeResourceName(resourceName);
    }
  }

  private boolean isResourceNameSet() {
    return resourceName != null && resourceName.length() != 0;
  }

  public CharSequence getOperationName() {
    return operationName;
  }

  public void setOperationName(final CharSequence operationName) {
    this.operationName = operationName;
    this.encodedOperationName = profilingContextIntegration.encodeOperationName(operationName);
  }

  public boolean getErrorFlag() {
    return errorFlag;
  }

  public void setErrorFlag(final boolean errorFlag, final byte priority) {
    if (priority > UNSET && priority >= this.errorFlagPriority) {
      this.errorFlag = errorFlag;
      this.errorFlagPriority = priority;
    }
  }

  public boolean isMeasured() {
    return measured;
  }

  public void setMeasured(boolean measured) {
    if (measured != this.measured) {
      this.measured = measured;
    }
  }

  public boolean isTopLevel() {
    return topLevel;
  }

  private static boolean isTopLevel(String parentServiceName, String serviceName) {
    return parentServiceName == null
        || parentServiceName.length() == 0
        || !parentServiceName.equals(serviceName);
  }

  public CharSequence getSpanType() {
    return spanType;
  }

  public void setSpanType(final CharSequence spanType) {
    this.spanType = spanType;
  }

  public void forceKeep() {
    // set trace level sampling priority
    getRootSpanContextOrThis().forceKeepThisSpan(SamplingMechanism.MANUAL);
  }

  private void forceKeepThisSpan(byte samplingMechanism) {
    // if the user really wants to keep this trace chunk, we will let them,
    // even if the old sampling priority and mechanism have already propagated
    if (SAMPLING_PRIORITY_UPDATER.getAndSet(this, PrioritySampling.USER_KEEP)
        == PrioritySampling.UNSET) {
      propagationTags.updateTraceSamplingPriority(PrioritySampling.USER_KEEP, samplingMechanism);
    }
  }

  /** @return if sampling priority was set by this method invocation */
  public boolean setSamplingPriority(final int newPriority, final int newMechanism) {
    DDSpanContext spanContext = getRootSpanContextOrThis();
    // set trace level sampling priority
    return spanContext.setThisSpanSamplingPriority(newPriority, newMechanism);
  }

  private DDSpanContext getRootSpanContextOrThis() {
    DDSpanContext rootSpanContext = getRootSpanContextIfDifferent();
    return rootSpanContext != null ? rootSpanContext : this;
  }

  private DDSpanContext getRootSpanContextIfDifferent() {
    if (trace != null) {
      final DDSpan rootSpan = trace.getRootSpan();
      if (null != rootSpan && rootSpan.context() != this) {
        return rootSpan.context();
      }
    }
    return null;
  }

  private boolean setThisSpanSamplingPriority(final int newPriority, final int newMechanism) {
    if (!validateSamplingPriority(newPriority, newMechanism)) {
      return false;
    }
    if (!SAMPLING_PRIORITY_UPDATER.compareAndSet(this, PrioritySampling.UNSET, newPriority)) {
      if (log.isDebugEnabled()) {
        log.debug(
            "samplingPriority locked at priority: {}. Refusing to set to priority: {} mechanism: {}",
            samplingPriority,
            newPriority,
            newMechanism);
      }
      return false;
    }
    // set trace level sampling priority tag propagationTags
    propagationTags.updateTraceSamplingPriority(newPriority, newMechanism);
    return true;
  }

  private boolean validateSamplingPriority(final int newPriority, final int newMechanism) {
    if (newPriority == PrioritySampling.UNSET) {
      log.debug("{}: Refusing to set samplingPriority to UNSET", this);
      return false;
    }
    if (!SamplingMechanism.validateWithSamplingPriority(newMechanism, newPriority)) {
      if (disableSamplingMechanismValidation) {
        log.debug(
            "{}: Bypassing setting setSamplingPriority check ("
                + TracerConfig.SAMPLING_MECHANISM_VALIDATION_DISABLED
                + ") for a non valid combination of samplingMechanism {} and samplingPriority {}.",
            this,
            newMechanism,
            newPriority);
      } else {
        log.debug(
            "{}: Refusing to set samplingMechanism to {}. Provided samplingPriority {} is not allowed.",
            this,
            newMechanism,
            newPriority);
        return false;
      }
    }
    return true;
  }

  @Override
  public int getSamplingPriority() {
    return getRootSpanContextOrThis().samplingPriority;
  }

  public void setSpanSamplingPriority(double rate, int limit) {
    synchronized (unsafeTags) {
      unsafeSetTag(SPAN_SAMPLING_MECHANISM_TAG, SamplingMechanism.SPAN_SAMPLING_RATE);
      unsafeSetTag(SPAN_SAMPLING_RULE_RATE_TAG, rate);
      if (limit != Integer.MAX_VALUE) {
        unsafeSetTag(SPAN_SAMPLING_MAX_PER_SECOND_TAG, limit);
      }
    }
  }

  /**
   * Prevent future changes to the context's sampling priority.
   *
   * <p>Used when a span is extracted or injected for propagation.
   *
   * <p>Has no effect if the sampling priority is unset.
   *
   * @return true if the sampling priority was locked.
   */
  @Deprecated
  public boolean lockSamplingPriority() {
    // this is now effectively a no-op - there is no locking.
    // the priority is just CAS'd against UNSET/UNKNOWN, unless it's forced to USER_KEEP/MANUAL
    // but is maintained for backwards compatibility, and returns false when it used to
    final DDSpan rootSpan = trace.getRootSpan();
    if (null != rootSpan && rootSpan.context() != this) {
      return rootSpan.context().lockSamplingPriority();
    }

    return SAMPLING_PRIORITY_UPDATER.get(this) != PrioritySampling.UNSET;
  }

  public CharSequence getOrigin() {
    return getRootSpanContextOrThis().origin;
  }

  public void beginEndToEnd() {
    trace.beginEndToEnd();
  }

  public long getEndToEndStartTime() {
    return trace.getEndToEndStartTime();
  }

  public void setBaggageItem(final String key, final String value) {
    if (baggageItems == EMPTY_BAGGAGE) {
      synchronized (this) {
        if (baggageItems == EMPTY_BAGGAGE) {
          baggageItems = new ConcurrentHashMap<>(4);
        }
      }
    }
    baggageItems.put(key, value);
  }

  public String getBaggageItem(final String key) {
    return baggageItems.get(key);
  }

  public Map<String, String> getBaggageItems() {
    return baggageItems;
  }

  @Override
  public Iterable<Map.Entry<String, String>> baggageItems() {
    return baggageItems.entrySet();
  }

  @Override
  public PendingTrace getTrace() {
    return trace;
  }

  public RequestContext getRequestContext() {
    return this;
  }

  @Override
  public PathwayContext getPathwayContext() {
    return pathwayContext;
  }

  @Override
  public void mergePathwayContext(PathwayContext pathwayContext) {
    if (pathwayContext == null) {
      return;
    }

    // This is purposely not thread safe
    // The code randomly chooses between the two PathwayContexts.
    // If there is a race, then that's okay
    if (this.pathwayContext.isStarted()) {
      // Randomly select between keeping the current context (0) or replacing (1)
      if (ThreadLocalRandom.current().nextInt(2) == 1) {
        this.pathwayContext = pathwayContext;
      }
    } else {
      this.pathwayContext = pathwayContext;
    }
  }

  public CoreTracer getTracer() {
    return trace.getTracer();
  }

  public void setHttpStatusCode(short statusCode) {
    this.httpStatusCode = statusCode;
  }

  public short getHttpStatusCode() {
    return httpStatusCode;
  }

  public void setOrigin(final CharSequence origin) {
    DDSpanContext context = getRootSpanContextOrThis();
    context.origin = origin;
    context.propagationTags.updateTraceOrigin(origin);
  }

  public void setMetric(final CharSequence key, final Number value) {
    synchronized (unsafeTags) {
      unsafeSetTag(key.toString(), value);
    }
  }

  /**
   * Sets a tag to the span. Tags are not propagated to the children.
   *
   * <p>Existing tag value with the same value will be replaced. Setting a tag with a {@code null}
   * value will remove the tag from the span.
   *
   * @param tag The tag name.
   * @param value The nullable tag value.
   */
  public void setTag(final String tag, final Object value) {
    if (null == tag) {
      return;
    }
    if (null == value) {
      synchronized (unsafeTags) {
        unsafeTags.remove(tag);
      }
    } else if (!trace.getTracer().getTagInterceptor().interceptTag(this, tag, value)) {
      synchronized (unsafeTags) {
        unsafeSetTag(tag, value);
      }
    }
  }

  void setAllTags(final Map<String, ?> map) {
    if (map == null || map.isEmpty()) {
      return;
    }

    TagInterceptor tagInterceptor = trace.getTracer().getTagInterceptor();
    synchronized (unsafeTags) {
      for (final Map.Entry<String, ?> tag : map.entrySet()) {
        if (!tagInterceptor.interceptTag(this, tag.getKey(), tag.getValue())) {
          unsafeSetTag(tag.getKey(), tag.getValue());
        }
      }
    }
  }

  void unsafeSetTag(final String tag, final Object value) {
    unsafeTags.put(tag, value);
  }

  Object getTag(final String key) {
    switch (key) {
      case DDTags.THREAD_ID:
        return threadId;
      case DDTags.THREAD_NAME:
        // maintain previously observable type of the thread name :|
        return threadName.toString();
      case Tags.HTTP_STATUS:
        return 0 == httpStatusCode ? null : (int) httpStatusCode;
      default:
        Object value;
        synchronized (unsafeTags) {
          value = unsafeGetTag(key);
        }
        // maintain previously observable type of http url :|
        return value == null ? null : Tags.HTTP_URL.equals(key) ? value.toString() : value;
    }
  }

  /**
   * This is not thread-safe and must only be used when it can be guaranteed that the context will
   * not be mutated. This is internal API and must not be exposed to users.
   *
   * @param tag
   * @return the value associated with the tag
   */
  public Object unsafeGetTag(final String tag) {
    return unsafeTags.get(tag);
  }

  public Map<String, Object> getTags() {
    synchronized (unsafeTags) {
      Map<String, Object> tags = new HashMap<>(unsafeTags);
      tags.put(DDTags.THREAD_ID, threadId);
      // maintain previously observable type of the thread name :|
      tags.put(DDTags.THREAD_NAME, threadName.toString());
      if (samplingPriority != PrioritySampling.UNSET) {
        tags.put(SAMPLE_RATE_KEY, samplingPriority);
      }
      if (httpStatusCode != 0) {
        tags.put(Tags.HTTP_STATUS, (int) httpStatusCode);
      }
      // maintain previously observable type of http url :|
      Object value = tags.get(Tags.HTTP_URL);
      if (value != null) {
        tags.put(Tags.HTTP_URL, value.toString());
      }
      return Collections.unmodifiableMap(tags);
    }
  }

  public void processTagsAndBaggage(
      final MetadataConsumer consumer, int longRunningVersion, List<AgentSpanLink> links) {
    synchronized (unsafeTags) {
      // Tags
      Map<String, Object> tags = TagsPostProcessorFactory.instance().processTags(unsafeTags, this);
      String linksTag = DDSpanLink.toTag(links);
      if (linksTag != null) {
        tags.put(SPAN_LINKS, linksTag);
      }
      // Baggage
      Map<String, String> baggageItemsWithPropagationTags;
      if (injectBaggageAsTags) {
        baggageItemsWithPropagationTags = new HashMap<>(baggageItems);
        propagationTags.fillTagMap(baggageItemsWithPropagationTags);
      } else {
        baggageItemsWithPropagationTags = propagationTags.createTagMap();
      }

      consumer.accept(
          new Metadata(
              threadId,
              threadName,
              tags,
              baggageItemsWithPropagationTags,
              samplingPriority != PrioritySampling.UNSET ? samplingPriority : getSamplingPriority(),
              measured,
              topLevel,
              httpStatusCode == 0 ? null : HTTP_STATUSES.get(httpStatusCode),
              // Get origin from rootSpan.context
              getOrigin(),
              longRunningVersion));
    }
  }

  @Override
  public String toString() {
    final StringBuilder s =
        new StringBuilder()
            .append("DDSpan [ t_id=")
            .append(traceId)
            .append(", s_id=")
            .append(spanId)
            .append(", p_id=")
            .append(parentId)
            .append(" ] trace=")
            .append(getServiceName())
            .append("/")
            .append(getOperationName())
            .append("/")
            .append(getResourceName());
    if (errorFlag) {
      s.append(" *errored*");
    }
    if (measured) {
      s.append(" *measured*");
    }

    synchronized (unsafeTags) {
      s.append(" tags=").append(new TreeMap<>(getTags()));
    }
    return s.toString();
  }

  /** RequestContext Implementation */
  @Override
  public Object getData(RequestContextSlot slot) {
    if (slot == RequestContextSlot.APPSEC) {
      return this.requestContextDataAppSec;
    } else if (slot == RequestContextSlot.CI_VISIBILITY) {
      return this.ciVisibilityContextData;
    } else if (slot == RequestContextSlot.IAST) {
      return this.requestContextDataIast;
    }
    return null;
  }

  @Override
  public void close() throws IOException {
    Exception exc = null;
    if (this.requestContextDataAppSec instanceof Closeable) {
      try {
        ((Closeable) this.requestContextDataAppSec).close();
      } catch (IOException | RuntimeException e) {
        exc = e;
      }
    }
    if (this.requestContextDataIast instanceof Closeable) {
      try {
        ((Closeable) this.requestContextDataIast).close();
      } catch (IOException | RuntimeException e) {
        exc = e;
      }
    }
    if (exc != null) {
      if (exc instanceof RuntimeException) {
        throw (RuntimeException) exc;
      } else {
        throw (IOException) exc;
      }
    }
  }

  @Override
  public TraceSegment getTraceSegment() {
    return this;
  }

  @Override
  public void setBlockResponseFunction(BlockResponseFunction blockResponseFunction) {
    getRootSpanContextOrThis().blockResponseFunction = blockResponseFunction;
  }

  @Override
  public BlockResponseFunction getBlockResponseFunction() {
    return getRootSpanContextOrThis().blockResponseFunction;
  }

  public PropagationTags getPropagationTags() {
    return getRootSpanContextOrThis().propagationTags;
  }

  /** TraceSegment Implementation */
  @Override
  public void setTagTop(String key, Object value, boolean sanitize) {
    getRootSpanContextOrThis().setTagCurrent(key, value, sanitize);
  }

  @Override
  public void setTagCurrent(String key, Object value, boolean sanitize) {
    if (sanitize) {
      key = TagsHelper.sanitize(key);
    }
    this.setTag(key, value);
  }

  @Override
  public void setDataTop(String key, Object value) {
    getRootSpanContextOrThis().setDataCurrent(key, value);
  }

  @Override
  public Object getDataTop(String key) {
    return getRootSpanContextOrThis().getDataCurrent(key);
  }

  @Override
  public void effectivelyBlocked() {
    setTag("appsec.blocked", "true");
  }

  @Override
  public void setDataCurrent(String key, Object value) {
    this.setTag(getTagName(key), value);
  }

  @Override
  public Object getDataCurrent(String key) {
    return this.getTag(getTagName(key));
  }

  private String getTagName(String key) {
    // TODO is this decided?
    return "_dd." + key + ".json";
  }

<<<<<<< HEAD
  @Override
=======
>>>>>>> 632ec88e
  public void setRequiresPostProcessing(boolean postProcessing) {
    this.requiresPostProcessing = postProcessing;
  }

<<<<<<< HEAD
  @Override
=======
>>>>>>> 632ec88e
  public boolean isRequiresPostProcessing() {
    return requiresPostProcessing;
  }
}<|MERGE_RESOLUTION|>--- conflicted
+++ resolved
@@ -946,18 +946,13 @@
     return "_dd." + key + ".json";
   }
 
-<<<<<<< HEAD
-  @Override
-=======
->>>>>>> 632ec88e
+
+  @Override
   public void setRequiresPostProcessing(boolean postProcessing) {
     this.requiresPostProcessing = postProcessing;
   }
 
-<<<<<<< HEAD
-  @Override
-=======
->>>>>>> 632ec88e
+  @Override
   public boolean isRequiresPostProcessing() {
     return requiresPostProcessing;
   }
