--- conflicted
+++ resolved
@@ -9,11 +9,8 @@
 import datadog.trace.bootstrap.instrumentation.api.ScopeSource;
 import datadog.trace.context.ScopeListener;
 import datadog.trace.context.TraceScope;
-<<<<<<< HEAD
 import datadog.trace.core.interceptor.TraceHeuristicsEvaluator;
-=======
 import datadog.trace.core.jfr.DDScopeEvent;
->>>>>>> fce476d8
 import datadog.trace.core.jfr.DDScopeEventFactory;
 import java.lang.ref.ReferenceQueue;
 import java.lang.ref.WeakReference;
@@ -46,6 +43,7 @@
   private final int depthLimit;
   private final StatsDClient statsDClient;
   private final boolean strictMode;
+  private final TraceProfilingScopeInterceptor traceProfilingScopeInterceptor;
 
   public ContinuableScopeManager(
       final int depthLimit,
@@ -54,41 +52,14 @@
       final TraceHeuristicsEvaluator traceHeuristicsEvaluator,
       final StatsDClient statsDClient,
       final boolean strictMode) {
-    this(
-        depthLimit,
-        methodTraceSampleRate,
-        scopeEventFactory,
-        traceHeuristicsEvaluator,
-        statsDClient,
-        strictMode,
-        new CopyOnWriteArrayList<ScopeListener>());
-  }
-
-  // Separate constructor to allow passing scopeListeners to super arg and assign locally.
-  private ContinuableScopeManager(
-      final int depthLimit,
-      final Double methodTraceSampleRate,
-      final DDScopeEventFactory scopeEventFactory,
-      final TraceHeuristicsEvaluator traceHeuristicsEvaluator,
-      final StatsDClient statsDClient,
-      final boolean strictMode,
-      final List<ScopeListener> scopeListeners) {
-<<<<<<< HEAD
-    super(
-        new EventScopeInterceptor(
-            scopeEventFactory,
-            TraceProfilingScopeInterceptor.create(
-                methodTraceSampleRate,
-                traceHeuristicsEvaluator,
-                statsDClient,
-                new ListenerScopeInterceptor(scopeListeners, null))));
-=======
     this.scopeEventFactory = scopeEventFactory;
->>>>>>> fce476d8
     this.depthLimit = depthLimit == 0 ? Integer.MAX_VALUE : depthLimit;
     this.statsDClient = statsDClient;
     this.strictMode = strictMode;
-    this.scopeListeners = scopeListeners;
+    scopeListeners = new CopyOnWriteArrayList<>();
+    traceProfilingScopeInterceptor =
+        TraceProfilingScopeInterceptor.create(
+            methodTraceSampleRate, traceHeuristicsEvaluator, statsDClient);
   }
 
   @Override
@@ -113,7 +84,9 @@
 
   private ContinuableScope handleSpan(
       final Continuation continuation, final AgentSpan span, final ScopeSource source) {
-    final ContinuableScope scope = new ContinuableScope(this, continuation, span, source);
+    final ContinuableScope scope =
+        new ContinuableScope(
+            this, continuation, span, source, traceProfilingScopeInterceptor.handleSpan(span));
     scopeStack().push(scope);
     scope.afterActivated();
     return scope;
@@ -154,17 +127,21 @@
     private final DDScopeEvent event;
 
     private final AgentSpan span;
+    private final AgentScope delegate;
 
     ContinuableScope(
         final ContinuableScopeManager scopeManager,
         final ContinuableScopeManager.Continuation continuation,
         final AgentSpan span,
-        final ScopeSource source) {
+        final ScopeSource source,
+        final AgentScope delegate) {
       this.span = span;
       this.event = scopeManager.scopeEventFactory.create(span.context());
       this.scopeManager = scopeManager;
       this.continuation = continuation;
       this.source = source;
+      this.delegate = delegate;
+      assert delegate != null;
     }
 
     @Override
@@ -180,7 +157,11 @@
       // Both these issues should be corrected at a later date
 
       boolean alive = decrementReferences();
-      if (alive) return;
+      if (alive) {
+        return;
+      }
+
+      delegate.close();
 
       boolean onTop = scopeStack.checkTop(this);
       if (!onTop) {
