package datadog.trace.core.flare;

import static datadog.trace.util.AgentThreadFactory.AgentThread.TRACER_FLARE;
import static java.nio.file.Files.readAllBytes;

import datadog.communication.http.OkHttpUtils;
import datadog.trace.api.Config;
import datadog.trace.api.DynamicConfig;
import datadog.trace.api.flare.TracerFlare;
import datadog.trace.api.time.TimeUtils;
import datadog.trace.core.CoreTracer;
import datadog.trace.core.DDTraceCoreInfo;
import datadog.trace.logging.GlobalLogLevelSwitcher;
import datadog.trace.logging.LogLevel;
import datadog.trace.util.AgentTaskScheduler;
import datadog.trace.util.AgentTaskScheduler.Scheduled;
import datadog.trace.util.Strings;
import java.io.ByteArrayOutputStream;
import java.io.IOException;
import java.lang.management.ManagementFactory;
import java.lang.management.RuntimeMXBean;
import java.lang.management.ThreadInfo;
import java.lang.management.ThreadMXBean;
import java.nio.file.Files;
import java.nio.file.Path;
import java.nio.file.Paths;
import java.time.Instant;
import java.time.ZoneOffset;
import java.time.ZonedDateTime;
import java.util.Collections;
import java.util.concurrent.TimeUnit;
import java.util.zip.ZipOutputStream;
import okhttp3.HttpUrl;
import okhttp3.MediaType;
import okhttp3.MultipartBody;
import okhttp3.OkHttpClient;
import okhttp3.Request;
import okhttp3.RequestBody;
import okhttp3.Response;
import org.slf4j.Logger;
import org.slf4j.LoggerFactory;

final class TracerFlareService {
  private static final Logger log = LoggerFactory.getLogger(TracerFlareService.class);

  private static final String FLARE_ENDPOINT = "tracer_flare/v1";

  private static final String REPORT_PREFIX = "dd-java-flare-";

  private static final MediaType OCTET_STREAM = MediaType.get("application/octet-stream");

<<<<<<< HEAD
  private static final Pattern DELAY_TRIGGER = Pattern.compile("(\\d+)([HhMmSs]?)");

  private static final long MAX_LOGFILE_SIZE_MB = 15;

  private static final long MAX_LOGFILE_SIZE_BYTES = MAX_LOGFILE_SIZE_MB << 20;

=======
>>>>>>> 0b241711
  private final AgentTaskScheduler scheduler = new AgentTaskScheduler(TRACER_FLARE);

  private final Config config;
  private final DynamicConfig<?> dynamicConfig;
  private final OkHttpClient okHttpClient;
  private final HttpUrl flareUrl;
  private final CoreTracer tracer;

  private boolean logLevelOverridden;
  private volatile long flareStartMillis;

  private Scheduled<Runnable> scheduledCleanup;

  TracerFlareService(
      Config config,
      DynamicConfig<?> dynamicConfig,
      OkHttpClient okHttpClient,
      HttpUrl agentUrl,
      CoreTracer tracer) {
    this.config = config;
    this.dynamicConfig = dynamicConfig;
    this.okHttpClient = okHttpClient;
    this.flareUrl = agentUrl.newBuilder().addPathSegments(FLARE_ENDPOINT).build();
    this.tracer = tracer;

    applyTriageReportTrigger(config.getTriageReportTrigger());
  }

  private void applyTriageReportTrigger(String triageTrigger) {
    if (null != triageTrigger && !triageTrigger.isEmpty()) {
      long delay = TimeUtils.parseSimpleDelay(triageTrigger);
      if (delay < 0) {
        log.info("Unrecognized triage trigger {}", triageTrigger);
      } else {
        scheduleTriageReport(delay);
      }
    }
  }

  private void scheduleTriageReport(long delayInSeconds) {
    Path triagePath = Paths.get(config.getTriageReportDir());
    // prepare at most 10 minutes before collection of the report, to match remote flare behaviour
    scheduler.schedule(() -> prepareForFlare("triage"), delayInSeconds - 600, TimeUnit.SECONDS);
    scheduler.schedule(
        () -> {
          try {
            if (!Files.isDirectory(triagePath)) {
              Files.createDirectories(triagePath);
            }
            long flareEndMillis = System.currentTimeMillis();
            Path reportPath = triagePath.resolve(getFlareName(flareEndMillis));
            log.info("Writing triage report to {}", reportPath);
            Files.write(reportPath, buildFlareZip(flareStartMillis, flareEndMillis, true));
          } catch (Throwable e) {
            log.info("Problem writing triage report", e);
          } finally {
            cleanupAfterFlare();
          }
        },
        delayInSeconds,
        TimeUnit.SECONDS);
  }

  public synchronized void prepareForFlare(String logLevel) {
    // allow turning on debug even part way through preparation
    if (!log.isDebugEnabled() && "debug".equalsIgnoreCase(logLevel)) {
      GlobalLogLevelSwitcher.get().switchLevel(LogLevel.DEBUG);
      logLevelOverridden = true;
    }
    Scheduled<Runnable> oldSchedule = scheduledCleanup;
    if (null != oldSchedule) {
      // already preparing, just cancel old schedule in favour of new one
      oldSchedule.cancel();
    } else {
      flareStartMillis = System.currentTimeMillis();
      log.debug("Preparing for tracer flare, logLevel={}", logLevel);
      TracerFlare.prepareForFlare();
    }
    // always schedule fresh clean-up 20 minutes from last prepare request
    scheduledCleanup = scheduler.schedule(new CleanupTask(), 20, TimeUnit.MINUTES);
  }

  public void cleanupAfterFlare() {
    doCleanup(null);
  }

  synchronized void doCleanup(CleanupTask fromTask) {
    Scheduled<Runnable> oldSchedule = scheduledCleanup;
    if (null != oldSchedule) {
      if (null == fromTask) {
        // explicit clean-up request, cancel current schedule
        oldSchedule.cancel();
      } else if (oldSchedule.get() != fromTask) {
        // ignore clean-up requests from tasks which aren't currently scheduled
        return;
      }
      flareStartMillis = 0;
      scheduledCleanup = null;
      log.debug("Cleaning up after tracer flare");
      TracerFlare.cleanupAfterFlare();
      if (logLevelOverridden) {
        GlobalLogLevelSwitcher.get().restore();
        logLevelOverridden = false;
      }
    }
  }

  public void sendFlare(String caseId, String email, String hostname) {
    boolean dumpThreads = config.isTriageEnabled() || log.isDebugEnabled();
    scheduler.execute(() -> doSend(caseId, email, hostname, dumpThreads));
  }

  void doSend(String caseId, String email, String hostname, boolean dumpThreads) {
    log.debug("Sending tracer flare");
    try {
      long flareEndMillis = System.currentTimeMillis();

      RequestBody report =
          RequestBody.create(
              OCTET_STREAM, buildFlareZip(flareStartMillis, flareEndMillis, dumpThreads));

      RequestBody form =
          new MultipartBody.Builder()
              .setType(MultipartBody.FORM)
              .addFormDataPart("source", "tracer_java")
              .addFormDataPart("case_id", caseId)
              .addFormDataPart("email", email)
              .addFormDataPart("hostname", hostname)
              .addFormDataPart("flare_file", getFlareName(flareEndMillis), report)
              .build();

      Request flareRequest =
          OkHttpUtils.prepareRequest(flareUrl, Collections.emptyMap()).post(form).build();

      try (Response response = okHttpClient.newCall(flareRequest).execute()) {
        if (response.code() == 404) {
          log.debug("Tracer flare endpoint is disabled, ignoring request");
        } else if (!response.isSuccessful()) {
          log.warn("Tracer flare failed with: {} {}", response.code(), response.message());
        } else {
          log.debug("Tracer flare sent successfully");
        }
      }

    } catch (IOException e) {
      log.warn("Tracer flare failed with exception: {}", e.toString());
    }
  }

  private String getFlareName(long endMillis) {
    return REPORT_PREFIX + config.getRuntimeId() + "-" + endMillis + ".zip";
  }

  private byte[] buildFlareZip(long startMillis, long endMillis, boolean dumpThreads)
      throws IOException {
    try (ByteArrayOutputStream bytes = new ByteArrayOutputStream();
        ZipOutputStream zip = new ZipOutputStream(bytes)) {

      addPrelude(zip, startMillis, endMillis);
      addConfig(zip);
      addRuntime(zip);
      tracer.addTracerReportToFlare(zip);
      TracerFlare.addReportsToFlare(zip);
      if (dumpThreads) {
        addThreadDump(zip);
      }
      addLogs(zip);
      zip.finish();

      return bytes.toByteArray();
    }
  }

  private void addPrelude(ZipOutputStream zip, long startMillis, long endMillis)
      throws IOException {
    TracerFlare.addText(zip, "flare_info.txt", flareInfo(startMillis, endMillis));
    TracerFlare.addText(zip, "tracer_version.txt", DDTraceCoreInfo.VERSION);
  }

  private void addConfig(ZipOutputStream zip) throws IOException {
    TracerFlare.addText(zip, "initial_config.txt", config.toString());
    TracerFlare.addText(zip, "dynamic_config.txt", dynamicConfig.toString());
  }

  private void addRuntime(ZipOutputStream zip) throws IOException {
    try {
      RuntimeMXBean runtimeMXBean = ManagementFactory.getRuntimeMXBean();
      TracerFlare.addText(
          zip, "jvm_args.txt", Strings.join(" ", runtimeMXBean.getInputArguments()));
      TracerFlare.addText(zip, "classpath.txt", runtimeMXBean.getClassPath());
      TracerFlare.addText(zip, "library_path.txt", runtimeMXBean.getLibraryPath());
      if (runtimeMXBean.isBootClassPathSupported()) {
        TracerFlare.addText(zip, "boot_classpath.txt", runtimeMXBean.getBootClassPath());
      }
    } catch (RuntimeException e) {
      TracerFlare.addText(zip, "classpath.txt", System.getProperty("java.class.path"));
    }
  }

  private String flareInfo(long startMillis, long endMillis) {
    StringBuilder buf = new StringBuilder();
    if (startMillis > 0) {
      buf.append("Requested: ").append(toDateTime(startMillis)).append('\n');
    }
    return buf.append("Completed: ").append(toDateTime(endMillis)).toString();
  }

  private static ZonedDateTime toDateTime(long millis) {
    return ZonedDateTime.ofInstant(Instant.ofEpochMilli(millis), ZoneOffset.UTC);
  }

  private void addThreadDump(ZipOutputStream zip) throws IOException {
    StringBuilder buf = new StringBuilder();
    try {
      ThreadMXBean threadMXBean = ManagementFactory.getThreadMXBean();
      for (ThreadInfo threadInfo :
          threadMXBean.dumpAllThreads(
              threadMXBean.isObjectMonitorUsageSupported(),
              threadMXBean.isSynchronizerUsageSupported())) {
        buf.append(threadInfo);
      }
    } catch (RuntimeException e) {
      buf.append("Problem collecting thread dump: ").append(e);
    }
    TracerFlare.addText(zip, "threads.txt", buf.toString());
  }

  private void addLogs(ZipOutputStream zip) throws IOException {

    String logFile = System.getProperty("org.slf4j.simpleLogger.logFile");
    if (logFile == null || logFile.isEmpty()) {
      log.info("No tracer log file specified");
      return;
    }
    Path path = Paths.get(logFile);
    long size = Files.size(path);
    log.debug("Size of the log file: " + size);
    if (size > MAX_LOGFILE_SIZE_BYTES) {
      log.info(
          "Can't add tracer log file to the flare due to its size: {}. Max Size is {} MB.",
          size,
          MAX_LOGFILE_SIZE_MB);
    } else {
      TracerFlare.addBinary(zip, "tracer_logs.log", readAllBytes(path));
    }
  }

  final class CleanupTask implements Runnable {
    @Override
    public void run() {
      doCleanup(this);
    }
  }
}<|MERGE_RESOLUTION|>--- conflicted
+++ resolved
@@ -49,15 +49,10 @@
 
   private static final MediaType OCTET_STREAM = MediaType.get("application/octet-stream");
 
-<<<<<<< HEAD
-  private static final Pattern DELAY_TRIGGER = Pattern.compile("(\\d+)([HhMmSs]?)");
-
   private static final long MAX_LOGFILE_SIZE_MB = 15;
 
   private static final long MAX_LOGFILE_SIZE_BYTES = MAX_LOGFILE_SIZE_MB << 20;
 
-=======
->>>>>>> 0b241711
   private final AgentTaskScheduler scheduler = new AgentTaskScheduler(TRACER_FLARE);
 
   private final Config config;
