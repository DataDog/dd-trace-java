--- conflicted
+++ resolved
@@ -93,15 +93,10 @@
 
   void applyConfigOverrides(LibConfig libConfig) {
     DynamicConfig.Builder builder = dynamicConfig.initial();
-<<<<<<< HEAD
-    maybeOverride(builder::setServiceMapping, overrides.serviceMapping, SERVICE_MAPPING);
-    maybeOverride(builder::setHeaderTags, overrides.headerTags, HEADER_TAGS);
-    maybeOverride(
-        builder::setLogsInjectionEnabled, overrides.logsInjectionEnabled, LOGS_INJECTION_ENABLED);
-=======
     maybeOverride(builder::setServiceMapping, libConfig.serviceMapping, SERVICE_MAPPING);
     maybeOverride(builder::setHeaderTags, libConfig.headerTags, HEADER_TAGS);
->>>>>>> e1c159c1
+    maybeOverride(
+        builder::setLogsInjectionEnabled, libConfig.logsInjectionEnabled, LOGS_INJECTION_ENABLED);
     builder.apply();
   }
 
