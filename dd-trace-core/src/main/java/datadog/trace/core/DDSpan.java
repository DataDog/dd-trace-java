package datadog.trace.core;

import static datadog.trace.api.DDTags.TRACE_START_TIME;
import static datadog.trace.api.sampling.PrioritySampling.SAMPLER_DROP;
import static datadog.trace.api.sampling.PrioritySampling.USER_DROP;
import static datadog.trace.bootstrap.instrumentation.api.InstrumentationTags.RECORD_END_TO_END_DURATION_MS;
import static datadog.trace.bootstrap.instrumentation.api.Tags.HTTP_STATUS;
import static java.util.concurrent.TimeUnit.MICROSECONDS;
import static java.util.concurrent.TimeUnit.MILLISECONDS;
import static java.util.concurrent.TimeUnit.NANOSECONDS;

import datadog.trace.api.Config;
import datadog.trace.api.DDId;
import datadog.trace.api.DDTags;
import datadog.trace.api.gateway.RequestContext;
import datadog.trace.api.sampling.PrioritySampling;
import datadog.trace.api.sampling.SamplingMechanism;
import datadog.trace.bootstrap.instrumentation.api.AgentSpan;
import datadog.trace.bootstrap.instrumentation.api.AttachableWrapper;
import datadog.trace.bootstrap.instrumentation.api.ResourceNamePriorities;
import java.io.PrintWriter;
import java.io.StringWriter;
import java.util.Collections;
import java.util.Map;
import java.util.concurrent.atomic.AtomicLongFieldUpdater;
import java.util.concurrent.atomic.AtomicReferenceFieldUpdater;
import javax.annotation.Nonnull;
import javax.annotation.Nullable;
import org.slf4j.Logger;
import org.slf4j.LoggerFactory;

/**
 * Represents a period of time. Associated information is stored in the SpanContext.
 *
 * <p>Spans are created by the {@link CoreTracer#buildSpan}. This implementation adds some features
 * according to the DD agent.
 */
public class DDSpan implements AgentSpan, CoreSpan<DDSpan>, AttachableWrapper {
  private static final Logger log = LoggerFactory.getLogger(DDSpan.class);

  public static final String CHECKPOINTED_TAG = "checkpointed";

  static DDSpan create(final long timestampMicro, @Nonnull DDSpanContext context) {
    return create(timestampMicro, context, true);
  }

  static DDSpan create(
      final long timestampMicro, @Nonnull DDSpanContext context, boolean emitCheckpoints) {
    final DDSpan span = new DDSpan(timestampMicro, context, emitCheckpoints);
    log.debug("Started span: {}", span);
    context.getTrace().registerSpan(span);
    return span;
  }

  /** The context attached to the span */
  private final DDSpanContext context;

  /** Is the source of time an external clock or our internal tick-adjusted clock? */
  private final boolean externalClock;

  /**
   * Creation time of span in nanoseconds. Must be greater than zero. For our internal clock we use
   * combination of millisecond-precision clock and nanosecond-precision offset from start of the
   * trace. See {@link PendingTrace} for details.
   */
  private final long startTimeNano;

  private static final AtomicLongFieldUpdater<DDSpan> DURATION_NANO_UPDATER =
      AtomicLongFieldUpdater.newUpdater(DDSpan.class, "durationNano");

  /**
   * The duration in nanoseconds computed using the startTimeMicro or startTimeNano.<hr> The span's
   * states are defined as follows:
   * <li>eq 0 -> unfinished.
   * <li>lt 0 -> finished but unpublished.
   * <li>gt 0 -> finished and published.
   */
  private volatile long durationNano;

  private boolean forceKeep;

  // Marked as volatile to assure proper publication to child spans executed on different threads
  private volatile byte emittingCheckpoints; // 0 = unset, 1 = true, -1 = false

  private final boolean withCheckpoints;

  private volatile EndpointTracker endpointTracker;

  // Cached OT/OTel wrapper to avoid multiple allocations, e.g. when span is activated
  private volatile Object wrapper;
  private static final AtomicReferenceFieldUpdater<DDSpan, Object> WRAPPER_FIELD_UPDATER =
      AtomicReferenceFieldUpdater.newUpdater(DDSpan.class, Object.class, "wrapper");

  /**
   * Spans should be constructed using the builder, not by calling the constructor directly.
   *
   * @param timestampMicro if greater than zero, use this time instead of the current time
   * @param context the context used for the span
   */
  private DDSpan(final long timestampMicro, @Nonnull DDSpanContext context) {
    this(timestampMicro, context, true);
  }

  private DDSpan(
      final long timestampMicro, @Nonnull DDSpanContext context, boolean emitLocalCheckpoints) {
    this.context = context;
    this.withCheckpoints = emitLocalCheckpoints;

    if (timestampMicro <= 0L) {
      // note: getting internal time from the trace implicitly 'touches' it
      startTimeNano = context.getTrace().getCurrentTimeNano();
      externalClock = false;
    } else {
      startTimeNano = MICROSECONDS.toNanos(timestampMicro);
      externalClock = true;
      context.getTrace().touch(); // external clock: explicitly update lastReferenced
    }
  }

  public boolean isFinished() {
    return durationNano != 0;
  }

  private void finishAndAddToTrace(final long durationNano) {
    // ensure a min duration of 1
    if (DURATION_NANO_UPDATER.compareAndSet(this, 0, Math.max(1, durationNano))) {
      context.getTrace().onFinish(this);
      PendingTrace.PublishState publishState = context.getTrace().onPublish(this);
      log.debug("Finished span ({}): {}", publishState, this);
    } else {
      log.debug("Already finished: {}", this);
    }
  }

  @Override
  public final void finish() {
    if (!externalClock) {
      // no external clock was used, so we can rely on nano time
      finishAndAddToTrace(context.getTrace().getCurrentTimeNano() - startTimeNano);
    } else {
      finish(context.getTrace().getTimeSource().getCurrentTimeMicros());
    }
  }

  @Override
  public final void finish(final long stopTimeMicros) {
    long durationNano;
    if (!externalClock) {
      // first capture wall-clock offset from 'now' to external stop time
      long externalOffsetMicros = stopTimeMicros - Clock.currentMicroTime();
      // immediately afterwards calculate internal duration of span to 'now'
      // note: getting internal time from the trace implicitly 'touches' it
      durationNano = context.getTrace().getCurrentTimeNano() - startTimeNano;
      // drop nanosecond precision part of internal duration (expected behaviour)
      durationNano = MILLISECONDS.toNanos(NANOSECONDS.toMillis(durationNano));
      // add wall-clock offset to get total duration to external stop time
      durationNano += MICROSECONDS.toNanos(externalOffsetMicros);
    } else {
      durationNano = MICROSECONDS.toNanos(stopTimeMicros) - startTimeNano;
      context.getTrace().touch(); // external clock: explicitly update lastReferenced
    }
    finishAndAddToTrace(durationNano);
  }

  private static final boolean legacyEndToEndEnabled =
      Config.get().isEndToEndDurationEnabled(false, "legacy");

  @Override
  public void beginEndToEnd() {
    if (legacyEndToEndEnabled) {
      if (null == getBaggageItem(TRACE_START_TIME)) {
        setBaggageItem(TRACE_START_TIME, Long.toString(NANOSECONDS.toMillis(startTimeNano)));
      }
    } else {
      context.beginEndToEnd();
    }
  }

  @Override
  public void finishWithEndToEnd() {
    long e2eStart;
    if (legacyEndToEndEnabled) {
      String value = context.getBaggageItem(TRACE_START_TIME);
      try {
        e2eStart = null != value ? MILLISECONDS.toNanos(Long.parseLong(value)) : 0;
      } catch (RuntimeException e) {
        log.debug("Ignoring invalid end-to-end start time {}", value, e);
        e2eStart = 0;
      }
    } else {
      e2eStart = context.getEndToEndStartTime();
    }
    if (e2eStart > 0) {
      phasedFinish();
      // get end time from start+duration, ignoring negative bit set by phasedFinish
      long e2eEnd = startTimeNano + (durationNano & Long.MAX_VALUE);
      setTag(RECORD_END_TO_END_DURATION_MS, NANOSECONDS.toMillis(Math.max(0, e2eEnd - e2eStart)));
      publish();
    } else {
      finish();
    }
  }

  @Override
  public final boolean phasedFinish() {
    long durationNano;
    if (!externalClock) {
      // note: getting internal time from the trace implicitly 'touches' it
      durationNano = context.getTrace().getCurrentTimeNano() - startTimeNano;
    } else {
<<<<<<< HEAD
      durationNano = context.getTrace().getTimeSource().getCurrentTimeNanos() - startTimeNano;
=======
      durationNano = MICROSECONDS.toNanos(Clock.currentMicroTime()) - startTimeNano;
      context.getTrace().touch(); // external clock: explicitly update lastReferenced
>>>>>>> 5a6ca0df
    }
    // Flip the negative bit of the result to allow verifying that publish() is only called once.
    if (DURATION_NANO_UPDATER.compareAndSet(this, 0, Math.max(1, durationNano) | Long.MIN_VALUE)) {
      context.getTrace().onFinish(this);
      log.debug("Finished span (PHASED): {}", this);
      return true;
    } else {
      log.debug("Already finished: {}", this);
      return false;
    }
  }

  @Override
  public final void publish() {
    long durationNano = this.durationNano;
    if (durationNano == 0) {
      log.debug("Can't publish unfinished span: {}", this);
    } else if (durationNano > 0) {
      log.debug("Already published: {}", this);
    } else if (DURATION_NANO_UPDATER.compareAndSet(
        this, durationNano, durationNano & Long.MAX_VALUE)) {
      PendingTrace.PublishState publishState = context.getTrace().onPublish(this);
      log.debug("Published span ({}): {}", publishState, this);
    }
  }

  @Override
  public DDSpan setError(final boolean error) {
    context.setErrorFlag(error);
    return this;
  }

  @Override
  public DDSpan setMeasured(boolean measured) {
    context.setMeasured(measured);
    return this;
  }

  public DDSpan forceKeep(boolean forceKeep) {
    this.forceKeep = forceKeep;
    return this;
  }

  @Override
  public boolean isForceKeep() {
    return forceKeep;
  }

  @Override
  public void setEmittingCheckpoints(boolean value) {
    /*
    The decision to emit checkpoints is made at the local root span level.
    This is to ensure consistency in the emitted checkpoints where the whole
    local root span subtree must either be fully covered or no checkpoints should
    be emitted at all.
    */
    DDSpan rootSpan = getLocalRootSpan();
    if (rootSpan.emittingCheckpoints == 0) {
      rootSpan.emittingCheckpoints = value ? 1 : (byte) -1;
      if (value) {
        rootSpan.setTag(CHECKPOINTED_TAG, value);
      }
    }
  }

  @Override
  public Boolean isEmittingCheckpoints() {
    /*
    The decision to emit checkpoints is made at the local root span level.
    This is to ensure consistency in the emitted checkpoints where the whole
    local root span subtree must either be fully covered or no checkpoints should
    be emitted at all.
    */
    byte flag = getLocalRootSpan().emittingCheckpoints;
    return flag == 0 ? null : flag > 0 ? Boolean.TRUE : Boolean.FALSE;
  }

  @Override
  public boolean hasCheckpoints() {
    return withCheckpoints;
  }

  /**
   * Check if the span is the root parent. It means that the traceId is the same as the spanId. In
   * the context of distributed tracing this will return true if an only if this is the application
   * initializing the trace.
   *
   * @return true if root, false otherwise
   */
  public final boolean isRootSpan() {
    return DDId.ZERO.equals(context.getParentId());
  }

  @Override
  @Deprecated
  public AgentSpan getRootSpan() {
    return getLocalRootSpan();
  }

  @Override
  public DDSpan getLocalRootSpan() {
    return context.getTrace().getRootSpan();
  }

  /**
   * Checks whether the span is also the local root span
   *
   * @return {@literal true} if this span is the same as {@linkplain #getLocalRootSpan()}
   */
  public boolean isLocalRootSpan() {
    return getLocalRootSpan().equals(this);
  }

  @Override
  public boolean isSameTrace(final AgentSpan otherSpan) {
    // FIXME [API] AgentSpan or AgentSpan.Context should have a "getTraceId()" type method
    if (otherSpan instanceof DDSpan) {
      // minor optimization to avoid BigInteger.toString()
      return getTraceId().equals(otherSpan.getTraceId());
    }

    return false;
  }

  @Override
  public DDSpan setErrorMessage(final String errorMessage) {
    return setTag(DDTags.ERROR_MSG, errorMessage);
  }

  @Override
  public DDSpan addThrowable(final Throwable error) {
    if (null != error) {
      String message = error.getMessage();
      if (!"broken pipe".equalsIgnoreCase(message)) {
        // broken pipes happen when clients abort connections,
        // which might happen because the application is overloaded
        // or warming up - capturing the stack trace and keeping
        // the trace may exacerbate existing problems.
        setError(true);
        final StringWriter errorString = new StringWriter();
        error.printStackTrace(new PrintWriter(errorString));
        setTag(DDTags.ERROR_STACK, errorString.toString());
      }

      setTag(DDTags.ERROR_MSG, message);
      setTag(DDTags.ERROR_TYPE, error.getClass().getName());
    }

    return this;
  }

  @Override
  public final DDSpan setTag(final String tag, final String value) {
    context.setTag(tag, value);
    return this;
  }

  @Override
  public final DDSpan setTag(final String tag, final boolean value) {
    context.setTag(tag, value);
    return this;
  }

  @Override
  public DDSpan setTag(final String tag, final int value) {
    // can't use tag interceptor because it might set a metric
    // http.status is important because it is expected to be a string downstream
    if (HTTP_STATUS.equals(tag)) {
      context.setHttpStatusCode((short) value);
    }
    context.setTag(tag, value);
    return this;
  }

  @Override
  public DDSpan setTag(final String tag, final long value) {
    context.setTag(tag, value);
    return this;
  }

  @Override
  public DDSpan setTag(final String tag, final double value) {
    context.setTag(tag, value);
    return this;
  }

  @Override
  public DDSpan setTag(final String tag, final Number value) {
    context.setTag(tag, value);
    return this;
  }

  @Override
  public DDSpan setMetric(final CharSequence metric, final int value) {
    context.setMetric(metric, value);
    return this;
  }

  @Override
  public DDSpan setMetric(CharSequence name, float value) {
    context.setMetric(name, value);
    return this;
  }

  @Override
  public DDSpan setMetric(final CharSequence metric, final long value) {
    context.setMetric(metric, value);
    return this;
  }

  @Override
  public DDSpan setMetric(final CharSequence metric, final double value) {
    context.setMetric(metric, value);
    return this;
  }

  @Override
  public DDSpan setFlag(CharSequence name, boolean value) {
    context.setMetric(name, value ? 1 : 0);
    return this;
  }

  @Override
  public DDSpan setTag(final String tag, final CharSequence value) {
    context.setTag(tag, value);
    return this;
  }

  @Override
  public DDSpan setTag(final String tag, final Object value) {
    context.setTag(tag, value);
    return this;
  }

  // FIXME [API] this is not on AgentSpan or MutableSpan
  @Override
  public DDSpan removeTag(final String tag) {
    context.setTag(tag, null);
    return this;
  }

  @Override
  public Object getTag(final String tag) {
    return context.getTag(tag);
  }

  @Override
  @Nonnull
  public final DDSpanContext context() {
    return context;
  }

  @Override
  public final String getBaggageItem(final String key) {
    return context.getBaggageItem(key);
  }

  @Override
  public final DDSpan setBaggageItem(final String key, final String value) {
    context.setBaggageItem(key, value);
    return this;
  }

  @Override
  public AgentSpan setHttpStatusCode(int statusCode) {
    context.setHttpStatusCode((short) statusCode);
    return this;
  }

  @Override
  public short getHttpStatusCode() {
    return context.getHttpStatusCode();
  }

  @Override
  public CharSequence getOrigin() {
    return context.getOrigin();
  }

  @Override
  public final DDSpan setOperationName(final CharSequence operationName) {
    context.setOperationName(operationName);
    return this;
  }

  @Override
  public final DDSpan setServiceName(final String serviceName) {
    context.setServiceName(serviceName);
    return this;
  }

  @Override
  public final DDSpan setResourceName(final CharSequence resourceName) {
    return setResourceName(resourceName, ResourceNamePriorities.DEFAULT);
  }

  @Override
  public final DDSpan setResourceName(final CharSequence resourceName, byte priority) {
    context.setResourceName(resourceName, priority);
    return this;
  }

  @Override
  public boolean eligibleForDropping() {
    int samplingPriority = context.getSamplingPriority();
    return samplingPriority == USER_DROP || samplingPriority == SAMPLER_DROP;
  }

  @Override
  public void startThreadMigration() {
    if (hasCheckpoints()) {
      context.getTracer().onStartThreadMigration(this);
    }
  }

  @Override
  public void finishThreadMigration() {
    if (hasCheckpoints()) {
      context.getTracer().onFinishThreadMigration(this);
    }
  }

  @Override
  public void finishWork() {
    if (hasCheckpoints()) {
      context.getTracer().onFinishWork(this);
    }
  }

  @Override
  public RequestContext<Object> getRequestContext() {
    return context.getRequestContext();
  }

  @Deprecated
  @Override
  public final DDSpan setSamplingPriority(final int newPriority) {
    // this method exist only to satisfy MutableSpan. It will be removed in 1.0
    return setSamplingPriority(newPriority, SamplingMechanism.UNKNOWN);
  }

  /**
   * Set the sampling priority of the root span of this span's trace
   *
   * <p>Has no effect if the span priority has been propagated (injected or extracted).
   */
  @Override
  public final DDSpan setSamplingPriority(final int newPriority, int samplingMechanism) {
    context.setSamplingPriority(newPriority, samplingMechanism);
    return this;
  }

  @Override
  public DDSpan setSamplingPriority(
      int samplingPriority, CharSequence rate, double sampleRate, int samplingMechanism) {
    if (context.setSamplingPriority(samplingPriority, samplingMechanism)) {
      setMetric(rate, sampleRate);
    }
    return this;
  }

  @Override
  public final DDSpan setSpanType(final CharSequence type) {
    context.setSpanType(type);
    return this;
  }

  // Getters

  @Override
  public long getStartTime() {
    return startTimeNano;
  }

  @Override
  public long getDurationNano() {
    return durationNano;
  }

  @Override
  public String getServiceName() {
    return context.getServiceName();
  }

  @Override
  public DDId getTraceId() {
    return context.getTraceId();
  }

  @Override
  public DDId getSpanId() {
    return context.getSpanId();
  }

  @Override
  public DDId getParentId() {
    return context.getParentId();
  }

  @Override
  public CharSequence getResourceName() {
    return context.getResourceName();
  }

  @Override
  public CharSequence getOperationName() {
    return context.getOperationName();
  }

  @Override
  public CharSequence getSpanName() {
    return context.getOperationName();
  }

  @Override
  public void setSpanName(final CharSequence spanName) {
    context.setOperationName(spanName);
  }

  @Override // TODO remove for 1.0: No usages within dd-trace-java
  public boolean hasResourceName() {
    return context.hasResourceName();
  }

  @Override
  public byte getResourceNamePriority() {
    return context.getResourceNamePriority();
  }

  @Override
  public Integer getSamplingPriority() {
    final int samplingPriority = context.getSamplingPriority();
    if (samplingPriority == PrioritySampling.UNSET) {
      return null;
    } else {
      return samplingPriority;
    }
  }

  @Override
  public int samplingPriority() {
    return context.getSamplingPriority();
  }

  @Override
  public String getSpanType() {
    final CharSequence spanType = context.getSpanType();
    return null == spanType ? null : spanType.toString();
  }

  @Override
  public Map<String, Object> getTags() {
    // This is an imutable copy of the tags
    return context.getTags();
  }

  @Override
  public CharSequence getType() {
    return context.getSpanType();
  }

  @Override
  public void processTagsAndBaggage(final MetadataConsumer consumer) {
    context.processTagsAndBaggage(consumer);
  }

  @Override
  public boolean isError() {
    return context.getErrorFlag();
  }

  @Override
  public int getError() {
    return context.getErrorFlag() ? 1 : 0;
  }

  @Override
  @SuppressWarnings("unchecked")
  public <U> U getTag(CharSequence name, U defaultValue) {
    Object tag = getTag(String.valueOf(name));
    return null == tag ? defaultValue : (U) tag;
  }

  @Override
  public <U> U getTag(CharSequence name) {
    return getTag(name, null);
  }

  @Override
  public boolean hasSamplingPriority() {
    return context.getTrace().getRootSpan() == this;
  }

  @Override
  public boolean isMeasured() {
    return context.isMeasured();
  }

  @Override
  public boolean isTopLevel() {
    return context.isTopLevel();
  }

  /**
   * Retrieve the {@linkplain EndpointTracker} instance associated with the corresponding local root
   * span
   *
   * @return an {@linkplain EndpointTracker} instance or {@literal null}
   */
  @Nullable
  public EndpointTracker getEndpointTracker() {
    DDSpan localRootSpan = getLocalRootSpan();
    if (localRootSpan == null) {
      return null;
    }
    if (this.equals(localRootSpan)) {
      return endpointTracker;
    }
    return localRootSpan.endpointTracker;
  }

  /**
   * Attach an end-point tracker to the corresponding local root span. When this method is called
   * multiple times the last invocation will 'win'
   *
   * @param endpointTracker the end-point tracker instance
   */
  public void setEndpointTracker(@Nonnull EndpointTracker endpointTracker) {
    DDSpan localRootSpan = getLocalRootSpan();
    if (localRootSpan == null) {
      log.warn("Span {} has no associated local root span", this);
      return;
    }
    if (this.equals(localRootSpan)) {
      this.endpointTracker = endpointTracker;
    } else {
      localRootSpan.endpointTracker = endpointTracker;
    }
  }

  public Map<String, String> getBaggage() {
    return Collections.unmodifiableMap(context.getBaggageItems());
  }

  @Override
  public String toString() {
    return context.toString() + ", duration_ns=" + durationNano;
  }

  @Override
  public void attachWrapper(Object wrapper) {
    WRAPPER_FIELD_UPDATER.compareAndSet(this, null, wrapper);
  }

  @Override
  public Object getWrapper() {
    return WRAPPER_FIELD_UPDATER.get(this);
  }
}<|MERGE_RESOLUTION|>--- conflicted
+++ resolved
@@ -208,12 +208,8 @@
       // note: getting internal time from the trace implicitly 'touches' it
       durationNano = context.getTrace().getCurrentTimeNano() - startTimeNano;
     } else {
-<<<<<<< HEAD
       durationNano = context.getTrace().getTimeSource().getCurrentTimeNanos() - startTimeNano;
-=======
-      durationNano = MICROSECONDS.toNanos(Clock.currentMicroTime()) - startTimeNano;
       context.getTrace().touch(); // external clock: explicitly update lastReferenced
->>>>>>> 5a6ca0df
     }
     // Flip the negative bit of the result to allow verifying that publish() is only called once.
     if (DURATION_NANO_UPDATER.compareAndSet(this, 0, Math.max(1, durationNano) | Long.MIN_VALUE)) {
