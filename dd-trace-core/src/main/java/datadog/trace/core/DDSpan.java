package datadog.trace.core;

import static datadog.trace.api.DDTags.TRACE_START_TIME;
import static datadog.trace.api.sampling.SamplingMechanism.DEFAULT;
import static datadog.trace.bootstrap.instrumentation.api.InstrumentationTags.RECORD_END_TO_END_DURATION_MS;
import static datadog.trace.bootstrap.instrumentation.api.Tags.HTTP_STATUS;
import static java.util.concurrent.TimeUnit.MICROSECONDS;
import static java.util.concurrent.TimeUnit.MILLISECONDS;
import static java.util.concurrent.TimeUnit.NANOSECONDS;

import datadog.trace.api.Config;
import datadog.trace.api.DDSpanId;
import datadog.trace.api.DDTags;
import datadog.trace.api.DDTraceId;
import datadog.trace.api.EndpointTracker;
import datadog.trace.api.TraceConfig;
import datadog.trace.api.gateway.Flow;
import datadog.trace.api.gateway.RequestContext;
import datadog.trace.api.metrics.SpanMetricRegistry;
import datadog.trace.api.metrics.SpanMetrics;
import datadog.trace.api.sampling.PrioritySampling;
import datadog.trace.api.sampling.SamplingMechanism;
import datadog.trace.bootstrap.debugger.DebuggerContext;
import datadog.trace.bootstrap.instrumentation.api.AgentSpan;
import datadog.trace.bootstrap.instrumentation.api.AgentSpanLink;
import datadog.trace.bootstrap.instrumentation.api.AttachableWrapper;
import datadog.trace.bootstrap.instrumentation.api.ErrorPriorities;
import datadog.trace.bootstrap.instrumentation.api.ResourceNamePriorities;
import datadog.trace.bootstrap.instrumentation.api.SpanNativeAttributes;
import datadog.trace.bootstrap.instrumentation.api.Tags;
import java.io.PrintWriter;
import java.io.StringWriter;
import java.util.Collections;
import java.util.List;
import java.util.Map;
import java.util.concurrent.CopyOnWriteArrayList;
import java.util.concurrent.TimeUnit;
import java.util.concurrent.atomic.AtomicLongFieldUpdater;
import java.util.concurrent.atomic.AtomicReferenceFieldUpdater;
import javax.annotation.Nonnull;
import javax.annotation.Nullable;
import org.slf4j.Logger;
import org.slf4j.LoggerFactory;

/**
 * Represents a period of time. Associated information is stored in the SpanContext.
 *
 * <p>Spans are created by the {@link CoreTracer#buildSpan}. This implementation adds some features
 * according to the DD agent.
 */
public class DDSpan implements AgentSpan, CoreSpan<DDSpan>, AttachableWrapper {
  private static final Logger log = LoggerFactory.getLogger(DDSpan.class);

  static DDSpan create(
      final String instrumentationName,
      final long timestampMicro,
      @Nonnull DDSpanContext context,
      final List<AgentSpanLink> links) {
    final DDSpan span = new DDSpan(instrumentationName, timestampMicro, context, links);
    log.debug("Started span: {}", span);
    context.getTraceCollector().registerSpan(span);
    return span;
  }

  /** The metrics for this span instance. */
  private final SpanMetrics metrics;

  /** The context attached to the span */
  private final DDSpanContext context;

  /** Is the source of time an external clock or our internal tick-adjusted clock? */
  private final boolean externalClock;

  /**
   * Creation time of span in nanoseconds. Must be greater than zero. For our internal clock we use
   * combination of millisecond-precision clock and nanosecond-precision offset from start of the
   * trace. See {@link PendingTrace} for details.
   */
  private final long startTimeNano;

  private static final AtomicLongFieldUpdater<DDSpan> DURATION_NANO_UPDATER =
      AtomicLongFieldUpdater.newUpdater(DDSpan.class, "durationNano");

  /**
   * The duration in nanoseconds computed using the startTimeMicro or startTimeNano.<hr> The span's
   * states are defined as follows:
   * <li>eq 0 -> unfinished.
   * <li>lt 0 -> finished but unpublished.
   * <li>gt 0 -> finished and published.
   */
  private volatile long durationNano;

  private boolean forceKeep;

  private volatile EndpointTracker endpointTracker;

  // Cached OT/OTel wrapper to avoid multiple allocations, e.g. when span is activated
  private volatile Object wrapper;
  private static final AtomicReferenceFieldUpdater<DDSpan, Object> WRAPPER_FIELD_UPDATER =
      AtomicReferenceFieldUpdater.newUpdater(DDSpan.class, Object.class, "wrapper");

  // the request is to be blocked (AppSec)
  private volatile Flow.Action.RequestBlockingAction requestBlockingAction;

  /**
   * Version of a span that can be set by the long running spans feature:
   * <li>eq 0 -> span is not long running.
   * <li>lt 0 -> finished span that had running versions previously written.
   * <li>gt 0 -> long running span and its write version.
   */
  private volatile int longRunningVersion = 0;

  protected final List<AgentSpanLink> links;

  private List<DDSpanEvent> events;

  /**
   * Spans should be constructed using the builder, not by calling the constructor directly.
   *
   * @param instrumentationName instrumentation that creates the span
   * @param timestampMicro if greater than zero, use this time instead of the current time
   * @param context the context used for the span
   */
  private DDSpan(
      @Nonnull String instrumentationName,
      final long timestampMicro,
      @Nonnull DDSpanContext context,
      final List<AgentSpanLink> links) {
    this.context = context;
    this.metrics = SpanMetricRegistry.getInstance().get(instrumentationName);
    this.metrics.onSpanCreated();

    if (timestampMicro <= 0L) {
      // note: getting internal time from the trace implicitly 'touches' it
      startTimeNano = context.getTraceCollector().getCurrentTimeNano();
      externalClock = false;
    } else {
      startTimeNano = MICROSECONDS.toNanos(timestampMicro);
      externalClock = true;
      context.getTraceCollector().touch(); // external clock: explicitly update lastReferenced
    }

    this.links = links == null ? new CopyOnWriteArrayList<>() : new CopyOnWriteArrayList<>(links);
  }

  public boolean isFinished() {
    return durationNano != 0;
  }

  private void finishAndAddToTrace(final long durationNano) {
    // ensure a min duration of 1
    if (DURATION_NANO_UPDATER.compareAndSet(this, 0, Math.max(1, durationNano))) {
      setLongRunningVersion(-this.longRunningVersion);
      this.metrics.onSpanFinished();
      TraceCollector.PublishState publishState = context.getTraceCollector().onPublish(this);
      log.debug("Finished span ({}): {}", publishState, this);
    } else {
      log.debug("Already finished: {}", this);
    }
  }

  @Override
  public void finish() {
    if (!externalClock) {
      // no external clock was used, so we can rely on nano time
      finishAndAddToTrace(context.getTraceCollector().getCurrentTimeNano() - startTimeNano);
    } else {
      finish(context.getTraceCollector().getTimeSource().getCurrentTimeMicros());
    }
  }

  @Override
  public void finish(final long stopTimeMicros) {
    long durationNano;
    if (!externalClock) {
      // first capture wall-clock offset from 'now' to external stop time
      long externalOffsetMicros =
          stopTimeMicros - context.getTraceCollector().getTimeSource().getCurrentTimeMicros();
      // immediately afterwards calculate internal duration of span to 'now'
      // note: getting internal time from the trace implicitly 'touches' it
      durationNano = context.getTraceCollector().getCurrentTimeNano() - startTimeNano;
      // drop nanosecond precision part of internal duration (expected behaviour)
      durationNano = MILLISECONDS.toNanos(NANOSECONDS.toMillis(durationNano));
      // add wall-clock offset to get total duration to external stop time
      durationNano += MICROSECONDS.toNanos(externalOffsetMicros);
    } else {
      durationNano = MICROSECONDS.toNanos(stopTimeMicros) - startTimeNano;
      context.getTraceCollector().touch(); // external clock: explicitly update lastReferenced
    }
    finishAndAddToTrace(durationNano);
  }

  @Override
  public final void finishWithDuration(final long durationNano) {
    finishAndAddToTrace(durationNano);
  }

  private static final boolean legacyEndToEndEnabled =
      Config.get().isEndToEndDurationEnabled(false, "legacy");

  @Override
  public void beginEndToEnd() {
    if (legacyEndToEndEnabled) {
      if (null == getBaggageItem(TRACE_START_TIME)) {
        setBaggageItem(TRACE_START_TIME, Long.toString(NANOSECONDS.toMillis(startTimeNano)));
      }
    } else {
      context.beginEndToEnd();
    }
  }

  @Override
  public void finishWithEndToEnd() {
    long e2eStart;
    if (legacyEndToEndEnabled) {
      String value = context.getBaggageItem(TRACE_START_TIME);
      try {
        e2eStart = null != value ? MILLISECONDS.toNanos(Long.parseLong(value)) : 0;
      } catch (RuntimeException e) {
        log.debug("Ignoring invalid end-to-end start time {}", value, e);
        e2eStart = 0;
      }
    } else {
      e2eStart = context.getEndToEndStartTime();
    }
    if (e2eStart > 0) {
      phasedFinish();
      // get end time from start+duration, ignoring negative bit set by phasedFinish
      long e2eEnd = startTimeNano + (durationNano & Long.MAX_VALUE);
      setTag(RECORD_END_TO_END_DURATION_MS, NANOSECONDS.toMillis(Math.max(0, e2eEnd - e2eStart)));
      publish();
    } else {
      finish();
    }
  }

  @Override
  public final boolean phasedFinish() {
    long durationNano;
    if (!externalClock) {
      // note: getting internal time from the trace implicitly 'touches' it
      durationNano = context.getTraceCollector().getCurrentTimeNano() - startTimeNano;
    } else {
      durationNano =
          context.getTraceCollector().getTimeSource().getCurrentTimeNanos() - startTimeNano;
      context.getTraceCollector().touch(); // external clock: explicitly update lastReferenced
    }
    // Flip the negative bit of the result to allow verifying that publish() is only called once.
    if (DURATION_NANO_UPDATER.compareAndSet(this, 0, Math.max(1, durationNano) | Long.MIN_VALUE)) {
      log.debug("Finished span (PHASED): {}", this);
      return true;
    } else {
      log.debug("Already finished: {}", this);
      return false;
    }
  }

  @Override
  public final void publish() {
    long durationNano = this.durationNano;
    if (durationNano == 0) {
      log.debug("Can't publish unfinished span: {}", this);
    } else if (durationNano > 0) {
      log.debug("Already published: {}", this);
    } else if (DURATION_NANO_UPDATER.compareAndSet(
        this, durationNano, durationNano & Long.MAX_VALUE)) {
      TraceCollector.PublishState publishState = context.getTraceCollector().onPublish(this);
      log.debug("Published span ({}): {}", publishState, this);
    }
  }

  @Override
  public DDSpan setError(final boolean error) {
    return setError(error, ErrorPriorities.DEFAULT);
  }

  @Override
  public DDSpan setError(final boolean error, final byte priority) {
    context.setErrorFlag(error, priority);
    return this;
  }

  @Override
  public DDSpan setMeasured(boolean measured) {
    context.setMeasured(measured);
    return this;
  }

  public DDSpan forceKeep(boolean forceKeep) {
    this.forceKeep = forceKeep;
    return this;
  }

  @Override
  public boolean isForceKeep() {
    return forceKeep;
  }

  /**
   * Check if the span is the root parent. It means that the traceId is the same as the spanId. In
   * the context of distributed tracing this will return true if an only if this is the application
   * initializing the trace.
   *
   * @return true if root, false otherwise
   */
  public final boolean isRootSpan() {
    return context.getParentId() == DDSpanId.ZERO;
  }

  @Override
  @Deprecated
  public AgentSpan getRootSpan() {
    return getLocalRootSpan();
  }

  @Override
  public DDSpan getLocalRootSpan() {
    return context.getTraceCollector().getRootSpan();
  }

  /**
   * Checks whether the span is also the local root span
   *
   * @return {@literal true} if this span is the same as {@linkplain #getLocalRootSpan()}
   */
  public boolean isLocalRootSpan() {
    return getLocalRootSpan().equals(this);
  }

  @Override
  public boolean isSameTrace(final AgentSpan otherSpan) {
    return null != otherSpan && getTraceId().equals(otherSpan.getTraceId());
  }

  @Override
  public DDSpan setErrorMessage(final String errorMessage) {
    return setTag(DDTags.ERROR_MSG, errorMessage);
  }

  @Override
  public DDSpan addThrowable(final Throwable error) {
    return addThrowable(error, ErrorPriorities.DEFAULT);
  }

  @Override
  public DDSpan addThrowable(Throwable error, byte errorPriority) {
    if (null != error) {
      String message = error.getMessage();
      if (!"broken pipe".equalsIgnoreCase(message)
          && (error.getCause() == null
              || !"broken pipe".equalsIgnoreCase(error.getCause().getMessage()))) {
        // broken pipes happen when clients abort connections,
        // which might happen because the application is overloaded
        // or warming up - capturing the stack trace and keeping
        // the trace may exacerbate existing problems.
        setError(true, errorPriority);
        final StringWriter errorString = new StringWriter();
        error.printStackTrace(new PrintWriter(errorString));
        setTag(DDTags.ERROR_STACK, errorString.toString());
      }

      setTag(DDTags.ERROR_MSG, message);
      setTag(DDTags.ERROR_TYPE, error.getClass().getName());
      if (isExceptionReplayEnabled()) {
        DebuggerContext.handleException(error, this);
      }
    }
    return this;
  }

  private boolean isExceptionReplayEnabled() {
    if (!DebuggerContext.isExceptionReplayEnabled()) {
      return false;
    }
    boolean captureOnlyRootSpan =
        (Config.get().isDebuggerExceptionOnlyLocalRoot()
            || !Config.get().isDebuggerExceptionCaptureIntermediateSpansEnabled());
    if (captureOnlyRootSpan && !isLocalRootSpan()) {
      return false;
    }
    return true;
  }

  @Override
  public final DDSpan setTag(final String tag, final String value) {
    if (value == null || value.isEmpty()) {
      // Remove the tag
      context.setTag(tag, null);
    } else {
      context.setTag(tag, value);
    }
    return this;
  }

  @Override
  public final DDSpan setTag(final String tag, final boolean value) {
    context.setTag(tag, value);
    return this;
  }

  @Override
  public void setRequestBlockingAction(Flow.Action.RequestBlockingAction rba) {
    this.requestBlockingAction = rba;
  }

  @Override
  public Flow.Action.RequestBlockingAction getRequestBlockingAction() {
    return requestBlockingAction;
  }

  @Override
  public DDSpan setTag(final String tag, final int value) {
    // can't use tag interceptor because it might set a metric
    // http.status is important because it is expected to be a string downstream
    if (HTTP_STATUS.equals(tag)) {
      context.setHttpStatusCode((short) value);
    }
    context.setTag(tag, value);
    return this;
  }

  @Override
  public DDSpan setTag(final String tag, final long value) {
    context.setTag(tag, value);
    return this;
  }

  @Override
  public DDSpan setTag(final String tag, final double value) {
    context.setTag(tag, value);
    return this;
  }

  @Override
  public DDSpan setTag(final String tag, final Number value) {
    context.setTag(tag, value);
    return this;
  }

  @Override
  public DDSpan setMetric(final CharSequence metric, final int value) {
    context.setMetric(metric, value);
    return this;
  }

  @Override
  public DDSpan setMetric(CharSequence name, float value) {
    context.setMetric(name, value);
    return this;
  }

  @Override
  public DDSpan setMetric(final CharSequence metric, final long value) {
    context.setMetric(metric, value);
    return this;
  }

  @Override
  public DDSpan setMetric(final CharSequence metric, final double value) {
    context.setMetric(metric, value);
    return this;
  }

  @Override
  public DDSpan setFlag(CharSequence name, boolean value) {
    context.setMetric(name, value ? 1 : 0);
    return this;
  }

  @Override
  public DDSpan setTag(final String tag, final CharSequence value) {
    if (value == null || value.length() == 0) {
      // Remove the tag
      context.setTag(tag, null);
    } else {
      context.setTag(tag, value);
    }
    return this;
  }

  @Override
  public DDSpan setTag(final String tag, final Object value) {
    context.setTag(tag, value);
    return this;
  }

  @Override
  public AgentSpan setAllTags(Map<String, ?> map) {
    context.setAllTags(map);
    return this;
  }

  // FIXME [API] this is not on AgentSpan or MutableSpan
  @Override
  public DDSpan removeTag(final String tag) {
    context.setTag(tag, null);
    return this;
  }

  @Override
  public Object getTag(final String tag) {
    return context.getTag(tag);
  }

  @Override
  @Nonnull
  public final DDSpanContext context() {
    return context;
  }

  @Override
  public final String getBaggageItem(final String key) {
    return context.getBaggageItem(key);
  }

  @Override
  public final DDSpan setBaggageItem(final String key, final String value) {
    context.setBaggageItem(key, value);
    return this;
  }

  @Override
  public AgentSpan setHttpStatusCode(int statusCode) {
    context.setHttpStatusCode((short) statusCode);
    return this;
  }

  @Override
  public short getHttpStatusCode() {
    return context.getHttpStatusCode();
  }

  @Override
  public CharSequence getOrigin() {
    return context.getOrigin();
  }

  @Override
  public final DDSpan setOperationName(final CharSequence operationName) {
    context.setOperationName(operationName);
    return this;
  }

  @Override
  public final DDSpan setServiceName(final String serviceName) {
    context.setServiceName(serviceName);
    return this;
  }

  @Override
  public final DDSpan setResourceName(final CharSequence resourceName) {
    return setResourceName(resourceName, ResourceNamePriorities.DEFAULT);
  }

  @Override
  public final DDSpan setResourceName(final CharSequence resourceName, byte priority) {
    context.setResourceName(resourceName, priority);
    return this;
  }

  @Override
  public RequestContext getRequestContext() {
    return context.getRequestContext();
  }

  @Override
  public Integer forceSamplingDecision() {
    TraceCollector traceCollector = this.context.getTraceCollector();
    DDSpan rootSpan = traceCollector.getRootSpan();
    traceCollector.setSamplingPriorityIfNecessary();
    if (rootSpan == null) {
      return null;
    }
    return rootSpan.getSamplingPriority();
  }

  @Deprecated
  @Override
  public final DDSpan setSamplingPriority(final int newPriority) {
    // this method exist only to satisfy MutableSpan. It will be removed in 1.0
    return setSamplingPriority(newPriority, SamplingMechanism.UNKNOWN);
  }

  /**
   * Set the sampling priority of the root span of this span's trace
   *
   * <p>Has no effect if the span priority has been propagated (injected or extracted).
   */
  @Override
  public final DDSpan setSamplingPriority(final int newPriority, int samplingMechanism) {
    context.setSamplingPriority(newPriority, samplingMechanism);
    return this;
  }

  @Override
  public DDSpan setSamplingPriority(
      int samplingPriority, CharSequence rate, double sampleRate, int samplingMechanism) {
    if (context.setSamplingPriority(samplingPriority, samplingMechanism)) {
      setMetric(rate, sampleRate);
    }
    return this;
  }

  @Override
  public DDSpan setSpanSamplingPriority(double rate, int limit) {
    context.setSpanSamplingPriority(rate, limit);
    return this;
  }

  @Override
  public final DDSpan setSpanType(final CharSequence type) {
    context.setSpanType(type);
    return this;
  }

  // Getters

  @Override
  public long getStartTime() {
    return startTimeNano;
  }

  @Override
  public long getDurationNano() {
    return durationNano;
  }

  @Override
  public String getServiceName() {
    return context.getServiceName();
  }

  @Override
  public DDTraceId getTraceId() {
    return context.getTraceId();
  }

  @Override
  public long getSpanId() {
    return context.getSpanId();
  }

  @Override
  public long getParentId() {
    return context.getParentId();
  }

  @Override
  public CharSequence getResourceName() {
    return context.getResourceName();
  }

  @Override
  public CharSequence getOperationName() {
    return context.getOperationName();
  }

  @Override
  public CharSequence getSpanName() {
    return context.getOperationName();
  }

  @Override
  public void setSpanName(final CharSequence spanName) {
    context.setOperationName(spanName);
  }

  @Override // TODO remove for 1.0: No usages within dd-trace-java
  public boolean hasResourceName() {
    return context.hasResourceName();
  }

  @Override
  public byte getResourceNamePriority() {
    return context.getResourceNamePriority();
  }

  @Override
  public Integer getSamplingPriority() {
    final int samplingPriority = context.getSamplingPriority();
    if (samplingPriority == PrioritySampling.UNSET) {
      return null;
    } else {
      return samplingPriority;
    }
  }

  @Override
  public int samplingPriority() {
    return context.getSamplingPriority();
  }

  @Override
  public String getSpanType() {
    final CharSequence spanType = context.getSpanType();
    return null == spanType ? null : spanType.toString();
  }

  @Override
  public Map<String, Object> getTags() {
    // This is an imutable copy of the tags
    return context.getTags();
  }

  @Override
  public CharSequence getType() {
    return context.getSpanType();
  }

  @Override
  public void processTagsAndBaggage(final MetadataConsumer consumer) {
    context.processTagsAndBaggage(consumer, longRunningVersion, links, events);
  }

  @Override
  public boolean isError() {
    return context.getErrorFlag();
  }

  @Override
  public int getError() {
    return context.getErrorFlag() ? 1 : 0;
  }

  @Override
  @SuppressWarnings("unchecked")
  public <U> U getTag(CharSequence name, U defaultValue) {
    Object tag = getTag(String.valueOf(name));
    return null == tag ? defaultValue : (U) tag;
  }

  @Override
  public <U> U getTag(CharSequence name) {
    return getTag(name, null);
  }

  @Override
  public boolean hasSamplingPriority() {
    return context.getTraceCollector().getRootSpan() == this;
  }

  @Override
  public boolean isMeasured() {
    return context.isMeasured();
  }

  @Override
  public boolean isTopLevel() {
    return context.isTopLevel();
  }

  /**
   * Retrieve the {@linkplain EndpointTracker} instance associated with the corresponding local root
   * span
   *
   * @return an {@linkplain EndpointTracker} instance or {@literal null}
   */
  @Nullable
  public EndpointTracker getEndpointTracker() {
    DDSpan localRootSpan = getLocalRootSpan();
    if (localRootSpan == null) {
      return null;
    }
    if (this.equals(localRootSpan)) {
      return endpointTracker;
    }
    return localRootSpan.endpointTracker;
  }

  /**
   * Attach an end-point tracker to the corresponding local root span. When this method is called
   * multiple times the last invocation will 'win'
   *
   * @param endpointTracker the end-point tracker instance
   */
  public void setEndpointTracker(@Nonnull EndpointTracker endpointTracker) {
    DDSpan localRootSpan = getLocalRootSpan();
    if (localRootSpan == null) {
      log.warn("Span {} has no associated local root span", this);
      return;
    }
    if (this.equals(localRootSpan)) {
      this.endpointTracker = endpointTracker;
    } else {
      localRootSpan.endpointTracker = endpointTracker;
    }
  }

  public Map<String, String> getBaggage() {
    return Collections.unmodifiableMap(context.getBaggageItems());
  }

  @Override
  public String toString() {
    return context.toString()
        + ", duration_ns="
        + durationNano
        + ", forceKeep="
        + forceKeep
        + ", links="
        + links;
  }

  @Override
  public void attachWrapper(Object wrapper) {
    WRAPPER_FIELD_UPDATER.compareAndSet(this, null, wrapper);
  }

  @Override
  public Object getWrapper() {
    return WRAPPER_FIELD_UPDATER.get(this);
  }

  public void setLongRunningVersion(int longRunningVersion) {
    if (this.longRunningVersion < 0) {
      return;
    }
    this.longRunningVersion = longRunningVersion;
  }

  @Override
  public TraceConfig traceConfig() {
    return context.getTraceCollector().getTraceConfig();
  }

  @Override
  public void addLink(AgentSpanLink link) {
    if (link != null) {
      this.links.add(link);
    }
  }

  // to be accessible in Spock spies, which the field wouldn't otherwise be
  public long getStartTimeNano() {
    return startTimeNano;
  }

  @Override
  public Map<String, Object> getMetaStruct() {
    return context.getMetaStruct();
  }

  @Override
  public DDSpan setMetaStruct(final String field, final Object value) {
    context.setMetaStruct(field, value);
    return this;
  }

  @Override
  public boolean isOutbound() {
    Object spanKind = context.getTag(Tags.SPAN_KIND);
    return Tags.SPAN_KIND_CLIENT.equals(spanKind) || Tags.SPAN_KIND_PRODUCER.equals(spanKind);
  }

<<<<<<< HEAD
  public AgentSpan addEvent(String name) {
    return addEvent(name, null);
  }

  public AgentSpan addEvent(String name, SpanNativeAttributes attributes) {
    if (this.events == null) {
      this.events = new CopyOnWriteArrayList<>();
    }
    if (name != null) {
      events.add(new DDSpanEvent(name, attributes));
    }
    return this;
  }

  public AgentSpan addEvent(
      String name, SpanNativeAttributes attributes, long timestamp, TimeUnit unit) {
    if (this.events == null) {
      this.events = new CopyOnWriteArrayList<>();
    }
    if (name != null) {
      events.add(new DDSpanEvent(name, attributes, unit.toNanos(timestamp)));
    }
    return this;
  }

  public List<DDSpanEvent> getEvents() {
    return events;
=======
  @Override
  public void copyPropagationAndBaggage(final AgentSpan source) {
    if (source instanceof DDSpan) {
      final DDSpanContext sourceSpanContext = ((DDSpan) source).context();
      // align the sampling priority for this span context
      setSamplingPriority(sourceSpanContext.getSamplingPriority(), DEFAULT);
      // the sampling mechanism determine the dm tag hence we need to override and lock the current
      // ptags
      context
          .getPropagationTags()
          .updateAndLockDecisionMaker(sourceSpanContext.getPropagationTags());
      context.setOrigin(sourceSpanContext.getOrigin());
      sourceSpanContext.getBaggageItems().forEach(context::setBaggageItem);
    }
>>>>>>> 7dfc0576
  }
}<|MERGE_RESOLUTION|>--- conflicted
+++ resolved
@@ -852,35 +852,6 @@
     return Tags.SPAN_KIND_CLIENT.equals(spanKind) || Tags.SPAN_KIND_PRODUCER.equals(spanKind);
   }
 
-<<<<<<< HEAD
-  public AgentSpan addEvent(String name) {
-    return addEvent(name, null);
-  }
-
-  public AgentSpan addEvent(String name, SpanNativeAttributes attributes) {
-    if (this.events == null) {
-      this.events = new CopyOnWriteArrayList<>();
-    }
-    if (name != null) {
-      events.add(new DDSpanEvent(name, attributes));
-    }
-    return this;
-  }
-
-  public AgentSpan addEvent(
-      String name, SpanNativeAttributes attributes, long timestamp, TimeUnit unit) {
-    if (this.events == null) {
-      this.events = new CopyOnWriteArrayList<>();
-    }
-    if (name != null) {
-      events.add(new DDSpanEvent(name, attributes, unit.toNanos(timestamp)));
-    }
-    return this;
-  }
-
-  public List<DDSpanEvent> getEvents() {
-    return events;
-=======
   @Override
   public void copyPropagationAndBaggage(final AgentSpan source) {
     if (source instanceof DDSpan) {
@@ -895,6 +866,34 @@
       context.setOrigin(sourceSpanContext.getOrigin());
       sourceSpanContext.getBaggageItems().forEach(context::setBaggageItem);
     }
->>>>>>> 7dfc0576
+  }
+
+  public AgentSpan addEvent(String name) {
+    return addEvent(name, null);
+  }
+
+  public AgentSpan addEvent(String name, SpanNativeAttributes attributes) {
+    if (this.events == null) {
+      this.events = new CopyOnWriteArrayList<>();
+    }
+    if (name != null) {
+      events.add(new DDSpanEvent(name, attributes));
+    }
+    return this;
+  }
+
+  public AgentSpan addEvent(
+      String name, SpanNativeAttributes attributes, long timestamp, TimeUnit unit) {
+    if (this.events == null) {
+      this.events = new CopyOnWriteArrayList<>();
+    }
+    if (name != null) {
+      events.add(new DDSpanEvent(name, attributes, unit.toNanos(timestamp)));
+    }
+    return this;
+  }
+
+  public List<DDSpanEvent> getEvents() {
+    return events;
   }
 }