package datadog.trace.core.propagation;

import datadog.trace.api.DDId;
import datadog.trace.bootstrap.instrumentation.api.TagContext;
import java.util.Map;

/**
 * Propagated data resulting from calling tracer.extract with header data from an incoming request.
 */
public class ExtractedContext extends TagContext {
  private final DDId traceId;
  private final DDId spanId;
  private final int samplingPriority;
  private final long endToEndStartTime;
  private final Map<String, String> baggage;
  private final DatadogTags datadogTags;

  public ExtractedContext(
      final DDId traceId,
      final DDId spanId,
      final int samplingPriority,
      final String origin,
      final long endToEndStartTime,
      final Map<String, String> baggage,
      final Map<String, String> tags,
<<<<<<< HEAD
      final DatadogTags datadogTags) {
    super(origin, tags);
=======
      final HttpHeaders httpHeaders) {
    super(origin, tags, httpHeaders);
    this.traceId = traceId;
    this.spanId = spanId;
    this.samplingPriority = samplingPriority;
    this.samplingMechanism = samplingMechanism;
    this.endToEndStartTime = endToEndStartTime;
    this.baggage = baggage;
  }

  public ExtractedContext(
      final DDId traceId,
      final DDId spanId,
      final int samplingPriority,
      final int samplingMechanism,
      final String origin,
      final long endToEndStartTime,
      final Map<String, String> baggage,
      final Map<String, String> tags) {
    super(origin, tags, null);
>>>>>>> a17ff6ca
    this.traceId = traceId;
    this.spanId = spanId;
    this.samplingPriority = samplingPriority;
    this.endToEndStartTime = endToEndStartTime;
    this.baggage = baggage;
    this.datadogTags = datadogTags;
  }

  @Override
  public final Iterable<Map.Entry<String, String>> baggageItems() {
    return baggage.entrySet();
  }

  @Override
  public final DDId getTraceId() {
    return traceId;
  }

  @Override
  public final DDId getSpanId() {
    return spanId;
  }

  public final int getSamplingPriority() {
    return samplingPriority;
  }

  public final long getEndToEndStartTime() {
    return endToEndStartTime;
  }

  public final Map<String, String> getBaggage() {
    return baggage;
  }

  public DatadogTags getDatadogTags() {
    return datadogTags;
  }
}<|MERGE_RESOLUTION|>--- conflicted
+++ resolved
@@ -23,31 +23,9 @@
       final long endToEndStartTime,
       final Map<String, String> baggage,
       final Map<String, String> tags,
-<<<<<<< HEAD
+      final HttpHeaders httpHeaders,
       final DatadogTags datadogTags) {
-    super(origin, tags);
-=======
-      final HttpHeaders httpHeaders) {
     super(origin, tags, httpHeaders);
-    this.traceId = traceId;
-    this.spanId = spanId;
-    this.samplingPriority = samplingPriority;
-    this.samplingMechanism = samplingMechanism;
-    this.endToEndStartTime = endToEndStartTime;
-    this.baggage = baggage;
-  }
-
-  public ExtractedContext(
-      final DDId traceId,
-      final DDId spanId,
-      final int samplingPriority,
-      final int samplingMechanism,
-      final String origin,
-      final long endToEndStartTime,
-      final Map<String, String> baggage,
-      final Map<String, String> tags) {
-    super(origin, tags, null);
->>>>>>> a17ff6ca
     this.traceId = traceId;
     this.spanId = spanId;
     this.samplingPriority = samplingPriority;
