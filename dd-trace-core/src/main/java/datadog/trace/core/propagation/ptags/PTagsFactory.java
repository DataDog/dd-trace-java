--- conflicted
+++ resolved
@@ -76,14 +76,10 @@
     // tags that don't require any modifications and propagated as-is
     private final List<TagElement> tagPairs;
 
-<<<<<<< HEAD
-    private volatile boolean canChangeDecisionMaker;
-=======
     @SuppressFBWarnings(
         value = "AT_STALE_THREAD_WRITE_OF_PRIMITIVE",
         justification = "This field is never accessed concurrently")
     private boolean canChangeDecisionMaker;
->>>>>>> 1c2d8394
 
     // extracted decision maker tag for easier updates
     private volatile TagValue decisionMakerTagValue;
