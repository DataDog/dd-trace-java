package datadog.trace.core.propagation;

import static datadog.trace.api.DDTags.PARENT_ID;
import static datadog.trace.api.TracePropagationStyle.TRACECONTEXT;
import static datadog.trace.core.propagation.DatadogHttpCodec.SPAN_ID_KEY;

import datadog.context.propagation.CarrierSetter;
import datadog.trace.api.Config;
import datadog.trace.api.DD128bTraceId;
import datadog.trace.api.DD64bTraceId;
import datadog.trace.api.DDSpanId;
import datadog.trace.api.DDTraceId;
import datadog.trace.api.TraceConfig;
import datadog.trace.api.TracePropagationStyle;
import datadog.trace.bootstrap.instrumentation.api.AgentPropagation;
import datadog.trace.bootstrap.instrumentation.api.SpanAttributes;
import datadog.trace.bootstrap.instrumentation.api.TagContext;
import datadog.trace.core.DDSpanContext;
import datadog.trace.core.DDSpanLink;
import java.io.UnsupportedEncodingException;
import java.net.URLDecoder;
import java.net.URLEncoder;
import java.util.ArrayList;
import java.util.EnumMap;
import java.util.EnumSet;
import java.util.List;
import java.util.Map;
import java.util.Set;
import java.util.function.Supplier;
import org.slf4j.Logger;
import org.slf4j.LoggerFactory;

public class HttpCodec {

  private static final Logger log = LoggerFactory.getLogger(HttpCodec.class);
  // https://developer.mozilla.org/en-US/docs/Web/HTTP/Headers/Forwarded
  static final String FORWARDED_KEY = "forwarded";
  static final String FORWARDED_FOR_KEY = "forwarded-for";
  static final String X_FORWARDED_PROTO_KEY = "x-forwarded-proto";
  static final String X_FORWARDED_HOST_KEY = "x-forwarded-host";
  static final String X_FORWARDED_FOR_KEY = "x-forwarded-for";
  static final String X_FORWARDED_PORT_KEY = "x-forwarded-port";

  // other headers which may contain real ip
  static final String X_CLIENT_IP_KEY = "x-client-ip";
  static final String TRUE_CLIENT_IP_KEY = "true-client-ip";
  static final String X_CLUSTER_CLIENT_IP_KEY = "x-cluster-client-ip";
  static final String X_REAL_IP_KEY = "x-real-ip";
  static final String USER_AGENT_KEY = "user-agent";
  static final String FASTLY_CLIENT_IP_KEY = "fastly-client-ip";
  static final String CF_CONNECTING_IP_KEY = "cf-connecting-ip";
  static final String CF_CONNECTING_IP_V6_KEY = "cf-connecting-ipv6";

  public interface Injector {
    <C> void inject(final DDSpanContext context, final C carrier, final CarrierSetter<C> setter);
  }

  /** This interface defines propagated context extractor. */
  public interface Extractor {
    /**
     * Extracts a propagated context from the given carrier using the provided getter.
     *
     * @param carrier The carrier containing the propagated context.
     * @param getter The getter used to extract data from the carrier.
     * @param <C> The type of the carrier.
     * @return {@code null} for failed context extraction, a {@link TagContext} instance for partial
     *     context extraction or an {@link ExtractedContext} for complete context extraction.
     */
    <C> TagContext extract(final C carrier, final AgentPropagation.ContextVisitor<C> getter);

    /**
     * Cleans up any thread local resources associated with this extractor.
     *
     * <p>Implementations should override this method if they need to clean up any resources.
     *
     * <p><i>Currently only used from tests.</i>
     */
    default void cleanup() {}
  }

  public static Injector createInjector(
      Config config,
      Set<TracePropagationStyle> styles,
      Map<String, String> invertedBaggageMapping) {
    ArrayList<Injector> injectors =
        new ArrayList<>(createInjectors(config, styles, invertedBaggageMapping).values());
    return new CompoundInjector(injectors);
  }

  public static Map<TracePropagationStyle, Injector> allInjectorsFor(
      Config config, Map<String, String> reverseBaggageMapping) {
    return createInjectors(
        config, EnumSet.allOf(TracePropagationStyle.class), reverseBaggageMapping);
  }

  private static Map<TracePropagationStyle, Injector> createInjectors(
      Config config,
      Set<TracePropagationStyle> propagationStyles,
      Map<String, String> reverseBaggageMapping) {
    EnumMap<TracePropagationStyle, Injector> result = new EnumMap<>(TracePropagationStyle.class);
    for (TracePropagationStyle style : propagationStyles) {
      switch (style) {
        case DATADOG:
          result.put(style, DatadogHttpCodec.newInjector(reverseBaggageMapping));
          break;
        case B3SINGLE:
          result.put(
              style,
              B3HttpCodec.newSingleInjector(config.isTracePropagationStyleB3PaddingEnabled()));
          break;
        case B3MULTI:
          result.put(
              style,
              B3HttpCodec.newMultiInjector(config.isTracePropagationStyleB3PaddingEnabled()));
          break;
        case HAYSTACK:
          result.put(style, HaystackHttpCodec.newInjector(reverseBaggageMapping));
          break;
        case XRAY:
          result.put(style, XRayHttpCodec.newInjector(reverseBaggageMapping));
          break;
        case NONE:
          result.put(style, NoneCodec.INJECTOR);
          break;
        case TRACECONTEXT:
          result.put(style, W3CHttpCodec.newInjector(reverseBaggageMapping));
          break;
        case BAGGAGE:
          break;
        default:
          log.debug("No implementation found to inject propagation style: {}", style);
          break;
      }
    }
    return result;
  }

  public static Extractor createExtractor(
      Config config, Supplier<TraceConfig> traceConfigSupplier) {
    final List<Extractor> extractors = new ArrayList<>();
    for (final TracePropagationStyle style : config.getTracePropagationStylesToExtract()) {
      switch (style) {
        case DATADOG:
          extractors.add(DatadogHttpCodec.newExtractor(config, traceConfigSupplier));
          break;
        case B3SINGLE:
          extractors.add(B3HttpCodec.newSingleExtractor(config, traceConfigSupplier));
          break;
        case B3MULTI:
          extractors.add(B3HttpCodec.newMultiExtractor(config, traceConfigSupplier));
          break;
        case HAYSTACK:
          extractors.add(HaystackHttpCodec.newExtractor(config, traceConfigSupplier));
          break;
        case XRAY:
          extractors.add(XRayHttpCodec.newExtractor(config, traceConfigSupplier));
          break;
        case NONE:
          extractors.add(NoneCodec.newExtractor(config, traceConfigSupplier));
          break;
        case TRACECONTEXT:
          extractors.add(W3CHttpCodec.newExtractor(config, traceConfigSupplier));
          break;
<<<<<<< HEAD
          // TODO: make case INFERREDPROXYSPAN
=======
        case BAGGAGE:
          break;
>>>>>>> c9b90071
        default:
          log.debug("No implementation found to extract propagation style: {}", style);
          break;
      }
    }
    switch (extractors.size()) {
      case 0:
        return StubExtractor.INSTANCE;
      case 1:
        return extractors.get(0);
      default:
        return new CompoundExtractor(extractors, config.isTracePropagationExtractFirst());
    }
  }

  public static class CompoundInjector implements Injector {

    private final List<Injector> injectors;

    public CompoundInjector(final List<Injector> injectors) {
      this.injectors = injectors;
    }

    @Override
    public <C> void inject(
        final DDSpanContext context, final C carrier, final CarrierSetter<C> setter) {
      log.debug("Inject context {}", context);
      for (final Injector injector : injectors) {
        injector.inject(context, carrier, setter);
      }
    }
  }

  private static class StubExtractor implements Extractor {
    private static final StubExtractor INSTANCE = new StubExtractor();

    @Override
    public <C> TagContext extract(C carrier, AgentPropagation.ContextVisitor<C> getter) {
      return null;
    }
  }

  public static class CompoundExtractor implements Extractor {
    private final List<Extractor> extractors;
    private final boolean extractFirst;

    public CompoundExtractor(final List<Extractor> extractors, boolean extractFirst) {
      this.extractors = extractors;
      this.extractFirst = extractFirst;
    }

    @Override
    public <C> TagContext extract(
        final C carrier, final AgentPropagation.ContextVisitor<C> getter) {
      ExtractedContext context = null;
      TagContext partialContext = null;
      // Extract and cache all headers in advance
      ExtractionCache<C> extractionCache = new ExtractionCache<>(carrier, getter);

      for (final Extractor extractor : this.extractors) {
        TagContext extracted = extractor.extract(extractionCache, extractionCache);
        // Check if context is valid
        if (extracted instanceof ExtractedContext) {
          ExtractedContext extractedContext = (ExtractedContext) extracted;
          // If no prior valid context, store it as first valid context
          if (context == null) {
            context = extractedContext;
            // Stop extraction if only extracting first valid context and drop everything else
            if (this.extractFirst) {
              break;
            }
          }
          // If another valid context is extracted
          else {
            if (traceIdMatch(context.getTraceId(), extractedContext.getTraceId())) {
              boolean comingFromTraceContext = extracted.getPropagationStyle() == TRACECONTEXT;
              if (comingFromTraceContext) {
                applyTraceContextToFirstContext(context, extractedContext, extractionCache);
              }
            } else {
              // Terminate extracted context and add it as span link
              context.addTerminatedContextLink(
                  DDSpanLink.from(
                      (ExtractedContext) extracted,
                      SpanAttributes.builder()
                          .put("reason", "terminated_context")
                          .put("context_headers", extracted.getPropagationStyle().toString())
                          .build()));
              // TODO Note: Other vendor tracestate will be lost here
            }
          }
        }
        // Check if context is at least partial to keep it as first valid partial context found
        else if (extracted != null && partialContext == null) {
          partialContext = extracted;
        }
      }

      if (context != null) {
        log.debug("Extract complete context {}", context);
        return context;
      } else if (partialContext != null) {
        log.debug("Extract incomplete context {}", partialContext);
        return partialContext;
      } else {
        log.debug("Extract no context");
        return null;
      }
    }

    /**
     * Applies span ID from W3C trace context over any other valid context previously found.
     *
     * @param firstContext The first valid context found.
     * @param traceContext The trace context to apply.
     * @param extractionCache The extraction cache to get quick access to any extra information.
     * @param <C> The carrier type.
     */
    private <C> void applyTraceContextToFirstContext(
        ExtractedContext firstContext,
        ExtractedContext traceContext,
        ExtractionCache<C> extractionCache) {
      // Propagate newly extracted W3C tracestate to first valid context
      String extractedTracestate = traceContext.getPropagationTags().getW3CTracestate();
      firstContext.getPropagationTags().updateW3CTracestate(extractedTracestate);
      // Check if parent spans differ to reconcile them
      if (firstContext.getSpanId() != traceContext.getSpanId()) {
        // Override parent span id with W3C one
        firstContext.overrideSpanId(traceContext.getSpanId());
        // Add last parent ID as a span tag (check W3C first, else Datadog)
        CharSequence lastParentId = traceContext.getPropagationTags().getLastParentId();
        if (lastParentId == null) {
          lastParentId = extractionCache.getDatadogSpanIdHex();
        }
        if (lastParentId != null) {
          firstContext.putTag(PARENT_ID, lastParentId.toString());
        }
      }
    }
  }

  private static class ExtractionCache<C>
      implements AgentPropagation.KeyClassifier,
          AgentPropagation.ContextVisitor<ExtractionCache<?>> {
    /** Cached context key-values (even indexes are header names, odd indexes are header values). */
    private final List<String> keysAndValues;
    /**
     * The parent span identifier from {@link DatadogHttpCodec#SPAN_ID_KEY} header formatted as 16
     * hexadecimal characters, {@code null} if absent or invalid.
     */
    private String datadogSpanIdHex;

    public ExtractionCache(C carrier, AgentPropagation.ContextVisitor<C> getter) {
      this.keysAndValues = new ArrayList<>(32);
      getter.forEachKey(carrier, this);
    }

    @Override
    public boolean accept(String key, String value) {
      this.keysAndValues.add(key);
      this.keysAndValues.add(value);
      cacheDatadogSpanId(key, value);
      return true;
    }

    private void cacheDatadogSpanId(String key, String value) {
      if (SPAN_ID_KEY.equalsIgnoreCase(key)) {
        try {
          // Parse numeric header value to format it as 16 hexadecimal character format
          this.datadogSpanIdHex = DDSpanId.toHexStringPadded(DDSpanId.from(value));
        } catch (NumberFormatException ignored) {
        }
      }
    }

    private String getDatadogSpanIdHex() {
      return this.datadogSpanIdHex;
    }

    @Override
    public void forEachKey(ExtractionCache<?> carrier, AgentPropagation.KeyClassifier classifier) {
      List<String> keysAndValues = carrier.keysAndValues;
      for (int i = 0; i < keysAndValues.size(); i += 2) {
        classifier.accept(keysAndValues.get(i), keysAndValues.get(i + 1));
      }
    }
  }

  /**
   * Checks if trace identifier matches, even if they are not encoded using the same size (64-bit vs
   * 128-bit).
   *
   * @param a A trace identifier to check.
   * @param b Another trace identifier to check.
   * @return {@code true} if the trace identifiers matches, {@code false} otherwise.
   */
  private static boolean traceIdMatch(DDTraceId a, DDTraceId b) {
    if (a instanceof DD128bTraceId && b instanceof DD128bTraceId
        || a instanceof DD64bTraceId && b instanceof DD64bTraceId) {
      return a.equals(b);
    } else {
      return a.toLong() == b.toLong();
    }
  }

  /** URL encode value */
  static String encode(final String value) {
    String encoded = value;
    try {
      encoded = URLEncoder.encode(value, "UTF-8");
    } catch (final UnsupportedEncodingException e) {
      log.debug("Failed to encode value - {}", value);
    }
    return encoded;
  }

  /**
   * Encodes baggage value according <a href="https://www.w3.org/TR/baggage/#value">W3C RFC</a>.
   *
   * @param value The baggage value.
   * @return The encoded baggage value.
   */
  static String encodeBaggage(final String value) {
    // Fix encoding to comply with https://www.w3.org/TR/baggage/#value and use percent-encoding
    // (RFC3986)
    // for space ( ) instead of plus (+) from 'application/x-www-form' MIME encoding
    return encode(value).replace("+", "%20");
  }

  /** URL decode value */
  static String decode(final String value) {
    String decoded = value;
    try {
      decoded = URLDecoder.decode(value, "UTF-8");
    } catch (final UnsupportedEncodingException | IllegalArgumentException e) {
      log.debug("Failed to decode value - {}", value);
    }
    return decoded;
  }

  static String firstHeaderValue(final String value) {
    if (value == null) {
      return null;
    }

    int firstComma = value.indexOf(',');
    return firstComma == -1 ? value : value.substring(0, firstComma).trim();
  }
}<|MERGE_RESOLUTION|>--- conflicted
+++ resolved
@@ -161,12 +161,8 @@
         case TRACECONTEXT:
           extractors.add(W3CHttpCodec.newExtractor(config, traceConfigSupplier));
           break;
-<<<<<<< HEAD
-          // TODO: make case INFERREDPROXYSPAN
-=======
         case BAGGAGE:
           break;
->>>>>>> c9b90071
         default:
           log.debug("No implementation found to extract propagation style: {}", style);
           break;
