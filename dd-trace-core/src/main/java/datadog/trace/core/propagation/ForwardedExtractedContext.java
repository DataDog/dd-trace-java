--- conflicted
+++ resolved
@@ -25,22 +25,18 @@
       final String forwardedPort,
       final Map<String, String> baggage,
       final Map<String, String> tags,
-<<<<<<< HEAD
+      final HttpHeaders httpHeaders,
       final DatadogTags datadogTags) {
-    super(traceId, spanId, samplingPriority, origin, endToEndStartTime, baggage, tags, datadogTags);
-=======
-      final HttpHeaders httpHeaders) {
     super(
         traceId,
         spanId,
         samplingPriority,
-        samplingMechanism,
         origin,
         endToEndStartTime,
         baggage,
         tags,
-        httpHeaders);
->>>>>>> a17ff6ca
+        httpHeaders,
+        datadogTags);
     this.forwarded = forwarded;
     this.forwardedProto = forwardedProto;
     this.forwardedHost = forwardedHost;
