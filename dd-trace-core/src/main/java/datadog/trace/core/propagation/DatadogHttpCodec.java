--- conflicted
+++ resolved
@@ -105,17 +105,9 @@
     private static final int SPAN_ID = 1;
     private static final int ORIGIN = 2;
     private static final int SAMPLING_PRIORITY = 3;
-<<<<<<< HEAD
     private static final int OT_BAGGAGE = 4;
     private static final int E2E_START = 5;
     private static final int DD_TAGS = 6;
-=======
-    private static final int TAGS = 4;
-    private static final int OT_BAGGAGE = 5;
-    private static final int E2E_START = 6;
-    private static final int DD_TAGS = 7;
-    private static final int MAPPED_OT_BAGGAGE = 8;
->>>>>>> 7fa1e400
     private static final int IGNORE = -1;
 
     private final boolean isAwsPropagationEnabled;
@@ -179,27 +171,6 @@
         default:
       }
 
-<<<<<<< HEAD
-=======
-      if (handledIpHeaders(key, value)) {
-        return true;
-      }
-
-      if (!taggedHeaders.isEmpty() && classification == IGNORE) {
-        lowerCaseKey = toLowerCase(key);
-        if (taggedHeaders.containsKey(lowerCaseKey)) {
-          classification = TAGS;
-        }
-      }
-
-      if (!baggageMapping.isEmpty() && classification == IGNORE) {
-        lowerCaseKey = toLowerCase(key);
-        if (baggageMapping.containsKey(lowerCaseKey)) {
-          classification = MAPPED_OT_BAGGAGE;
-        }
-      }
-
->>>>>>> 7fa1e400
       if (classification != IGNORE) {
         try {
           if (null != value) {
@@ -229,19 +200,8 @@
                   }
                   baggage.put(
                       lowerCaseKey.substring(OT_BAGGAGE_PREFIX.length()), HttpCodec.decode(value));
-                  break;
                 }
-              case MAPPED_OT_BAGGAGE:
-                {
-                  String mappedKey = baggageMapping.get(lowerCaseKey);
-                  if (null != mappedKey) {
-                    if (baggage.isEmpty()) {
-                      baggage = new TreeMap<>();
-                    }
-                    baggage.put(mappedKey, HttpCodec.decode(value));
-                  }
-                  break;
-                }
+                break;
               default:
             }
           }
@@ -254,7 +214,10 @@
         if (handledIpHeaders(key, value)) {
           return true;
         }
-        handleTags(key, value);
+        if (handleTags(key, value)) {
+          return true;
+        }
+        handleMappedBaggage(key, value);
       }
       return true;
     }
