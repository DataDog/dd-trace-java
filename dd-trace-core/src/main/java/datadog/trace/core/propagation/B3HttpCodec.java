package datadog.trace.core.propagation;

import static datadog.trace.core.propagation.HttpCodec.firstHeaderValue;

import datadog.trace.api.Config;
import datadog.trace.api.DDSpanId;
import datadog.trace.api.DDTraceId;
import datadog.trace.api.sampling.PrioritySampling;
import datadog.trace.bootstrap.instrumentation.api.AgentPropagation;
import datadog.trace.core.DDSpanContext;
import java.util.ArrayList;
import java.util.List;
import java.util.Map;
import java.util.TreeMap;
import org.slf4j.Logger;
import org.slf4j.LoggerFactory;

/** A codec designed for HTTP transport via headers using B3 headers */
class B3HttpCodec {

  private static final Logger log = LoggerFactory.getLogger(B3HttpCodec.class);

  private static final String B3_TRACE_ID = "b3.traceid";
  private static final String B3_SPAN_ID = "b3.spanid";
  static final String TRACE_ID_KEY = "X-B3-TraceId";
  static final String SPAN_ID_KEY = "X-B3-SpanId";
  private static final String SAMPLING_PRIORITY_KEY = "X-B3-Sampled";
  // See https://github.com/openzipkin/b3-propagation#single-header for b3 header documentation
  private static final String B3_KEY = "b3";
  private static final String SAMPLING_PRIORITY_ACCEPT = String.valueOf(1);
  private static final String SAMPLING_PRIORITY_DROP = String.valueOf(0);

  private B3HttpCodec() {
    // This class should not be created. This also makes code coverage checks happy.
  }

  // Only used in tests
  static final HttpCodec.Injector INJECTOR =
      new HttpCodec.Injector() {
        @Override
        public <C> void inject(
            DDSpanContext context, C carrier, AgentPropagation.Setter<C> setter) {
          SINGLE_INJECTOR.inject(context, carrier, setter);
          MULTI_INJECTOR.inject(context, carrier, setter);
        }
      };

  public static final HttpCodec.Injector MULTI_INJECTOR = new B3MultiInjector();

  public static final HttpCodec.Injector SINGLE_INJECTOR = new B3SingleInjector();

  private static class B3MultiInjector implements HttpCodec.Injector {
    @Override
    public <C> void inject(
        final DDSpanContext context, final C carrier, final AgentPropagation.Setter<C> setter) {
      final String injectedTraceId = context.getTraceId().toHexStringOrOriginal();
      final String injectedSpanId = DDSpanId.toHexString(context.getSpanId());
      setter.set(carrier, TRACE_ID_KEY, injectedTraceId);
      setter.set(carrier, SPAN_ID_KEY, injectedSpanId);
      if (context.lockSamplingPriority()) {
        final String injectedSamplingPriority =
            convertSamplingPriority(context.getSamplingPriority());
        setter.set(carrier, SAMPLING_PRIORITY_KEY, injectedSamplingPriority);
      }
      log.debug("{} - B3 parent context injected - {}", context.getTraceId(), injectedTraceId);
    }
  }

  private static class B3SingleInjector implements HttpCodec.Injector {
    @Override
    public <C> void inject(
        final DDSpanContext context, final C carrier, final AgentPropagation.Setter<C> setter) {
      final String injectedTraceId = context.getTraceId().toHexStringOrOriginal();
      final String injectedSpanId = DDSpanId.toHexString(context.getSpanId());
      final StringBuilder injectedB3Id = new StringBuilder(100);
      injectedB3Id.append(injectedTraceId).append('-').append(injectedSpanId);

      if (context.lockSamplingPriority()) {
        final String injectedSamplingPriority =
            convertSamplingPriority(context.getSamplingPriority());
        injectedB3Id.append('-').append(injectedSamplingPriority);
      }
      setter.set(carrier, B3_KEY, injectedB3Id.toString());
      log.debug("{} - B3 parent context injected - {}", context.getTraceId(), injectedTraceId);
    }
  }

  private static String convertSamplingPriority(final int samplingPriority) {
    return samplingPriority > 0 ? SAMPLING_PRIORITY_ACCEPT : SAMPLING_PRIORITY_DROP;
  }

  // Only used from tests
  static HttpCodec.Extractor newExtractor(final Map<String, String> tagMapping) {
    Config config = Config.get();
    final List<HttpCodec.Extractor> extractors = new ArrayList<>(2);
    extractors.add(newSingleExtractor(tagMapping, config));
    extractors.add(newMultiExtractor(tagMapping, config));
    return new HttpCodec.CompoundExtractor(extractors);
  }

  public static HttpCodec.Extractor newMultiExtractor(
      final Map<String, String> tagMapping, final Config config) {
    return new TagContextExtractor(
        tagMapping,
        new ContextInterpreter.Factory() {
          @Override
          protected ContextInterpreter construct(final Map<String, String> mapping) {
            return new B3MultiContextInterpreter(mapping, config);
          }
        });
  }

<<<<<<< HEAD
  public static HttpCodec.Extractor newSingleExtractor(
      final Map<String, String> tagMapping, final Config config) {
=======
  public static HttpCodec.Extractor newExtractor(
      final Map<String, String> tagMapping, Map<String, String> baggageMapping) {
>>>>>>> 7fa1e400
    return new TagContextExtractor(
        tagMapping,
        baggageMapping,
        new ContextInterpreter.Factory() {
          @Override
<<<<<<< HEAD
          protected ContextInterpreter construct(final Map<String, String> mapping) {
            return new B3SingleContextInterpreter(mapping, config);
=======
          protected ContextInterpreter construct(
              final Map<String, String> mapping, Map<String, String> baggageMapping) {
            return new B3ContextInterpreter(mapping, baggageMapping);
>>>>>>> 7fa1e400
          }
        });
  }

  private abstract static class B3BaseContextInterpreter extends ContextInterpreter {
    public B3BaseContextInterpreter(Map<String, String> taggedHeaders, Config config) {
      super(taggedHeaders, config);
    }

    protected void setSpanId(final String sId) {
      spanId = DDSpanId.fromHex(sId);
      if (tags.isEmpty()) {
        tags = new TreeMap<>();
      }
      tags.put(B3_SPAN_ID, sId);
    }

<<<<<<< HEAD
    protected boolean setTraceId(final String tId) {
      final int length = tId.length();
      if (length > 32) {
        log.debug("Header {} exceeded max length of 32: {}", TRACE_ID_KEY, tId);
        traceId = DDTraceId.ZERO;
        return false;
      } else {
        traceId = DDTraceId.fromHexTruncatedWithOriginal(tId);
      }
      if (tags.isEmpty()) {
        tags = new TreeMap<>();
      }
      tags.put(B3_TRACE_ID, tId);
      return true;
    }
  }

  private static final class B3MultiContextInterpreter extends B3BaseContextInterpreter {
    private B3MultiContextInterpreter(final Map<String, String> taggedHeaders, Config config) {
      super(taggedHeaders, config);
=======
    private B3ContextInterpreter(
        final Map<String, String> taggedHeaders, Map<String, String> baggageMapping) {
      super(taggedHeaders, baggageMapping, Config.get());
>>>>>>> 7fa1e400
    }

    @Override
    public boolean accept(final String key, final String value) {
      if (null == key || key.isEmpty() || null == value || value.isEmpty()) {
        return true;
      }
      if (LOG_EXTRACT_HEADER_NAMES) {
        log.debug("Header: {}", key);
      }
      try {
        char first = Character.toLowerCase(key.charAt(0));
        switch (first) {
          case 'x':
            if (TRACE_ID_KEY.equalsIgnoreCase(key)) {
              setTraceId(firstHeaderValue(value));
              return true;
            } else if (SPAN_ID_KEY.equalsIgnoreCase(key)) {
              setSpanId(firstHeaderValue(value));
              return true;
            } else if (SAMPLING_PRIORITY_KEY.equalsIgnoreCase(key)) {
              samplingPriority = convertSamplingPriority(firstHeaderValue(value));
              return true;
            } else if (handledXForwarding(key, value)) {
              return true;
            }
            break;
          case 'f':
            if (handledForwarding(key, value)) {
              return true;
            }
            break;
          case 'u':
            if (handledUserAgent(key, value)) {
              return true;
            }
            break;
          default:
        }
        if (handledIpHeaders(key, value)) {
          return true;
        }
        handleTags(key, value);
      } catch (RuntimeException e) {
        invalidateContext();
        log.debug("Exception when extracting context", e);
        return false;
      }
      return true;
    }
  }

  private static final class B3SingleContextInterpreter extends B3BaseContextInterpreter {
    public B3SingleContextInterpreter(Map<String, String> taggedHeaders, Config config) {
      super(taggedHeaders, config);
    }

    @Override
    public boolean accept(String key, String value) {
      try {
        if (null == key || key.isEmpty() || null == value || value.isEmpty()) {
          return true;
        }
        if (LOG_EXTRACT_HEADER_NAMES) {
          log.debug("Header: {}", key);
        }
        if (B3_KEY.equals(key)) {
          return extractB3(firstHeaderValue(value));
        } else {
          char first = Character.toLowerCase(key.charAt(0));
          switch (first) {
            case 'x':
              if (handledXForwarding(key, value)) {
                return true;
              }
              break;
            case 'f':
              if (handledForwarding(key, value)) {
                return true;
              }
              break;
            case 'u':
              if (handledUserAgent(key, value)) {
                return true;
              }
              break;
          }
        }
        if (handledIpHeaders(key, value)) {
          return true;
        }
        handleTags(key, value);
      } catch (RuntimeException e) {
        invalidateContext();
        log.debug("Exception when extracting context", e);
        return false;
      }
      return true;
    }

    private boolean extractB3(final String firstValue) {
      if (firstValue.length() == 1) {
        samplingPriority = convertSamplingPriority(firstValue);
      } else {
        final int firstIndex = firstValue.indexOf("-");
        final int secondIndex = firstValue.indexOf("-", firstIndex + 1);
        if (firstIndex != -1) {
          final String b3TraceId = firstValue.substring(0, firstIndex);
          if (!setTraceId(b3TraceId)) {
            return false;
          }
        }
        if (secondIndex == -1) {
          final String b3SpanId = firstValue.substring(firstIndex + 1);
          setSpanId(b3SpanId);
        } else {
          final String b3SpanId = firstValue.substring(firstIndex + 1, secondIndex);
          setSpanId(b3SpanId);
          final String b3SamplingId = firstValue.substring(secondIndex + 1);
          samplingPriority = convertSamplingPriority(b3SamplingId);
        }
      }
      return true;
    }
  }

  private static int convertSamplingPriority(final String samplingPriority) {
    return "1".equals(samplingPriority)
        ? PrioritySampling.SAMPLER_KEEP
        : PrioritySampling.SAMPLER_DROP;
  }
}<|MERGE_RESOLUTION|>--- conflicted
+++ resolved
@@ -34,8 +34,7 @@
     // This class should not be created. This also makes code coverage checks happy.
   }
 
-  // Only used in tests
-  static final HttpCodec.Injector INJECTOR =
+  public static final HttpCodec.Injector INJECTOR =
       new HttpCodec.Injector() {
         @Override
         public <C> void inject(
@@ -90,53 +89,51 @@
   }
 
   // Only used from tests
-  static HttpCodec.Extractor newExtractor(final Map<String, String> tagMapping) {
+  static HttpCodec.Extractor newExtractor(
+      final Map<String, String> tagMapping, Map<String, String> baggageMapping) {
     Config config = Config.get();
     final List<HttpCodec.Extractor> extractors = new ArrayList<>(2);
-    extractors.add(newSingleExtractor(tagMapping, config));
-    extractors.add(newMultiExtractor(tagMapping, config));
+    extractors.add(newSingleExtractor(tagMapping, baggageMapping, config));
+    extractors.add(newMultiExtractor(tagMapping, baggageMapping, config));
     return new HttpCodec.CompoundExtractor(extractors);
   }
 
   public static HttpCodec.Extractor newMultiExtractor(
-      final Map<String, String> tagMapping, final Config config) {
-    return new TagContextExtractor(
-        tagMapping,
-        new ContextInterpreter.Factory() {
-          @Override
-          protected ContextInterpreter construct(final Map<String, String> mapping) {
-            return new B3MultiContextInterpreter(mapping, config);
-          }
-        });
-  }
-
-<<<<<<< HEAD
-  public static HttpCodec.Extractor newSingleExtractor(
-      final Map<String, String> tagMapping, final Config config) {
-=======
-  public static HttpCodec.Extractor newExtractor(
-      final Map<String, String> tagMapping, Map<String, String> baggageMapping) {
->>>>>>> 7fa1e400
+      final Map<String, String> tagMapping,
+      Map<String, String> baggageMapping,
+      final Config config) {
     return new TagContextExtractor(
         tagMapping,
         baggageMapping,
         new ContextInterpreter.Factory() {
           @Override
-<<<<<<< HEAD
-          protected ContextInterpreter construct(final Map<String, String> mapping) {
-            return new B3SingleContextInterpreter(mapping, config);
-=======
           protected ContextInterpreter construct(
               final Map<String, String> mapping, Map<String, String> baggageMapping) {
-            return new B3ContextInterpreter(mapping, baggageMapping);
->>>>>>> 7fa1e400
+            return new B3MultiContextInterpreter(mapping, baggageMapping, config);
           }
         });
   }
 
+  public static HttpCodec.Extractor newSingleExtractor(
+      final Map<String, String> tagMapping,
+      Map<String, String> baggageMapping,
+      final Config config) {
+    return new TagContextExtractor(
+        tagMapping,
+        baggageMapping,
+        new ContextInterpreter.Factory() {
+          @Override
+          protected ContextInterpreter construct(
+              final Map<String, String> mapping, Map<String, String> baggageMapping) {
+            return new B3SingleContextInterpreter(mapping, baggageMapping, config);
+          }
+        });
+  }
+
   private abstract static class B3BaseContextInterpreter extends ContextInterpreter {
-    public B3BaseContextInterpreter(Map<String, String> taggedHeaders, Config config) {
-      super(taggedHeaders, config);
+    public B3BaseContextInterpreter(
+        Map<String, String> taggedHeaders, Map<String, String> baggageMapping, Config config) {
+      super(taggedHeaders, baggageMapping, config);
     }
 
     protected void setSpanId(final String sId) {
@@ -147,7 +144,6 @@
       tags.put(B3_SPAN_ID, sId);
     }
 
-<<<<<<< HEAD
     protected boolean setTraceId(final String tId) {
       final int length = tId.length();
       if (length > 32) {
@@ -166,13 +162,11 @@
   }
 
   private static final class B3MultiContextInterpreter extends B3BaseContextInterpreter {
-    private B3MultiContextInterpreter(final Map<String, String> taggedHeaders, Config config) {
-      super(taggedHeaders, config);
-=======
-    private B3ContextInterpreter(
-        final Map<String, String> taggedHeaders, Map<String, String> baggageMapping) {
-      super(taggedHeaders, baggageMapping, Config.get());
->>>>>>> 7fa1e400
+    private B3MultiContextInterpreter(
+        final Map<String, String> taggedHeaders,
+        Map<String, String> baggageMapping,
+        Config config) {
+      super(taggedHeaders, baggageMapping, config);
     }
 
     @Override
@@ -226,8 +220,9 @@
   }
 
   private static final class B3SingleContextInterpreter extends B3BaseContextInterpreter {
-    public B3SingleContextInterpreter(Map<String, String> taggedHeaders, Config config) {
-      super(taggedHeaders, config);
+    public B3SingleContextInterpreter(
+        Map<String, String> taggedHeaders, Map<String, String> baggageMapping, Config config) {
+      super(taggedHeaders, baggageMapping, config);
     }
 
     @Override
