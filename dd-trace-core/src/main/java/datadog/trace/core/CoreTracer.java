--- conflicted
+++ resolved
@@ -1550,12 +1550,8 @@
     protected Object builderRequestContextDataIast;
     protected Object builderCiVisibilityContextData;
     protected List<AgentSpanLink> links;
-<<<<<<< HEAD
-    protected long spanId;
-
-=======
     protected long spanId = AUTO_ASSIGN_SPAN_ID;
->>>>>>> 1c2d8394
+
     // Make sure any fields added here are also reset properly in ReusableSingleSpanBuilder.reset
 
     CoreSpanBuilder(CoreTracer tracer) {
