--- conflicted
+++ resolved
@@ -269,11 +269,8 @@
     private DataStreamsMonitoring dataStreamsMonitoring;
     private ProfilingContextIntegration profilingContextIntegration =
         ProfilingContextIntegration.NoOp.INSTANCE;
-<<<<<<< HEAD
+    private boolean pollForTracingConfiguration;
     private boolean logInjectionEnabled;
-=======
-    private boolean pollForTracingConfiguration;
->>>>>>> 9db665f1
 
     public CoreTracerBuilder serviceName(String serviceName) {
       this.serviceName = serviceName;
@@ -392,13 +389,13 @@
       return this;
     }
 
-<<<<<<< HEAD
+    public CoreTracerBuilder pollForTracingConfiguration() {
+      this.pollForTracingConfiguration = true;
+      return this;
+    }
+
     public CoreTracerBuilder logInjectionEnabled(boolean logInjectionEnabled) {
       this.logInjectionEnabled = logInjectionEnabled;
-=======
-    public CoreTracerBuilder pollForTracingConfiguration() {
-      this.pollForTracingConfiguration = true;
->>>>>>> 9db665f1
       return this;
     }
 
@@ -461,11 +458,8 @@
           timeSource,
           dataStreamsMonitoring,
           profilingContextIntegration,
-<<<<<<< HEAD
+          pollForTracingConfiguration,
           logInjectionEnabled);
-=======
-          pollForTracingConfiguration);
->>>>>>> 9db665f1
     }
   }
 
@@ -494,11 +488,8 @@
       final TimeSource timeSource,
       final DataStreamsMonitoring dataStreamsMonitoring,
       final ProfilingContextIntegration profilingContextIntegration,
-<<<<<<< HEAD
+      final boolean pollForTracingConfiguration,
       final boolean logInjectionEnabled) {
-=======
-      final boolean pollForTracingConfiguration) {
->>>>>>> 9db665f1
 
     assert localRootSpanTags != null;
     assert defaultSpanTags != null;
