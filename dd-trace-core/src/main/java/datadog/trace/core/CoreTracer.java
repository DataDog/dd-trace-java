package datadog.trace.core;

import static datadog.trace.api.ConfigDefaults.DEFAULT_ASYNC_PROPAGATING;
import static datadog.trace.common.metrics.MetricsAggregatorFactory.createMetricsAggregator;
import static datadog.trace.core.monitor.DDAgentStatsDClientManager.statsDClientManager;
import static datadog.trace.util.AgentThreadFactory.AGENT_THREAD_GROUP;

import datadog.trace.api.Config;
import datadog.trace.api.DDId;
import datadog.trace.api.IdGenerationStrategy;
import datadog.trace.api.StatsDClient;
import datadog.trace.api.config.GeneralConfig;
import datadog.trace.api.interceptor.MutableSpan;
import datadog.trace.api.interceptor.TraceInterceptor;
import datadog.trace.api.sampling.PrioritySampling;
import datadog.trace.bootstrap.instrumentation.api.AgentPropagation;
import datadog.trace.bootstrap.instrumentation.api.AgentScope;
import datadog.trace.bootstrap.instrumentation.api.AgentScopeManager;
import datadog.trace.bootstrap.instrumentation.api.AgentSpan;
import datadog.trace.bootstrap.instrumentation.api.AgentTracer;
import datadog.trace.bootstrap.instrumentation.api.ScopeSource;
import datadog.trace.common.metrics.MetricsAggregator;
import datadog.trace.common.sampling.PrioritySampler;
import datadog.trace.common.sampling.Sampler;
import datadog.trace.common.writer.Writer;
import datadog.trace.common.writer.WriterFactory;
import datadog.trace.context.ScopeListener;
import datadog.trace.context.TraceScope;
import datadog.trace.core.monitor.Monitoring;
import datadog.trace.core.monitor.Recording;
import datadog.trace.core.processor.TraceProcessor;
import datadog.trace.core.propagation.ExtractedContext;
import datadog.trace.core.propagation.HttpCodec;
import datadog.trace.core.propagation.TagContext;
import datadog.trace.core.scopemanager.ContinuableScopeManager;
import datadog.trace.core.taginterceptor.RuleFlags;
import datadog.trace.core.taginterceptor.TagInterceptor;
import datadog.trace.util.AgentTaskScheduler;
import java.lang.ref.WeakReference;
import java.math.BigInteger;
import java.util.ArrayList;
import java.util.Collection;
import java.util.Comparator;
import java.util.LinkedHashMap;
import java.util.List;
import java.util.Map;
import java.util.Properties;
import java.util.ServiceConfigurationError;
import java.util.ServiceLoader;
import java.util.SortedSet;
import java.util.concurrent.ConcurrentSkipListSet;
import java.util.concurrent.TimeUnit;
import org.slf4j.Logger;
import org.slf4j.LoggerFactory;

/**
 * Main entrypoint into the tracer implementation. In addition to implementing
 * datadog.trace.api.Tracer and TracerAPI, it coordinates many functions necessary creating,
 * reporting, and propagating traces
 */
public class CoreTracer implements AgentTracer.TracerAPI {
  private static final Logger log = LoggerFactory.getLogger(CoreTracer.class);
  // UINT64 max value
  public static final BigInteger TRACE_ID_MAX =
      BigInteger.valueOf(2).pow(64).subtract(BigInteger.ONE);

  public static CoreTracerBuilder builder() {
    return new CoreTracerBuilder();
  }

  private static final String LANG_STATSD_TAG = "lang";
  private static final String LANG_VERSION_STATSD_TAG = "lang_version";
  private static final String LANG_INTERPRETER_STATSD_TAG = "lang_interpreter";
  private static final String LANG_INTERPRETER_VENDOR_STATSD_TAG = "lang_interpreter_vendor";
  private static final String TRACER_VERSION_STATSD_TAG = "tracer_version";

  private final PendingTraceBuffer pendingTraceBuffer;

  /** Default service name if none provided on the trace or span */
  final String serviceName;
  /** Writer is an charge of reporting traces and spans to the desired endpoint */
  final Writer writer;
  /** Sampler defines the sampling policy in order to reduce the number of traces for instance */
  final Sampler<DDSpan> sampler;
  /** Scope manager is in charge of managing the scopes from which spans are created */
  final AgentScopeManager scopeManager;

  final MetricsAggregator metricsAggregator;

  /** A set of tags that are added only to the application's root span */
  private final Map<String, String> localRootSpanTags;
  /** A set of tags that are added to every span */
  private final Map<String, String> defaultSpanTags;
  /** A configured mapping of service names to update with new values */
  private final Map<String, String> serviceNameMappings;

  /** number of spans in a pending trace before they get flushed */
  private final int partialFlushMinSpans;

  private final StatsDClient statsDClient;
  private final Monitoring monitoring;
  private final Monitoring performanceMonitoring;
  private final Recording traceWriteTimer;
  private final IdGenerationStrategy idGenerationStrategy;
  private final PendingTrace.Factory pendingTraceFactory;
  private final TraceProcessor traceProcessor = new TraceProcessor();

  /**
   * JVM shutdown callback, keeping a reference to it to remove this if DDTracer gets destroyed
   * earlier
   */
  private final Thread shutdownCallback;

  /**
   * Span tag interceptors. This Map is only ever added to during initialization, so it doesn't need
   * to be concurrent.
   */
  private final TagInterceptor tagInterceptor;

  private final SortedSet<TraceInterceptor> interceptors =
      new ConcurrentSkipListSet<>(
          new Comparator<TraceInterceptor>() {
            @Override
            public int compare(final TraceInterceptor o1, final TraceInterceptor o2) {
              return Integer.compare(o1.priority(), o2.priority());
            }
          });

  private final HttpCodec.Injector injector;
  private final HttpCodec.Extractor extractor;

  @Override
  public TraceScope.Continuation capture() {
    final TraceScope activeScope = activeScope();

    return activeScope == null ? null : activeScope.capture();
  }

  public static class CoreTracerBuilder {

    private Config config;
    private String serviceName;
    private Writer writer;
    private IdGenerationStrategy idGenerationStrategy;
    private Sampler<DDSpan> sampler;
    private HttpCodec.Injector injector;
    private HttpCodec.Extractor extractor;
    private AgentScopeManager scopeManager;
    private Map<String, String> localRootSpanTags;
    private Map<String, String> defaultSpanTags;
    private Map<String, String> serviceNameMappings;
    private Map<String, String> taggedHeaders;
    private int partialFlushMinSpans;
    private StatsDClient statsDClient;
    private TagInterceptor tagInterceptor;
    private boolean strictTraceWrites;

    public CoreTracerBuilder serviceName(String serviceName) {
      this.serviceName = serviceName;
      return this;
    }

    public CoreTracerBuilder writer(Writer writer) {
      this.writer = writer;
      return this;
    }

    public CoreTracerBuilder idGenerationStrategy(IdGenerationStrategy idGenerationStrategy) {
      this.idGenerationStrategy = idGenerationStrategy;
      return this;
    }

    public CoreTracerBuilder sampler(Sampler<DDSpan> sampler) {
      this.sampler = sampler;
      return this;
    }

    public CoreTracerBuilder injector(HttpCodec.Injector injector) {
      this.injector = injector;
      return this;
    }

    public CoreTracerBuilder extractor(HttpCodec.Extractor extractor) {
      this.extractor = extractor;
      return this;
    }

    public CoreTracerBuilder scopeManager(AgentScopeManager scopeManager) {
      this.scopeManager = scopeManager;
      return this;
    }

    public CoreTracerBuilder localRootSpanTags(Map<String, String> localRootSpanTags) {
      this.localRootSpanTags = localRootSpanTags;
      return this;
    }

    public CoreTracerBuilder defaultSpanTags(Map<String, String> defaultSpanTags) {
      this.defaultSpanTags = defaultSpanTags;
      return this;
    }

    public CoreTracerBuilder serviceNameMappings(Map<String, String> serviceNameMappings) {
      this.serviceNameMappings = serviceNameMappings;
      return this;
    }

    public CoreTracerBuilder taggedHeaders(Map<String, String> taggedHeaders) {
      this.taggedHeaders = taggedHeaders;
      return this;
    }

    public CoreTracerBuilder partialFlushMinSpans(int partialFlushMinSpans) {
      this.partialFlushMinSpans = partialFlushMinSpans;
      return this;
    }

    public CoreTracerBuilder statsDClient(StatsDClient statsDClient) {
      this.statsDClient = statsDClient;
      return this;
    }

    public CoreTracerBuilder tagInterceptor(TagInterceptor tagInterceptor) {
      this.tagInterceptor = tagInterceptor;
      return this;
    }

    public CoreTracerBuilder statsDClient(TagInterceptor tagInterceptor) {
      this.tagInterceptor = tagInterceptor;
      return this;
    }

    public CoreTracerBuilder strictTraceWrites(boolean strictTraceWrites) {
      this.strictTraceWrites = strictTraceWrites;
      return this;
    }

    public CoreTracerBuilder() {
      // Apply the default values from config.
      config(Config.get());
    }

    public CoreTracerBuilder withProperties(final Properties properties) {
      return config(Config.get(properties));
    }

    public CoreTracerBuilder config(final Config config) {
      this.config = config;
      serviceName(config.getServiceName());
      // Explicitly skip setting writer to avoid allocating resources prematurely.
      sampler(Sampler.Builder.<DDSpan>forConfig(config));
      injector(HttpCodec.createInjector(config));
      extractor(HttpCodec.createExtractor(config, config.getHeaderTags()));
      // Explicitly skip setting scope manager because it depends on statsDClient
      localRootSpanTags(config.getLocalRootSpanTags());
      defaultSpanTags(config.getMergedSpanTags());
      serviceNameMappings(config.getServiceMapping());
      taggedHeaders(config.getHeaderTags());
      partialFlushMinSpans(config.getPartialFlushMinSpans());
      strictTraceWrites(config.isTraceStrictWritesEnabled());

      return this;
    }

    public CoreTracer build() {
      return new CoreTracer(
          config,
          serviceName,
          writer,
          idGenerationStrategy,
          sampler,
          injector,
          extractor,
          scopeManager,
          localRootSpanTags,
          defaultSpanTags,
          serviceNameMappings,
          taggedHeaders,
          partialFlushMinSpans,
          statsDClient,
          tagInterceptor,
          strictTraceWrites);
    }
  }

  // These field names must be stable to ensure the builder api is stable.
  private CoreTracer(
      final Config config,
      final String serviceName,
      final Writer writer,
      final IdGenerationStrategy idGenerationStrategy,
      final Sampler<DDSpan> sampler,
      final HttpCodec.Injector injector,
      final HttpCodec.Extractor extractor,
      final AgentScopeManager scopeManager,
      final Map<String, String> localRootSpanTags,
      final Map<String, String> defaultSpanTags,
      final Map<String, String> serviceNameMappings,
      final Map<String, String> taggedHeaders,
      final int partialFlushMinSpans,
      final StatsDClient statsDClient,
      final TagInterceptor tagInterceptor,
      final boolean strictTraceWrites) {

    assert localRootSpanTags != null;
    assert defaultSpanTags != null;
    assert serviceNameMappings != null;
    assert taggedHeaders != null;

    this.serviceName = serviceName;
    this.sampler = sampler;
    this.injector = injector;
    this.extractor = extractor;
    this.localRootSpanTags = localRootSpanTags;
    this.defaultSpanTags = defaultSpanTags;
    this.serviceNameMappings = serviceNameMappings;
    this.partialFlushMinSpans = partialFlushMinSpans;
    this.idGenerationStrategy =
        null == idGenerationStrategy
            ? Config.get().getIdGenerationStrategy()
            : idGenerationStrategy;

    if (statsDClient == null) {
      this.statsDClient = createStatsDClient(config);
    } else {
      this.statsDClient = statsDClient;
    }
    this.monitoring =
        config.isHealthMetricsEnabled()
            ? new Monitoring(this.statsDClient, 10, TimeUnit.SECONDS)
            : Monitoring.DISABLED;
    this.performanceMonitoring =
        config.isPerfMetricsEnabled()
            ? new Monitoring(this.statsDClient, 10, TimeUnit.SECONDS)
            : Monitoring.DISABLED;
    this.traceWriteTimer = performanceMonitoring.newThreadLocalTimer("trace.write");
    if (scopeManager == null) {
      ContinuableScopeManager csm =
          new ContinuableScopeManager(
              config.getScopeDepthLimit(),
              this.statsDClient,
              config.isScopeStrictMode(),
              config.isScopeInheritAsyncPropagation());
      this.scopeManager = csm;

    } else {
      this.scopeManager = scopeManager;
    }

    if (writer == null) {
      this.writer = WriterFactory.createWriter(config, sampler, this.statsDClient, monitoring);
    } else {
      this.writer = writer;
    }

    this.pendingTraceBuffer =
        strictTraceWrites ? PendingTraceBuffer.mute() : PendingTraceBuffer.delaying();
    pendingTraceFactory = new PendingTrace.Factory(this, pendingTraceBuffer, strictTraceWrites);
    pendingTraceBuffer.start();

    this.writer.start();

    metricsAggregator = createMetricsAggregator(config);
    // Schedule the metrics aggregator to begin reporting after a random delay of 1 to 10 seconds
    // (using milliseconds granularity.) This avoids a fleet of traced applications starting at the
    // same time from sending metrics in sync.
    AgentTaskScheduler.INSTANCE.scheduleWithJitter(
        new AgentTaskScheduler.Task<MetricsAggregator>() {
          @Override
          public void run(MetricsAggregator target) {
            target.start();
          }
        },
        metricsAggregator,
        1,
        TimeUnit.SECONDS);

    this.tagInterceptor =
        null == tagInterceptor ? new TagInterceptor(new RuleFlags(config)) : tagInterceptor;

    shutdownCallback = new ShutdownHook(this);
    try {
      Runtime.getRuntime().addShutdownHook(shutdownCallback);
    } catch (final IllegalStateException ex) {
      // The JVM is already shutting down.
    }

    registerClassLoader(ClassLoader.getSystemClassLoader());

    StatusLogger.logStatus(config);
  }

  @Override
  protected void finalize() {
    try {
      shutdownCallback.run();
      Runtime.getRuntime().removeShutdownHook(shutdownCallback);
    } catch (final IllegalStateException e) {
      // Do nothing.  Already shutting down
    } catch (final Exception e) {
      log.error("Error while finalizing DDTracer.", e);
    }
  }

  /**
   * Only visible for benchmarking purposes
   *
   * @return a PendingTrace
   */
  PendingTrace createTrace(DDId id) {
    return pendingTraceFactory.create(id);
  }

  public String mapServiceName(String serviceName) {
    String mapped = serviceNameMappings.get(serviceName);
    return null == mapped ? serviceName : mapped;
  }

  /**
   * If an application is using a non-system classloader, that classloader should be registered
   * here. Due to the way Spring Boot structures its' executable jar, this might log some warnings.
   *
   * @param classLoader to register.
   */
  private void registerClassLoader(final ClassLoader classLoader) {
    try {
      for (final TraceInterceptor interceptor :
          ServiceLoader.load(TraceInterceptor.class, classLoader)) {
        addTraceInterceptor(interceptor);
      }
    } catch (final ServiceConfigurationError e) {
      log.warn("Problem loading TraceInterceptor for classLoader: " + classLoader, e);
    }
  }

  @Override
  public CoreSpanBuilder buildSpan(final CharSequence operationName) {
    return new CoreSpanBuilder(operationName);
  }

  @Override
  public AgentSpan startSpan(final CharSequence spanName) {
    return buildSpan(spanName).start();
  }

  @Override
  public AgentSpan startSpan(final CharSequence spanName, final long startTimeMicros) {
    return buildSpan(spanName).withStartTimestamp(startTimeMicros).start();
  }

  @Override
  public AgentSpan startSpan(final CharSequence spanName, final AgentSpan.Context parent) {
    return buildSpan(spanName).ignoreActiveSpan().asChildOf(parent).start();
  }

  @Override
  public AgentSpan startSpan(
      final CharSequence spanName, final AgentSpan.Context parent, final long startTimeMicros) {
    return buildSpan(spanName)
        .ignoreActiveSpan()
        .asChildOf(parent)
        .withStartTimestamp(startTimeMicros)
        .start();
  }

  public AgentScope activateSpan(final AgentSpan span) {
    return scopeManager.activate(span, ScopeSource.INSTRUMENTATION, DEFAULT_ASYNC_PROPAGATING);
  }

  @Override
  public AgentScope activateSpan(final AgentSpan span, final ScopeSource source) {
    return scopeManager.activate(span, source);
  }

  @Override
  public AgentScope activateSpan(AgentSpan span, ScopeSource source, boolean isAsyncPropagating) {
    return scopeManager.activate(span, source, isAsyncPropagating);
  }

  @Override
  public TraceScope.Continuation captureSpan(final AgentSpan span, ScopeSource source) {
    return scopeManager.captureSpan(span, source);
  }

  public TagInterceptor getTagInterceptor() {
    return tagInterceptor;
  }

  public int getPartialFlushMinSpans() {
    return partialFlushMinSpans;
  }

  @Override
  public AgentSpan activeSpan() {
    return scopeManager.activeSpan();
  }

  @Override
  public TraceScope activeScope() {
    return scopeManager.active();
  }

  @Override
  public AgentPropagation propagate() {
    return this;
  }

  @Override
  public AgentSpan noopSpan() {
    return AgentTracer.NoopAgentSpan.INSTANCE;
  }

  @Override
  public <C> void inject(final AgentSpan span, final C carrier, final Setter<C> setter) {

    inject(span.context(), carrier, setter);
  }

  @Override
  public <C> void inject(final AgentSpan.Context context, final C carrier, final Setter<C> setter) {
    if (!(context instanceof DDSpanContext)) {
      return;
    }

    final DDSpanContext ddSpanContext = (DDSpanContext) context;

    final DDSpan rootSpan = ddSpanContext.getTrace().getRootSpan();
    setSamplingPriorityIfNecessary(rootSpan);

    injector.inject(ddSpanContext, carrier, setter);
  }

  @Override
  public <C> AgentSpan.Context.Extracted extract(final C carrier, final ContextVisitor<C> getter) {
    return extractor.extract(carrier, getter);
  }

  /**
   * We use the sampler to know if the trace has to be reported/written. The sampler is called on
   * the first span (root span) of the trace. If the trace is marked as a sample, we report it.
   *
   * @param trace a list of the spans related to the same trace
   */
  void write(final List<DDSpan> trace) {
    if (trace.isEmpty()) {
      return;
    }
    List<DDSpan> writtenTrace = trace;
    if (!interceptors.isEmpty()) {
      Collection<? extends MutableSpan> interceptedTrace = new ArrayList<>(trace);

      try {
        for (final TraceInterceptor interceptor : interceptors) {
          interceptedTrace = interceptor.onTraceComplete(interceptedTrace);
        }
      } catch (Exception e) {
        log.debug("Exception in TraceInterceptor", e);
        return;
      }
      writtenTrace = new ArrayList<>(interceptedTrace.size());
      for (final MutableSpan span : interceptedTrace) {
        if (span instanceof DDSpan) {
          writtenTrace.add((DDSpan) span);
        }
      }
    }

    if (!writtenTrace.isEmpty()) {
      writtenTrace = traceProcessor.onTraceComplete(writtenTrace);

      boolean forceKeep = metricsAggregator.publish(writtenTrace);

      DDSpan rootSpan = writtenTrace.get(0).getLocalRootSpan();
      setSamplingPriorityIfNecessary(rootSpan);

      DDSpan spanToSample = rootSpan == null ? writtenTrace.get(0) : rootSpan;
      spanToSample.forceKeep(forceKeep);
      if (forceKeep || sampler.sample(spanToSample)) {
        writer.write(writtenTrace);
      } else {
        // with span streaming this won't work - it needs to be changed
        // to track an effective sampling rate instead, however, tests
        // checking that a hard reference on a continuation prevents
        // reporting fail without this, so will need to be fixed first.
        writer.incrementDropCounts(writtenTrace.size());
      }
    }
  }

  @SuppressWarnings("unchecked")
  void setSamplingPriorityIfNecessary(final DDSpan rootSpan) {
    // There's a race where multiple threads can see PrioritySampling.UNSET here
    // This check skips potential complex sampling priority logic when we know its redundant
    // Locks inside DDSpanContext ensure the correct behavior in the race case

    if (sampler instanceof PrioritySampler
        && rootSpan != null
        && rootSpan.context().getSamplingPriority() == PrioritySampling.UNSET) {

      ((PrioritySampler<DDSpan>) sampler).setSamplingPriority(rootSpan);
    }
  }

  @Override
  public String getTraceId() {
    final AgentSpan activeSpan = activeSpan();
    if (activeSpan instanceof DDSpan) {
      return activeSpan.getTraceId().toString();
    }
    return "0";
  }

  @Override
  public String getSpanId() {
    final AgentSpan activeSpan = activeSpan();
    if (activeSpan instanceof DDSpan) {
      return ((DDSpan) activeSpan).getSpanId().toString();
    }
    return "0";
  }

  @Override
  public boolean addTraceInterceptor(final TraceInterceptor interceptor) {
    return interceptors.add(interceptor);
  }

  @Override
  public void addScopeListener(final ScopeListener listener) {
    if (scopeManager instanceof ContinuableScopeManager) {
      ((ContinuableScopeManager) scopeManager).addScopeListener(listener);
    }
  }

  @Override
  public void close() {
    pendingTraceBuffer.close();
    writer.close();
    statsDClient.close();
    metricsAggregator.close();
  }

  @Override
  public void flush() {
    pendingTraceBuffer.flush();
    writer.flush();
  }

<<<<<<< HEAD
=======
  @SuppressForbidden
  private static void createScopeEventFactory(ContinuableScopeManager continuableScopeManager) {
    try {
      ExtendedScopeListener scopeListener =
          (ExtendedScopeListener)
              Class.forName("datadog.trace.core.jfr.openjdk.ScopeEventFactory")
                  .getDeclaredConstructor()
                  .newInstance();

      continuableScopeManager.addExtendedScopeListener(scopeListener);
    } catch (final Throwable e) {
      log.debug("Profiling code hotspots are not available. {}", e.getMessage());
    }
  }

>>>>>>> 03402e42
  private static StatsDClient createStatsDClient(final Config config) {
    if (!config.isHealthMetricsEnabled()) {
      return StatsDClient.NO_OP;
    } else {
      String host = config.getHealthMetricsStatsdHost();
      if (host == null) {
        host = config.getJmxFetchStatsdHost();
      }
      if (host == null) {
        host = config.getAgentHost();
      }

      Integer port = config.getHealthMetricsStatsdPort();
      if (port == null) {
        port = config.getJmxFetchStatsdPort();
      }

      return statsDClientManager()
          .statsDClient(host, port, "datadog.tracer", generateConstantTags(config));
    }
  }

  private static String[] generateConstantTags(final Config config) {
    final List<String> constantTags = new ArrayList<>();

    constantTags.add(statsdTag(LANG_STATSD_TAG, "java"));
    constantTags.add(statsdTag(LANG_VERSION_STATSD_TAG, DDTraceCoreInfo.JAVA_VERSION));
    constantTags.add(statsdTag(LANG_INTERPRETER_STATSD_TAG, DDTraceCoreInfo.JAVA_VM_NAME));
    constantTags.add(statsdTag(LANG_INTERPRETER_VENDOR_STATSD_TAG, DDTraceCoreInfo.JAVA_VM_VENDOR));
    constantTags.add(statsdTag(TRACER_VERSION_STATSD_TAG, DDTraceCoreInfo.VERSION));
    constantTags.add(statsdTag("service", config.getServiceName()));

    final Map<String, String> mergedSpanTags = config.getMergedSpanTags();
    final String version = mergedSpanTags.get(GeneralConfig.VERSION);
    if (version != null && !version.isEmpty()) {
      constantTags.add(statsdTag("version", version));
    }

    final String env = mergedSpanTags.get(GeneralConfig.ENV);
    if (env != null && !env.isEmpty()) {
      constantTags.add(statsdTag("env", env));
    }

    return constantTags.toArray(new String[0]);
  }

  Recording writeTimer() {
    return traceWriteTimer.start();
  }

  private static String statsdTag(final String tagPrefix, final String tagValue) {
    return tagPrefix + ":" + tagValue;
  }

  /** Spans are built using this builder */
  public class CoreSpanBuilder implements AgentTracer.SpanBuilder {
    private final CharSequence operationName;

    // Builder attributes
    private Map<String, Object> tags;
    private long timestampMicro;
    private Object parent;
    private String serviceName;
    private String resourceName;
    private boolean errorFlag;
    private CharSequence spanType;
    private boolean ignoreScope = false;

    public CoreSpanBuilder(final CharSequence operationName) {
      this.operationName = operationName;
    }

    @Override
    public CoreSpanBuilder ignoreActiveSpan() {
      ignoreScope = true;
      return this;
    }

    private DDSpan buildSpan() {
      return DDSpan.create(timestampMicro, buildSpanContext());
    }

    @Override
    public AgentSpan start() {
      return buildSpan();
    }

    @Override
    public CoreSpanBuilder withTag(final String tag, final Number number) {
      return withTag(tag, (Object) number);
    }

    @Override
    public CoreSpanBuilder withTag(final String tag, final String string) {
      return withTag(tag, (Object) string);
    }

    @Override
    public CoreSpanBuilder withTag(final String tag, final boolean bool) {
      return withTag(tag, (Object) bool);
    }

    @Override
    public CoreSpanBuilder withStartTimestamp(final long timestampMicroseconds) {
      timestampMicro = timestampMicroseconds;
      return this;
    }

    @Override
    public CoreSpanBuilder withServiceName(final String serviceName) {
      this.serviceName = serviceName;
      return this;
    }

    @Override
    public CoreSpanBuilder withResourceName(final String resourceName) {
      this.resourceName = resourceName;
      return this;
    }

    @Override
    public CoreSpanBuilder withErrorFlag() {
      errorFlag = true;
      return this;
    }

    @Override
    public CoreSpanBuilder withSpanType(final CharSequence spanType) {
      this.spanType = spanType;
      return this;
    }

    @Override
    public CoreSpanBuilder asChildOf(final AgentSpan.Context spanContext) {
      // TODO we will start propagating stack trace hash and it will need to
      //  be extracted here if available
      parent = spanContext;
      return this;
    }

    public CoreSpanBuilder asChildOf(final AgentSpan agentSpan) {
      parent = agentSpan.context();
      return this;
    }

    @Override
    public CoreSpanBuilder withTag(final String tag, final Object value) {
      Map<String, Object> tagMap = tags;
      if (tagMap == null) {
        tags = tagMap = new LinkedHashMap<>(); // Insertion order is important
      }
      if (value == null || (value instanceof String && ((String) value).isEmpty())) {
        tagMap.remove(tag);
      } else {
        tagMap.put(tag, value);
      }
      return this;
    }

    /**
     * Build the SpanContext, if the actual span has a parent, the following attributes must be
     * propagated: - ServiceName - Baggage - Trace (a list of all spans related) - SpanType
     *
     * @return the context
     */
    private DDSpanContext buildSpanContext() {
      final DDId traceId;
      final DDId spanId = idGenerationStrategy.generate();
      final DDId parentSpanId;
      final Map<String, String> baggage;
      final PendingTrace parentTrace;
      final int samplingPriority;
      final String origin;
      final Map<String, String> coreTags;
      final Map<String, String> rootSpanTags;

      final DDSpanContext context;

      // FIXME [API] parentContext should be an interface implemented by ExtractedContext,
      // TagContext, DDSpanContext, AgentSpan.Context
      Object parentContext = parent;
      if (parentContext == null && !ignoreScope) {
        // use the Scope as parent unless overridden or ignored.
        final AgentSpan activeSpan = scopeManager.activeSpan();
        if (activeSpan != null) {
          parentContext = activeSpan.context();
        }
      }

      String parentServiceName = null;

      // Propagate internal trace.
      // Note: if we are not in the context of distributed tracing and we are starting the first
      // root span, parentContext will be null at this point.
      if (parentContext instanceof DDSpanContext) {
        final DDSpanContext ddsc = (DDSpanContext) parentContext;
        traceId = ddsc.getTraceId();
        parentSpanId = ddsc.getSpanId();
        baggage = ddsc.getBaggageItems();
        parentTrace = ddsc.getTrace();
        samplingPriority = PrioritySampling.UNSET;
        origin = null;
        coreTags = null;
        rootSpanTags = null;
        parentServiceName = ddsc.getServiceName();
        if (serviceName == null) {
          serviceName = parentServiceName;
        }

      } else {
        if (parentContext instanceof ExtractedContext) {
          // Propagate external trace
          final ExtractedContext extractedContext = (ExtractedContext) parentContext;
          traceId = extractedContext.getTraceId();
          parentSpanId = extractedContext.getSpanId();
          samplingPriority = extractedContext.getSamplingPriority();
          baggage = extractedContext.getBaggage();
        } else {
          // Start a new trace
          traceId = IdGenerationStrategy.RANDOM.generate();
          parentSpanId = DDId.ZERO;
          samplingPriority = PrioritySampling.UNSET;
          baggage = null;
        }

        // Get header tags and set origin whether propagating or not.
        if (parentContext instanceof TagContext) {
          coreTags = ((TagContext) parentContext).getTags();
          origin = ((TagContext) parentContext).getOrigin();
        } else {
          coreTags = null;
          origin = null;
        }

        rootSpanTags = localRootSpanTags;

        parentTrace = createTrace(traceId);
      }

      if (serviceName == null) {
        serviceName = CoreTracer.this.serviceName;
      }

      final CharSequence operationName =
          this.operationName != null ? this.operationName : resourceName;

      final int tagsSize =
          (null == tags ? 0 : tags.size())
              + defaultSpanTags.size()
              + (null == coreTags ? 0 : coreTags.size())
              + (null == rootSpanTags ? 0 : rootSpanTags.size());
      // some attributes are inherited from the parent
      context =
          new DDSpanContext(
              traceId,
              spanId,
              parentSpanId,
              parentServiceName,
              serviceName,
              operationName,
              resourceName,
              samplingPriority,
              origin,
              baggage,
              errorFlag,
              spanType,
              tagsSize,
              parentTrace);

      // By setting the tags on the context we apply decorators to any tags that have been set via
      // the builder. This is the order that the tags were added previously, but maybe the `tags`
      // set in the builder should come last, so that they override other tags.
      context.setAllTags(defaultSpanTags);
      context.setAllTags(tags);
      context.setAllTags(coreTags);
      context.setAllTags(rootSpanTags);
      return context;
    }
  }

  private static class ShutdownHook extends Thread {
    private final WeakReference<CoreTracer> reference;

    private ShutdownHook(final CoreTracer tracer) {
      super(AGENT_THREAD_GROUP, "dd-tracer-shutdown-hook");
      reference = new WeakReference<>(tracer);
    }

    @Override
    public void run() {
      final CoreTracer tracer = reference.get();
      if (tracer != null) {
        tracer.close();
      }
    }
  }
}<|MERGE_RESOLUTION|>--- conflicted
+++ resolved
@@ -644,25 +644,7 @@
     pendingTraceBuffer.flush();
     writer.flush();
   }
-
-<<<<<<< HEAD
-=======
-  @SuppressForbidden
-  private static void createScopeEventFactory(ContinuableScopeManager continuableScopeManager) {
-    try {
-      ExtendedScopeListener scopeListener =
-          (ExtendedScopeListener)
-              Class.forName("datadog.trace.core.jfr.openjdk.ScopeEventFactory")
-                  .getDeclaredConstructor()
-                  .newInstance();
-
-      continuableScopeManager.addExtendedScopeListener(scopeListener);
-    } catch (final Throwable e) {
-      log.debug("Profiling code hotspots are not available. {}", e.getMessage());
-    }
-  }
-
->>>>>>> 03402e42
+  
   private static StatsDClient createStatsDClient(final Config config) {
     if (!config.isHealthMetricsEnabled()) {
       return StatsDClient.NO_OP;
