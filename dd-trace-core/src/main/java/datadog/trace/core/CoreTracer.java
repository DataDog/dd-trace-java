package datadog.trace.core;

import static datadog.communication.monitor.DDAgentStatsDClientManager.statsDClientManager;
import static datadog.trace.api.DDTags.DJM_ENABLED;
import static datadog.trace.api.DDTags.DSM_ENABLED;
import static datadog.trace.api.DDTags.PROFILING_CONTEXT_ENGINE;
import static datadog.trace.api.TracePropagationBehaviorExtract.IGNORE;
import static datadog.trace.bootstrap.instrumentation.api.AgentPropagation.BAGGAGE_CONCERN;
import static datadog.trace.bootstrap.instrumentation.api.AgentPropagation.DSM_CONCERN;
import static datadog.trace.bootstrap.instrumentation.api.AgentPropagation.INFERRED_PROXY_CONCERN;
import static datadog.trace.bootstrap.instrumentation.api.AgentPropagation.TRACING_CONCERN;
import static datadog.trace.bootstrap.instrumentation.api.AgentPropagation.XRAY_TRACING_CONCERN;
import static datadog.trace.common.metrics.MetricsAggregatorFactory.createMetricsAggregator;
import static datadog.trace.util.AgentThreadFactory.AGENT_THREAD_GROUP;
import static datadog.trace.util.CollectionUtils.tryMakeImmutableMap;
import static java.util.Collections.emptyList;
import static java.util.concurrent.TimeUnit.MILLISECONDS;
import static java.util.concurrent.TimeUnit.MINUTES;
import static java.util.concurrent.TimeUnit.NANOSECONDS;
import static java.util.concurrent.TimeUnit.SECONDS;

import datadog.communication.ddagent.DDAgentFeaturesDiscovery;
import datadog.communication.ddagent.ExternalAgentLauncher;
import datadog.communication.ddagent.SharedCommunicationObjects;
import datadog.communication.monitor.Monitoring;
import datadog.communication.monitor.Recording;
import datadog.context.propagation.Propagators;
import datadog.environment.ThreadSupport;
import datadog.trace.api.ClassloaderConfigurationOverrides;
import datadog.trace.api.Config;
import datadog.trace.api.DDSpanId;
import datadog.trace.api.DDTraceId;
import datadog.trace.api.DynamicConfig;
import datadog.trace.api.EndpointTracker;
import datadog.trace.api.IdGenerationStrategy;
import datadog.trace.api.StatsDClient;
import datadog.trace.api.TagMap;
import datadog.trace.api.TraceConfig;
import datadog.trace.api.config.GeneralConfig;
import datadog.trace.api.datastreams.AgentDataStreamsMonitoring;
import datadog.trace.api.datastreams.PathwayContext;
import datadog.trace.api.experimental.DataStreamsCheckpointer;
import datadog.trace.api.flare.TracerFlare;
import datadog.trace.api.gateway.CallbackProvider;
import datadog.trace.api.gateway.InstrumentationGateway;
import datadog.trace.api.gateway.RequestContext;
import datadog.trace.api.gateway.RequestContextSlot;
import datadog.trace.api.gateway.SubscriptionService;
import datadog.trace.api.interceptor.MutableSpan;
import datadog.trace.api.interceptor.TraceInterceptor;
import datadog.trace.api.internal.TraceSegment;
import datadog.trace.api.metrics.SpanMetricRegistry;
import datadog.trace.api.naming.SpanNaming;
import datadog.trace.api.remoteconfig.ServiceNameCollector;
import datadog.trace.api.rum.RumInjector;
import datadog.trace.api.sampling.PrioritySampling;
import datadog.trace.api.scopemanager.ScopeListener;
import datadog.trace.api.time.SystemTimeSource;
import datadog.trace.api.time.TimeSource;
import datadog.trace.bootstrap.instrumentation.api.AgentHistogram;
import datadog.trace.bootstrap.instrumentation.api.AgentScope;
import datadog.trace.bootstrap.instrumentation.api.AgentSpan;
import datadog.trace.bootstrap.instrumentation.api.AgentSpanContext;
import datadog.trace.bootstrap.instrumentation.api.AgentSpanLink;
import datadog.trace.bootstrap.instrumentation.api.AgentTracer;
import datadog.trace.bootstrap.instrumentation.api.Baggage;
import datadog.trace.bootstrap.instrumentation.api.BlackHoleSpan;
import datadog.trace.bootstrap.instrumentation.api.ProfilingContextIntegration;
import datadog.trace.bootstrap.instrumentation.api.SpanAttributes;
import datadog.trace.bootstrap.instrumentation.api.SpanLink;
import datadog.trace.bootstrap.instrumentation.api.TagContext;
import datadog.trace.civisibility.interceptor.CiVisibilityApmProtocolInterceptor;
import datadog.trace.civisibility.interceptor.CiVisibilityTelemetryInterceptor;
import datadog.trace.civisibility.interceptor.CiVisibilityTraceInterceptor;
import datadog.trace.common.GitMetadataTraceInterceptor;
import datadog.trace.common.metrics.MetricsAggregator;
import datadog.trace.common.metrics.NoOpMetricsAggregator;
import datadog.trace.common.sampling.Sampler;
import datadog.trace.common.sampling.SingleSpanSampler;
import datadog.trace.common.sampling.SpanSamplingRules;
import datadog.trace.common.sampling.TraceSamplingRules;
import datadog.trace.common.writer.DDAgentWriter;
import datadog.trace.common.writer.Writer;
import datadog.trace.common.writer.WriterFactory;
import datadog.trace.common.writer.ddintake.DDIntakeTraceInterceptor;
import datadog.trace.context.TraceScope;
import datadog.trace.core.baggage.BaggagePropagator;
import datadog.trace.core.datastreams.DataStreamsMonitoring;
import datadog.trace.core.datastreams.DefaultDataStreamsMonitoring;
import datadog.trace.core.histogram.Histograms;
import datadog.trace.core.monitor.HealthMetrics;
import datadog.trace.core.monitor.MonitoringImpl;
import datadog.trace.core.monitor.TracerHealthMetrics;
import datadog.trace.core.propagation.ExtractedContext;
import datadog.trace.core.propagation.HttpCodec;
import datadog.trace.core.propagation.InferredProxyPropagator;
import datadog.trace.core.propagation.PropagationTags;
import datadog.trace.core.propagation.TracingPropagator;
import datadog.trace.core.propagation.XRayPropagator;
import datadog.trace.core.scopemanager.ContinuableScopeManager;
import datadog.trace.core.servicediscovery.ServiceDiscovery;
import datadog.trace.core.servicediscovery.ServiceDiscoveryFactory;
import datadog.trace.core.taginterceptor.RuleFlags;
import datadog.trace.core.taginterceptor.TagInterceptor;
import datadog.trace.core.traceinterceptor.LatencyTraceInterceptor;
import datadog.trace.lambda.LambdaHandler;
import datadog.trace.relocate.api.RatelimitedLogger;
import datadog.trace.util.AgentTaskScheduler;
import java.io.IOException;
import java.lang.ref.WeakReference;
import java.math.BigInteger;
import java.util.ArrayList;
import java.util.Collection;
import java.util.Collections;
import java.util.Comparator;
import java.util.HashMap;
import java.util.List;
import java.util.Map;
import java.util.Objects;
import java.util.Properties;
import java.util.ServiceConfigurationError;
import java.util.ServiceLoader;
import java.util.SortedSet;
import java.util.concurrent.ConcurrentSkipListSet;
import java.util.concurrent.CopyOnWriteArrayList;
import java.util.concurrent.ExecutionException;
import java.util.concurrent.TimeoutException;
import java.util.zip.ZipOutputStream;
import org.slf4j.Logger;
import org.slf4j.LoggerFactory;

/**
 * Main entrypoint into the tracer implementation. In addition to implementing
 * datadog.trace.api.Tracer and TracerAPI, it coordinates many functions necessary creating,
 * reporting, and propagating traces
 */
public class CoreTracer implements AgentTracer.TracerAPI, TracerFlare.Reporter {
  private static final Logger log = LoggerFactory.getLogger(CoreTracer.class);
  // UINT64 max value
  public static final BigInteger TRACE_ID_MAX =
      BigInteger.valueOf(2).pow(64).subtract(BigInteger.ONE);

  public static final CoreTracerBuilder builder() {
    return new CoreTracerBuilder();
  }

  private static final String LANG_STATSD_TAG = "lang";
  private static final String LANG_VERSION_STATSD_TAG = "lang_version";
  private static final String LANG_INTERPRETER_STATSD_TAG = "lang_interpreter";
  private static final String LANG_INTERPRETER_VENDOR_STATSD_TAG = "lang_interpreter_vendor";
  private static final String TRACER_VERSION_STATSD_TAG = "tracer_version";

  /** Tracer start time in nanoseconds measured up to a millisecond accuracy */
  private final long startTimeNano;

  /** Nanosecond ticks value at tracer start */
  private final long startNanoTicks;

  /** How often should traced threads check clock ticks against the wall clock */
  private final long clockSyncPeriod;

  /** If the tracer can create inferred services */
  private final boolean allowInferredServices;

  /** Last time (in nanosecond ticks) the clock was checked for drift */
  private volatile long lastSyncTicks;

  /** Nanosecond offset to counter clock drift */
  private volatile long counterDrift;

  private final TracingConfigPoller tracingConfigPoller;

  private final PendingTraceBuffer pendingTraceBuffer;

  /** Default service name if none provided on the trace or span */
  final String serviceName;

  /** Writer is in charge of reporting traces and spans to the desired endpoint */
  final Writer writer;

  /** Sampler defines the sampling policy in order to reduce the number of traces for instance */
  final Sampler initialSampler;

  /** Scope manager is in charge of managing the scopes from which spans are created */
  final ContinuableScopeManager scopeManager;

  volatile MetricsAggregator metricsAggregator;

  /** Initial static configuration associated with the tracer. */
  final Config initialConfig;

  /** Maintains dynamic configuration associated with the tracer */
  private final DynamicConfig<ConfigSnapshot> dynamicConfig;

  /** A set of tags that are added only to the application's root span */
  private final TagMap localRootSpanTags;

  private final boolean localRootSpanTagsNeedIntercept;

  /** A set of tags that are added to every span */
  private final TagMap defaultSpanTags;

  private final boolean defaultSpanTagsNeedsIntercept;

  /** number of spans in a pending trace before they get flushed */
  private final int partialFlushMinSpans;

  private final StatsDClient statsDClient;
  private final Monitoring monitoring;
  private final Monitoring performanceMonitoring;

  private final HealthMetrics healthMetrics;
  private final Recording traceWriteTimer;
  private final IdGenerationStrategy idGenerationStrategy;
  private final TraceCollector.Factory traceCollectorFactory;
  private final DataStreamsMonitoring dataStreamsMonitoring;
  private final ExternalAgentLauncher externalAgentLauncher;
  private final boolean disableSamplingMechanismValidation;
  private final TimeSource timeSource;
  private final ProfilingContextIntegration profilingContextIntegration;
  private final boolean injectBaggageAsTags;
  private final boolean flushOnClose;
  private final Collection<Runnable> shutdownListeners = new CopyOnWriteArrayList<>();

  /**
   * JVM shutdown callback, keeping a reference to it to remove this if DDTracer gets destroyed
   * earlier
   */
  private final Thread shutdownCallback;

  /**
   * Span tag interceptors. This Map is only ever added to during initialization, so it doesn't need
   * to be concurrent.
   */
  private final TagInterceptor tagInterceptor;

  private final SortedSet<TraceInterceptor> interceptors =
      new ConcurrentSkipListSet<>(Comparator.comparingInt(TraceInterceptor::priority));

  private final boolean logs128bTraceIdEnabled;

  private final InstrumentationGateway instrumentationGateway;
  private final CallbackProvider callbackProviderAppSec;
  private final CallbackProvider callbackProviderIast;
  private final CallbackProvider universalCallbackProvider;

  private final PropagationTags.Factory propagationTagsFactory;

  // DQH - storing into a static constant, so value will constant propagate and dead code eliminate
  // the other branch in singleSpanBuilder
  private static final boolean SPAN_BUILDER_REUSE_ENABLED =
      Config.get().isSpanBuilderReuseEnabled();

  // Cache used by buildSpan - instance so it can capture the CoreTracer
  private final ReusableSingleSpanBuilderThreadLocalCache spanBuilderThreadLocalCache =
      SPAN_BUILDER_REUSE_ENABLED ? new ReusableSingleSpanBuilderThreadLocalCache(this) : null;

  @Override
  public ConfigSnapshot captureTraceConfig() {
    return dynamicConfig.captureTraceConfig();
  }

  @Override
  public AgentHistogram newHistogram(double relativeAccuracy, int maxNumBins) {
    return Histograms.newHistogram(relativeAccuracy, maxNumBins);
  }

  @Override
  public void updatePreferredServiceName(String serviceName) {
    dynamicConfig.current().setPreferredServiceName(serviceName).apply();
    ServiceNameCollector.get().addService(serviceName);
  }

  PropagationTags.Factory getPropagationTagsFactory() {
    return propagationTagsFactory;
  }

  /**
   * Called when a root span is finished before it is serialized. This is might be called multiple
   * times per root span. If a child span is part of a partial flush, this method will be called for
   * its root even if not finished.
   */
  @Override
  public void onRootSpanFinished(AgentSpan root, EndpointTracker tracker) {
    if (!root.isOutbound()) {
      profilingContextIntegration.onRootSpanFinished(root, tracker);
    }
  }

  /**
   * Called when a root span is finished before it is serialized. This is guaranteed to be called
   * exactly once per root span.
   */
  void onRootSpanPublished(final AgentSpan root) {
    // Request context is propagated to contexts in child spans.
    // Assume here that if present it will be so starting in the top span.
    RequestContext requestContext = root.getRequestContext();
    if (requestContext != null) {
      try {
        requestContext.close();
      } catch (IOException e) {
        log.warn("Error closing request context data", e);
      }
    }
  }

  @Override
  public EndpointTracker onRootSpanStarted(AgentSpan root) {
    if (!root.isOutbound()) {
      return profilingContextIntegration.onRootSpanStarted(root);
    }
    return null;
  }

  public static class CoreTracerBuilder {

    private Config config;
    private String serviceName;
    private SharedCommunicationObjects sharedCommunicationObjects;
    private Writer writer;
    private IdGenerationStrategy idGenerationStrategy;
    private Sampler sampler;
    private SingleSpanSampler singleSpanSampler;
    private HttpCodec.Injector injector;
    private HttpCodec.Extractor extractor;
    private TagMap localRootSpanTags;
    private TagMap defaultSpanTags;
    private Map<String, String> serviceNameMappings;
    private Map<String, String> taggedHeaders;
    private Map<String, String> baggageMapping;
    private int partialFlushMinSpans;
    private StatsDClient statsDClient;
    private HealthMetrics healthMetrics;
    private TagInterceptor tagInterceptor;
    private boolean strictTraceWrites;
    private InstrumentationGateway instrumentationGateway;
    private ServiceDiscoveryFactory serviceDiscoveryFactory;
    private TimeSource timeSource;
    private DataStreamsMonitoring dataStreamsMonitoring;
    private ProfilingContextIntegration profilingContextIntegration =
        ProfilingContextIntegration.NoOp.INSTANCE;
    private boolean reportInTracerFlare;
    private boolean pollForTracingConfiguration;
    private boolean injectBaggageAsTags;
    private boolean flushOnClose;

    public CoreTracerBuilder serviceName(String serviceName) {
      this.serviceName = serviceName;
      return this;
    }

    public CoreTracerBuilder sharedCommunicationObjects(
        SharedCommunicationObjects sharedCommunicationObjects) {
      this.sharedCommunicationObjects = sharedCommunicationObjects;
      return this;
    }

    public CoreTracerBuilder writer(Writer writer) {
      this.writer = writer;
      return this;
    }

    public CoreTracerBuilder idGenerationStrategy(IdGenerationStrategy idGenerationStrategy) {
      this.idGenerationStrategy = idGenerationStrategy;
      return this;
    }

    public CoreTracerBuilder sampler(Sampler sampler) {
      this.sampler = sampler;
      return this;
    }

    public CoreTracerBuilder singleSpanSampler(SingleSpanSampler singleSpanSampler) {
      this.singleSpanSampler = singleSpanSampler;
      return this;
    }

    public CoreTracerBuilder injector(HttpCodec.Injector injector) {
      this.injector = injector;
      return this;
    }

    public CoreTracerBuilder extractor(HttpCodec.Extractor extractor) {
      this.extractor = extractor;
      return this;
    }

    public CoreTracerBuilder localRootSpanTags(Map<String, ?> localRootSpanTags) {
      this.localRootSpanTags = TagMap.fromMapImmutable(localRootSpanTags);
      return this;
    }

    public CoreTracerBuilder localRootSpanTags(TagMap tagMap) {
      this.localRootSpanTags = tagMap.immutableCopy();
      return this;
    }

    public CoreTracerBuilder defaultSpanTags(Map<String, ?> defaultSpanTags) {
      this.defaultSpanTags = TagMap.fromMapImmutable(defaultSpanTags);
      return this;
    }

    public CoreTracerBuilder defaultSpanTags(TagMap defaultSpanTags) {
      this.defaultSpanTags = defaultSpanTags.immutableCopy();
      return this;
    }

    public CoreTracerBuilder serviceNameMappings(Map<String, String> serviceNameMappings) {
      this.serviceNameMappings = tryMakeImmutableMap(serviceNameMappings);
      return this;
    }

    public CoreTracerBuilder taggedHeaders(Map<String, String> taggedHeaders) {
      this.taggedHeaders = tryMakeImmutableMap(taggedHeaders);
      return this;
    }

    public CoreTracerBuilder baggageMapping(Map<String, String> baggageMapping) {
      this.baggageMapping = tryMakeImmutableMap(baggageMapping);
      return this;
    }

    public CoreTracerBuilder partialFlushMinSpans(int partialFlushMinSpans) {
      this.partialFlushMinSpans = partialFlushMinSpans;
      return this;
    }

    public CoreTracerBuilder statsDClient(StatsDClient statsDClient) {
      this.statsDClient = statsDClient;
      return this;
    }

    public CoreTracerBuilder tagInterceptor(TagInterceptor tagInterceptor) {
      this.tagInterceptor = tagInterceptor;
      return this;
    }

    public CoreTracerBuilder healthMetrics(HealthMetrics healthMetrics) {
      this.healthMetrics = healthMetrics;
      return this;
    }

    public CoreTracerBuilder strictTraceWrites(boolean strictTraceWrites) {
      this.strictTraceWrites = strictTraceWrites;
      return this;
    }

    public CoreTracerBuilder instrumentationGateway(InstrumentationGateway instrumentationGateway) {
      this.instrumentationGateway = instrumentationGateway;
      return this;
    }

    public CoreTracerBuilder serviceDiscoveryFactory(
        ServiceDiscoveryFactory serviceDiscoveryFactory) {
      this.serviceDiscoveryFactory = serviceDiscoveryFactory;
      return this;
    }

    public CoreTracerBuilder timeSource(TimeSource timeSource) {
      this.timeSource = timeSource;
      return this;
    }

    public CoreTracerBuilder dataStreamsMonitoring(DataStreamsMonitoring dataStreamsMonitoring) {
      this.dataStreamsMonitoring = dataStreamsMonitoring;
      return this;
    }

    public CoreTracerBuilder profilingContextIntegration(
        ProfilingContextIntegration profilingContextIntegration) {
      this.profilingContextIntegration = profilingContextIntegration;
      return this;
    }

    public CoreTracerBuilder reportInTracerFlare() {
      this.reportInTracerFlare = true;
      return this;
    }

    public CoreTracerBuilder pollForTracingConfiguration() {
      this.pollForTracingConfiguration = true;
      return this;
    }

    public CoreTracerBuilder injectBaggageAsTags(boolean injectBaggageAsTags) {
      this.injectBaggageAsTags = injectBaggageAsTags;
      return this;
    }

    public CoreTracerBuilder flushOnClose(boolean flushOnClose) {
      this.flushOnClose = flushOnClose;
      return this;
    }

    public CoreTracerBuilder() {
      // Apply the default values from config.
      config(Config.get());
    }

    public CoreTracerBuilder withProperties(final Properties properties) {
      return config(Config.get(properties));
    }

    public CoreTracerBuilder config(final Config config) {
      this.config = config;
      serviceName(config.getServiceName());
      // Explicitly skip setting writer to avoid allocating resources prematurely.
      sampler(Sampler.Builder.forConfig(config, null));
      singleSpanSampler(SingleSpanSampler.Builder.forConfig(config));
      instrumentationGateway(new InstrumentationGateway());
      injector(
          HttpCodec.createInjector(
              config,
              config.getTracePropagationStylesToInject(),
              invertMap(config.getBaggageMapping())));
      // Explicitly skip setting scope manager because it depends on statsDClient
      localRootSpanTags(config.getLocalRootSpanTags());
      defaultSpanTags(withTracerTags(config.getMergedSpanTags(), config, null));
      serviceNameMappings(config.getServiceMapping());
      taggedHeaders(config.getRequestHeaderTags());
      baggageMapping(config.getBaggageMapping());
      partialFlushMinSpans(config.getPartialFlushMinSpans());
      strictTraceWrites(config.isTraceStrictWritesEnabled());
      injectBaggageAsTags(config.isInjectBaggageAsTagsEnabled());
      flushOnClose(config.isCiVisibilityEnabled());
      return this;
    }

    public CoreTracer build() {
      return new CoreTracer(
          config,
          serviceName,
          sharedCommunicationObjects,
          writer,
          idGenerationStrategy,
          sampler,
          singleSpanSampler,
          injector,
          extractor,
          localRootSpanTags,
          defaultSpanTags,
          serviceNameMappings,
          taggedHeaders,
          baggageMapping,
          partialFlushMinSpans,
          statsDClient,
          healthMetrics,
          tagInterceptor,
          strictTraceWrites,
          instrumentationGateway,
          serviceDiscoveryFactory,
          timeSource,
          dataStreamsMonitoring,
          profilingContextIntegration,
          reportInTracerFlare,
          pollForTracingConfiguration,
          injectBaggageAsTags,
          flushOnClose);
    }
  }

  @Deprecated
  private CoreTracer(
      final Config config,
      final String serviceName,
      SharedCommunicationObjects sharedCommunicationObjects,
      final Writer writer,
      final IdGenerationStrategy idGenerationStrategy,
      final Sampler sampler,
      final SingleSpanSampler singleSpanSampler,
      final HttpCodec.Injector injector,
      final HttpCodec.Extractor extractor,
      final Map<String, Object> localRootSpanTags,
      final TagMap defaultSpanTags,
      final Map<String, String> serviceNameMappings,
      final Map<String, String> taggedHeaders,
      final Map<String, String> baggageMapping,
      final int partialFlushMinSpans,
      final StatsDClient statsDClient,
      final HealthMetrics healthMetrics,
      final TagInterceptor tagInterceptor,
      final boolean strictTraceWrites,
      final InstrumentationGateway instrumentationGateway,
      final TimeSource timeSource,
      final DataStreamsMonitoring dataStreamsMonitoring,
      final ProfilingContextIntegration profilingContextIntegration,
      final boolean reportInTracerFlare,
      final boolean pollForTracingConfiguration,
      final boolean injectBaggageAsTags,
      final boolean flushOnClose) {
    this(
        config,
        serviceName,
        sharedCommunicationObjects,
        writer,
        idGenerationStrategy,
        sampler,
        singleSpanSampler,
        injector,
        extractor,
        TagMap.fromMap(localRootSpanTags),
        defaultSpanTags,
        serviceNameMappings,
        taggedHeaders,
        baggageMapping,
        partialFlushMinSpans,
        statsDClient,
        healthMetrics,
        tagInterceptor,
        strictTraceWrites,
        instrumentationGateway,
        null,
        timeSource,
        dataStreamsMonitoring,
        profilingContextIntegration,
        reportInTracerFlare,
        pollForTracingConfiguration,
        injectBaggageAsTags,
        flushOnClose);
  }

  // These field names must be stable to ensure the builder api is stable.
  private CoreTracer(
      final Config config,
      final String serviceName,
      SharedCommunicationObjects sharedCommunicationObjects,
      final Writer writer,
      final IdGenerationStrategy idGenerationStrategy,
      final Sampler sampler,
      final SingleSpanSampler singleSpanSampler,
      final HttpCodec.Injector injector,
      final HttpCodec.Extractor extractor,
      final TagMap localRootSpanTags,
      final TagMap defaultSpanTags,
      final Map<String, String> serviceNameMappings,
      final Map<String, String> taggedHeaders,
      final Map<String, String> baggageMapping,
      final int partialFlushMinSpans,
      final StatsDClient statsDClient,
      final HealthMetrics healthMetrics,
      final TagInterceptor tagInterceptor,
      final boolean strictTraceWrites,
      final InstrumentationGateway instrumentationGateway,
      final ServiceDiscoveryFactory serviceDiscoveryFactory,
      final TimeSource timeSource,
      final DataStreamsMonitoring dataStreamsMonitoring,
      final ProfilingContextIntegration profilingContextIntegration,
      final boolean reportInTracerFlare,
      final boolean pollForTracingConfiguration,
      final boolean injectBaggageAsTags,
      final boolean flushOnClose) {

    assert localRootSpanTags != null;
    assert defaultSpanTags != null;
    assert serviceNameMappings != null;
    assert taggedHeaders != null;
    assert baggageMapping != null;

    if (reportInTracerFlare) {
      TracerFlare.addReporter(this);
    }
    this.timeSource = timeSource == null ? SystemTimeSource.INSTANCE : timeSource;
    startTimeNano = this.timeSource.getCurrentTimeNanos();
    startNanoTicks = this.timeSource.getNanoTicks();
    clockSyncPeriod = Math.max(1_000_000L, SECONDS.toNanos(config.getClockSyncPeriod()));
    lastSyncTicks = startNanoTicks;

    this.serviceName = serviceName;

    this.initialConfig = config;
    this.initialSampler = sampler;

    // Get initial Trace Sampling Rules from config
    String traceSamplingRulesJson = config.getTraceSamplingRules();
    TraceSamplingRules traceSamplingRules;
    if (traceSamplingRulesJson == null) {
      traceSamplingRulesJson = "[]";
      traceSamplingRules = TraceSamplingRules.EMPTY;
    } else {
      traceSamplingRules = TraceSamplingRules.deserialize(traceSamplingRulesJson);
    }
    // Get initial Span Sampling Rules from config
    String spanSamplingRulesJson = config.getSpanSamplingRules();
    String spanSamplingRulesFile = config.getSpanSamplingRulesFile();
    SpanSamplingRules spanSamplingRules = SpanSamplingRules.EMPTY;
    if (spanSamplingRulesJson != null) {
      spanSamplingRules = SpanSamplingRules.deserialize(spanSamplingRulesJson);
    } else if (spanSamplingRulesFile != null) {
      spanSamplingRules = SpanSamplingRules.deserializeFile(spanSamplingRulesFile);
    }

    this.tagInterceptor =
        null == tagInterceptor ? new TagInterceptor(new RuleFlags(config)) : tagInterceptor;

    this.defaultSpanTags = defaultSpanTags;
    this.defaultSpanTagsNeedsIntercept = this.tagInterceptor.needsIntercept(this.defaultSpanTags);

    this.dynamicConfig =
        DynamicConfig.create(ConfigSnapshot::new)
            .setTracingEnabled(true) // implied by installation of CoreTracer
            .setRuntimeMetricsEnabled(config.isRuntimeMetricsEnabled())
            .setLogsInjectionEnabled(config.isLogsInjectionEnabled())
            .setDataStreamsEnabled(config.isDataStreamsEnabled())
            .setServiceMapping(serviceNameMappings)
            .setHeaderTags(taggedHeaders)
            .setBaggageMapping(baggageMapping)
            .setTraceSampleRate(config.getTraceSampleRate())
            .setSpanSamplingRules(spanSamplingRules.getRules())
            .setTraceSamplingRules(traceSamplingRules.getRules(), traceSamplingRulesJson)
            .setTracingTags(config.getMergedSpanTags())
            .apply();

    this.logs128bTraceIdEnabled = Config.get().isLogs128bitTraceIdEnabled();
    this.partialFlushMinSpans = partialFlushMinSpans;
    this.idGenerationStrategy =
        null == idGenerationStrategy
            ? Config.get().getIdGenerationStrategy()
            : idGenerationStrategy;

    if (statsDClient != null) {
      this.statsDClient = statsDClient;
    } else if (writer == null || writer instanceof DDAgentWriter) {
      this.statsDClient = createStatsDClient(config);
    } else {
      // avoid creating internal StatsD client when using external trace writer
      this.statsDClient = StatsDClient.NO_OP;
    }

    monitoring =
        config.isHealthMetricsEnabled()
            ? new MonitoringImpl(this.statsDClient, 10, SECONDS)
            : Monitoring.DISABLED;

    this.healthMetrics =
        healthMetrics != null
            ? healthMetrics
            : (config.isHealthMetricsEnabled()
                ? new TracerHealthMetrics(this.statsDClient)
                : HealthMetrics.NO_OP);
    this.healthMetrics.start();

    performanceMonitoring =
        config.isPerfMetricsEnabled()
            ? new MonitoringImpl(this.statsDClient, 10, SECONDS)
            : Monitoring.DISABLED;

    traceWriteTimer = performanceMonitoring.newThreadLocalTimer("trace.write");

    scopeManager =
        new ContinuableScopeManager(
            config.getScopeDepthLimit(),
            config.isScopeStrictMode(),
            profilingContextIntegration,
            this.healthMetrics);

    externalAgentLauncher = new ExternalAgentLauncher(config);

    disableSamplingMechanismValidation = config.isSamplingMechanismValidationDisabled();

    if (sharedCommunicationObjects == null) {
      sharedCommunicationObjects = new SharedCommunicationObjects();
    }
    sharedCommunicationObjects.monitoring = monitoring;
    sharedCommunicationObjects.createRemaining(config);

    tracingConfigPoller = new TracingConfigPoller(dynamicConfig);
    if (pollForTracingConfiguration) {
      tracingConfigPoller.start(config, sharedCommunicationObjects);
    }

    if (writer == null) {
      this.writer =
          WriterFactory.createWriter(
              config, sharedCommunicationObjects, sampler, singleSpanSampler, this.healthMetrics);
    } else {
      this.writer = writer;
    }

    DDAgentFeaturesDiscovery featuresDiscovery =
        sharedCommunicationObjects.featuresDiscovery(config);

    if (config.isCiVisibilityEnabled()) {
      // ensure updated discovery and sync if the another discovery currently being done
      featuresDiscovery.discoverIfOutdated();
    }

    if (config.isCiVisibilityEnabled()
        && (config.isCiVisibilityAgentlessEnabled() || featuresDiscovery.supportsEvpProxy())) {
      pendingTraceBuffer = PendingTraceBuffer.discarding();
      traceCollectorFactory =
          new StreamingTraceCollector.Factory(this, this.timeSource, this.healthMetrics);
    } else {
      pendingTraceBuffer =
          strictTraceWrites
              ? PendingTraceBuffer.discarding()
              : PendingTraceBuffer.delaying(
                  this.timeSource, config, sharedCommunicationObjects, this.healthMetrics);
      traceCollectorFactory =
          new PendingTrace.Factory(
              this, pendingTraceBuffer, this.timeSource, strictTraceWrites, this.healthMetrics);
    }
    pendingTraceBuffer.start();

    sharedCommunicationObjects.whenReady(this.writer::start);
    // temporary assign a no-op instance. The final one will be resolved when the discovery will be
    // allowed
    metricsAggregator = NoOpMetricsAggregator.INSTANCE;
    final SharedCommunicationObjects sco = sharedCommunicationObjects;
    // asynchronously create the aggregator to avoid triggering expensive classloading during the
    // tracer initialisation.
    sharedCommunicationObjects.whenReady(
        () ->
            AgentTaskScheduler.get()
                .execute(
                    () -> {
                      metricsAggregator = createMetricsAggregator(config, sco, this.healthMetrics);
                      // Schedule the metrics aggregator to begin reporting after a random delay of
                      // 1 to 10 seconds (using milliseconds granularity.)
                      // This avoids a fleet of traced applications starting at the same time from
                      // sending metrics in sync.
                      AgentTaskScheduler.get()
                          .scheduleWithJitter(
                              MetricsAggregator::start, metricsAggregator, 1, SECONDS);
                    }));

    if (dataStreamsMonitoring == null) {
      this.dataStreamsMonitoring =
          new DefaultDataStreamsMonitoring(
              config, sharedCommunicationObjects, this.timeSource, this::captureTraceConfig);
    } else {
      this.dataStreamsMonitoring = dataStreamsMonitoring;
    }

    sharedCommunicationObjects.whenReady(this.dataStreamsMonitoring::start);

    // Register context propagators
    HttpCodec.Extractor tracingExtractor =
        extractor == null ? HttpCodec.createExtractor(config, this::captureTraceConfig) : extractor;
    TracingPropagator tracingPropagator =
        new TracingPropagator(config.isApmTracingEnabled(), injector, tracingExtractor);
    Propagators.register(TRACING_CONCERN, tracingPropagator);
    Propagators.register(XRAY_TRACING_CONCERN, new XRayPropagator(config), false);
    if (config.isDataStreamsEnabled()) {
      Propagators.register(DSM_CONCERN, this.dataStreamsMonitoring.propagator());
    }
    if (config.isBaggagePropagationEnabled()
        && config.getTracePropagationBehaviorExtract() != IGNORE) {
      Propagators.register(BAGGAGE_CONCERN, new BaggagePropagator(config));
    }
    if (config.isInferredProxyPropagationEnabled()) {
      Propagators.register(INFERRED_PROXY_CONCERN, new InferredProxyPropagator());
    }

    if (config.isCiVisibilityEnabled()) {
      if (config.isCiVisibilityTraceSanitationEnabled()) {
        addTraceInterceptor(CiVisibilityTraceInterceptor.INSTANCE);
      }

      if (config.isCiVisibilityAgentlessEnabled()) {
        addTraceInterceptor(DDIntakeTraceInterceptor.INSTANCE);
      } else {
        featuresDiscovery.discoverIfOutdated();
        if (!featuresDiscovery.supportsEvpProxy()) {
          // CI Test Cycle protocol is not available
          addTraceInterceptor(CiVisibilityApmProtocolInterceptor.INSTANCE);
        }
      }

      if (config.isCiVisibilityTelemetryEnabled()) {
        addTraceInterceptor(new CiVisibilityTelemetryInterceptor());
      }
    }

    if (config.isTraceGitMetadataEnabled()) {
      addTraceInterceptor(GitMetadataTraceInterceptor.INSTANCE);
    }

    if (config.isTraceKeepLatencyThresholdEnabled()) {
      addTraceInterceptor(LatencyTraceInterceptor.INSTANCE);
    }

    this.instrumentationGateway = instrumentationGateway;
    callbackProviderAppSec = instrumentationGateway.getCallbackProvider(RequestContextSlot.APPSEC);
    callbackProviderIast = instrumentationGateway.getCallbackProvider(RequestContextSlot.IAST);
    universalCallbackProvider = instrumentationGateway.getUniversalCallbackProvider();

    shutdownCallback = new ShutdownHook(this);
    try {
      Runtime.getRuntime().addShutdownHook(shutdownCallback);
    } catch (final IllegalStateException ex) {
      // The JVM is already shutting down.
    }

    registerClassLoader(ClassLoader.getSystemClassLoader());

    StatusLogger.logStatus(config);

    propagationTagsFactory = PropagationTags.factory(config);
    this.profilingContextIntegration = profilingContextIntegration;
    this.injectBaggageAsTags = injectBaggageAsTags;
    this.flushOnClose = flushOnClose;
    this.allowInferredServices = SpanNaming.instance().namingSchema().allowInferredServices();
    if (profilingContextIntegration != ProfilingContextIntegration.NoOp.INSTANCE) {
      TagMap tmp = TagMap.fromMap(localRootSpanTags);
      tmp.put(PROFILING_CONTEXT_ENGINE, profilingContextIntegration.name());
      this.localRootSpanTags = tmp.freeze();
    } else {
      this.localRootSpanTags = TagMap.fromMapImmutable(localRootSpanTags);
    }

    this.localRootSpanTagsNeedIntercept =
        this.tagInterceptor.needsIntercept(this.localRootSpanTags);
    if (serviceDiscoveryFactory != null) {
      AgentTaskScheduler.get()
          .schedule(
              () -> {
                final ServiceDiscovery serviceDiscovery = serviceDiscoveryFactory.get();
                if (serviceDiscovery != null) {
                  // JNA can do ldconfig and other commands. Those are hidden since internal.
                  try (final TraceScope blackhole = muteTracing()) {
                    serviceDiscovery.writeTracerMetadata(config);
                  }
                }
              },
              1,
              SECONDS);
    }
  }

  /** Used by AgentTestRunner to inject configuration into the test tracer. */
  public void rebuildTraceConfig(Config config) {
    dynamicConfig
        .initial()
        .setTracingEnabled(true) // implied by installation of CoreTracer
        .setRuntimeMetricsEnabled(config.isRuntimeMetricsEnabled())
        .setLogsInjectionEnabled(config.isLogsInjectionEnabled())
        .setDataStreamsEnabled(config.isDataStreamsEnabled())
        .setServiceMapping(config.getServiceMapping())
        .setHeaderTags(config.getRequestHeaderTags())
        .setBaggageMapping(config.getBaggageMapping())
        .setTraceSampleRate(config.getTraceSampleRate())
        .setTracingTags(config.getGlobalTags())
        .apply();
  }

  @Override
  protected void finalize() {
    if (null != shutdownCallback) {
      try {
        shutdownCallback.run();
        Runtime.getRuntime().removeShutdownHook(shutdownCallback);
      } catch (final IllegalStateException e) {
        // Do nothing.  Already shutting down
      } catch (final Exception e) {
        log.error("Error while finalizing DDTracer.", e);
      }
    }
  }

  /**
   * Only visible for benchmarking purposes
   *
   * @return a PendingTrace
   */
  public TraceCollector createTraceCollector(DDTraceId id) {
    return traceCollectorFactory.create(id);
  }

  TraceCollector createTraceCollector(DDTraceId id, ConfigSnapshot traceConfig) {
    return traceCollectorFactory.create(id, traceConfig);
  }

  /**
   * If an application is using a non-system classloader, that classloader should be registered
   * here. Due to the way Spring Boot structures its' executable jar, this might log some warnings.
   *
   * @param classLoader to register.
   */
  private void registerClassLoader(final ClassLoader classLoader) {
    try {
      for (final TraceInterceptor interceptor :
          ServiceLoader.load(TraceInterceptor.class, classLoader)) {
        addTraceInterceptor(interceptor);
      }
    } catch (final ServiceConfigurationError e) {
      log.warn("Problem loading TraceInterceptor for classLoader: {}", classLoader, e);
    }
  }

  /**
   * Timestamp in nanoseconds for the current {@code nanoTicks}.
   *
   * <p>Note: it is not possible to get 'real' nanosecond time. This method uses tracer start time
   * (with millisecond precision) as a reference and applies relative time with nanosecond precision
   * after that. This means time measured with same Tracer in different Spans is relatively correct
   * with nanosecond precision.
   *
   * @param nanoTicks as returned by {@link TimeSource#getNanoTicks()}
   * @return timestamp in nanoseconds
   */
  long getTimeWithNanoTicks(long nanoTicks) {
    long computedNanoTime = startTimeNano + Math.max(0, nanoTicks - startNanoTicks);
    if (nanoTicks - lastSyncTicks >= clockSyncPeriod) {
      long drift = computedNanoTime - timeSource.getCurrentTimeNanos();
      if (Math.abs(drift + counterDrift) >= 1_000_000L) { // allow up to 1ms of drift
        counterDrift = -MILLISECONDS.toNanos(NANOSECONDS.toMillis(drift));
      }
      lastSyncTicks = nanoTicks;
    }
    return computedNanoTime + counterDrift;
  }

  @Override
  public CoreSpanBuilder buildSpan(
      final String instrumentationName, final CharSequence operationName) {
    return createMultiSpanBuilder(instrumentationName, operationName);
  }

  MultiSpanBuilder createMultiSpanBuilder(
      final String instrumentationName, final CharSequence operationName) {
    return new MultiSpanBuilder(this, instrumentationName, operationName);
  }

  @Override
  public CoreSpanBuilder singleSpanBuilder(
      final String instrumentationName, final CharSequence operationName) {
    return SPAN_BUILDER_REUSE_ENABLED
        ? reuseSingleSpanBuilder(instrumentationName, operationName)
        : createMultiSpanBuilder(instrumentationName, operationName);
  }

  ReusableSingleSpanBuilder createSingleSpanBuilder(
      final String instrumentationName, final CharSequence oprationName) {
    ReusableSingleSpanBuilder singleSpanBuilder = new ReusableSingleSpanBuilder(this);
    singleSpanBuilder.init(instrumentationName, oprationName);
    return singleSpanBuilder;
  }

  CoreSpanBuilder reuseSingleSpanBuilder(
      final String instrumentationName, final CharSequence operationName) {
    return reuseSingleSpanBuilder(
        this, spanBuilderThreadLocalCache, instrumentationName, operationName);
  }

  static final ReusableSingleSpanBuilder reuseSingleSpanBuilder(
      final CoreTracer tracer,
      final ReusableSingleSpanBuilderThreadLocalCache tlCache,
      final String instrumentationName,
      final CharSequence operationName) {
    if (ThreadSupport.isVirtual()) {
      // Since virtual threads are created and destroyed often,
      // cautiously decided not to create a thread local for the virtual threads.

      // TODO: This could probably be improved by having a single thread local that
      // holds the core things that we need for tracing.  e.g. context, etc
      return tracer.createSingleSpanBuilder(instrumentationName, operationName);
    }

    // retrieve the thread's typical SpanBuilder and try to reset it
    // reset will fail if the ReusableSingleSpanBuilder is still "in-use"
    ReusableSingleSpanBuilder tlSpanBuilder = tlCache.get();
    boolean wasReset = tlSpanBuilder.reset(instrumentationName, operationName);
    if (wasReset) return tlSpanBuilder;

    // TODO: counter for how often the fallback is used?
    ReusableSingleSpanBuilder newSpanBuilder =
        tracer.createSingleSpanBuilder(instrumentationName, operationName);

    // DQH - Debated how best to handle the case of someone requesting a SpanBuilder
    // and then not using it.  Without the ability to replace the cached SpanBuilder,
    // that case could result in permanently burning the cache for a given thread.

    // That could be solved with additional logic during ReusableSingleSpanBuilder#start
    // that checks to see if the cached Builder is in use and then replaces it
    // with the freed Builder, but that would put extra logic in the common path.

    // Instead of making the release process more complicated, I'm chosing to just
    // override here when we know we're already in an uncommon path.
    tlCache.set(newSpanBuilder);

    return newSpanBuilder;
  }

  @Override
  public AgentSpan startSpan(final String instrumentationName, final CharSequence spanName) {
    return CoreSpanBuilder.startSpan(
<<<<<<< HEAD
        this, instrumentationName, spanName, null, false, CoreSpanBuilder.DEFAULT_TIMESTAMP_MICRO);
=======
        this,
        instrumentationName,
        spanName,
        null,
        CoreSpanBuilder.USE_SCOPE,
        CoreSpanBuilder.AUTO_ASSIGN_TIMESTAMP);
>>>>>>> cd456d2c
  }

  @Override
  public AgentSpan startSpan(
      final String instrumentationName, final CharSequence spanName, final long startTimeMicros) {
    return CoreSpanBuilder.startSpan(
<<<<<<< HEAD
        this, instrumentationName, spanName, null, false, startTimeMicros);
=======
        this, instrumentationName, spanName, null, CoreSpanBuilder.USE_SCOPE, startTimeMicros);
>>>>>>> cd456d2c
  }

  @Override
  public AgentSpan startSpan(
      String instrumentationName, final CharSequence spanName, final AgentSpanContext parent) {
    return CoreSpanBuilder.startSpan(
<<<<<<< HEAD
        this, instrumentationName, spanName, parent, true, CoreSpanBuilder.DEFAULT_TIMESTAMP_MICRO);
=======
        this,
        instrumentationName,
        spanName,
        parent,
        CoreSpanBuilder.IGNORE_SCOPE,
        CoreSpanBuilder.AUTO_ASSIGN_TIMESTAMP);
>>>>>>> cd456d2c
  }

  @Override
  public AgentSpan startSpan(
      final String instrumentationName,
      final CharSequence spanName,
      final AgentSpanContext parent,
      final long startTimeMicros) {
    return CoreSpanBuilder.startSpan(
<<<<<<< HEAD
        this, instrumentationName, spanName, parent, true, startTimeMicros);
=======
        this, instrumentationName, spanName, parent, CoreSpanBuilder.IGNORE_SCOPE, startTimeMicros);
>>>>>>> cd456d2c
  }

  @Override
  public AgentScope activateSpan(AgentSpan span) {
    return scopeManager.activateSpan(span);
  }

  @Override
  public AgentScope activateManualSpan(final AgentSpan span) {
    return scopeManager.activateManualSpan(span);
  }

  @Override
  @SuppressWarnings("resource")
  public void activateSpanWithoutScope(AgentSpan span) {
    scopeManager.activateSpan(span);
  }

  @Override
  public AgentScope.Continuation captureActiveSpan() {
    return scopeManager.captureActiveSpan();
  }

  @Override
  public AgentScope.Continuation captureSpan(final AgentSpan span) {
    return scopeManager.captureSpan(span);
  }

  @Override
  public boolean isAsyncPropagationEnabled() {
    return scopeManager.isAsyncPropagationEnabled();
  }

  @Override
  public void setAsyncPropagationEnabled(boolean asyncPropagationEnabled) {
    scopeManager.setAsyncPropagationEnabled(asyncPropagationEnabled);
  }

  @Override
  public void closePrevious(boolean finishSpan) {
    scopeManager.closePrevious(finishSpan);
  }

  @Override
  public AgentScope activateNext(AgentSpan span) {
    return scopeManager.activateNext(span);
  }

  public TagInterceptor getTagInterceptor() {
    return tagInterceptor;
  }

  public int getPartialFlushMinSpans() {
    return partialFlushMinSpans;
  }

  @Override
  public AgentSpan activeSpan() {
    return scopeManager.activeSpan();
  }

  @Override
  public void checkpointActiveForRollback() {
    this.scopeManager.checkpointActiveForRollback();
  }

  @Override
  public void rollbackActiveToCheckpoint() {
    this.scopeManager.rollbackActiveToCheckpoint();
  }

  @Override
  public void closeActive() {
    AgentScope activeScope = this.scopeManager.active();
    if (activeScope != null) {
      activeScope.close();
    }
  }

  @Override
  public AgentSpanContext notifyExtensionStart(Object event, String lambdaRequestId) {
    return LambdaHandler.notifyStartInvocation(event, lambdaRequestId);
  }

  @Override
  public void notifyExtensionEnd(
      AgentSpan span, Object result, boolean isError, String lambdaRequestId) {
    LambdaHandler.notifyEndInvocation(span, result, isError, lambdaRequestId);
  }

  @Override
  public AgentDataStreamsMonitoring getDataStreamsMonitoring() {
    return dataStreamsMonitoring;
  }

  private final RatelimitedLogger rlLog = new RatelimitedLogger(log, 1, MINUTES);

  /**
   * We use the sampler to know if the trace has to be reported/written. The sampler is called on
   * the first span (root span) of the trace. If the trace is marked as a sample, we report it.
   *
   * @param trace a list of the spans related to the same trace
   */
  void write(final List<DDSpan> trace) {
    if (trace.isEmpty() || !trace.get(0).traceConfig().isTraceEnabled()) {
      return;
    }
    List<DDSpan> writtenTrace = interceptCompleteTrace(trace);
    if (writtenTrace.isEmpty()) {
      return;
    }

    // run early tag postprocessors before publishing to the metrics writer since peer / base
    // service are needed
    for (DDSpan span : writtenTrace) {
      span.processServiceTags();
    }
    boolean forceKeep = metricsAggregator.publish(writtenTrace);

    TraceCollector traceCollector = writtenTrace.get(0).context().getTraceCollector();
    traceCollector.setSamplingPriorityIfNecessary();

    DDSpan rootSpan = traceCollector.getRootSpan();
    DDSpan spanToSample = rootSpan == null ? writtenTrace.get(0) : rootSpan;
    spanToSample.forceKeep(forceKeep);
    boolean published = forceKeep || traceCollector.sample(spanToSample);
    if (published) {
      writer.write(writtenTrace);
    } else {
      // with span streaming this won't work - it needs to be changed
      // to track an effective sampling rate instead, however, tests
      // checking that a hard reference on a continuation prevents
      // reporting fail without this, so will need to be fixed first.
      writer.incrementDropCounts(writtenTrace.size());
    }
    if (null != rootSpan) {
      onRootSpanFinished(rootSpan, rootSpan.getEndpointTracker());
    }
  }

  private List<DDSpan> interceptCompleteTrace(List<DDSpan> trace) {
    if (!interceptors.isEmpty() && !trace.isEmpty()) {
      Collection<? extends MutableSpan> interceptedTrace = new ArrayList<>(trace);
      for (final TraceInterceptor interceptor : interceptors) {
        try {
          // If one TraceInterceptor throws an exception, then continue with the next one
          interceptedTrace = interceptor.onTraceComplete(interceptedTrace);
        } catch (Throwable e) {
          String interceptorName = interceptor.getClass().getName();
          rlLog.warn("Throwable raised in TraceInterceptor {}", interceptorName, e);
        }
        if (interceptedTrace == null) {
          interceptedTrace = emptyList();
        }
      }

      trace = new ArrayList<>(interceptedTrace.size());
      for (final MutableSpan span : interceptedTrace) {
        if (span instanceof DDSpan) {
          trace.add((DDSpan) span);
        }
      }
    }
    return trace;
  }

  @Override
  public String getTraceId() {
    return getTraceId(activeSpan());
  }

  @Override
  public String getSpanId() {
    return getSpanId(activeSpan());
  }

  @Override
  public String getTraceId(AgentSpan span) {
    if (span != null && span.getTraceId() != null) {
      DDTraceId traceId = span.getTraceId();
      // Return padded hexadecimal string representation if 128-bit TraceId logging is enabled and
      // TraceId is a 128-bit ID, otherwise use the default numerical string representation.
      if (this.logs128bTraceIdEnabled && traceId.toHighOrderLong() != 0) {
        return traceId.toHexString();
      } else {
        return traceId.toString();
      }
    }
    return "0";
  }

  @Override
  public String getSpanId(AgentSpan span) {
    if (span != null) {
      return DDSpanId.toString(span.getSpanId());
    }
    return "0";
  }

  @Override
  public boolean addTraceInterceptor(final TraceInterceptor interceptor) {
    if (interceptors.add(interceptor)) {
      return true;
    } else {
      Comparator<? super TraceInterceptor> interceptorComparator = interceptors.comparator();
      if (interceptorComparator != null) {
        TraceInterceptor anotherInterceptor =
            interceptors.stream()
                .filter(i -> interceptorComparator.compare(i, interceptor) == 0)
                .findFirst()
                .orElse(null);
        log.warn(
            "Interceptor {} will NOT be registered with the tracer, "
                + "as already registered interceptor {} is considered its duplicate",
            interceptor,
            anotherInterceptor);
      }
      return false;
    }
  }

  @Override
  public TraceScope muteTracing() {
    return activateSpan(blackholeSpan());
  }

  @Override
  public DataStreamsCheckpointer getDataStreamsCheckpointer() {
    return this.dataStreamsMonitoring;
  }

  @Override
  public void addShutdownListener(Runnable listener) {
    this.shutdownListeners.add(listener);
  }

  @Override
  public void addScopeListener(final ScopeListener listener) {
    this.scopeManager.addScopeListener(listener);
  }

  @Override
  public SubscriptionService getSubscriptionService(RequestContextSlot slot) {
    return (SubscriptionService) instrumentationGateway.getCallbackProvider(slot);
  }

  @Override
  public CallbackProvider getCallbackProvider(RequestContextSlot slot) {
    if (slot == RequestContextSlot.APPSEC) {
      return callbackProviderAppSec;
    } else if (slot == RequestContextSlot.IAST) {
      return callbackProviderIast;
    } else {
      return CallbackProvider.CallbackProviderNoop.INSTANCE;
    }
  }

  @Override
  public CallbackProvider getUniversalCallbackProvider() {
    return universalCallbackProvider;
  }

  @Override
  public void close() {
    for (Runnable shutdownListener : shutdownListeners) {
      try {
        shutdownListener.run();
      } catch (Exception e) {
        log.error("Error while running shutdown listener", e);
      }
    }
    if (flushOnClose) {
      flush();
    }
    tracingConfigPoller.stop();
    pendingTraceBuffer.close();
    writer.close();
    RumInjector.shutdownTelemetry();
    statsDClient.close();
    metricsAggregator.close();
    dataStreamsMonitoring.close();
    externalAgentLauncher.close();
    healthMetrics.close();
  }

  @Override
  public void addScopeListener(
      Runnable afterScopeActivatedCallback, Runnable afterScopeClosedCallback) {
    addScopeListener(
        new ScopeListener() {
          @Override
          public void afterScopeActivated() {
            afterScopeActivatedCallback.run();
          }

          @Override
          public void afterScopeClosed() {
            afterScopeClosedCallback.run();
          }
        });
  }

  @Override
  public void flush() {
    pendingTraceBuffer.flush();
    writer.flush();
  }

  @Override
  public void flushMetrics() {
    try {
      metricsAggregator.forceReport().get(2_500, MILLISECONDS);
    } catch (InterruptedException | ExecutionException | TimeoutException e) {
      log.debug("Failed to wait for metrics flush.", e);
    }
  }

  @Override
  public ProfilingContextIntegration getProfilingContext() {
    return profilingContextIntegration;
  }

  @Override
  public TraceSegment getTraceSegment() {
    AgentSpan activeSpan = activeSpan();
    if (activeSpan == null) {
      return null;
    }
    AgentSpanContext ctx = activeSpan.context();
    if (ctx instanceof DDSpanContext) {
      return ((DDSpanContext) ctx).getTraceSegment();
    }
    return null;
  }

  @Override
  public void addReportToFlare(ZipOutputStream zip) throws IOException {
    TracerFlare.addText(zip, "dynamic_config.txt", dynamicConfig.toString());
    TracerFlare.addText(zip, "tracer_health.txt", healthMetrics.summary());
    TracerFlare.addText(zip, "span_metrics.txt", SpanMetricRegistry.getInstance().summary());
  }

  private static StatsDClient createStatsDClient(final Config config) {
    if (!config.isHealthMetricsEnabled()) {
      return StatsDClient.NO_OP;
    } else {
      String host = config.getHealthMetricsStatsdHost();
      if (host == null) {
        host = config.getJmxFetchStatsdHost();
      }
      Integer port = config.getHealthMetricsStatsdPort();
      if (port == null) {
        port = config.getJmxFetchStatsdPort();
      }

      return statsDClientManager()
          .statsDClient(
              host,
              port,
              config.getDogStatsDNamedPipe(),
              // use replace to stop string being changed to 'ddtrot.dd.tracer' in dd-trace-ot
              "datadog:tracer".replace(':', '.'),
              generateConstantTags(config));
    }
  }

  private static String[] generateConstantTags(final Config config) {
    final List<String> constantTags = new ArrayList<>();

    constantTags.add(statsdTag(LANG_STATSD_TAG, "java"));
    constantTags.add(statsdTag(LANG_VERSION_STATSD_TAG, DDTraceCoreInfo.JAVA_VERSION));
    constantTags.add(statsdTag(LANG_INTERPRETER_STATSD_TAG, DDTraceCoreInfo.JAVA_VM_NAME));
    constantTags.add(statsdTag(LANG_INTERPRETER_VENDOR_STATSD_TAG, DDTraceCoreInfo.JAVA_VM_VENDOR));
    constantTags.add(statsdTag(TRACER_VERSION_STATSD_TAG, DDTraceCoreInfo.VERSION));
    constantTags.add(statsdTag("service", config.getServiceName()));

    final Map<String, String> mergedSpanTags = config.getMergedSpanTags();
    final String version = mergedSpanTags.get(GeneralConfig.VERSION);
    if (version != null && !version.isEmpty()) {
      constantTags.add(statsdTag("version", version));
    }

    final String env = mergedSpanTags.get(GeneralConfig.ENV);
    if (env != null && !env.isEmpty()) {
      constantTags.add(statsdTag("env", env));
    }

    return constantTags.toArray(new String[0]);
  }

  Recording writeTimer() {
    return traceWriteTimer.start();
  }

  private static String statsdTag(final String tagPrefix, final String tagValue) {
    return tagPrefix + ":" + tagValue;
  }

  private static <K, V> Map<V, K> invertMap(Map<K, V> map) {
    Map<V, K> inverted = new HashMap<>(map.size());
    for (Map.Entry<K, V> entry : map.entrySet()) {
      inverted.put(entry.getValue(), entry.getKey());
    }
    return Collections.unmodifiableMap(inverted);
  }

  /** Spans are built using this builder */
  public abstract static class CoreSpanBuilder implements AgentTracer.SpanBuilder {
<<<<<<< HEAD
    protected static final boolean IGNORE_SCOPE_DEFAULT = false;
    protected static final int SPAN_ID_DEFAULT = 0;
    protected static final long DEFAULT_TIMESTAMP_MICRO = 0L;
=======
    protected static final boolean USE_SCOPE = false;
    protected static final boolean IGNORE_SCOPE = true;
    protected static final int AUTO_ASSIGN_SPAN_ID = 0;
    protected static final long AUTO_ASSIGN_TIMESTAMP = 0L;
>>>>>>> cd456d2c

    protected final CoreTracer tracer;

    protected String instrumentationName;
    protected CharSequence operationName;

    // Builder attributes
    // Make sure any fields added here are also reset properly in ReusableSingleSpanBuilder.reset
    protected TagMap.Ledger tagLedger;
    protected long timestampMicro;
    protected AgentSpanContext parent;
    protected String serviceName;
    protected String resourceName;
    protected boolean errorFlag;
    protected CharSequence spanType;
<<<<<<< HEAD
    protected boolean ignoreScope = IGNORE_SCOPE_DEFAULT;
=======
    protected boolean ignoreScope = USE_SCOPE;
>>>>>>> cd456d2c
    protected Object builderRequestContextDataAppSec;
    protected Object builderRequestContextDataIast;
    protected Object builderCiVisibilityContextData;
    protected List<AgentSpanLink> links;
<<<<<<< HEAD
    protected long spanId = SPAN_ID_DEFAULT;
=======
    protected long spanId = AUTO_ASSIGN_SPAN_ID;

>>>>>>> cd456d2c
    // Make sure any fields added here are also reset properly in ReusableSingleSpanBuilder.reset

    CoreSpanBuilder(CoreTracer tracer) {
      this.tracer = tracer;
    }

    @Override
    public final CoreSpanBuilder ignoreActiveSpan() {
      ignoreScope = true;
      return this;
    }

    protected static final DDSpan buildSpan(
        final CoreTracer tracer,
        long spanId,
        String instrumentationName,
        long timestampMicro,
        String serviceName,
        CharSequence operationName,
        String resourceName,
        AgentSpanContext resolvedParentContext,
        boolean ignoreScope,
        boolean errorFlag,
        CharSequence spanType,
        TagMap.Ledger tagLedger,
        List<AgentSpanLink> links,
        Object builderRequestContextDataAppSec,
        Object builderRequestContextDataIast,
        Object builderCiVisibilityContextData) {
      return buildSpanImpl(
          tracer,
          instrumentationName,
          timestampMicro,
          links,
          buildSpanContext(
              tracer,
              spanId,
              serviceName,
              operationName,
              resourceName,
              resolvedParentContext,
              errorFlag,
              spanType,
              tagLedger,
              links,
              builderRequestContextDataAppSec,
              builderRequestContextDataIast,
              builderCiVisibilityContextData));
    }

    protected static final DDSpan buildSpanImpl(
        CoreTracer tracer,
        String instrumentationName,
        long timestampMicro,
        List<AgentSpanLink> links,
        DDSpanContext spanContext) {
      DDSpan span = DDSpan.create(instrumentationName, timestampMicro, spanContext, links);
      if (span.isLocalRootSpan()) {
        EndpointTracker tracker = tracer.onRootSpanStarted(span);
        if (tracker != null) {
          span.setEndpointTracker(tracker);
        }
      }
      return span;
    }

    private static final List<AgentSpanLink> addParentContextLink(
        List<AgentSpanLink> links, AgentSpanContext parentContext) {
      SpanLink link;
      if (parentContext instanceof ExtractedContext) {
        String headers = ((ExtractedContext) parentContext).getPropagationStyle().toString();
        SpanAttributes attributes =
            SpanAttributes.builder()
                .put("reason", "propagation_behavior_extract")
                .put("context_headers", headers)
                .build();
        link = DDSpanLink.from((ExtractedContext) parentContext, attributes);
      } else {
        link = SpanLink.from(parentContext);
      }
      return addLink(links, link);
    }

    protected static final List<AgentSpanLink> addTerminatedContextAsLinks(
        List<AgentSpanLink> links, AgentSpanContext parentContext) {
      if (parentContext instanceof TagContext) {
        List<AgentSpanLink> terminatedContextLinks =
            ((TagContext) parentContext).getTerminatedContextLinks();
        if (!terminatedContextLinks.isEmpty()) {
          return addLinks(links, terminatedContextLinks);
        }
      }
      return links;
    }

    protected static final List<AgentSpanLink> addLink(
        List<AgentSpanLink> links, AgentSpanLink link) {
      if (links == null) links = new ArrayList<>();
      links.add(link);
      return links;
    }

    protected static final List<AgentSpanLink> addLinks(
        List<AgentSpanLink> links, List<AgentSpanLink> additionalLinks) {
      if (links == null) {
        links = new ArrayList<>(additionalLinks);
      } else {
        links.addAll(additionalLinks);
      }
      return links;
    }

    @Override
    public abstract AgentSpan start();

    protected AgentSpan startImpl() {
      return startSpan(
          this.tracer,
          this.spanId,
          this.instrumentationName,
          this.timestampMicro,
          this.serviceName,
          this.operationName,
          this.resourceName,
          this.parent,
          this.ignoreScope,
          this.errorFlag,
          this.spanType,
          this.tagLedger,
          this.links,
          this.builderRequestContextDataAppSec,
          this.builderRequestContextDataIast,
          this.builderCiVisibilityContextData);
    }

    protected static final AgentSpan startSpan(
        final CoreTracer tracer,
        String instrumentationName,
        CharSequence operationName,
        AgentSpanContext specifiedParentContext,
        boolean ignoreScope,
        long timestampMicros) {
      return startSpan(
          tracer,
<<<<<<< HEAD
          SPAN_ID_DEFAULT,
=======
          AUTO_ASSIGN_SPAN_ID,
>>>>>>> cd456d2c
          instrumentationName,
          timestampMicros,
          null /* serviceName */,
          operationName,
          null /* resourceName */,
          specifiedParentContext,
          ignoreScope,
          false /* errorFlag */,
          null /* spanType */,
          null /* tagLedger */,
          null /* links */,
          null /* appSec */,
          null /* iast */,
          null /* ciViz */);
    }

    protected static final AgentSpan startSpan(
        final CoreTracer tracer,
        long spanId,
        String instrumentationName,
        long timestampMicro,
        String serviceName,
        CharSequence operationName,
        String resourceName,
        AgentSpanContext specifiedParentContext,
        boolean ignoreScope,
        boolean errorFlag,
        CharSequence spanType,
        TagMap.Ledger tagLedger,
        List<AgentSpanLink> links,
        Object builderRequestContextDataAppSec,
        Object builderRequestContextDataIast,
        Object builderCiVisibilityContextData) {
      // Find the parent context
      AgentSpanContext parentContext = specifiedParentContext;
      if (parentContext == null && !ignoreScope) {
        // use the Scope as parent unless overridden or ignored.
        final AgentSpan activeSpan = tracer.scopeManager.activeSpan();
        if (activeSpan != null) {
          parentContext = activeSpan.context();
        }
      }

      if (parentContext == BlackHoleSpan.Context.INSTANCE) {
        return new BlackHoleSpan(parentContext.getTraceId());
<<<<<<< HEAD
      }

      // Handle remote terminated context as span links
      if (parentContext != null && parentContext.isRemote()) {
        switch (Config.get().getTracePropagationBehaviorExtract()) {
          case RESTART:
            links = addParentContextLink(links, parentContext);
            parentContext = null;
            break;

          case IGNORE:
            parentContext = null;
            break;

          case CONTINUE:
          default:
            links = addTerminatedContextAsLinks(links, specifiedParentContext);
            break;
        }
      }

=======
      }

      // Handle remote terminated context as span links
      if (parentContext != null && parentContext.isRemote()) {
        switch (Config.get().getTracePropagationBehaviorExtract()) {
          case RESTART:
            links = addParentContextLink(links, parentContext);
            parentContext = null;
            break;

          case IGNORE:
            parentContext = null;
            break;

          case CONTINUE:
          default:
            links = addTerminatedContextAsLinks(links, specifiedParentContext);
            break;
        }
      }

>>>>>>> cd456d2c
      return buildSpan(
          tracer,
          spanId,
          instrumentationName,
          timestampMicro,
          serviceName,
          operationName,
          resourceName,
          parentContext,
          ignoreScope,
          errorFlag,
          spanType,
          tagLedger,
          links,
          builderRequestContextDataAppSec,
          builderRequestContextDataIast,
          builderCiVisibilityContextData);
    }

    @Override
    public final CoreSpanBuilder withTag(final String tag, final Number number) {
      return withTag(tag, (Object) number);
    }

    @Override
    public final CoreSpanBuilder withTag(final String tag, final String string) {
      return withTag(tag, (Object) (string == null || string.isEmpty() ? null : string));
    }

    @Override
    public final CoreSpanBuilder withTag(final String tag, final boolean bool) {
      return withTag(tag, (Object) bool);
    }

    @Override
    public final CoreSpanBuilder withStartTimestamp(final long timestampMicroseconds) {
      timestampMicro = timestampMicroseconds;
      return this;
    }

    @Override
    public final CoreSpanBuilder withServiceName(final String serviceName) {
      this.serviceName = serviceName;
      return this;
    }

    @Override
    public final CoreSpanBuilder withResourceName(final String resourceName) {
      this.resourceName = resourceName;
      return this;
    }

    @Override
    public final CoreSpanBuilder withErrorFlag() {
      errorFlag = true;
      return this;
    }

    @Override
    public final CoreSpanBuilder withSpanType(final CharSequence spanType) {
      this.spanType = spanType;
      return this;
    }

    @Override
    public final CoreSpanBuilder asChildOf(final AgentSpanContext spanContext) {
      // TODO we will start propagating stack trace hash and it will need to
      //  be extracted here if available
      parent = spanContext;
      return this;
    }

    public final CoreSpanBuilder asChildOf(final AgentSpan agentSpan) {
      parent = agentSpan.context();
      return this;
    }

    @Override
    public final CoreSpanBuilder withTag(final String tag, final Object value) {
      if (tag == null) {
        return this;
      }
      TagMap.Ledger tagLedger = this.tagLedger;
      if (tagLedger == null) {
        // Insertion order is important, so using TagLedger which builds up a set
        // of Entry modifications in order
        this.tagLedger = tagLedger = TagMap.ledger();
      }
      if (value == null) {
        // DQH - Use of smartRemove is important to avoid clobbering entries added by another map
        // smartRemove only records the removal if a prior matching put has already occurred in the
        // ledger
        // smartRemove is O(n) but since removes are rare, this is preferable to a more complicated
        // implementation in setAll
        tagLedger.smartRemove(tag);
      } else {
        tagLedger.set(tag, value);
      }
      return this;
    }

    @Override
    public final <T> AgentTracer.SpanBuilder withRequestContextData(
        RequestContextSlot slot, T data) {
      switch (slot) {
        case APPSEC:
          builderRequestContextDataAppSec = data;
          break;
        case CI_VISIBILITY:
          builderCiVisibilityContextData = data;
          break;
        case IAST:
          builderRequestContextDataIast = data;
          break;
      }
      return this;
    }

    @Override
    public final AgentTracer.SpanBuilder withLink(AgentSpanLink link) {
      if (link != null) {
        if (this.links == null) {
          this.links = new ArrayList<>();
        }
        this.links.add(link);
      }
      return this;
    }

    @Override
    public final CoreSpanBuilder withSpanId(final long spanId) {
      this.spanId = spanId;
      return this;
    }

    /**
     * Build the SpanContext, if the actual span has a parent, the following attributes must be
     * propagated: - ServiceName - Baggage - Trace (a list of all spans related) - SpanType
     *
     * @return the context
     */
    protected static final DDSpanContext buildSpanContext(
        final CoreTracer tracer,
        long spanId,
        String serviceName,
        CharSequence operationName,
        String resourceName,
        AgentSpanContext resolvedParentContext,
        boolean errorFlag,
        CharSequence spanType,
        TagMap.Ledger tagLedger,
        List<AgentSpanLink> links,
        Object builderRequestContextDataAppSec,
        Object builderRequestContextDataIast,
        Object builderCiVisibilityContextData) {
      DDTraceId traceId;
      long parentSpanId;
      final Map<String, String> baggage;
      final Baggage w3cBaggage;
      final TraceCollector parentTraceCollector;
      final int samplingPriority;
      final CharSequence origin;
      final TagMap coreTags;
      final boolean coreTagsNeedsIntercept;
      final TagMap rootSpanTags;
      final boolean rootSpanTagsNeedsIntercept;
      final DDSpanContext context;
      Object requestContextDataAppSec;
      Object requestContextDataIast;
      Object ciVisibilityContextData;
      final PathwayContext pathwayContext;
      final PropagationTags propagationTags;

<<<<<<< HEAD
      if (spanId == 0) {
=======
      if (spanId == AUTO_ASSIGN_SPAN_ID) {
>>>>>>> cd456d2c
        spanId = tracer.idGenerationStrategy.generateSpanId();
      }

      String parentServiceName = null;
      // Propagate internal trace.
      // Note: if we are not in the context of distributed tracing, and we are starting the first
      // root span, parentContext will be null at this point.
      if (resolvedParentContext instanceof DDSpanContext) {
        final DDSpanContext ddsc = (DDSpanContext) resolvedParentContext;
        traceId = ddsc.getTraceId();
        parentSpanId = ddsc.getSpanId();
        baggage = ddsc.getBaggageItems();
        w3cBaggage = null;
        parentTraceCollector = ddsc.getTraceCollector();
        samplingPriority = PrioritySampling.UNSET;
        origin = null;
        coreTags = null;
        coreTagsNeedsIntercept = false;
        rootSpanTags = null;
        rootSpanTagsNeedsIntercept = false;
        parentServiceName = ddsc.getServiceName();
        if (serviceName == null) {
          serviceName = parentServiceName;
        }
        RequestContext requestContext = ((DDSpanContext) resolvedParentContext).getRequestContext();
        if (requestContext != null) {
          requestContextDataAppSec = requestContext.getData(RequestContextSlot.APPSEC);
          requestContextDataIast = requestContext.getData(RequestContextSlot.IAST);
          ciVisibilityContextData = requestContext.getData(RequestContextSlot.CI_VISIBILITY);
        } else {
          requestContextDataAppSec = null;
          requestContextDataIast = null;
          ciVisibilityContextData = null;
        }
        propagationTags = tracer.propagationTagsFactory.empty();
      } else {
        long endToEndStartTime;

        if (resolvedParentContext instanceof ExtractedContext) {
          // Propagate external trace
          final ExtractedContext extractedContext = (ExtractedContext) resolvedParentContext;
          traceId = extractedContext.getTraceId();
          parentSpanId = extractedContext.getSpanId();
          samplingPriority = extractedContext.getSamplingPriority();
          endToEndStartTime = extractedContext.getEndToEndStartTime();
          propagationTags = extractedContext.getPropagationTags();
        } else if (resolvedParentContext != null) {
          traceId =
              resolvedParentContext.getTraceId() == DDTraceId.ZERO
                  ? tracer.idGenerationStrategy.generateTraceId()
                  : resolvedParentContext.getTraceId();
          parentSpanId = resolvedParentContext.getSpanId();
          samplingPriority = resolvedParentContext.getSamplingPriority();
          endToEndStartTime = 0;
          propagationTags = tracer.propagationTagsFactory.empty();
        } else {
          // Start a new trace
          traceId = tracer.idGenerationStrategy.generateTraceId();
          parentSpanId = DDSpanId.ZERO;
          samplingPriority = PrioritySampling.UNSET;
          endToEndStartTime = 0;
          propagationTags = tracer.propagationTagsFactory.empty();
        }

        ConfigSnapshot traceConfig;

        // Get header tags and set origin whether propagating or not.
        if (resolvedParentContext instanceof TagContext) {
          TagContext tc = (TagContext) resolvedParentContext;
          traceConfig = (ConfigSnapshot) tc.getTraceConfig();
          coreTags = tc.getTags();
          coreTagsNeedsIntercept = true; // maybe intercept isn't needed?
          origin = tc.getOrigin();
          baggage = tc.getBaggage();
          w3cBaggage = tc.getW3CBaggage();
          requestContextDataAppSec = tc.getRequestContextDataAppSec();
          requestContextDataIast = tc.getRequestContextDataIast();
          ciVisibilityContextData = tc.getCiVisibilityContextData();
        } else {
          traceConfig = null;
          coreTags = null;
          coreTagsNeedsIntercept = false;
          origin = null;
          baggage = null;
          w3cBaggage = null;
          requestContextDataAppSec = null;
          requestContextDataIast = null;
          ciVisibilityContextData = null;
        }

        rootSpanTags = tracer.localRootSpanTags;
        rootSpanTagsNeedsIntercept = tracer.localRootSpanTagsNeedIntercept;

        parentTraceCollector = tracer.createTraceCollector(traceId, traceConfig);

        if (endToEndStartTime > 0) {
          parentTraceCollector.beginEndToEnd(endToEndStartTime);
        }
      }

      ConfigSnapshot traceConfig = parentTraceCollector.getTraceConfig();

      // Use parent pathwayContext if present and started
      pathwayContext =
          resolvedParentContext != null
                  && resolvedParentContext.getPathwayContext() != null
                  && resolvedParentContext.getPathwayContext().isStarted()
              ? resolvedParentContext.getPathwayContext()
              : tracer.dataStreamsMonitoring.newPathwayContext();

      // when removing fake services the best upward service name to pick is the local root one
      // since a split by tag (i.e. servlet context) might have happened on it.
      if (!tracer.allowInferredServices) {
        final DDSpan rootSpan = parentTraceCollector.getRootSpan();
        serviceName = rootSpan != null ? rootSpan.getServiceName() : null;
      }
      if (serviceName == null) {
        serviceName = traceConfig.getPreferredServiceName();
      }
      Map<String, Object> contextualTags = null;
      if (parentServiceName == null) {
        // only fetch this on local root spans
        final ClassloaderConfigurationOverrides.ContextualInfo contextualInfo =
            ClassloaderConfigurationOverrides.maybeGetContextualInfo();
        if (contextualInfo != null) {
          // in this case we have a local root without service name.
          // We can try to see if we can find one from the thread context classloader
          if (serviceName == null) {
            serviceName = contextualInfo.getServiceName();
          }
          contextualTags = contextualInfo.getTags();
        }
      }
      if (serviceName == null) {
        // it could be on the initial snapshot but may be overridden to null and service name
        // cannot be null
        serviceName = tracer.serviceName;
      }

<<<<<<< HEAD
      if (operationName == null) operationName = resourceName;
=======
      if (operationName == null) {
        operationName = resourceName;
      }
>>>>>>> cd456d2c

      final TagMap mergedTracerTags = traceConfig.mergedTracerTags;
      boolean mergedTracerTagsNeedsIntercept = traceConfig.mergedTracerTagsNeedsIntercept;

      final int tagsSize =
          mergedTracerTags.size()
              + (null == tagLedger ? 0 : tagLedger.estimateSize())
              + (null == coreTags ? 0 : coreTags.size())
              + (null == rootSpanTags ? 0 : rootSpanTags.size())
              + (null == contextualTags ? 0 : contextualTags.size());

      if (builderRequestContextDataAppSec != null) {
        requestContextDataAppSec = builderRequestContextDataAppSec;
      }
      if (builderCiVisibilityContextData != null) {
        ciVisibilityContextData = builderCiVisibilityContextData;
      }
      if (builderRequestContextDataIast != null) {
        requestContextDataIast = builderRequestContextDataIast;
      }

      // some attributes are inherited from the parent
      context =
          new DDSpanContext(
              traceId,
              spanId,
              parentSpanId,
              parentServiceName,
              serviceName,
              operationName,
              resourceName,
              samplingPriority,
              origin,
              baggage,
              w3cBaggage,
              errorFlag,
              spanType,
              tagsSize,
              parentTraceCollector,
              requestContextDataAppSec,
              requestContextDataIast,
              ciVisibilityContextData,
              pathwayContext,
              tracer.disableSamplingMechanismValidation,
              propagationTags,
              tracer.profilingContextIntegration,
              tracer.injectBaggageAsTags);

      // By setting the tags on the context we apply decorators to any tags that have been set via
      // the builder. This is the order that the tags were added previously, but maybe the `tags`
      // set in the builder should come last, so that they override other tags.
      context.setAllTags(mergedTracerTags, mergedTracerTagsNeedsIntercept);
      context.setAllTags(tagLedger);
      context.setAllTags(coreTags, coreTagsNeedsIntercept);
      context.setAllTags(rootSpanTags, rootSpanTagsNeedsIntercept);
      context.setAllTags(contextualTags);
      return context;
    }
  }

  /** CoreSpanBuilder that can be used to produce multiple spans */
  static final class MultiSpanBuilder extends CoreSpanBuilder {
    MultiSpanBuilder(CoreTracer tracer, String instrumentationName, CharSequence operationName) {
      super(tracer);
      this.instrumentationName = instrumentationName;
      this.operationName = operationName;
    }

    @Override
    public AgentSpan start() {
      return this.startImpl();
    }
  }

  static final class ReusableSingleSpanBuilderThreadLocalCache
      extends ThreadLocal<ReusableSingleSpanBuilder> {
    private final CoreTracer tracer;

    public ReusableSingleSpanBuilderThreadLocalCache(CoreTracer tracer) {
      this.tracer = tracer;
    }

    @Override
    protected ReusableSingleSpanBuilder initialValue() {
      return new ReusableSingleSpanBuilder(this.tracer);
    }
  }

  /**
   * Reusable CoreSpanBuilder that can be used to build one and only one span before being reset
   *
   * <p>{@link CoreTracer#singleSpanBuilder(String, CharSequence)} reuses instances of this object
   * to reduce the overhead of span construction
   */
  static final class ReusableSingleSpanBuilder extends CoreSpanBuilder {
    // Used to track whether the ReusableSingleSpanBuilder is actively being used
    // ReusableSingleSpanBuilder becomes "inUse" after a succesful init/reset and remains "inUse"
    // until "start" is called
    boolean inUse;

    ReusableSingleSpanBuilder(CoreTracer tracer) {
      super(tracer);
      this.inUse = false;
    }

    /** Similar to reset, but only valid on first use */
    void init(String instrumentationName, CharSequence operationName) {
      assert !this.inUse;

      this.instrumentationName = instrumentationName;
      this.operationName = operationName;

      this.inUse = true;
    }

    /**
     * Resets the {@link ReusableSingleSpanBuilder}, so it may be used to build another single span
     *
     * @returns <code>true</code> if the reset was successful, otherwise <code>false</code> if this
     *     <code>ReusableSingleSpanBuilder</code> is still "in-use".
     */
    final boolean reset(String instrumentationName, CharSequence operationName) {
      if (this.inUse) return false;
      this.inUse = true;

      this.instrumentationName = instrumentationName;
      this.operationName = operationName;

      if (this.tagLedger != null) this.tagLedger.reset();
      this.timestampMicro = 0L;
      this.parent = null;
      this.serviceName = null;
      this.resourceName = null;
      this.errorFlag = false;
      this.spanType = null;
      this.ignoreScope = false;
      this.builderRequestContextDataAppSec = null;
      this.builderRequestContextDataIast = null;
      this.builderCiVisibilityContextData = null;
      this.links = null;
      this.spanId = 0L;

      return true;
    }

    /*
     * Clears the inUse boolean, so this ReusableSpanBuilder can be reset
     */
    @Override
    public AgentSpan start() {
      assert this.inUse
          : "ReusableSingleSpanBuilder not reset properly -- multiple span construction?";

      AgentSpan span = this.startImpl();
      this.inUse = false;
      return span;
    }
  }

  private static class ShutdownHook extends Thread {
    private final WeakReference<CoreTracer> reference;

    private ShutdownHook(final CoreTracer tracer) {
      super(AGENT_THREAD_GROUP, "dd-tracer-shutdown-hook");
      reference = new WeakReference<>(tracer);
    }

    @Override
    public void run() {
      final CoreTracer tracer = reference.get();
      if (tracer != null) {
        tracer.close();
      }
    }
  }

  protected class ConfigSnapshot extends DynamicConfig.Snapshot {
    final Sampler sampler;

    final TagMap mergedTracerTags;
    final boolean mergedTracerTagsNeedsIntercept;

    protected ConfigSnapshot(
        DynamicConfig<ConfigSnapshot>.Builder builder, ConfigSnapshot oldSnapshot) {
      super(builder, oldSnapshot);

      if (null == oldSnapshot) {
        sampler = CoreTracer.this.initialSampler;
      } else if (Objects.equals(getTraceSampleRate(), oldSnapshot.getTraceSampleRate())
          && Objects.equals(getTraceSamplingRules(), oldSnapshot.getTraceSamplingRules())) {
        sampler = oldSnapshot.sampler;
      } else {
        sampler = Sampler.Builder.forConfig(CoreTracer.this.initialConfig, this);
      }

      if (null == oldSnapshot) {
        mergedTracerTags = CoreTracer.this.defaultSpanTags.immutableCopy();
        this.mergedTracerTagsNeedsIntercept = CoreTracer.this.defaultSpanTagsNeedsIntercept;
      } else if (getTracingTags().equals(oldSnapshot.getTracingTags())) {
        mergedTracerTags = oldSnapshot.mergedTracerTags;
        mergedTracerTagsNeedsIntercept = oldSnapshot.mergedTracerTagsNeedsIntercept;
      } else {
        mergedTracerTags = withTracerTags(getTracingTags(), CoreTracer.this.initialConfig, this);
        mergedTracerTagsNeedsIntercept =
            CoreTracer.this.tagInterceptor.needsIntercept(mergedTracerTags);
      }
    }
  }

  /**
   * Tags added by the tracer to all spans; combines user-supplied tags with tracer-defined tags.
   */
  static TagMap withTracerTags(
      Map<String, ?> userSpanTags, Config config, TraceConfig traceConfig) {
    final TagMap result = TagMap.create(userSpanTags.size() + 5);
    result.putAll(userSpanTags);
    if (null != config) { // static
      if (!config.getEnv().isEmpty()) {
        result.put("env", config.getEnv());
      }
      if (!config.getVersion().isEmpty()) {
        result.put("version", config.getVersion());
      }
      if (config.isDataJobsEnabled()) {
        result.put(DJM_ENABLED, 1);
      }
      if (config.isDataStreamsEnabled()) {
        result.put(DSM_ENABLED, 1);
      }
    }
    if (null != traceConfig) { // dynamic
      if (traceConfig.isDataStreamsEnabled()) {
        result.put(DSM_ENABLED, 1);
      } else {
        result.remove(DSM_ENABLED);
      }
    }
    return result.freeze();
  }
}<|MERGE_RESOLUTION|>--- conflicted
+++ resolved
@@ -1084,43 +1084,31 @@
   @Override
   public AgentSpan startSpan(final String instrumentationName, final CharSequence spanName) {
     return CoreSpanBuilder.startSpan(
-<<<<<<< HEAD
-        this, instrumentationName, spanName, null, false, CoreSpanBuilder.DEFAULT_TIMESTAMP_MICRO);
-=======
         this,
         instrumentationName,
         spanName,
         null,
         CoreSpanBuilder.USE_SCOPE,
         CoreSpanBuilder.AUTO_ASSIGN_TIMESTAMP);
->>>>>>> cd456d2c
   }
 
   @Override
   public AgentSpan startSpan(
       final String instrumentationName, final CharSequence spanName, final long startTimeMicros) {
     return CoreSpanBuilder.startSpan(
-<<<<<<< HEAD
-        this, instrumentationName, spanName, null, false, startTimeMicros);
-=======
         this, instrumentationName, spanName, null, CoreSpanBuilder.USE_SCOPE, startTimeMicros);
->>>>>>> cd456d2c
   }
 
   @Override
   public AgentSpan startSpan(
       String instrumentationName, final CharSequence spanName, final AgentSpanContext parent) {
     return CoreSpanBuilder.startSpan(
-<<<<<<< HEAD
-        this, instrumentationName, spanName, parent, true, CoreSpanBuilder.DEFAULT_TIMESTAMP_MICRO);
-=======
         this,
         instrumentationName,
         spanName,
         parent,
         CoreSpanBuilder.IGNORE_SCOPE,
         CoreSpanBuilder.AUTO_ASSIGN_TIMESTAMP);
->>>>>>> cd456d2c
   }
 
   @Override
@@ -1130,11 +1118,7 @@
       final AgentSpanContext parent,
       final long startTimeMicros) {
     return CoreSpanBuilder.startSpan(
-<<<<<<< HEAD
-        this, instrumentationName, spanName, parent, true, startTimeMicros);
-=======
         this, instrumentationName, spanName, parent, CoreSpanBuilder.IGNORE_SCOPE, startTimeMicros);
->>>>>>> cd456d2c
   }
 
   @Override
@@ -1543,16 +1527,10 @@
 
   /** Spans are built using this builder */
   public abstract static class CoreSpanBuilder implements AgentTracer.SpanBuilder {
-<<<<<<< HEAD
-    protected static final boolean IGNORE_SCOPE_DEFAULT = false;
-    protected static final int SPAN_ID_DEFAULT = 0;
-    protected static final long DEFAULT_TIMESTAMP_MICRO = 0L;
-=======
     protected static final boolean USE_SCOPE = false;
     protected static final boolean IGNORE_SCOPE = true;
     protected static final int AUTO_ASSIGN_SPAN_ID = 0;
     protected static final long AUTO_ASSIGN_TIMESTAMP = 0L;
->>>>>>> cd456d2c
 
     protected final CoreTracer tracer;
 
@@ -1568,21 +1546,13 @@
     protected String resourceName;
     protected boolean errorFlag;
     protected CharSequence spanType;
-<<<<<<< HEAD
-    protected boolean ignoreScope = IGNORE_SCOPE_DEFAULT;
-=======
     protected boolean ignoreScope = USE_SCOPE;
->>>>>>> cd456d2c
     protected Object builderRequestContextDataAppSec;
     protected Object builderRequestContextDataIast;
     protected Object builderCiVisibilityContextData;
     protected List<AgentSpanLink> links;
-<<<<<<< HEAD
-    protected long spanId = SPAN_ID_DEFAULT;
-=======
     protected long spanId = AUTO_ASSIGN_SPAN_ID;
 
->>>>>>> cd456d2c
     // Make sure any fields added here are also reset properly in ReusableSingleSpanBuilder.reset
 
     CoreSpanBuilder(CoreTracer tracer) {
@@ -1727,11 +1697,7 @@
         long timestampMicros) {
       return startSpan(
           tracer,
-<<<<<<< HEAD
-          SPAN_ID_DEFAULT,
-=======
           AUTO_ASSIGN_SPAN_ID,
->>>>>>> cd456d2c
           instrumentationName,
           timestampMicros,
           null /* serviceName */,
@@ -1777,7 +1743,6 @@
 
       if (parentContext == BlackHoleSpan.Context.INSTANCE) {
         return new BlackHoleSpan(parentContext.getTraceId());
-<<<<<<< HEAD
       }
 
       // Handle remote terminated context as span links
@@ -1799,29 +1764,6 @@
         }
       }
 
-=======
-      }
-
-      // Handle remote terminated context as span links
-      if (parentContext != null && parentContext.isRemote()) {
-        switch (Config.get().getTracePropagationBehaviorExtract()) {
-          case RESTART:
-            links = addParentContextLink(links, parentContext);
-            parentContext = null;
-            break;
-
-          case IGNORE:
-            parentContext = null;
-            break;
-
-          case CONTINUE:
-          default:
-            links = addTerminatedContextAsLinks(links, specifiedParentContext);
-            break;
-        }
-      }
-
->>>>>>> cd456d2c
       return buildSpan(
           tracer,
           spanId,
@@ -1995,11 +1937,7 @@
       final PathwayContext pathwayContext;
       final PropagationTags propagationTags;
 
-<<<<<<< HEAD
-      if (spanId == 0) {
-=======
       if (spanId == AUTO_ASSIGN_SPAN_ID) {
->>>>>>> cd456d2c
         spanId = tracer.idGenerationStrategy.generateSpanId();
       }
 
@@ -2139,13 +2077,9 @@
         serviceName = tracer.serviceName;
       }
 
-<<<<<<< HEAD
-      if (operationName == null) operationName = resourceName;
-=======
       if (operationName == null) {
         operationName = resourceName;
       }
->>>>>>> cd456d2c
 
       final TagMap mergedTracerTags = traceConfig.mergedTracerTags;
       boolean mergedTracerTagsNeedsIntercept = traceConfig.mergedTracerTagsNeedsIntercept;
