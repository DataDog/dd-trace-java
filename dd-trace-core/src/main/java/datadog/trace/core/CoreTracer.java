--- conflicted
+++ resolved
@@ -387,16 +387,9 @@
     if (trace.isEmpty()) {
       return;
     }
-<<<<<<< HEAD
-    final ArrayList<DDSpan> writtenTrace;
-    if (interceptors.isEmpty()) {
-      writtenTrace = new ArrayList<>(trace);
-    } else {
-      // TODO: move this off application thread to TraceProcessor
-=======
     List<DDSpan> writtenTrace = trace;
     if (!interceptors.isEmpty()) {
->>>>>>> fce476d8
+      // TODO: move this off application thread to TraceProcessor
       Collection<? extends MutableSpan> interceptedTrace = new ArrayList<>(trace);
       for (final TraceInterceptor interceptor : interceptors) {
         interceptedTrace = interceptor.onTraceComplete(interceptedTrace);
