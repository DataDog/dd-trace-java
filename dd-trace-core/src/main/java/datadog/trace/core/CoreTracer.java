--- conflicted
+++ resolved
@@ -4,14 +4,10 @@
 import static datadog.trace.api.DDTags.DJM_ENABLED;
 import static datadog.trace.api.DDTags.DSM_ENABLED;
 import static datadog.trace.api.DDTags.PROFILING_CONTEXT_ENGINE;
-<<<<<<< HEAD
-import static datadog.trace.bootstrap.instrumentation.api.AgentPropagation.*;
-=======
 import static datadog.trace.bootstrap.instrumentation.api.AgentPropagation.BAGGAGE_CONCERN;
 import static datadog.trace.bootstrap.instrumentation.api.AgentPropagation.DSM_CONCERN;
 import static datadog.trace.bootstrap.instrumentation.api.AgentPropagation.TRACING_CONCERN;
 import static datadog.trace.bootstrap.instrumentation.api.AgentPropagation.XRAY_TRACING_CONCERN;
->>>>>>> c9b90071
 import static datadog.trace.common.metrics.MetricsAggregatorFactory.createMetricsAggregator;
 import static datadog.trace.util.AgentThreadFactory.AGENT_THREAD_GROUP;
 import static datadog.trace.util.CollectionUtils.tryMakeImmutableMap;
@@ -25,7 +21,6 @@
 import datadog.communication.ddagent.SharedCommunicationObjects;
 import datadog.communication.monitor.Monitoring;
 import datadog.communication.monitor.Recording;
-import datadog.context.propagation.InferredProxyPropagator;
 import datadog.context.propagation.Propagators;
 import datadog.trace.api.ClassloaderConfigurationOverrides;
 import datadog.trace.api.Config;
@@ -721,35 +716,15 @@
     // Register context propagators
     HttpCodec.Extractor tracingExtractor =
         extractor == null ? HttpCodec.createExtractor(config, this::captureTraceConfig) : extractor;
-<<<<<<< HEAD
-    TracingPropagator tracingPropagator = new TracingPropagator(injector, tracingExtractor);
-    // Check if apm tracing is disabled:
-    // If disabled, use the APM tracing disabled propagator by default that will limit tracing
-    // concern
-    // injection and delegate to the tracing propagator if needed,
-    // If disabled, the most common case, use the usual tracing propagator by default.
-    boolean apmTracingDisabled = !config.isApmTracingEnabled();
-    boolean dsm = config.isDataStreamsEnabled();
-    boolean inferredProxy = config.isInferredProxyPropagationEnabled();
-    Propagators.register(
-        STANDALONE_ASM_CONCERN, new ApmTracingDisabledPropagator(), apmTracingDisabled);
-    Propagators.register(TRACING_CONCERN, tracingPropagator, !apmTracingDisabled);
-=======
     TracingPropagator tracingPropagator =
         new TracingPropagator(config.isApmTracingEnabled(), injector, tracingExtractor);
     Propagators.register(TRACING_CONCERN, tracingPropagator);
->>>>>>> c9b90071
     Propagators.register(XRAY_TRACING_CONCERN, new XRayPropagator(config), false);
     if (config.isDataStreamsEnabled()) {
       Propagators.register(DSM_CONCERN, this.dataStreamsMonitoring.propagator());
     }
-<<<<<<< HEAD
-    if (inferredProxy) {
-      Propagators.register(INFERRED_PROXY_CONCERN, new InferredProxyPropagator());
-=======
     if (config.isBaggagePropagationEnabled()) {
       Propagators.register(BAGGAGE_CONCERN, new BaggagePropagator(config));
->>>>>>> c9b90071
     }
 
     this.tagInterceptor =
