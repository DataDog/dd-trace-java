--- conflicted
+++ resolved
@@ -408,16 +408,12 @@
     assert serviceNameMappings != null;
     assert taggedHeaders != null;
 
-<<<<<<< HEAD
-    this.spanCheckpointer = SamplingCheckpointer.create();
-=======
     this.startTimeNano = Clock.currentNanoTime();
     this.startNanoTicks = Clock.currentNanoTicks();
     this.clockSyncPeriod = Math.max(1_000_000L, SECONDS.toNanos(config.getClockSyncPeriod()));
     this.lastSyncTicks = startNanoTicks;
 
-    this.checkpointer = SamplingCheckpointer.create();
->>>>>>> 5a6ca0df
+    this.spanCheckpointer = SamplingCheckpointer.create();
     this.serviceName = serviceName;
     this.sampler = sampler;
     this.injector = injector;
@@ -755,7 +751,6 @@
     return extractor.extract(carrier, getter);
   }
 
-<<<<<<< HEAD
   @Override
   public <C> PathwayContext extractPathwayContext(C carrier, BinaryContextVisitor<C> getter) {
     return dataStreamsCheckpointer.extractPathwayContext(carrier, getter);
@@ -765,9 +760,8 @@
   public void setDataStreamCheckpoint(AgentSpan span, String type, String group, String topic) {
     span.context().getPathwayContext().setCheckpoint(type, group, topic, dataStreamsCheckpointer);
   }
-=======
+
   private final RatelimitedLogger rlLog = new RatelimitedLogger(log, 1, MINUTES);
->>>>>>> 5a6ca0df
 
   /**
    * We use the sampler to know if the trace has to be reported/written. The sampler is called on
@@ -1121,11 +1115,7 @@
 
       final DDSpanContext context;
       final Object requestContextData;
-<<<<<<< HEAD
-      final DatadogTags ddTags;
       final PathwayContext pathwayContext;
-=======
->>>>>>> 5a6ca0df
 
       // FIXME [API] parentContext should be an interface implemented by ExtractedContext,
       // TagContext, DDSpanContext, AgentSpan.Context
@@ -1160,15 +1150,10 @@
         }
         RequestContext<Object> requestContext = ddsc.getRequestContext();
         requestContextData = null == requestContext ? null : requestContext.getData();
-<<<<<<< HEAD
-        ddTags = null;
-
         pathwayContext =
             ddsc.getPathwayContext().isStarted()
                 ? ddsc.getPathwayContext()
                 : dataStreamsCheckpointer.newPathwayContext();
-=======
->>>>>>> 5a6ca0df
       } else {
         long endToEndStartTime;
 
@@ -1245,14 +1230,8 @@
               tagsSize,
               parentTrace,
               requestContextData,
-<<<<<<< HEAD
               pathwayContext,
-              disableSamplingMechanismValidation,
-              ddTags,
-              datadogTagsLimit);
-=======
               disableSamplingMechanismValidation);
->>>>>>> 5a6ca0df
 
       // By setting the tags on the context we apply decorators to any tags that have been set via
       // the builder. This is the order that the tags were added previously, but maybe the `tags`
