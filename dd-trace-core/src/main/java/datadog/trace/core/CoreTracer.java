package datadog.trace.core;

import com.timgroup.statsd.NoOpStatsDClient;
import com.timgroup.statsd.NonBlockingStatsDClient;
import com.timgroup.statsd.StatsDClient;
import datadog.trace.api.Config;
import datadog.trace.api.DDId;
import datadog.trace.api.interceptor.MutableSpan;
import datadog.trace.api.interceptor.TraceInterceptor;
import datadog.trace.api.sampling.PrioritySampling;
import datadog.trace.bootstrap.instrumentation.api.AgentPropagation;
import datadog.trace.bootstrap.instrumentation.api.AgentScope;
import datadog.trace.bootstrap.instrumentation.api.AgentScopeManager;
import datadog.trace.bootstrap.instrumentation.api.AgentSpan;
import datadog.trace.bootstrap.instrumentation.api.AgentTracer;
import datadog.trace.bootstrap.instrumentation.api.ScopeSource;
import datadog.trace.bootstrap.instrumentation.api.WriterConstants;
import datadog.trace.common.sampling.PrioritySampler;
import datadog.trace.common.sampling.Sampler;
import datadog.trace.common.writer.DDAgentWriter;
import datadog.trace.common.writer.LoggingWriter;
import datadog.trace.common.writer.Writer;
import datadog.trace.common.writer.ddagent.DDAgentApi;
import datadog.trace.common.writer.ddagent.DDAgentResponseListener;
import datadog.trace.common.writer.ddagent.Monitor;
import datadog.trace.context.ScopeListener;
import datadog.trace.context.TraceScope;
import datadog.trace.core.jfr.DDNoopScopeEventFactory;
import datadog.trace.core.jfr.DDScopeEventFactory;
import datadog.trace.core.propagation.ExtractedContext;
import datadog.trace.core.propagation.HttpCodec;
import datadog.trace.core.propagation.TagContext;
import datadog.trace.core.scopemanager.ContinuableScopeManager;
import datadog.trace.core.taginterceptor.AbstractTagInterceptor;
import datadog.trace.core.taginterceptor.TagInterceptorsFactory;
import java.lang.ref.WeakReference;
import java.math.BigInteger;
import java.util.ArrayList;
import java.util.Collection;
import java.util.Comparator;
import java.util.LinkedHashMap;
import java.util.List;
import java.util.Map;
import java.util.Properties;
import java.util.ServiceConfigurationError;
import java.util.ServiceLoader;
import java.util.SortedSet;
import java.util.concurrent.ConcurrentHashMap;
import java.util.concurrent.ConcurrentSkipListSet;
import java.util.concurrent.TimeUnit;
import lombok.Builder;
import lombok.extern.slf4j.Slf4j;

/**
 * Main entrypoint into the tracer implementation. In addition to implementing
 * datadog.trace.api.Tracer and TracerAPI, it coordinates many functions necessary creating,
 * reporting, and propagating traces
 */
@Slf4j
public class CoreTracer implements AgentTracer.TracerAPI {
  // UINT64 max value
  public static final BigInteger TRACE_ID_MAX =
      BigInteger.valueOf(2).pow(64).subtract(BigInteger.ONE);
  public static final BigInteger TRACE_ID_MIN = BigInteger.ZERO;

  public static final String LANG_STATSD_TAG = "lang";
  public static final String LANG_VERSION_STATSD_TAG = "lang_version";
  public static final String LANG_INTERPRETER_STATSD_TAG = "lang_interpreter";
  public static final String LANG_INTERPRETER_VENDOR_STATSD_TAG = "lang_interpreter_vendor";
  public static final String TRACER_VERSION_STATSD_TAG = "tracer_version";

  /** Default service name if none provided on the trace or span */
  final String serviceName;
  /** Writer is an charge of reporting traces and spans to the desired endpoint */
  final Writer writer;
  /** Sampler defines the sampling policy in order to reduce the number of traces for instance */
  final Sampler sampler;
  /** Scope manager is in charge of managing the scopes from which spans are created */
  final AgentScopeManager scopeManager;

  /** A set of tags that are added only to the application's root span */
  private final Map<String, String> localRootSpanTags;
  /** A set of tags that are added to every span */
  private final Map<String, String> defaultSpanTags;
  /** A configured mapping of service names to update with new values */
  private final Map<String, String> serviceNameMappings;

  /** number of spans in a pending trace before they get flushed */
  @lombok.Getter private final int partialFlushMinSpans;

  private final StatsDClient statsDClient;

  /**
   * JVM shutdown callback, keeping a reference to it to remove this if DDTracer gets destroyed
   * earlier
   */
  private final Thread shutdownCallback;

  /** Span tag interceptors */
  private final Map<String, List<AbstractTagInterceptor>> spanTagInterceptors =
      new ConcurrentHashMap<>();

  private final SortedSet<TraceInterceptor> interceptors =
      new ConcurrentSkipListSet<>(
          new Comparator<TraceInterceptor>() {
            @Override
            public int compare(final TraceInterceptor o1, final TraceInterceptor o2) {
              return Integer.compare(o1.priority(), o2.priority());
            }
          });

  private final HttpCodec.Injector injector;
  private final HttpCodec.Extractor extractor;

  @Override
  public TraceScope.Continuation capture() {
    final TraceScope activeScope = activeScope();

    return activeScope == null ? null : activeScope.capture();
  }

  public static class CoreTracerBuilder {

    public CoreTracerBuilder() {
      // Apply the default values from config.
      config(Config.get());
    }

    public CoreTracerBuilder withProperties(final Properties properties) {
      return config(Config.get(properties));
    }

    public CoreTracerBuilder config(final Config config) {
      this.config = config;
      serviceName(config.getServiceName());
      // Explicitly skip setting writer to avoid allocating resources prematurely.
      sampler(Sampler.Builder.forConfig(config));
      injector(HttpCodec.createInjector(config));
      extractor(HttpCodec.createExtractor(config, config.getHeaderTags()));
<<<<<<< HEAD
=======
      // Explicitly skip setting scope manager because it depends on statsDClient
>>>>>>> fdc5b576
      localRootSpanTags(config.getLocalRootSpanTags());
      defaultSpanTags(config.getMergedSpanTags());
      serviceNameMappings(config.getServiceMapping());
      taggedHeaders(config.getHeaderTags());
      partialFlushMinSpans(config.getPartialFlushMinSpans());
      return this;
    }
  }

  @Builder
  // These field names must be stable to ensure the builder api is stable.
  private CoreTracer(
      final Config config,
      final String serviceName,
      final Writer writer,
      final Sampler sampler,
      final HttpCodec.Injector injector,
      final HttpCodec.Extractor extractor,
      final AgentScopeManager scopeManager,
      final Map<String, String> localRootSpanTags,
      final Map<String, String> defaultSpanTags,
      final Map<String, String> serviceNameMappings,
      final Map<String, String> taggedHeaders,
      final int partialFlushMinSpans,
      final StatsDClient statsDClient) {

    assert localRootSpanTags != null;
    assert defaultSpanTags != null;
    assert serviceNameMappings != null;
    assert taggedHeaders != null;

    this.serviceName = serviceName;
<<<<<<< HEAD
    if (writer != null) {
      this.writer = writer;
    } else {
      this.writer = Writer.Builder.forConfig(config);
    }
    if (scopeManager != null) {
      this.scopeManager = scopeManager;
    } else {
      this.scopeManager =
          new ContinuableScopeManager(
              config.getScopeDepthLimit(),
              config.getMethodTraceSampleRate(),
              createScopeEventFactory(),
              this.writer.getTraceStatsCollector());
    }
=======
>>>>>>> fdc5b576
    this.sampler = sampler;
    this.injector = injector;
    this.extractor = extractor;
    this.localRootSpanTags = localRootSpanTags;
    this.defaultSpanTags = defaultSpanTags;
    this.serviceNameMappings = serviceNameMappings;
    this.partialFlushMinSpans = partialFlushMinSpans;

    if (statsDClient == null) {
      this.statsDClient = createStatsDClient(config);
    } else {
      this.statsDClient = statsDClient;
    }

    if (scopeManager == null) {
      this.scopeManager =
          new ContinuableScopeManager(
              config.getScopeDepthLimit(),
              createScopeEventFactory(),
              this.statsDClient,
              config.isScopeStrictMode());
    } else {
      this.scopeManager = scopeManager;
    }

    if (writer == null) {
      this.writer = createWriter(config, sampler, this.statsDClient);
    } else {
      this.writer = writer;
    }

    this.writer.start();

    shutdownCallback = new ShutdownHook(this);
    try {
      Runtime.getRuntime().addShutdownHook(shutdownCallback);
    } catch (final IllegalStateException ex) {
      // The JVM is already shutting down.
    }

    log.info("New instance: {}", this);

    final List<AbstractTagInterceptor> tagInterceptors =
        TagInterceptorsFactory.createTagInterceptors();
    for (final AbstractTagInterceptor interceptor : tagInterceptors) {
      addTagInterceptor(interceptor);
    }

    registerClassLoader(ClassLoader.getSystemClassLoader());

    // Ensure that PendingTrace.SPAN_CLEANER is initialized in this thread:
    // FIXME: add test to verify the span cleaner thread is started with this call.
    PendingTrace.initialize();
  }

  @Override
  public void finalize() {
    try {
      shutdownCallback.run();
      Runtime.getRuntime().removeShutdownHook(shutdownCallback);
    } catch (final IllegalStateException e) {
      // Do nothing.  Already shutting down
    } catch (final Exception e) {
      log.error("Error while finalizing DDTracer.", e);
    }
  }

  /**
   * Returns the list of span tag interceptors
   *
   * @return the list of span tag interceptors
   */
  public List<AbstractTagInterceptor> getSpanTagInterceptors(final String tag) {
    return spanTagInterceptors.get(tag);
  }

  /**
   * Add a new interceptor in the list ({@link AbstractTagInterceptor})
   *
   * @param interceptor The interceptor in the list
   */
  private void addTagInterceptor(final AbstractTagInterceptor interceptor) {
    List<AbstractTagInterceptor> list = spanTagInterceptors.get(interceptor.getMatchingTag());
    if (list == null) {
      list = new ArrayList<>();
    }
    list.add(interceptor);

    spanTagInterceptors.put(interceptor.getMatchingTag(), list);
    log.debug(
        "Decorator added: '{}' -> {}",
        interceptor.getMatchingTag(),
        interceptor.getClass().getName());
  }

  /**
   * If an application is using a non-system classloader, that classloader should be registered
   * here. Due to the way Spring Boot structures its' executable jar, this might log some warnings.
   *
   * @param classLoader to register.
   */
  private void registerClassLoader(final ClassLoader classLoader) {
    try {
      for (final TraceInterceptor interceptor :
          ServiceLoader.load(TraceInterceptor.class, classLoader)) {
        addTraceInterceptor(interceptor);
      }
    } catch (final ServiceConfigurationError e) {
      log.warn("Problem loading TraceInterceptor for classLoader: " + classLoader, e);
    }
  }

  @Override
  public CoreSpanBuilder buildSpan(final String operationName) {
    return new CoreSpanBuilder(operationName);
  }

  @Override
  public AgentSpan startSpan(final String spanName) {
    return buildSpan(spanName).start();
  }

  @Override
  public AgentSpan startSpan(final String spanName, final long startTimeMicros) {
    return buildSpan(spanName).withStartTimestamp(startTimeMicros).start();
  }

  @Override
  public AgentSpan startSpan(final String spanName, final AgentSpan.Context parent) {
    return buildSpan(spanName).ignoreActiveSpan().asChildOf(parent).start();
  }

  @Override
  public AgentSpan startSpan(
      final String spanName, final AgentSpan.Context parent, final long startTimeMicros) {
    return buildSpan(spanName)
        .ignoreActiveSpan()
        .asChildOf(parent)
        .withStartTimestamp(startTimeMicros)
        .start();
  }

  public AgentScope activateSpan(final AgentSpan span) {
    return scopeManager.activate(span, ScopeSource.INSTRUMENTATION);
  }

  @Override
  public AgentScope activateSpan(final AgentSpan span, final ScopeSource source) {
    return scopeManager.activate(span, source);
  }

  @Override
  public AgentSpan activeSpan() {
    return scopeManager.activeSpan();
  }

  @Override
  public TraceScope activeScope() {
    return scopeManager.active();
  }

  @Override
  public AgentPropagation propagate() {
    return this;
  }

  @Override
  public AgentSpan noopSpan() {
    return AgentTracer.NoopAgentSpan.INSTANCE;
  }

  @Override
  public <C> void inject(final AgentSpan span, final C carrier, final Setter<C> setter) {

    inject(span.context(), carrier, setter);
  }

  @Override
  public <C> void inject(final AgentSpan.Context context, final C carrier, final Setter<C> setter) {
    if (!(context instanceof DDSpanContext)) {
      return;
    }

    final DDSpanContext ddSpanContext = (DDSpanContext) context;

    final DDSpan rootSpan = ddSpanContext.getTrace().getRootSpan();
    setSamplingPriorityIfNecessary(rootSpan);

    injector.inject(ddSpanContext, carrier, setter);
  }

  @Override
  public <C> AgentSpan.Context extract(final C carrier, final Getter<C> getter) {
    return extractor.extract(carrier, getter);
  }

  /**
   * We use the sampler to know if the trace has to be reported/written. The sampler is called on
   * the first span (root span) of the trace. If the trace is marked as a sample, we report it.
   *
   * @param trace a list of the spans related to the same trace
   */
  void write(final Collection<DDSpan> trace) {
    if (trace.isEmpty()) {
      return;
    }
    final ArrayList<DDSpan> writtenTrace;
    if (interceptors.isEmpty()) {
      writtenTrace = new ArrayList<>(trace);
    } else {
      // TODO: move this off application thread to TraceProcessor
      Collection<? extends MutableSpan> interceptedTrace = new ArrayList<>(trace);
      for (final TraceInterceptor interceptor : interceptors) {
        interceptedTrace = interceptor.onTraceComplete(interceptedTrace);
      }
      writtenTrace = new ArrayList<>(interceptedTrace.size());
      for (final MutableSpan span : interceptedTrace) {
        if (span instanceof DDSpan) {
          writtenTrace.add((DDSpan) span);
        }
      }
    }

    if (!writtenTrace.isEmpty()) {
      final DDSpan rootSpan = writtenTrace.get(0).getLocalRootSpan();
      setSamplingPriorityIfNecessary(rootSpan);

      final DDSpan spanToSample = rootSpan == null ? writtenTrace.get(0) : rootSpan;
      if (sampler.sample(spanToSample)) {
        writer.write(writtenTrace);
      } else {
        incrementTraceCount();
      }
    }
  }

  void setSamplingPriorityIfNecessary(final DDSpan rootSpan) {
    // There's a race where multiple threads can see PrioritySampling.UNSET here
    // This check skips potential complex sampling priority logic when we know its redundant
    // Locks inside DDSpanContext ensure the correct behavior in the race case

    if (sampler instanceof PrioritySampler
        && rootSpan != null
        && rootSpan.context().getSamplingPriority() == PrioritySampling.UNSET) {

      ((PrioritySampler) sampler).setSamplingPriority(rootSpan);
    }
  }

  /** Increment the reported trace count, but do not write a trace. */
  void incrementTraceCount() {
    writer.incrementTraceCount();
  }

  @Override
  public String getTraceId() {
    final AgentSpan activeSpan = activeSpan();
    if (activeSpan != null) {
      return activeSpan.getTraceId().toString();
    }
    return "0";
  }

  @Override
  public String getSpanId() {
    final AgentSpan activeSpan = activeSpan();
    if (activeSpan != null) {
      return activeSpan.getSpanId().toString();
    }
    return "0";
  }

  @Override
  public boolean addTraceInterceptor(final TraceInterceptor interceptor) {
    return interceptors.add(interceptor);
  }

  @Override
  public void addScopeListener(final ScopeListener listener) {
    if (scopeManager instanceof ContinuableScopeManager) {
      ((ContinuableScopeManager) scopeManager).addScopeListener(listener);
    }
  }

  @Override
  public void close() {
    PendingTrace.close();
    writer.close();
  }

  @Override
  public String toString() {
    return "DDTracer-"
        + Integer.toHexString(hashCode())
        + "{ serviceName="
        + serviceName
        + ", writer="
        + writer
        + ", sampler="
        + sampler
        + ", defaultSpanTags="
        + defaultSpanTags
        + '}';
  }

  private static DDScopeEventFactory createScopeEventFactory() {
    try {
      return (DDScopeEventFactory)
          Class.forName("datadog.trace.core.jfr.openjdk.ScopeEventFactory").newInstance();
    } catch (final ClassFormatError | ReflectiveOperationException | NoClassDefFoundError e) {
      log.debug("Profiling of ScopeEvents is not available");
    }
    return new DDNoopScopeEventFactory();
  }

  private static Writer createWriter(
      final Config config, final Sampler sampler, final StatsDClient statsDClient) {
    final String configuredType = config.getWriterType();

    if (WriterConstants.LOGGING_WRITER_TYPE.equals(configuredType)) {
      return new LoggingWriter();
    }

    if (!WriterConstants.DD_AGENT_WRITER_TYPE.equals(configuredType)) {
      log.warn(
          "Writer type not configured correctly: Type {} not recognized. Defaulting to DDAgentWriter.",
          configuredType);
    }

    final DDAgentApi ddAgentApi =
        new DDAgentApi(
            config.getAgentHost(),
            config.getAgentPort(),
            config.getAgentUnixDomainSocket(),
            TimeUnit.SECONDS.toMillis(config.getAgentTimeout()));

    final DDAgentWriter ddAgentWriter =
        DDAgentWriter.builder().agentApi(ddAgentApi).monitor(new Monitor(statsDClient)).build();

    if (sampler instanceof DDAgentResponseListener) {
      ddAgentWriter.addResponseListener((DDAgentResponseListener) sampler);
    }

    return ddAgentWriter;
  }

  private static StatsDClient createStatsDClient(final Config config) {
    if (!config.isHealthMetricsEnabled()) {
      return new NoOpStatsDClient();
    } else {
      String host = config.getHealthMetricsStatsdHost();
      if (host == null) {
        host = config.getJmxFetchStatsdHost();
      }
      if (host == null) {
        host = config.getAgentHost();
      }

      Integer port = config.getHealthMetricsStatsdPort();
      if (port == null) {
        port = config.getJmxFetchStatsdPort();
      }

      final String[] constantTags =
          new String[] {
            statsdTag(LANG_INTERPRETER_STATSD_TAG, "java"),
            statsdTag(LANG_VERSION_STATSD_TAG, DDTraceCoreInfo.JAVA_VERSION),
            statsdTag(LANG_INTERPRETER_STATSD_TAG, DDTraceCoreInfo.JAVA_VM_NAME),
            statsdTag(LANG_INTERPRETER_VENDOR_STATSD_TAG, DDTraceCoreInfo.JAVA_VM_VENDOR),
            statsdTag(TRACER_VERSION_STATSD_TAG, DDTraceCoreInfo.VERSION)
          };

      return new NonBlockingStatsDClient("datadog.tracer", host, port, constantTags);
    }
  }

  private static String statsdTag(final String tagPrefix, final String tagValue) {
    return tagPrefix + ":" + tagValue;
  }

  /** Spans are built using this builder */
  public class CoreSpanBuilder implements AgentTracer.SpanBuilder {
    private final String operationName;

    // Builder attributes
    private final Map<String, Object> tags = new LinkedHashMap<String, Object>(defaultSpanTags);
    private long timestampMicro;
    private Object parent;
    private String serviceName;
    private String resourceName;
    private boolean errorFlag;
    private String spanType;
    private boolean ignoreScope = false;

    public CoreSpanBuilder(final String operationName) {
      this.operationName = operationName;
    }

    @Override
    public CoreSpanBuilder ignoreActiveSpan() {
      ignoreScope = true;
      return this;
    }

    private DDSpan buildSpan() {
      return DDSpan.create(timestampMicro, buildSpanContext());
    }

    @Override
    public AgentSpan start() {
      final AgentSpan span = buildSpan();
      return span;
    }

    @Override
    public CoreSpanBuilder withTag(final String tag, final Number number) {
      return withTag(tag, (Object) number);
    }

    @Override
    public CoreSpanBuilder withTag(final String tag, final String string) {
      return withTag(tag, (Object) string);
    }

    @Override
    public CoreSpanBuilder withTag(final String tag, final boolean bool) {
      return withTag(tag, (Object) bool);
    }

    @Override
    public CoreSpanBuilder withStartTimestamp(final long timestampMicroseconds) {
      timestampMicro = timestampMicroseconds;
      return this;
    }

    @Override
    public CoreSpanBuilder withServiceName(final String serviceName) {
      this.serviceName = serviceName;
      return this;
    }

    @Override
    public CoreSpanBuilder withResourceName(final String resourceName) {
      this.resourceName = resourceName;
      return this;
    }

    @Override
    public CoreSpanBuilder withErrorFlag() {
      errorFlag = true;
      return this;
    }

    @Override
    public CoreSpanBuilder withSpanType(final String spanType) {
      this.spanType = spanType;
      return this;
    }

    @Override
    public CoreSpanBuilder asChildOf(final AgentSpan.Context spanContext) {
      parent = spanContext;
      return this;
    }

    public CoreSpanBuilder asChildOf(final AgentSpan agentSpan) {
      parent = agentSpan.context();
      return this;
    }

    @Override
    public CoreSpanBuilder withTag(final String tag, final Object value) {
      if (value == null || (value instanceof String && ((String) value).isEmpty())) {
        tags.remove(tag);
      } else {
        tags.put(tag, value);
      }
      return this;
    }

    /**
     * Build the SpanContext, if the actual span has a parent, the following attributes must be
     * propagated: - ServiceName - Baggage - Trace (a list of all spans related) - SpanType
     *
     * @return the context
     */
    private DDSpanContext buildSpanContext() {
      final DDId traceId;
      final DDId spanId = DDId.generate();
      final DDId parentSpanId;
      final Map<String, String> baggage;
      final PendingTrace parentTrace;
      final int samplingPriority;
      final String origin;

      final DDSpanContext context;

      // FIXME [API] parentContext should be an interface implemented by ExtractedContext,
      // TagContext, DDSpanContext, AgentSpan.Context
      Object parentContext = parent;
      if (parentContext == null && !ignoreScope) {
        // use the Scope as parent unless overridden or ignored.
        final AgentSpan activeSpan = scopeManager.activeSpan();
        if (activeSpan != null) {
          parentContext = activeSpan.context();
        }
      }

      // Propagate internal trace.
      // Note: if we are not in the context of distributed tracing and we are starting the first
      // root span, parentContext will be null at this point.
      if (parentContext instanceof DDSpanContext) {
        final DDSpanContext ddsc = (DDSpanContext) parentContext;
        traceId = ddsc.getTraceId();
        parentSpanId = ddsc.getSpanId();
        baggage = ddsc.getBaggageItems();
        parentTrace = ddsc.getTrace();
        samplingPriority = PrioritySampling.UNSET;
        origin = null;
        if (serviceName == null) {
          serviceName = ddsc.getServiceName();
        }

      } else {
        if (parentContext instanceof ExtractedContext) {
          // Propagate external trace
          final ExtractedContext extractedContext = (ExtractedContext) parentContext;
          traceId = extractedContext.getTraceId();
          parentSpanId = extractedContext.getSpanId();
          samplingPriority = extractedContext.getSamplingPriority();
          baggage = extractedContext.getBaggage();
        } else {
          // Start a new trace
          traceId = DDId.generate();
          parentSpanId = DDId.ZERO;
          samplingPriority = PrioritySampling.UNSET;
          baggage = null;
        }

        // Get header tags and set origin whether propagating or not.
        if (parentContext instanceof TagContext) {
          tags.putAll(((TagContext) parentContext).getTags());
          origin = ((TagContext) parentContext).getOrigin();
        } else {
          origin = null;
        }

        tags.putAll(localRootSpanTags);

        parentTrace = PendingTrace.create(CoreTracer.this, traceId);
      }

      if (serviceName == null) {
        serviceName = CoreTracer.this.serviceName;
      }

      final String operationName = this.operationName != null ? this.operationName : resourceName;

      // some attributes are inherited from the parent
      context =
          new DDSpanContext(
              traceId,
              spanId,
              parentSpanId,
              serviceName,
              operationName,
              resourceName,
              samplingPriority,
              origin,
              baggage,
              errorFlag,
              spanType,
              tags,
              parentTrace,
              CoreTracer.this,
              serviceNameMappings);

      // Apply Decorators to handle any tags that may have been set via the builder.
      for (final Map.Entry<String, Object> tag : tags.entrySet()) {
        if (tag.getValue() == null) {
          context.setTag(tag.getKey(), null);
          continue;
        }

        boolean addTag = true;

        // Call interceptors
        final List<AbstractTagInterceptor> interceptors = getSpanTagInterceptors(tag.getKey());
        if (interceptors != null) {
          for (final AbstractTagInterceptor interceptor : interceptors) {
            try {
              addTag &= interceptor.shouldSetTag(context, tag.getKey(), tag.getValue());
            } catch (final Throwable ex) {
              log.debug(
                  "Could not intercept the span interceptor={}: {}",
                  interceptor.getClass().getSimpleName(),
                  ex.getMessage());
            }
          }
        }

        if (!addTag) {
          context.setTag(tag.getKey(), null);
        }
      }

      return context;
    }
  }

  private static class ShutdownHook extends Thread {
    private final WeakReference<CoreTracer> reference;

    private ShutdownHook(final CoreTracer tracer) {
      super("dd-tracer-shutdown-hook");
      reference = new WeakReference<>(tracer);
    }

    @Override
    public void run() {
      final CoreTracer tracer = reference.get();
      if (tracer != null) {
        tracer.close();
      }
    }
  }
}<|MERGE_RESOLUTION|>--- conflicted
+++ resolved
@@ -137,10 +137,7 @@
       sampler(Sampler.Builder.forConfig(config));
       injector(HttpCodec.createInjector(config));
       extractor(HttpCodec.createExtractor(config, config.getHeaderTags()));
-<<<<<<< HEAD
-=======
       // Explicitly skip setting scope manager because it depends on statsDClient
->>>>>>> fdc5b576
       localRootSpanTags(config.getLocalRootSpanTags());
       defaultSpanTags(config.getMergedSpanTags());
       serviceNameMappings(config.getServiceMapping());
@@ -173,24 +170,6 @@
     assert taggedHeaders != null;
 
     this.serviceName = serviceName;
-<<<<<<< HEAD
-    if (writer != null) {
-      this.writer = writer;
-    } else {
-      this.writer = Writer.Builder.forConfig(config);
-    }
-    if (scopeManager != null) {
-      this.scopeManager = scopeManager;
-    } else {
-      this.scopeManager =
-          new ContinuableScopeManager(
-              config.getScopeDepthLimit(),
-              config.getMethodTraceSampleRate(),
-              createScopeEventFactory(),
-              this.writer.getTraceStatsCollector());
-    }
-=======
->>>>>>> fdc5b576
     this.sampler = sampler;
     this.injector = injector;
     this.extractor = extractor;
@@ -209,7 +188,9 @@
       this.scopeManager =
           new ContinuableScopeManager(
               config.getScopeDepthLimit(),
+              config.getMethodTraceSampleRate(),
               createScopeEventFactory(),
+              this.writer.getTraceStatsCollector()
               this.statsDClient,
               config.isScopeStrictMode());
     } else {
