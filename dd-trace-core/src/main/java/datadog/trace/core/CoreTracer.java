package datadog.trace.core;

import static datadog.communication.monitor.DDAgentStatsDClientManager.statsDClientManager;
import static datadog.trace.api.ConfigDefaults.DEFAULT_ASYNC_PROPAGATING;
import static datadog.trace.api.DDTags.PATHWAY_HASH;
import static datadog.trace.common.metrics.MetricsAggregatorFactory.createMetricsAggregator;
import static datadog.trace.core.datastreams.TagsProcessor.DIRECTION_IN;
import static datadog.trace.core.datastreams.TagsProcessor.DIRECTION_OUT;
import static datadog.trace.core.datastreams.TagsProcessor.DIRECTION_TAG;
import static datadog.trace.core.datastreams.TagsProcessor.TOPIC_TAG;
import static datadog.trace.core.datastreams.TagsProcessor.TYPE_TAG;
import static datadog.trace.util.AgentThreadFactory.AGENT_THREAD_GROUP;
import static datadog.trace.util.CollectionUtils.tryMakeImmutableMap;
import static java.util.concurrent.TimeUnit.MILLISECONDS;
import static java.util.concurrent.TimeUnit.MINUTES;
import static java.util.concurrent.TimeUnit.NANOSECONDS;
import static java.util.concurrent.TimeUnit.SECONDS;

import datadog.communication.ddagent.DDAgentFeaturesDiscovery;
import datadog.communication.ddagent.ExternalAgentLauncher;
import datadog.communication.ddagent.SharedCommunicationObjects;
import datadog.communication.monitor.Monitoring;
import datadog.communication.monitor.Recording;
import datadog.trace.api.Config;
import datadog.trace.api.DDSpanId;
import datadog.trace.api.DDTraceId;
import datadog.trace.api.DynamicConfig;
import datadog.trace.api.EndpointCheckpointer;
import datadog.trace.api.EndpointCheckpointerHolder;
import datadog.trace.api.EndpointTracker;
import datadog.trace.api.IdGenerationStrategy;
import datadog.trace.api.InstrumenterConfig;
import datadog.trace.api.StatsDClient;
import datadog.trace.api.TraceConfig;
import datadog.trace.api.TracePropagationStyle;
import datadog.trace.api.config.GeneralConfig;
import datadog.trace.api.experimental.DataStreamsCheckpointer;
import datadog.trace.api.experimental.DataStreamsContextCarrier;
import datadog.trace.api.experimental.Profiling;
import datadog.trace.api.gateway.CallbackProvider;
import datadog.trace.api.gateway.InstrumentationGateway;
import datadog.trace.api.gateway.RequestContext;
import datadog.trace.api.gateway.RequestContextSlot;
import datadog.trace.api.gateway.SubscriptionService;
import datadog.trace.api.interceptor.MutableSpan;
import datadog.trace.api.interceptor.TraceInterceptor;
import datadog.trace.api.internal.TraceSegment;
import datadog.trace.api.profiling.Timer;
import datadog.trace.api.sampling.PrioritySampling;
import datadog.trace.api.scopemanager.ScopeListener;
import datadog.trace.api.time.SystemTimeSource;
import datadog.trace.api.time.TimeSource;
import datadog.trace.bootstrap.instrumentation.api.AgentDataStreamsMonitoring;
import datadog.trace.bootstrap.instrumentation.api.AgentPropagation;
import datadog.trace.bootstrap.instrumentation.api.AgentScope;
import datadog.trace.bootstrap.instrumentation.api.AgentScopeManager;
import datadog.trace.bootstrap.instrumentation.api.AgentSpan;
import datadog.trace.bootstrap.instrumentation.api.AgentTracer;
import datadog.trace.bootstrap.instrumentation.api.PathwayContext;
import datadog.trace.bootstrap.instrumentation.api.ProfilingContextIntegration;
import datadog.trace.bootstrap.instrumentation.api.ScopeSource;
import datadog.trace.bootstrap.instrumentation.api.ScopeState;
import datadog.trace.bootstrap.instrumentation.api.TagContext;
import datadog.trace.civisibility.interceptor.CiVisibilityApmProtocolInterceptor;
import datadog.trace.civisibility.interceptor.CiVisibilityTraceInterceptor;
import datadog.trace.common.GitMetadataTraceInterceptor;
import datadog.trace.common.metrics.MetricsAggregator;
import datadog.trace.common.sampling.PrioritySampler;
import datadog.trace.common.sampling.Sampler;
import datadog.trace.common.sampling.SingleSpanSampler;
import datadog.trace.common.writer.DDAgentWriter;
import datadog.trace.common.writer.Writer;
import datadog.trace.common.writer.WriterFactory;
import datadog.trace.common.writer.ddintake.DDIntakeTraceInterceptor;
import datadog.trace.core.datastreams.DataStreamsContextCarrierAdapter;
import datadog.trace.core.datastreams.DataStreamsMonitoring;
import datadog.trace.core.datastreams.DefaultDataStreamsMonitoring;
import datadog.trace.core.datastreams.NoopDataStreamsMonitoring;
import datadog.trace.core.monitor.HealthMetrics;
import datadog.trace.core.monitor.MonitoringImpl;
import datadog.trace.core.monitor.TracerHealthMetrics;
import datadog.trace.core.propagation.ExtractedContext;
import datadog.trace.core.propagation.HttpCodec;
import datadog.trace.core.propagation.PropagationTags;
import datadog.trace.core.scopemanager.ContinuableScopeManager;
import datadog.trace.core.taginterceptor.RuleFlags;
import datadog.trace.core.taginterceptor.TagInterceptor;
import datadog.trace.lambda.LambdaHandler;
import datadog.trace.relocate.api.RatelimitedLogger;
import datadog.trace.util.AgentTaskScheduler;
import de.thetaphi.forbiddenapis.SuppressForbidden;
import java.io.IOException;
import java.lang.ref.WeakReference;
import java.math.BigInteger;
import java.util.ArrayList;
import java.util.Collection;
import java.util.Collections;
import java.util.Comparator;
import java.util.HashMap;
import java.util.LinkedHashMap;
import java.util.List;
import java.util.Map;
import java.util.Properties;
import java.util.ServiceConfigurationError;
import java.util.ServiceLoader;
import java.util.SortedSet;
import java.util.concurrent.ConcurrentSkipListSet;
import java.util.concurrent.ExecutionException;
import java.util.concurrent.TimeoutException;
import org.slf4j.Logger;
import org.slf4j.LoggerFactory;

/**
 * Main entrypoint into the tracer implementation. In addition to implementing
 * datadog.trace.api.Tracer and TracerAPI, it coordinates many functions necessary creating,
 * reporting, and propagating traces
 */
public class CoreTracer implements AgentTracer.TracerAPI {
  private static final Logger log = LoggerFactory.getLogger(CoreTracer.class);
  // UINT64 max value
  public static final BigInteger TRACE_ID_MAX =
      BigInteger.valueOf(2).pow(64).subtract(BigInteger.ONE);

  public static CoreTracerBuilder builder() {
    return new CoreTracerBuilder();
  }

  private static final String LANG_STATSD_TAG = "lang";
  private static final String LANG_VERSION_STATSD_TAG = "lang_version";
  private static final String LANG_INTERPRETER_STATSD_TAG = "lang_interpreter";
  private static final String LANG_INTERPRETER_VENDOR_STATSD_TAG = "lang_interpreter_vendor";
  private static final String TRACER_VERSION_STATSD_TAG = "tracer_version";

  /** Tracer start time in nanoseconds measured up to a millisecond accuracy */
  private final long startTimeNano;
  /** Nanosecond ticks value at tracer start */
  private final long startNanoTicks;
  /** How often should traced threads check clock ticks against the wall clock */
  private final long clockSyncPeriod;
  /** Last time (in nanosecond ticks) the clock was checked for drift */
  private volatile long lastSyncTicks;
  /** Nanosecond offset to counter clock drift */
  private volatile long counterDrift;

  private final TracingConfigPoller tracingConfigPoller;

  private final PendingTraceBuffer pendingTraceBuffer;

  /** Default service name if none provided on the trace or span */
  final String serviceName;
  /** Writer is an charge of reporting traces and spans to the desired endpoint */
  final Writer writer;
  /** Sampler defines the sampling policy in order to reduce the number of traces for instance */
  final Sampler sampler;
  /** Scope manager is in charge of managing the scopes from which spans are created */
  final AgentScopeManager scopeManager;

  final MetricsAggregator metricsAggregator;

  /** Maintains dynamic configuration associated with the tracer */
  private final DynamicConfig dynamicConfig;
  /** A set of tags that are added only to the application's root span */
  private final Map<String, ?> localRootSpanTags;
  /** A set of tags that are added to every span */
  private final Map<String, ?> defaultSpanTags;

  /** number of spans in a pending trace before they get flushed */
  private final int partialFlushMinSpans;

  private final StatsDClient statsDClient;
  private final Monitoring monitoring;
  private final Monitoring performanceMonitoring;

  private final HealthMetrics healthMetrics;
  private final Recording traceWriteTimer;
  private final IdGenerationStrategy idGenerationStrategy;
  private final PendingTrace.Factory pendingTraceFactory;
  private final EndpointCheckpointerHolder endpointCheckpointer;
  private final DataStreamsMonitoring dataStreamsMonitoring;
  private final ExternalAgentLauncher externalAgentLauncher;
  private final boolean disableSamplingMechanismValidation;
  private final TimeSource timeSource;
  private final ProfilingContextIntegration profilingContextIntegration;

  private Timer timer = Timer.NoOp.INSTANCE;

  /**
   * JVM shutdown callback, keeping a reference to it to remove this if DDTracer gets destroyed
   * earlier
   */
  private final Thread shutdownCallback;

  /**
   * Span tag interceptors. This Map is only ever added to during initialization, so it doesn't need
   * to be concurrent.
   */
  private final TagInterceptor tagInterceptor;

  private final SortedSet<TraceInterceptor> interceptors =
      new ConcurrentSkipListSet<>(Comparator.comparingInt(TraceInterceptor::priority));

  private final HttpCodec.Injector injector;

  private final Map<TracePropagationStyle, HttpCodec.Injector> injectors;
  private final HttpCodec.Extractor extractor;

  private final boolean logs128bTraceIdEnabled;

  private final InstrumentationGateway instrumentationGateway;
  private final CallbackProvider callbackProviderAppSec;
  private final CallbackProvider callbackProviderIast;
  private final CallbackProvider universalCallbackProvider;

  private final PropagationTags.Factory propagationTagsFactory;

  @Override
  public TraceConfig captureTraceConfig() {
    return dynamicConfig.captureTraceConfig();
  }

  PropagationTags.Factory getPropagationTagsFactory() {
    return propagationTagsFactory;
  }

  @Override
  public AgentScope.Continuation capture() {
    final AgentScope activeScope = activeScope();

    return activeScope == null ? null : activeScope.capture();
  }

  @Override
  public void onRootSpanFinished(AgentSpan root, EndpointTracker tracker) {
    endpointCheckpointer.onRootSpanFinished(root, tracker);
  }

  @Override
  public EndpointTracker onRootSpanStarted(AgentSpan root) {
    return endpointCheckpointer.onRootSpanStarted(root);
  }

  @Override
  public ScopeState newScopeState() {
    return scopeManager.newScopeState();
  }

  public static class CoreTracerBuilder {

    private Config config;
    private String serviceName;
    private SharedCommunicationObjects sharedCommunicationObjects;
    private Writer writer;
    private IdGenerationStrategy idGenerationStrategy;
    private Sampler sampler;
    private SingleSpanSampler singleSpanSampler;
    private HttpCodec.Injector injector;
    private HttpCodec.Extractor extractor;
    private AgentScopeManager scopeManager;
    private Map<String, ?> localRootSpanTags;
    private Map<String, ?> defaultSpanTags;
    private Map<String, String> serviceNameMappings;
    private Map<String, String> taggedHeaders;
    private Map<String, String> baggageMapping;
    private int partialFlushMinSpans;
    private StatsDClient statsDClient;
    private TagInterceptor tagInterceptor;
    private boolean strictTraceWrites;
    private InstrumentationGateway instrumentationGateway;
    private TimeSource timeSource;
    private DataStreamsMonitoring dataStreamsMonitoring;
    private ProfilingContextIntegration profilingContextIntegration =
        ProfilingContextIntegration.NoOp.INSTANCE;
    private boolean pollForTracingConfiguration;

    public CoreTracerBuilder serviceName(String serviceName) {
      this.serviceName = serviceName;
      return this;
    }

    public CoreTracerBuilder sharedCommunicationObjects(
        SharedCommunicationObjects sharedCommunicationObjects) {
      this.sharedCommunicationObjects = sharedCommunicationObjects;
      return this;
    }

    public CoreTracerBuilder writer(Writer writer) {
      this.writer = writer;
      return this;
    }

    public CoreTracerBuilder idGenerationStrategy(IdGenerationStrategy idGenerationStrategy) {
      this.idGenerationStrategy = idGenerationStrategy;
      return this;
    }

    public CoreTracerBuilder sampler(Sampler sampler) {
      this.sampler = sampler;
      return this;
    }

    public CoreTracerBuilder singleSpanSampler(SingleSpanSampler singleSpanSampler) {
      this.singleSpanSampler = singleSpanSampler;
      return this;
    }

    public CoreTracerBuilder injector(HttpCodec.Injector injector) {
      this.injector = injector;
      return this;
    }

    public CoreTracerBuilder extractor(HttpCodec.Extractor extractor) {
      this.extractor = extractor;
      return this;
    }

    public CoreTracerBuilder scopeManager(AgentScopeManager scopeManager) {
      this.scopeManager = scopeManager;
      return this;
    }

    public CoreTracerBuilder localRootSpanTags(Map<String, ?> localRootSpanTags) {
      this.localRootSpanTags = tryMakeImmutableMap(localRootSpanTags);
      return this;
    }

    public CoreTracerBuilder defaultSpanTags(Map<String, ?> defaultSpanTags) {
      this.defaultSpanTags = tryMakeImmutableMap(defaultSpanTags);
      return this;
    }

    public CoreTracerBuilder serviceNameMappings(Map<String, String> serviceNameMappings) {
      this.serviceNameMappings = tryMakeImmutableMap(serviceNameMappings);
      return this;
    }

    public CoreTracerBuilder taggedHeaders(Map<String, String> taggedHeaders) {
      this.taggedHeaders = tryMakeImmutableMap(taggedHeaders);
      return this;
    }

    public CoreTracerBuilder baggageMapping(Map<String, String> baggageMapping) {
      this.baggageMapping = tryMakeImmutableMap(baggageMapping);
      return this;
    }

    public CoreTracerBuilder partialFlushMinSpans(int partialFlushMinSpans) {
      this.partialFlushMinSpans = partialFlushMinSpans;
      return this;
    }

    public CoreTracerBuilder statsDClient(StatsDClient statsDClient) {
      this.statsDClient = statsDClient;
      return this;
    }

    public CoreTracerBuilder tagInterceptor(TagInterceptor tagInterceptor) {
      this.tagInterceptor = tagInterceptor;
      return this;
    }

    public CoreTracerBuilder statsDClient(TagInterceptor tagInterceptor) {
      this.tagInterceptor = tagInterceptor;
      return this;
    }

    public CoreTracerBuilder strictTraceWrites(boolean strictTraceWrites) {
      this.strictTraceWrites = strictTraceWrites;
      return this;
    }

    public CoreTracerBuilder instrumentationGateway(InstrumentationGateway instrumentationGateway) {
      this.instrumentationGateway = instrumentationGateway;
      return this;
    }

    public CoreTracerBuilder timeSource(TimeSource timeSource) {
      this.timeSource = timeSource;
      return this;
    }

    public CoreTracerBuilder dataStreamsMonitoring(DataStreamsMonitoring dataStreamsMonitoring) {
      this.dataStreamsMonitoring = dataStreamsMonitoring;
      return this;
    }

    public CoreTracerBuilder profilingContextIntegration(
        ProfilingContextIntegration profilingContextIntegration) {
      this.profilingContextIntegration = profilingContextIntegration;
      return this;
    }

    public CoreTracerBuilder pollForTracingConfiguration() {
      this.pollForTracingConfiguration = true;
      return this;
    }

    public CoreTracerBuilder() {
      // Apply the default values from config.
      config(Config.get());
    }

    public CoreTracerBuilder withProperties(final Properties properties) {
      return config(Config.get(properties));
    }

    public CoreTracerBuilder config(final Config config) {
      this.config = config;
      serviceName(config.getServiceName());
      // Explicitly skip setting writer to avoid allocating resources prematurely.
      sampler(Sampler.Builder.forConfig(config));
      singleSpanSampler(SingleSpanSampler.Builder.forConfig(config));
      instrumentationGateway(new InstrumentationGateway());
      injector(
          HttpCodec.createInjector(
              config,
              config.getTracePropagationStylesToInject(),
              invertMap(config.getBaggageMapping())));
      // Explicitly skip setting scope manager because it depends on statsDClient
      localRootSpanTags(config.getLocalRootSpanTags());
      defaultSpanTags(config.getMergedSpanTags());
      serviceNameMappings(config.getServiceMapping());
      taggedHeaders(config.getRequestHeaderTags());
      baggageMapping(config.getBaggageMapping());
      partialFlushMinSpans(config.getPartialFlushMinSpans());
      strictTraceWrites(config.isTraceStrictWritesEnabled());

      return this;
    }

    public CoreTracer build() {
      return new CoreTracer(
          config,
          serviceName,
          sharedCommunicationObjects,
          writer,
          idGenerationStrategy,
          sampler,
          singleSpanSampler,
          injector,
          extractor,
          scopeManager,
          localRootSpanTags,
          defaultSpanTags,
          serviceNameMappings,
          taggedHeaders,
          baggageMapping,
          partialFlushMinSpans,
          statsDClient,
          tagInterceptor,
          strictTraceWrites,
          instrumentationGateway,
          timeSource,
          dataStreamsMonitoring,
          profilingContextIntegration,
          pollForTracingConfiguration);
    }
  }

  // These field names must be stable to ensure the builder api is stable.
  private CoreTracer(
      final Config config,
      final String serviceName,
      SharedCommunicationObjects sharedCommunicationObjects,
      final Writer writer,
      final IdGenerationStrategy idGenerationStrategy,
      final Sampler sampler,
      final SingleSpanSampler singleSpanSampler,
      final HttpCodec.Injector injector,
      final HttpCodec.Extractor extractor,
      final AgentScopeManager scopeManager,
      final Map<String, ?> localRootSpanTags,
      final Map<String, ?> defaultSpanTags,
      final Map<String, String> serviceNameMappings,
      final Map<String, String> taggedHeaders,
      final Map<String, String> baggageMapping,
      final int partialFlushMinSpans,
      final StatsDClient statsDClient,
      final TagInterceptor tagInterceptor,
      final boolean strictTraceWrites,
      final InstrumentationGateway instrumentationGateway,
      final TimeSource timeSource,
      final DataStreamsMonitoring dataStreamsMonitoring,
      final ProfilingContextIntegration profilingContextIntegration,
      final boolean pollForTracingConfiguration) {

    assert localRootSpanTags != null;
    assert defaultSpanTags != null;
    assert serviceNameMappings != null;
    assert taggedHeaders != null;
    assert baggageMapping != null;

    this.timeSource = timeSource == null ? SystemTimeSource.INSTANCE : timeSource;
    startTimeNano = this.timeSource.getCurrentTimeNanos();
    startNanoTicks = this.timeSource.getNanoTicks();
    clockSyncPeriod = Math.max(1_000_000L, SECONDS.toNanos(config.getClockSyncPeriod()));
    lastSyncTicks = startNanoTicks;

    endpointCheckpointer = EndpointCheckpointerHolder.create();
    this.serviceName = serviceName;
    this.dynamicConfig =
        DynamicConfig.create()
            .setServiceMapping(serviceNameMappings)
            .setHeaderTags(taggedHeaders)
            .setBaggageMapping(baggageMapping)
            .apply();
    this.sampler = sampler;
    this.logs128bTraceIdEnabled = InstrumenterConfig.get().isLogs128bTraceIdEnabled();
    this.localRootSpanTags = localRootSpanTags;
    this.defaultSpanTags = defaultSpanTags;
    this.partialFlushMinSpans = partialFlushMinSpans;
    this.idGenerationStrategy =
        null == idGenerationStrategy
            ? Config.get().getIdGenerationStrategy()
            : idGenerationStrategy;

    if (statsDClient != null) {
      this.statsDClient = statsDClient;
    } else if (writer == null || writer instanceof DDAgentWriter) {
      this.statsDClient = createStatsDClient(config);
    } else {
      // avoid creating internal StatsD client when using external trace writer
      this.statsDClient = StatsDClient.NO_OP;
    }

    monitoring =
        config.isHealthMetricsEnabled()
            ? new MonitoringImpl(this.statsDClient, 10, SECONDS)
            : Monitoring.DISABLED;
    healthMetrics =
        config.isHealthMetricsEnabled()
            ? new TracerHealthMetrics(this.statsDClient)
            : HealthMetrics.NO_OP;
    healthMetrics.start();
    performanceMonitoring =
        config.isPerfMetricsEnabled()
            ? new MonitoringImpl(this.statsDClient, 10, SECONDS)
            : Monitoring.DISABLED;

    traceWriteTimer = performanceMonitoring.newThreadLocalTimer("trace.write");
    if (scopeManager == null) {
      this.scopeManager =
          new ContinuableScopeManager(
              config.getScopeDepthLimit(),
              config.isScopeStrictMode(),
              config.isScopeInheritAsyncPropagation(),
              profilingContextIntegration,
              healthMetrics);
    } else {
      this.scopeManager = scopeManager;
    }

    externalAgentLauncher = new ExternalAgentLauncher(config);

    disableSamplingMechanismValidation = config.isSamplingMechanismValidationDisabled();

    if (sharedCommunicationObjects == null) {
      sharedCommunicationObjects = new SharedCommunicationObjects();
    }
    sharedCommunicationObjects.monitoring = monitoring;
    sharedCommunicationObjects.createRemaining(config);

    tracingConfigPoller = new TracingConfigPoller(dynamicConfig);
    if (pollForTracingConfiguration) {
      tracingConfigPoller.start(config, sharedCommunicationObjects);
    }

    if (writer == null) {
      this.writer =
          WriterFactory.createWriter(
              config, sharedCommunicationObjects, sampler, singleSpanSampler, this.statsDClient);
    } else {
      this.writer = writer;
    }

    pendingTraceBuffer =
        strictTraceWrites
            ? PendingTraceBuffer.discarding()
            : PendingTraceBuffer.delaying(
                this.timeSource, config, sharedCommunicationObjects, healthMetrics);
    pendingTraceFactory =
        new PendingTrace.Factory(
            this, pendingTraceBuffer, this.timeSource, strictTraceWrites, healthMetrics);
    pendingTraceBuffer.start();

    this.writer.start();

    metricsAggregator = createMetricsAggregator(config, sharedCommunicationObjects);
    // Schedule the metrics aggregator to begin reporting after a random delay of 1 to 10 seconds
    // (using milliseconds granularity.) This avoids a fleet of traced applications starting at the
    // same time from sending metrics in sync.
    AgentTaskScheduler.INSTANCE.scheduleWithJitter(
        MetricsAggregator::start, metricsAggregator, 1, SECONDS);

    if (dataStreamsMonitoring == null) {
      this.dataStreamsMonitoring =
          createDataStreamsMonitoring(config, sharedCommunicationObjects, this.timeSource);
    } else {
      this.dataStreamsMonitoring = dataStreamsMonitoring;
    }
    this.dataStreamsMonitoring.start();

    this.injector = injector;
    HttpCodec.Extractor builtExtractor;
    if (extractor != null) {
      builtExtractor = extractor;
    } else {
      builtExtractor = HttpCodec.createExtractor(config, this::captureTraceConfig);
    }
    builtExtractor = this.dataStreamsMonitoring.decorate(builtExtractor);
    this.extractor = builtExtractor;

    this.tagInterceptor =
        null == tagInterceptor ? new TagInterceptor(new RuleFlags(config)) : tagInterceptor;

    if (config.isCiVisibilityEnabled()) {
      addTraceInterceptor(CiVisibilityTraceInterceptor.INSTANCE);
      if (config.isCiVisibilityAgentlessEnabled()) {
        addTraceInterceptor(DDIntakeTraceInterceptor.INSTANCE);
      } else {
        DDAgentFeaturesDiscovery featuresDiscovery =
            sharedCommunicationObjects.featuresDiscovery(config);
        if (!featuresDiscovery.supportsEvpProxy()) {
          // CI Test Cycle protocol is not available
          addTraceInterceptor(CiVisibilityApmProtocolInterceptor.INSTANCE);
        }
      }
    }

    if (config.isTraceGitMetadataEnabled()) {
      addTraceInterceptor(GitMetadataTraceInterceptor.INSTANCE);
    }

    this.instrumentationGateway = instrumentationGateway;
    callbackProviderAppSec = instrumentationGateway.getCallbackProvider(RequestContextSlot.APPSEC);
    callbackProviderIast = instrumentationGateway.getCallbackProvider(RequestContextSlot.IAST);
    universalCallbackProvider = instrumentationGateway.getUniversalCallbackProvider();

    injectors = HttpCodec.allInjectorsFor(config, invertMap(baggageMapping));

    shutdownCallback = new ShutdownHook(this);
    try {
      Runtime.getRuntime().addShutdownHook(shutdownCallback);
    } catch (final IllegalStateException ex) {
      // The JVM is already shutting down.
    }

    registerClassLoader(ClassLoader.getSystemClassLoader());

    StatusLogger.logStatus(config);

    propagationTagsFactory = PropagationTags.factory(config);
    this.profilingContextIntegration = profilingContextIntegration;
  }

  @Override
  protected void finalize() {
    try {
      shutdownCallback.run();
      Runtime.getRuntime().removeShutdownHook(shutdownCallback);
    } catch (final IllegalStateException e) {
      // Do nothing.  Already shutting down
    } catch (final Exception e) {
      log.error("Error while finalizing DDTracer.", e);
    }
  }

  /**
   * Only visible for benchmarking purposes
   *
   * @return a PendingTrace
   */
  public PendingTrace createTrace(DDTraceId id) {
    return pendingTraceFactory.create(id);
  }

  PendingTrace createTrace(DDTraceId id, TraceConfig traceConfig) {
    return pendingTraceFactory.create(id, traceConfig);
  }

  /**
   * If an application is using a non-system classloader, that classloader should be registered
   * here. Due to the way Spring Boot structures its' executable jar, this might log some warnings.
   *
   * @param classLoader to register.
   */
  private void registerClassLoader(final ClassLoader classLoader) {
    try {
      for (final TraceInterceptor interceptor :
          ServiceLoader.load(TraceInterceptor.class, classLoader)) {
        addTraceInterceptor(interceptor);
      }
    } catch (final ServiceConfigurationError e) {
      log.warn("Problem loading TraceInterceptor for classLoader: " + classLoader, e);
    }
  }

  /**
   * Timestamp in nanoseconds for the current {@code nanoTicks}.
   *
   * <p>Note: it is not possible to get 'real' nanosecond time. This method uses tracer start time
   * (with millisecond precision) as a reference and applies relative time with nanosecond precision
   * after that. This means time measured with same Tracer in different Spans is relatively correct
   * with nanosecond precision.
   *
   * @param nanoTicks as returned by {@link TimeSource#getNanoTicks()}
   * @return timestamp in nanoseconds
   */
  long getTimeWithNanoTicks(long nanoTicks) {
    long computedNanoTime = startTimeNano + Math.max(0, nanoTicks - startNanoTicks);
    if (nanoTicks - lastSyncTicks >= clockSyncPeriod) {
      long drift = computedNanoTime - timeSource.getCurrentTimeNanos();
      if (Math.abs(drift + counterDrift) >= 1_000_000L) { // allow up to 1ms of drift
        counterDrift = -MILLISECONDS.toNanos(NANOSECONDS.toMillis(drift));
      }
      lastSyncTicks = nanoTicks;
    }
    return computedNanoTime + counterDrift;
  }

  @Override
  public CoreSpanBuilder buildSpan(final CharSequence operationName) {
    return new CoreSpanBuilder(operationName, this);
  }

  @Override
  public AgentSpan startSpan(final CharSequence spanName) {
    return buildSpan(spanName).start();
  }

  @Override
  public AgentSpan startSpan(final CharSequence spanName, final long startTimeMicros) {
    return buildSpan(spanName).withStartTimestamp(startTimeMicros).start();
  }

  @Override
  public AgentSpan startSpan(final CharSequence spanName, final AgentSpan.Context parent) {
    return buildSpan(spanName).ignoreActiveSpan().asChildOf(parent).start();
  }

  @Override
  public AgentSpan startSpan(
      final CharSequence spanName, final AgentSpan.Context parent, final long startTimeMicros) {
    return buildSpan(spanName)
        .ignoreActiveSpan()
        .asChildOf(parent)
        .withStartTimestamp(startTimeMicros)
        .start();
  }

  public AgentScope activateSpan(final AgentSpan span) {
    return scopeManager.activate(span, ScopeSource.INSTRUMENTATION, DEFAULT_ASYNC_PROPAGATING);
  }

  @Override
  public AgentScope activateSpan(final AgentSpan span, final ScopeSource source) {
    return scopeManager.activate(span, source);
  }

  @Override
  public AgentScope activateSpan(AgentSpan span, ScopeSource source, boolean isAsyncPropagating) {
    return scopeManager.activate(span, source, isAsyncPropagating);
  }

  @Override
  public AgentScope.Continuation captureSpan(final AgentSpan span) {
    return scopeManager.captureSpan(span);
  }

  @Override
  public void closePrevious(boolean finishSpan) {
    scopeManager.closePrevious(finishSpan);
  }

  @Override
  public AgentScope activateNext(AgentSpan span) {
    return scopeManager.activateNext(span);
  }

  public TagInterceptor getTagInterceptor() {
    return tagInterceptor;
  }

  public int getPartialFlushMinSpans() {
    return partialFlushMinSpans;
  }

  @Override
  public AgentSpan activeSpan() {
    return scopeManager.activeSpan();
  }

  @Override
  public AgentScope activeScope() {
    return scopeManager.active();
  }

  @Override
  public AgentPropagation propagate() {
    return this;
  }

  @Override
  public AgentSpan noopSpan() {
    return AgentTracer.NoopAgentSpan.INSTANCE;
  }

  @Override
  public <C> void inject(final AgentSpan span, final C carrier, final Setter<C> setter) {
    inject(span.context(), carrier, setter, null);
  }

  @Override
  public <C> void inject(final AgentSpan.Context context, final C carrier, final Setter<C> setter) {
    inject(context, carrier, setter, null);
  }

  @Override
  public <C> void inject(AgentSpan span, C carrier, Setter<C> setter, TracePropagationStyle style) {
    inject(span.context(), carrier, setter, style);
  }

  @Override
  public <C> void injectBinaryPathwayContext(
      AgentSpan span, C carrier, BinarySetter<C> setter, LinkedHashMap<String, String> sortedTags) {
<<<<<<< HEAD
    log.debug("{}", span.context());
    PathwayContext parentPathwayContext = span.context().getPathwayContext();
    if (parentPathwayContext == null) {
      return;
    }
    PathwayContext pathwayContext = dataStreamsMonitoring.setCheckpoint(parentPathwayContext, sortedTags);
    span.context().setPathwayContext(pathwayContext);
=======
    PathwayContext pathwayContext = span.context().getPathwayContext();
    if (pathwayContext == null) {
      return;
    }
    pathwayContext.setCheckpoint(sortedTags, dataStreamsMonitoring::add);
>>>>>>> d9f0e171
    try {
      byte[] encodedContext = pathwayContext.encode();

      if (encodedContext != null) {
        log.debug("Injecting pathway context {}", pathwayContext);
        setter.set(carrier, PathwayContext.PROPAGATION_KEY_BASE64, encodedContext);
        injectPathwayTags(span, pathwayContext);
      }
    } catch (IOException e) {
      log.debug("Unable to set encode pathway context", e);
    }
  }

  private static void injectPathwayTags(AgentSpan span, PathwayContext pathwayContext) {
    long pathwayHash = pathwayContext.getHash();
    if (pathwayHash != 0) {
      span.setTag(PATHWAY_HASH, Long.toUnsignedString(pathwayHash));
    }
  }

  @Override
  public <C> void injectPathwayContext(
      AgentSpan span, C carrier, Setter<C> setter, LinkedHashMap<String, String> sortedTags) {
<<<<<<< HEAD
    PathwayContext parentPathwayContext = span.context().getPathwayContext();
    if (parentPathwayContext == null) {
      return;
    }
    PathwayContext pathwayContext = dataStreamsMonitoring.setCheckpoint(parentPathwayContext, sortedTags);
    span.context().setPathwayContext(pathwayContext);
=======
    PathwayContext pathwayContext = span.context().getPathwayContext();
    if (pathwayContext == null) {
      return;
    }
    pathwayContext.setCheckpoint(sortedTags, dataStreamsMonitoring::add);
>>>>>>> d9f0e171
    try {
      String encodedContext = pathwayContext.strEncode();
      if (encodedContext != null) {
        setter.set(carrier, PathwayContext.PROPAGATION_KEY_BASE64, encodedContext);
        injectPathwayTags(span, pathwayContext);
      }
    } catch (IOException e) {
      log.debug("Unable to set encode pathway context", e);
    }
  }

  private <C> void inject(
      AgentSpan.Context context, C carrier, Setter<C> setter, TracePropagationStyle style) {
    if (!(context instanceof DDSpanContext)) {
      return;
    }

    final DDSpanContext ddSpanContext = (DDSpanContext) context;
    final DDSpan rootSpan = ddSpanContext.getTrace().getRootSpan();
    setSamplingPriorityIfNecessary(rootSpan);

    if (null == style) {
      injector.inject(ddSpanContext, carrier, setter);
    } else {
      injectors.get(style).inject(ddSpanContext, carrier, setter);
    }
  }

  @Override
  public <C> AgentSpan.Context.Extracted extract(final C carrier, final ContextVisitor<C> getter) {
    return extractor.extract(carrier, getter);
  }

  @Override
  public void setDataStreamCheckpoint(AgentSpan span, LinkedHashMap<String, String> sortedTags) {
<<<<<<< HEAD
    PathwayContext parentPathwayContext = span.context().getPathwayContext();
    if (parentPathwayContext != null) {
      PathwayContext pathwayContext = dataStreamsMonitoring.setCheckpoint(parentPathwayContext, sortedTags);
      span.context().setPathwayContext(pathwayContext);
=======
    PathwayContext pathwayContext = span.context().getPathwayContext();
    if (pathwayContext != null) {
      pathwayContext.setCheckpoint(sortedTags, dataStreamsMonitoring::add);
>>>>>>> d9f0e171
      injectPathwayTags(span, pathwayContext);
    }
  }

  @Override
  public AgentSpan.Context notifyExtensionStart(Object event) {
    return LambdaHandler.notifyStartInvocation(event, propagationTagsFactory);
  }

  @Override
  public void notifyExtensionEnd(AgentSpan span, Object result, boolean isError) {
    LambdaHandler.notifyEndInvocation(span, result, isError);
  }

  @Override
  public AgentDataStreamsMonitoring getDataStreamsMonitoring() {
    return dataStreamsMonitoring;
  }

  @Override
  public Timer getTimer() {
    return timer;
  }

  private final RatelimitedLogger rlLog = new RatelimitedLogger(log, 1, MINUTES);

  /**
   * We use the sampler to know if the trace has to be reported/written. The sampler is called on
   * the first span (root span) of the trace. If the trace is marked as a sample, we report it.
   *
   * @param trace a list of the spans related to the same trace
   */
  void write(final List<DDSpan> trace) {
    List<DDSpan> writtenTrace = interceptCompleteTrace(trace);
    if (writtenTrace.isEmpty()) {
      return;
    }
    boolean forceKeep = metricsAggregator.publish(writtenTrace);

    DDSpan rootSpan = writtenTrace.get(0).getLocalRootSpan();
    setSamplingPriorityIfNecessary(rootSpan);

    DDSpan spanToSample = rootSpan == null ? writtenTrace.get(0) : rootSpan;
    spanToSample.forceKeep(forceKeep);
    boolean published = forceKeep || sampler.sample(spanToSample);
    if (published) {
      writer.write(writtenTrace);
    } else {
      // with span streaming this won't work - it needs to be changed
      // to track an effective sampling rate instead, however, tests
      // checking that a hard reference on a continuation prevents
      // reporting fail without this, so will need to be fixed first.
      writer.incrementDropCounts(writtenTrace.size());
    }
    if (null != rootSpan) {
      onRootSpanFinished(rootSpan, rootSpan.getEndpointTracker());

      // request context is propagated to contexts in child spans
      // Assume here that if present it will be so starting in the top span
      RequestContext requestContext = rootSpan.getRequestContext();
      if (requestContext != null) {
        try {
          requestContext.close();
        } catch (IOException e) {
          log.warn("Error closing request context data", e);
        }
      }
    }
  }

  private List<DDSpan> interceptCompleteTrace(List<DDSpan> trace) {
    if (!interceptors.isEmpty() && !trace.isEmpty()) {
      Collection<? extends MutableSpan> interceptedTrace = new ArrayList<>(trace);
      for (final TraceInterceptor interceptor : interceptors) {
        try {
          // If one TraceInterceptor throws an exception, then continue with the next one
          interceptedTrace = interceptor.onTraceComplete(interceptedTrace);
        } catch (Exception e) {
          String interceptorName = interceptor.getClass().getName();
          rlLog.warn("Exception in TraceInterceptor {}", interceptorName, e);
        }
      }
      trace = new ArrayList<>(interceptedTrace.size());
      for (final MutableSpan span : interceptedTrace) {
        if (span instanceof DDSpan) {
          trace.add((DDSpan) span);
        }
      }
    }
    return trace;
  }

  void setSamplingPriorityIfNecessary(final DDSpan rootSpan) {
    // There's a race where multiple threads can see PrioritySampling.UNSET here
    // This check skips potential complex sampling priority logic when we know its redundant
    // Locks inside DDSpanContext ensure the correct behavior in the race case

    if (sampler instanceof PrioritySampler
        && rootSpan != null
        && rootSpan.context().getSamplingPriority() == PrioritySampling.UNSET) {

      ((PrioritySampler) sampler).setSamplingPriority(rootSpan);
    }
  }

  @Override
  public String getTraceId() {
    return getTraceId(activeSpan());
  }

  @Override
  public String getSpanId() {
    return getSpanId(activeSpan());
  }

  @Override
  public String getTraceId(AgentSpan span) {
    if (span != null && span.getTraceId() != null) {
      DDTraceId traceId = span.getTraceId();
      // Return padded hexadecimal string representation if 128-bit TraceId logging is enabled and
      // TraceId is a 128-bit ID, otherwise use the default numerical string representation.
      if (this.logs128bTraceIdEnabled && traceId.toHighOrderLong() != 0) {
        return traceId.toHexString();
      } else {
        return traceId.toString();
      }
    }
    return "0";
  }

  @Override
  public String getSpanId(AgentSpan span) {
    if (span != null) {
      return DDSpanId.toString(span.getSpanId());
    }
    return "0";
  }

  @Override
  public boolean addTraceInterceptor(final TraceInterceptor interceptor) {
    if (interceptors.add(interceptor)) {
      return true;
    } else {
      Comparator<? super TraceInterceptor> interceptorComparator = interceptors.comparator();
      if (interceptorComparator != null) {
        TraceInterceptor anotherInterceptor =
            interceptors.stream()
                .filter(i -> interceptorComparator.compare(i, interceptor) == 0)
                .findFirst()
                .orElse(null);
        log.warn(
            "Interceptor {} will NOT be registered with the tracer, "
                + "as already registered interceptor {} is considered its duplicate",
            interceptor,
            anotherInterceptor);
      }
      return false;
    }
  }

  @Override
  public DataStreamsCheckpointer getDataStreamsCheckpointer() {
    return this;
  }

  @Override
  public void setConsumeCheckpoint(String type, String source, DataStreamsContextCarrier carrier) {
    if (type == null || type.isEmpty() || source == null || source.isEmpty()) {
      log.warn("setConsumeCheckpoint should be called with non-empty type and source");
      return;
    }

    AgentSpan span = activeSpan();
    if (span == null) {
      log.warn("SetConsumeCheckpoint is called with no active span");
      return;
    }
    this.dataStreamsMonitoring.mergePathwayContextIntoSpan(span, carrier);

    LinkedHashMap<String, String> sortedTags = new LinkedHashMap<>();
    sortedTags.put(DIRECTION_TAG, DIRECTION_IN);
    sortedTags.put(TOPIC_TAG, source);
    sortedTags.put(TYPE_TAG, type);

    setDataStreamCheckpoint(span, sortedTags);
  }

  @Override
  public void setProduceCheckpoint(String type, String target, DataStreamsContextCarrier carrier) {
    if (type == null || type.isEmpty() || target == null || target.isEmpty()) {
      log.warn("SetProduceCheckpoint should be called with non-empty type and target");
      return;
    }

    AgentSpan span = activeSpan();
    if (span == null) {
      log.warn("SetProduceCheckpoint is called with no active span");
      return;
    }

    LinkedHashMap<String, String> sortedTags = new LinkedHashMap<>();
    sortedTags.put(DIRECTION_TAG, DIRECTION_OUT);
    sortedTags.put(TOPIC_TAG, target);
    sortedTags.put(TYPE_TAG, type);

    injectPathwayContext(span, carrier, DataStreamsContextCarrierAdapter.INSTANCE, sortedTags);
  }

  @Override
  public void addScopeListener(final ScopeListener listener) {
    if (scopeManager instanceof ContinuableScopeManager) {
      ((ContinuableScopeManager) scopeManager).addScopeListener(listener);
    }
  }

  @Override
  public void registerCheckpointer(EndpointCheckpointer implementation) {
    endpointCheckpointer.register(implementation);
  }

  @Override
  public void registerTimer(Timer timer) {
    this.timer = timer;
  }

  @Override
  public SubscriptionService getSubscriptionService(RequestContextSlot slot) {
    return (SubscriptionService) instrumentationGateway.getCallbackProvider(slot);
  }

  @Override
  public CallbackProvider getCallbackProvider(RequestContextSlot slot) {
    if (slot == RequestContextSlot.APPSEC) {
      return callbackProviderAppSec;
    } else if (slot == RequestContextSlot.IAST) {
      return callbackProviderIast;
    } else {
      return CallbackProvider.CallbackProviderNoop.INSTANCE;
    }
  }

  @Override
  public CallbackProvider getUniversalCallbackProvider() {
    return universalCallbackProvider;
  }

  @Override
  public void close() {
    tracingConfigPoller.stop();
    pendingTraceBuffer.close();
    writer.close();
    statsDClient.close();
    metricsAggregator.close();
    dataStreamsMonitoring.close();
    externalAgentLauncher.close();
  }

  @Override
  public void addScopeListener(
      Runnable afterScopeActivatedCallback, Runnable afterScopeClosedCallback) {
    addScopeListener(
        new ScopeListener() {
          @Override
          public void afterScopeActivated() {
            afterScopeActivatedCallback.run();
          }

          @Override
          public void afterScopeClosed() {
            afterScopeClosedCallback.run();
          }
        });
  }

  @Override
  public void flush() {
    pendingTraceBuffer.flush();
    writer.flush();
  }

  @Override
  public void flushMetrics() {
    try {
      metricsAggregator.forceReport().get(2_500, MILLISECONDS);
    } catch (InterruptedException | ExecutionException | TimeoutException e) {
      log.debug("Failed to wait for metrics flush.", e);
    }
  }

  @Override
  public Profiling getProfilingContext() {
    return profilingContextIntegration;
  }

  @Override
  public TraceSegment getTraceSegment() {
    AgentSpan.Context ctx = activeSpan().context();
    if (ctx instanceof DDSpanContext) {
      return ((DDSpanContext) ctx).getTraceSegment();
    }
    return null;
  }

  private static StatsDClient createStatsDClient(final Config config) {
    if (!config.isHealthMetricsEnabled()) {
      return StatsDClient.NO_OP;
    } else {
      String host = config.getHealthMetricsStatsdHost();
      if (host == null) {
        host = config.getJmxFetchStatsdHost();
      }
      Integer port = config.getHealthMetricsStatsdPort();
      if (port == null) {
        port = config.getJmxFetchStatsdPort();
      }

      return statsDClientManager()
          .statsDClient(
              host,
              port,
              config.getDogStatsDNamedPipe(),
              "datadog.tracer",
              generateConstantTags(config));
    }
  }

  private static String[] generateConstantTags(final Config config) {
    final List<String> constantTags = new ArrayList<>();

    constantTags.add(statsdTag(LANG_STATSD_TAG, "java"));
    constantTags.add(statsdTag(LANG_VERSION_STATSD_TAG, DDTraceCoreInfo.JAVA_VERSION));
    constantTags.add(statsdTag(LANG_INTERPRETER_STATSD_TAG, DDTraceCoreInfo.JAVA_VM_NAME));
    constantTags.add(statsdTag(LANG_INTERPRETER_VENDOR_STATSD_TAG, DDTraceCoreInfo.JAVA_VM_VENDOR));
    constantTags.add(statsdTag(TRACER_VERSION_STATSD_TAG, DDTraceCoreInfo.VERSION));
    constantTags.add(statsdTag("service", config.getServiceName()));

    final Map<String, String> mergedSpanTags = config.getMergedSpanTags();
    final String version = mergedSpanTags.get(GeneralConfig.VERSION);
    if (version != null && !version.isEmpty()) {
      constantTags.add(statsdTag("version", version));
    }

    final String env = mergedSpanTags.get(GeneralConfig.ENV);
    if (env != null && !env.isEmpty()) {
      constantTags.add(statsdTag("env", env));
    }

    return constantTags.toArray(new String[0]);
  }

  @SuppressForbidden
  private static DataStreamsMonitoring createDataStreamsMonitoring(
      Config config, SharedCommunicationObjects sharedCommunicationObjects, TimeSource timeSource) {
    if (config.isDataStreamsEnabled()) {
      return new DefaultDataStreamsMonitoring(config, sharedCommunicationObjects, timeSource);
    } else {
      log.debug("Data streams monitoring not enabled.");
      return new NoopDataStreamsMonitoring();
    }
  }

  Recording writeTimer() {
    return traceWriteTimer.start();
  }

  private static String statsdTag(final String tagPrefix, final String tagValue) {
    return tagPrefix + ":" + tagValue;
  }

  private static <K, V> Map<V, K> invertMap(Map<K, V> map) {
    Map<V, K> inverted = new HashMap<>(map.size());
    for (Map.Entry<K, V> entry : map.entrySet()) {
      inverted.put(entry.getValue(), entry.getKey());
    }
    return Collections.unmodifiableMap(inverted);
  }

  /** Spans are built using this builder */
  public class CoreSpanBuilder implements AgentTracer.SpanBuilder {
    private final CharSequence operationName;
    private final CoreTracer tracer;

    // Builder attributes
    private Map<String, Object> tags;
    private long timestampMicro;
    private AgentSpan.Context parent;
    private String serviceName;
    private String resourceName;
    private boolean errorFlag;
    private CharSequence spanType;
    private boolean ignoreScope = false;
    private Object builderRequestContextDataAppSec;
    private Object builderRequestContextDataIast;
    private Object builderCiVisibilityContextData;

    CoreSpanBuilder(final CharSequence operationName, CoreTracer tracer) {
      this.operationName = operationName;
      this.tracer = tracer;
    }

    @Override
    public CoreSpanBuilder ignoreActiveSpan() {
      ignoreScope = true;
      return this;
    }

    private DDSpan buildSpan() {
      DDSpan span = DDSpan.create(timestampMicro, buildSpanContext());
      if (span.isLocalRootSpan()) {
        EndpointTracker tracker = tracer.onRootSpanStarted(span);
        span.setEndpointTracker(tracker);
      }
      return span;
    }

    @Override
    public AgentSpan start() {
      return buildSpan();
    }

    @Override
    public CoreSpanBuilder withTag(final String tag, final Number number) {
      return withTag(tag, (Object) number);
    }

    @Override
    public CoreSpanBuilder withTag(final String tag, final String string) {
      return withTag(tag, (Object) (string == null || string.isEmpty() ? null : string));
    }

    @Override
    public CoreSpanBuilder withTag(final String tag, final boolean bool) {
      return withTag(tag, (Object) bool);
    }

    @Override
    public CoreSpanBuilder withStartTimestamp(final long timestampMicroseconds) {
      timestampMicro = timestampMicroseconds;
      return this;
    }

    @Override
    public CoreSpanBuilder withServiceName(final String serviceName) {
      this.serviceName = serviceName;
      return this;
    }

    @Override
    public CoreSpanBuilder withResourceName(final String resourceName) {
      this.resourceName = resourceName;
      return this;
    }

    @Override
    public CoreSpanBuilder withErrorFlag() {
      errorFlag = true;
      return this;
    }

    @Override
    public CoreSpanBuilder withSpanType(final CharSequence spanType) {
      this.spanType = spanType;
      return this;
    }

    @Override
    public CoreSpanBuilder asChildOf(final AgentSpan.Context spanContext) {
      // TODO we will start propagating stack trace hash and it will need to
      //  be extracted here if available
      parent = spanContext;
      return this;
    }

    public CoreSpanBuilder asChildOf(final AgentSpan agentSpan) {
      parent = agentSpan.context();
      return this;
    }

    @Override
    public CoreSpanBuilder withTag(final String tag, final Object value) {
      Map<String, Object> tagMap = tags;
      if (tagMap == null) {
        tags = tagMap = new LinkedHashMap<>(); // Insertion order is important
      }
      if (value == null) {
        tagMap.remove(tag);
      } else {
        tagMap.put(tag, value);
      }
      return this;
    }

    @Override
    public <T> AgentTracer.SpanBuilder withRequestContextData(RequestContextSlot slot, T data) {
      switch (slot) {
        case APPSEC:
          builderRequestContextDataAppSec = data;
          break;
        case CI_VISIBILITY:
          builderCiVisibilityContextData = data;
          break;
        case IAST:
          builderRequestContextDataIast = data;
          break;
      }
      return this;
    }

    /**
     * Build the SpanContext, if the actual span has a parent, the following attributes must be
     * propagated: - ServiceName - Baggage - Trace (a list of all spans related) - SpanType
     *
     * @return the context
     */
    private DDSpanContext buildSpanContext() {
      final DDTraceId traceId;
      final long spanId = idGenerationStrategy.generateSpanId();
      final long parentSpanId;
      final Map<String, String> baggage;
      final PendingTrace parentTrace;
      final int samplingPriority;
      final CharSequence origin;
      final Map<String, String> coreTags;
      final Map<String, ?> rootSpanTags;

      final DDSpanContext context;
      Object requestContextDataAppSec;
      Object requestContextDataIast;
      Object ciVisibilityContextData;
      final PathwayContext pathwayContext;
      final PropagationTags propagationTags;

      // FIXME [API] parentContext should be an interface implemented by ExtractedContext,
      // TagContext, DDSpanContext, AgentSpan.Context
      AgentSpan.Context parentContext = parent;
      if (parentContext == null && !ignoreScope) {
        // use the Scope as parent unless overridden or ignored.
        final AgentSpan activeSpan = scopeManager.activeSpan();
        if (activeSpan != null) {
          parentContext = activeSpan.context();
        }
      }

      String parentServiceName = null;

      // Propagate internal trace.
      // Note: if we are not in the context of distributed tracing and we are starting the first
      // root span, parentContext will be null at this point.
      if (parentContext instanceof DDSpanContext) {
        final DDSpanContext ddsc = (DDSpanContext) parentContext;
        traceId = ddsc.getTraceId();
        parentSpanId = ddsc.getSpanId();
        baggage = ddsc.getBaggageItems();
        parentTrace = ddsc.getTrace();
        samplingPriority = PrioritySampling.UNSET;
        origin = null;
        coreTags = null;
        rootSpanTags = null;
        parentServiceName = ddsc.getServiceName();
        if (serviceName == null) {
          serviceName = parentServiceName;
        }
        RequestContext requestContext = ((DDSpanContext) parentContext).getRequestContext();
        if (requestContext != null) {
          requestContextDataAppSec = requestContext.getData(RequestContextSlot.APPSEC);
          requestContextDataIast = requestContext.getData(RequestContextSlot.IAST);
          ciVisibilityContextData = requestContext.getData(RequestContextSlot.CI_VISIBILITY);
        } else {
          requestContextDataAppSec = null;
          requestContextDataIast = null;
          ciVisibilityContextData = null;
        }
        propagationTags = propagationTagsFactory.empty();
      } else {
        long endToEndStartTime;

        if (parentContext instanceof ExtractedContext) {
          // Propagate external trace
          final ExtractedContext extractedContext = (ExtractedContext) parentContext;
          traceId = extractedContext.getTraceId();
          parentSpanId = extractedContext.getSpanId();
          samplingPriority = extractedContext.getSamplingPriority();
          endToEndStartTime = extractedContext.getEndToEndStartTime();
          propagationTags = extractedContext.getPropagationTags();
        } else if (parentContext != null) {
          traceId =
              parentContext.getTraceId() == DDTraceId.ZERO
                  ? idGenerationStrategy.generateTraceId()
                  : parentContext.getTraceId();
          parentSpanId = parentContext.getSpanId();
          samplingPriority = parentContext.getSamplingPriority();
          endToEndStartTime = 0;
          propagationTags = propagationTagsFactory.empty();
        } else {
          // Start a new trace
          traceId = idGenerationStrategy.generateTraceId();
          parentSpanId = DDSpanId.ZERO;
          samplingPriority = PrioritySampling.UNSET;
          endToEndStartTime = 0;
          propagationTags = propagationTagsFactory.empty();
        }

        TraceConfig traceConfig;

        // Get header tags and set origin whether propagating or not.
        if (parentContext instanceof TagContext) {
          TagContext tc = (TagContext) parentContext;
          traceConfig = tc.getTraceConfig();
          coreTags = tc.getTags();
          origin = tc.getOrigin();
          baggage = tc.getBaggage();
          requestContextDataAppSec = tc.getRequestContextDataAppSec();
          requestContextDataIast = tc.getRequestContextDataIast();
          ciVisibilityContextData = tc.getCiVisibilityContextData();
        } else {
          traceConfig = null;
          coreTags = null;
          origin = null;
          baggage = null;
          requestContextDataAppSec = null;
          requestContextDataIast = null;
          ciVisibilityContextData = null;
        }

        rootSpanTags = localRootSpanTags;

        parentTrace = createTrace(traceId, traceConfig);

        if (endToEndStartTime > 0) {
          parentTrace.beginEndToEnd(endToEndStartTime);
        }
      }

      // Use parent pathwayContext if present and started
      pathwayContext =
          parentContext != null
                  && parentContext.getPathwayContext() != null
                  && parentContext.getPathwayContext().isStarted()
              ? parentContext.getPathwayContext()
              : dataStreamsMonitoring.newPathwayContext();

      if (serviceName == null) {
        serviceName = CoreTracer.this.serviceName;
      }

      final CharSequence operationName =
          this.operationName != null ? this.operationName : resourceName;

      final int tagsSize =
          (null == tags ? 0 : tags.size())
              + defaultSpanTags.size()
              + (null == coreTags ? 0 : coreTags.size())
              + (null == rootSpanTags ? 0 : rootSpanTags.size());

      if (builderRequestContextDataAppSec != null) {
        requestContextDataAppSec = builderRequestContextDataAppSec;
      }
      if (builderCiVisibilityContextData != null) {
        ciVisibilityContextData = builderCiVisibilityContextData;
      }
      if (builderRequestContextDataIast != null) {
        requestContextDataIast = builderRequestContextDataIast;
      }

      // some attributes are inherited from the parent
      context =
          new DDSpanContext(
              traceId,
              spanId,
              parentSpanId,
              parentServiceName,
              serviceName,
              operationName,
              resourceName,
              samplingPriority,
              origin,
              baggage,
              errorFlag,
              spanType,
              tagsSize,
              parentTrace,
              requestContextDataAppSec,
              requestContextDataIast,
              ciVisibilityContextData,
              pathwayContext,
              disableSamplingMechanismValidation,
              propagationTags,
              profilingContextIntegration);

      // By setting the tags on the context we apply decorators to any tags that have been set via
      // the builder. This is the order that the tags were added previously, but maybe the `tags`
      // set in the builder should come last, so that they override other tags.
      context.setAllTags(defaultSpanTags);
      context.setAllTags(tags);
      context.setAllTags(coreTags);
      context.setAllTags(rootSpanTags);
      return context;
    }
  }

  private static class ShutdownHook extends Thread {
    private final WeakReference<CoreTracer> reference;

    private ShutdownHook(final CoreTracer tracer) {
      super(AGENT_THREAD_GROUP, "dd-tracer-shutdown-hook");
      reference = new WeakReference<>(tracer);
    }

    @Override
    public void run() {
      final CoreTracer tracer = reference.get();
      if (tracer != null) {
        tracer.close();
      }
    }
  }
}<|MERGE_RESOLUTION|>--- conflicted
+++ resolved
@@ -822,7 +822,6 @@
   @Override
   public <C> void injectBinaryPathwayContext(
       AgentSpan span, C carrier, BinarySetter<C> setter, LinkedHashMap<String, String> sortedTags) {
-<<<<<<< HEAD
     log.debug("{}", span.context());
     PathwayContext parentPathwayContext = span.context().getPathwayContext();
     if (parentPathwayContext == null) {
@@ -830,13 +829,7 @@
     }
     PathwayContext pathwayContext = dataStreamsMonitoring.setCheckpoint(parentPathwayContext, sortedTags);
     span.context().setPathwayContext(pathwayContext);
-=======
-    PathwayContext pathwayContext = span.context().getPathwayContext();
-    if (pathwayContext == null) {
-      return;
-    }
-    pathwayContext.setCheckpoint(sortedTags, dataStreamsMonitoring::add);
->>>>>>> d9f0e171
+
     try {
       byte[] encodedContext = pathwayContext.encode();
 
@@ -860,20 +853,13 @@
   @Override
   public <C> void injectPathwayContext(
       AgentSpan span, C carrier, Setter<C> setter, LinkedHashMap<String, String> sortedTags) {
-<<<<<<< HEAD
     PathwayContext parentPathwayContext = span.context().getPathwayContext();
     if (parentPathwayContext == null) {
       return;
     }
     PathwayContext pathwayContext = dataStreamsMonitoring.setCheckpoint(parentPathwayContext, sortedTags);
     span.context().setPathwayContext(pathwayContext);
-=======
-    PathwayContext pathwayContext = span.context().getPathwayContext();
-    if (pathwayContext == null) {
-      return;
-    }
-    pathwayContext.setCheckpoint(sortedTags, dataStreamsMonitoring::add);
->>>>>>> d9f0e171
+
     try {
       String encodedContext = pathwayContext.strEncode();
       if (encodedContext != null) {
@@ -909,16 +895,10 @@
 
   @Override
   public void setDataStreamCheckpoint(AgentSpan span, LinkedHashMap<String, String> sortedTags) {
-<<<<<<< HEAD
     PathwayContext parentPathwayContext = span.context().getPathwayContext();
     if (parentPathwayContext != null) {
       PathwayContext pathwayContext = dataStreamsMonitoring.setCheckpoint(parentPathwayContext, sortedTags);
       span.context().setPathwayContext(pathwayContext);
-=======
-    PathwayContext pathwayContext = span.context().getPathwayContext();
-    if (pathwayContext != null) {
-      pathwayContext.setCheckpoint(sortedTags, dataStreamsMonitoring::add);
->>>>>>> d9f0e171
       injectPathwayTags(span, pathwayContext);
     }
   }
