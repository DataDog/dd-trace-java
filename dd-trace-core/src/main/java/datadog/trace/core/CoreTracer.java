--- conflicted
+++ resolved
@@ -1005,8 +1005,6 @@
       }
       return false;
     }
-<<<<<<< HEAD
-=======
   }
 
   @Override
@@ -1058,7 +1056,6 @@
     sortedTags.put(TYPE_TAG, type);
 
     injectPathwayContext(span, carrier, DataStreamsContextCarrierAdapter.INSTANCE, sortedTags);
->>>>>>> 134e8e6f
   }
 
   @Override
