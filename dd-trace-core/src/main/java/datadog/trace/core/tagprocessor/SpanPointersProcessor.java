--- conflicted
+++ resolved
@@ -22,10 +22,11 @@
 import java.security.NoSuchAlgorithmException;
 import java.util.Arrays;
 import java.util.List;
+import java.util.Map;
 import org.slf4j.Logger;
 import org.slf4j.LoggerFactory;
 
-public final class SpanPointersProcessor extends TagsPostProcessor {
+public class SpanPointersProcessor extends TagsPostProcessor {
   private static final Logger LOG = LoggerFactory.getLogger(SpanPointersProcessor.class);
 
   // The pointer direction will always be down. The serverless agent handles cases where the
@@ -36,15 +37,8 @@
   public static final String LINK_KIND = "span-pointer";
 
   @Override
-<<<<<<< HEAD
   public void processTags(
       TagMap unsafeTags, DDSpanContext spanContext, List<AgentSpanLink> spanLinks) {
-    TagMap.Entry eTagEntry = unsafeTags.removeEntry(S3_ETAG);
-    if (eTagEntry == null) {
-      return;
-=======
-  public Map<String, Object> processTags(
-      Map<String, Object> unsafeTags, DDSpanContext spanContext, List<AgentSpanLink> spanLinks) {
     AgentSpanLink s3Link = handleS3SpanPointer(unsafeTags);
     if (s3Link != null) {
       spanLinks.add(s3Link);
@@ -54,30 +48,20 @@
     if (dynamoDbLink != null) {
       spanLinks.add(dynamoDbLink);
     }
-
-    return unsafeTags;
   }
 
   private static AgentSpanLink handleS3SpanPointer(Map<String, Object> unsafeTags) {
     String eTag = asString(unsafeTags.remove(S3_ETAG));
     if (eTag == null) {
       return null;
->>>>>>> 3e2867a8
     }
-    String bucket = unsafeTags.getString(AWS_BUCKET_NAME);
-    String key = unsafeTags.getString(AWS_OBJECT_KEY);
+    String bucket = asString(unsafeTags.get(AWS_BUCKET_NAME));
+    String key = asString(unsafeTags.get(AWS_OBJECT_KEY));
     if (bucket == null || key == null) {
-<<<<<<< HEAD
-      LOG.debug("Unable to calculate span pointer hash because could not find bucket or key tags.");
-      return;
-=======
       // This might be from an S3 operation not supported by span pointers, so we skip without
       // logging anything.
       return null;
->>>>>>> 3e2867a8
     }
-
-    String eTag = eTagEntry.stringValue();
 
     // Hash calculation rules:
     // https://github.com/DataDog/dd-span-pointer-rules/blob/main/AWS/S3/Object/README.md
@@ -92,8 +76,6 @@
       LOG.debug("Failed to add span pointer: {}", e.getMessage());
       return null;
     }
-<<<<<<< HEAD
-=======
   }
 
   private static AgentSpanLink handleDynamoDbSpanPointer(Map<String, Object> unsafeTags) {
@@ -133,7 +115,6 @@
       LOG.debug("Failed to add span pointer: {}", e.getMessage());
       return null;
     }
->>>>>>> 3e2867a8
   }
 
   private static String asString(Object o) {
