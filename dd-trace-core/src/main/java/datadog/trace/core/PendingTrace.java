package datadog.trace.core;

import datadog.communication.monitor.Recording;
<<<<<<< HEAD
import datadog.trace.api.DDId;
import datadog.trace.api.StatsDClient;
=======
import datadog.trace.api.DDTraceId;
>>>>>>> eb2f9914
import datadog.trace.api.time.TimeSource;
import datadog.trace.bootstrap.instrumentation.api.AgentScope;
import datadog.trace.bootstrap.instrumentation.api.AgentTrace;
import datadog.trace.core.monitor.HealthMetrics;
import java.util.ArrayList;
import java.util.List;
import java.util.concurrent.ConcurrentLinkedDeque;
import java.util.concurrent.atomic.AtomicIntegerFieldUpdater;
import java.util.concurrent.atomic.AtomicLongFieldUpdater;
import java.util.concurrent.atomic.AtomicReferenceFieldUpdater;
import javax.annotation.Nonnull;
import org.slf4j.Logger;
import org.slf4j.LoggerFactory;

/**
 * This class implements the following data flow rules when a Span is finished:
 *
 * <ul>
 *   <li>Immediate Write
 *       <ul>
 *         <li>pending ref count == 0 && trace not already written
 *         <li>not root span && size exceeds partial flush
 *       </ul>
 *   <li>Delayed Write
 *       <ul>
 *         <li>is root span && pending ref count > 0
 *         <li>not root span && pending ref count > 0 && trace already written
 *       </ul>
 * </ul>
 *
 * Delayed write is handled by PendingTraceBuffer. <br>
 */
public class PendingTrace implements AgentTrace, PendingTraceBuffer.Element {

  private static final Logger log = LoggerFactory.getLogger(PendingTrace.class);

  static class Factory {
    private final CoreTracer tracer;
    private final PendingTraceBuffer pendingTraceBuffer;
    private final TimeSource timeSource;
    private final boolean strictTraceWrites;
    private final HealthMetrics healthMetrics;

    Factory(
        CoreTracer tracer,
        PendingTraceBuffer pendingTraceBuffer,
        TimeSource timeSource,
        boolean strictTraceWrites,
        StatsDClient statsDClient) {
      this.tracer = tracer;
      this.pendingTraceBuffer = pendingTraceBuffer;
      this.timeSource = timeSource;
      this.strictTraceWrites = strictTraceWrites;
      this.healthMetrics = new HealthMetrics(statsDClient);
      this.healthMetrics.start();
    }

<<<<<<< HEAD
    PendingTrace create(@Nonnull DDId traceId) {
      return new PendingTrace(
          tracer, traceId, pendingTraceBuffer, timeSource, strictTraceWrites, healthMetrics);
=======
    PendingTrace create(@Nonnull DDTraceId traceId) {
      return new PendingTrace(tracer, traceId, pendingTraceBuffer, timeSource, strictTraceWrites);
>>>>>>> eb2f9914
    }
  }

  private static final List<DDSpan> EMPTY = new ArrayList<>(0);

  private final CoreTracer tracer;
  private final DDTraceId traceId;
  private final PendingTraceBuffer pendingTraceBuffer;
  private final TimeSource timeSource;
  private final boolean strictTraceWrites;
  private final HealthMetrics healthMetrics;
  private final ConcurrentLinkedDeque<DDSpan> finishedSpans = new ConcurrentLinkedDeque<>();

  // We must maintain a separate count because ConcurrentLinkedDeque.size() is a linear operation.
  private volatile int completedSpanCount = 0;
  private static final AtomicIntegerFieldUpdater<PendingTrace> COMPLETED_SPAN_COUNT =
      AtomicIntegerFieldUpdater.newUpdater(PendingTrace.class, "completedSpanCount");

  private volatile int pendingReferenceCount = 0;
  private static final AtomicIntegerFieldUpdater<PendingTrace> PENDING_REFERENCE_COUNT =
      AtomicIntegerFieldUpdater.newUpdater(PendingTrace.class, "pendingReferenceCount");

  private volatile int isEnqueued = 0;
  private static final AtomicIntegerFieldUpdater<PendingTrace> IS_ENQUEUED =
      AtomicIntegerFieldUpdater.newUpdater(PendingTrace.class, "isEnqueued");

  /**
   * During a trace there are cases where the root span must be accessed (e.g. priority sampling and
   * trace-search tags). These use cases are an obstacle to span-streaming.
   */
  private volatile DDSpan rootSpan = null;

  private static final AtomicReferenceFieldUpdater<PendingTrace, DDSpan> ROOT_SPAN =
      AtomicReferenceFieldUpdater.newUpdater(PendingTrace.class, DDSpan.class, "rootSpan");

  private volatile boolean rootSpanWritten = false;

  /**
   * Updated with the latest nanoTicks each time getCurrentTimeNano is called (at the start and
   * finish of each span).
   */
  private volatile long lastReferenced = 0;

  private volatile long endToEndStartTime;
  private static final AtomicLongFieldUpdater<PendingTrace> END_TO_END_START_TIME =
      AtomicLongFieldUpdater.newUpdater(PendingTrace.class, "endToEndStartTime");

  private PendingTrace(
      @Nonnull CoreTracer tracer,
      @Nonnull DDTraceId traceId,
      @Nonnull PendingTraceBuffer pendingTraceBuffer,
      @Nonnull TimeSource timeSource,
      boolean strictTraceWrites,
      HealthMetrics healthMetrics) {
    this.tracer = tracer;
    this.traceId = traceId;
    this.pendingTraceBuffer = pendingTraceBuffer;
    this.timeSource = timeSource;
    this.strictTraceWrites = strictTraceWrites;
    this.healthMetrics = healthMetrics;
  }

  CoreTracer getTracer() {
    return tracer;
  }

  /**
   * Current timestamp in nanoseconds; 'touches' the trace by updating {@link #lastReferenced}.
   *
   * <p>Note: This method uses trace start time as a reference and it gets time with nanosecond
   * precision after that. This means time measured within same Trace in different Spans is
   * relatively correct with nanosecond precision.
   *
   * @return timestamp in nanoseconds
   */
  public long getCurrentTimeNano() {
    long nanoTicks = timeSource.getNanoTicks();
    lastReferenced = nanoTicks;
    return tracer.getTimeWithNanoTicks(nanoTicks);
  }

  public TimeSource getTimeSource() {
    return timeSource;
  }

  public void touch() {
    lastReferenced = timeSource.getNanoTicks();
  }

  @Override
  public boolean lastReferencedNanosAgo(long nanos) {
    long currentNanoTicks = timeSource.getNanoTicks();
    long age = currentNanoTicks - lastReferenced;
    return nanos < age;
  }

  void registerSpan(final DDSpan span) {
    ROOT_SPAN.compareAndSet(this, null, span);
    PENDING_REFERENCE_COUNT.incrementAndGet(this);
<<<<<<< HEAD
    if (span.hasCheckpoints()) {
      tracer.onStart(span);
    }
    healthMetrics.onCreateSpan();
  }

  void onFinish(final DDSpan span) {
    if (span.hasCheckpoints()) {
      tracer.onFinish(span);
    }
=======
>>>>>>> eb2f9914
  }

  PublishState onPublish(final DDSpan span) {
    finishedSpans.addFirst(span);
    // There is a benign race here where the span added above can get written out by a writer in
    // progress before the count has been incremented. It's being taken care of in the internal
    // write method.
    COMPLETED_SPAN_COUNT.incrementAndGet(this);
    return decrementRefAndMaybeWrite(span == getRootSpan());
  }

  @Override
  public DDSpan getRootSpan() {
    return rootSpan;
  }

  /** @return Long.MAX_VALUE if no spans finished. */
  @Override
  public long oldestFinishedTime() {
    long oldest = Long.MAX_VALUE;
    for (DDSpan span : finishedSpans) {
      oldest = Math.min(oldest, span.getStartTime() + span.getDurationNano());
    }
    return oldest;
  }

  /**
   * When using continuations, it's possible one may be used after all existing spans are otherwise
   * completed, so we need to wait till continuations are de-referenced before reporting.
   */
  @Override
  public void registerContinuation(final AgentScope.Continuation continuation) {
    PENDING_REFERENCE_COUNT.incrementAndGet(this);
  }

  @Override
  public void cancelContinuation(final AgentScope.Continuation continuation) {
    decrementRefAndMaybeWrite(false);
    healthMetrics.onCancelContinuation();
  }

  enum PublishState {
    WRITTEN,
    PARTIAL_FLUSH,
    ROOT_BUFFERED,
    BUFFERED,
    PENDING
  }

  private PublishState decrementRefAndMaybeWrite(boolean isRootSpan) {
    final int count = PENDING_REFERENCE_COUNT.decrementAndGet(this);
    if (strictTraceWrites && count < 0) {
      throw new IllegalStateException("Pending reference count " + count + " is negative");
    }
    int partialFlushMinSpans = tracer.getPartialFlushMinSpans();

    if (count == 0 && (strictTraceWrites || !rootSpanWritten)) {
      // Finished with no pending work ... write immediately
      write();
      return PublishState.WRITTEN;
    } else if (isRootSpan) {
      // Finished root with pending work ... delay write
      pendingTraceBuffer.enqueue(this);
      return PublishState.ROOT_BUFFERED;
    } else if (0 < partialFlushMinSpans && partialFlushMinSpans < size()) {
      // Trace is getting too big, write anything completed.
      partialFlush();
      return PublishState.PARTIAL_FLUSH;
    } else if (rootSpanWritten) {
      // Late arrival span ... delay write
      pendingTraceBuffer.enqueue(this);
      return PublishState.BUFFERED;
    }
    return PublishState.PENDING;
  }

  /** Important to note: may be called multiple times. */
  private void partialFlush() {
    int size = write(true);
    healthMetrics.onPartialFlush(size);
    if (log.isDebugEnabled()) {
      log.debug("t_id={} -> wrote partial trace of size {}", traceId, size);
    }
  }

  /** Important to note: may be called multiple times. */
  @Override
  public void write() {
    write(false);
  }

  private int write(boolean isPartial) {
    if (!finishedSpans.isEmpty()) {
      try (Recording recording = tracer.writeTimer()) {
        // Only one writer at a time
        final List<DDSpan> trace;
        synchronized (this) {
          if (!isPartial) {
            rootSpanWritten = true;
          }
          int size = size();
          // If we get here and size is below 0, then the writer before us wrote out at least one
          // more trace than the size it had when it started. Those span(s) had been added to
          // finishedSpans by some other thread(s) while the existing spans were being written, but
          // the completedSpanCount has not yet been incremented. This means that eventually the
          // count(s) will be incremented, and any new spans added during the period that the count
          // was negative will be written by someone even if we don't write them right now.
          if (size > 0 && (!isPartial || size > tracer.getPartialFlushMinSpans())) {
            trace = new ArrayList<>(size);
            DDSpan span = finishedSpans.pollFirst();
            while (null != span) {
              trace.add(span);
              span = finishedSpans.pollFirst();
            }
          } else {
            trace = EMPTY;
          }
        }
        if (!trace.isEmpty()) {
          COMPLETED_SPAN_COUNT.addAndGet(this, -trace.size());
          tracer.write(trace);
          healthMetrics.onCreateTrace();
          return trace.size();
        }
      }
    }
    return 0;
  }

  public int size() {
    return completedSpanCount;
  }

  public void beginEndToEnd() {
    beginEndToEnd(getCurrentTimeNano());
  }

  void beginEndToEnd(long endToEndStartTime) {
    END_TO_END_START_TIME.compareAndSet(this, 0, endToEndStartTime);
  }

  public long getEndToEndStartTime() {
    return endToEndStartTime;
  }

  @Override
  public boolean setEnqueued(boolean enqueued) {
    int expected = enqueued ? 0 : 1;
    return IS_ENQUEUED.compareAndSet(this, expected, 1 - expected);
  }
}<|MERGE_RESOLUTION|>--- conflicted
+++ resolved
@@ -1,12 +1,8 @@
 package datadog.trace.core;
 
 import datadog.communication.monitor.Recording;
-<<<<<<< HEAD
-import datadog.trace.api.DDId;
+import datadog.trace.api.DDTraceId;
 import datadog.trace.api.StatsDClient;
-=======
-import datadog.trace.api.DDTraceId;
->>>>>>> eb2f9914
 import datadog.trace.api.time.TimeSource;
 import datadog.trace.bootstrap.instrumentation.api.AgentScope;
 import datadog.trace.bootstrap.instrumentation.api.AgentTrace;
@@ -64,14 +60,9 @@
       this.healthMetrics.start();
     }
 
-<<<<<<< HEAD
-    PendingTrace create(@Nonnull DDId traceId) {
+    PendingTrace create(@Nonnull DDTraceId traceId) {
       return new PendingTrace(
           tracer, traceId, pendingTraceBuffer, timeSource, strictTraceWrites, healthMetrics);
-=======
-    PendingTrace create(@Nonnull DDTraceId traceId) {
-      return new PendingTrace(tracer, traceId, pendingTraceBuffer, timeSource, strictTraceWrites);
->>>>>>> eb2f9914
     }
   }
 
@@ -171,19 +162,7 @@
   void registerSpan(final DDSpan span) {
     ROOT_SPAN.compareAndSet(this, null, span);
     PENDING_REFERENCE_COUNT.incrementAndGet(this);
-<<<<<<< HEAD
-    if (span.hasCheckpoints()) {
-      tracer.onStart(span);
-    }
     healthMetrics.onCreateSpan();
-  }
-
-  void onFinish(final DDSpan span) {
-    if (span.hasCheckpoints()) {
-      tracer.onFinish(span);
-    }
-=======
->>>>>>> eb2f9914
   }
 
   PublishState onPublish(final DDSpan span) {
