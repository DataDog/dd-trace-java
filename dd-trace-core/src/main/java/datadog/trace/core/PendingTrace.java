package datadog.trace.core;

import datadog.communication.monitor.Recording;
import datadog.trace.api.DDId;
import datadog.trace.api.time.TimeSource;
import datadog.trace.bootstrap.instrumentation.api.AgentScope;
import datadog.trace.bootstrap.instrumentation.api.AgentTrace;
import java.util.ArrayList;
import java.util.List;
import java.util.concurrent.ConcurrentLinkedDeque;
import java.util.concurrent.atomic.AtomicIntegerFieldUpdater;
import java.util.concurrent.atomic.AtomicLongFieldUpdater;
import java.util.concurrent.atomic.AtomicReferenceFieldUpdater;
import javax.annotation.Nonnull;
import org.slf4j.Logger;
import org.slf4j.LoggerFactory;

/**
 * This class implements the following data flow rules when a Span is finished:
 *
 * <ul>
 *   <li>Immediate Write
 *       <ul>
 *         <li>pending ref count == 0 && trace not already written
 *         <li>not root span && size exceeds partial flush
 *       </ul>
 *   <li>Delayed Write
 *       <ul>
 *         <li>is root span && pending ref count > 0
 *         <li>not root span && pending ref count > 0 && trace already written
 *       </ul>
 * </ul>
 *
 * Delayed write is handled by PendingTraceBuffer. <br>
 */
public class PendingTrace implements AgentTrace, PendingTraceBuffer.Element {

  private static final Logger log = LoggerFactory.getLogger(PendingTrace.class);

  static class Factory {
    private final CoreTracer tracer;
    private final PendingTraceBuffer pendingTraceBuffer;
    private final TimeSource timeSource;
    private final boolean strictTraceWrites;

    Factory(
        CoreTracer tracer,
        PendingTraceBuffer pendingTraceBuffer,
        TimeSource timeSource,
        boolean strictTraceWrites) {
      this.tracer = tracer;
      this.pendingTraceBuffer = pendingTraceBuffer;
      this.timeSource = timeSource;
      this.strictTraceWrites = strictTraceWrites;
    }

    PendingTrace create(@Nonnull DDId traceId) {
      return new PendingTrace(tracer, traceId, pendingTraceBuffer, timeSource, strictTraceWrites);
    }
  }

  private static final List<DDSpan> EMPTY = new ArrayList<>(0);

  private final CoreTracer tracer;
  private final DDId traceId;
  private final PendingTraceBuffer pendingTraceBuffer;
  private final TimeSource timeSource;
  private final boolean strictTraceWrites;

  private final ConcurrentLinkedDeque<DDSpan> finishedSpans = new ConcurrentLinkedDeque<>();

  // We must maintain a separate count because ConcurrentLinkedDeque.size() is a linear operation.
  private volatile int completedSpanCount = 0;
  private static final AtomicIntegerFieldUpdater<PendingTrace> COMPLETED_SPAN_COUNT =
      AtomicIntegerFieldUpdater.newUpdater(PendingTrace.class, "completedSpanCount");

  private volatile int pendingReferenceCount = 0;
  private static final AtomicIntegerFieldUpdater<PendingTrace> PENDING_REFERENCE_COUNT =
      AtomicIntegerFieldUpdater.newUpdater(PendingTrace.class, "pendingReferenceCount");

  private volatile int isEnqueued = 0;
  private static final AtomicIntegerFieldUpdater<PendingTrace> IS_ENQUEUED =
      AtomicIntegerFieldUpdater.newUpdater(PendingTrace.class, "isEnqueued");

  /**
   * During a trace there are cases where the root span must be accessed (e.g. priority sampling and
   * trace-search tags). These use cases are an obstacle to span-streaming.
   */
  private volatile DDSpan rootSpan = null;

  private static final AtomicReferenceFieldUpdater<PendingTrace, DDSpan> ROOT_SPAN =
      AtomicReferenceFieldUpdater.newUpdater(PendingTrace.class, DDSpan.class, "rootSpan");

  private volatile boolean rootSpanWritten = false;

  /**
   * Updated with the latest nanoTicks each time getCurrentTimeNano is called (at the start and
   * finish of each span).
   */
  private volatile long lastReferenced = 0;

  private volatile long endToEndStartTime;
  private static final AtomicLongFieldUpdater<PendingTrace> END_TO_END_START_TIME =
      AtomicLongFieldUpdater.newUpdater(PendingTrace.class, "endToEndStartTime");

  private PendingTrace(
      @Nonnull CoreTracer tracer,
      @Nonnull DDId traceId,
      @Nonnull PendingTraceBuffer pendingTraceBuffer,
      @Nonnull TimeSource timeSource,
      boolean strictTraceWrites) {
    this.tracer = tracer;
    this.traceId = traceId;
    this.pendingTraceBuffer = pendingTraceBuffer;
    this.timeSource = timeSource;
    this.strictTraceWrites = strictTraceWrites;
<<<<<<< HEAD

    startTimeNano = timeSource.getCurrentTimeNanos();
    startNanoTicks = timeSource.getNanoTicks();
=======
>>>>>>> 5a6ca0df
  }

  CoreTracer getTracer() {
    return tracer;
  }

  /**
   * Current timestamp in nanoseconds; 'touches' the trace by updating {@link #lastReferenced}.
   *
   * <p>Note: This method uses trace start time as a reference and it gets time with nanosecond
   * precision after that. This means time measured within same Trace in different Spans is
   * relatively correct with nanosecond precision.
   *
   * @return timestamp in nanoseconds
   */
  public long getCurrentTimeNano() {
    long nanoTicks = timeSource.getNanoTicks();
    lastReferenced = nanoTicks;
    return tracer.getTimeWithNanoTicks(nanoTicks);
  }

  public TimeSource getTimeSource() {
    return timeSource;
  }

  public void touch() {
    lastReferenced = timeSource.getNanoTicks();
  }

  @Override
  public boolean lastReferencedNanosAgo(long nanos) {
    long currentNanoTicks = timeSource.getNanoTicks();
    long age = currentNanoTicks - lastReferenced;
    return nanos < age;
  }

  void registerSpan(final DDSpan span) {
    ROOT_SPAN.compareAndSet(this, null, span);
    PENDING_REFERENCE_COUNT.incrementAndGet(this);
    if (span.hasCheckpoints()) {
      tracer.onStart(span);
    }
  }

  void onFinish(final DDSpan span) {
    if (span.hasCheckpoints()) {
      tracer.onFinish(span);
    }
  }

  PublishState onPublish(final DDSpan span) {
    finishedSpans.addFirst(span);
    // There is a benign race here where the span added above can get written out by a writer in
    // progress before the count has been incremented. It's being taken care of in the internal
    // write method.
    COMPLETED_SPAN_COUNT.incrementAndGet(this);
    return decrementRefAndMaybeWrite(span == getRootSpan());
  }

  @Override
  public DDSpan getRootSpan() {
    return rootSpan;
  }

  /** @return Long.MAX_VALUE if no spans finished. */
  @Override
  public long oldestFinishedTime() {
    long oldest = Long.MAX_VALUE;
    for (DDSpan span : finishedSpans) {
      oldest = Math.min(oldest, span.getStartTime() + span.getDurationNano());
    }
    return oldest;
  }

  /**
   * When using continuations, it's possible one may be used after all existing spans are otherwise
   * completed, so we need to wait till continuations are de-referenced before reporting.
   */
  @Override
  public void registerContinuation(final AgentScope.Continuation continuation) {
    PENDING_REFERENCE_COUNT.incrementAndGet(this);
  }

  @Override
  public void cancelContinuation(final AgentScope.Continuation continuation) {
    decrementRefAndMaybeWrite(false);
  }

  enum PublishState {
    WRITTEN,
    PARTIAL_FLUSH,
    ROOT_BUFFERED,
    BUFFERED,
    PENDING
  }

  private PublishState decrementRefAndMaybeWrite(boolean isRootSpan) {
    final int count = PENDING_REFERENCE_COUNT.decrementAndGet(this);
    if (strictTraceWrites && count < 0) {
      throw new IllegalStateException("Pending reference count " + count + " is negative");
    }
    int partialFlushMinSpans = tracer.getPartialFlushMinSpans();

    if (count == 0 && (strictTraceWrites || !rootSpanWritten)) {
      // Finished with no pending work ... write immediately
      write();
      return PublishState.WRITTEN;
    } else if (isRootSpan) {
      // Finished root with pending work ... delay write
      pendingTraceBuffer.enqueue(this);
      return PublishState.ROOT_BUFFERED;
    } else if (0 < partialFlushMinSpans && partialFlushMinSpans < size()) {
      // Trace is getting too big, write anything completed.
      partialFlush();
      return PublishState.PARTIAL_FLUSH;
    } else if (rootSpanWritten) {
      // Late arrival span ... delay write
      pendingTraceBuffer.enqueue(this);
      return PublishState.BUFFERED;
    }
    return PublishState.PENDING;
  }

  /** Important to note: may be called multiple times. */
  private void partialFlush() {
    int size = write(true);
    if (log.isDebugEnabled()) {
      log.debug("t_id={} -> wrote partial trace of size {}", traceId, size);
    }
  }

  /** Important to note: may be called multiple times. */
  @Override
  public void write() {
    write(false);
  }

  private int write(boolean isPartial) {
    if (!finishedSpans.isEmpty()) {
      try (Recording recording = tracer.writeTimer()) {
        // Only one writer at a time
        final List<DDSpan> trace;
        synchronized (this) {
          if (!isPartial) {
            rootSpanWritten = true;
          }
          int size = size();
          // If we get here and size is below 0, then the writer before us wrote out at least one
          // more trace than the size it had when it started. Those span(s) had been added to
          // finishedSpans by some other thread(s) while the existing spans were being written, but
          // the completedSpanCount has not yet been incremented. This means that eventually the
          // count(s) will be incremented, and any new spans added during the period that the count
          // was negative will be written by someone even if we don't write them right now.
          if (size > 0 && (!isPartial || size > tracer.getPartialFlushMinSpans())) {
            trace = new ArrayList<>(size);
            DDSpan span = finishedSpans.pollFirst();
            while (null != span) {
              trace.add(span);
              span = finishedSpans.pollFirst();
            }
          } else {
            trace = EMPTY;
          }
        }
        if (!trace.isEmpty()) {
          COMPLETED_SPAN_COUNT.addAndGet(this, -trace.size());
          tracer.write(trace);
          return trace.size();
        }
      }
    }
    return 0;
  }

  public int size() {
    return completedSpanCount;
  }

  public void beginEndToEnd() {
    beginEndToEnd(getCurrentTimeNano());
  }

  void beginEndToEnd(long endToEndStartTime) {
    END_TO_END_START_TIME.compareAndSet(this, 0, endToEndStartTime);
  }

  public long getEndToEndStartTime() {
    return endToEndStartTime;
  }

  @Override
  public boolean setEnqueued(boolean enqueued) {
    int expected = enqueued ? 0 : 1;
    return IS_ENQUEUED.compareAndSet(this, expected, 1 - expected);
  }
}<|MERGE_RESOLUTION|>--- conflicted
+++ resolved
@@ -114,12 +114,6 @@
     this.pendingTraceBuffer = pendingTraceBuffer;
     this.timeSource = timeSource;
     this.strictTraceWrites = strictTraceWrites;
-<<<<<<< HEAD
-
-    startTimeNano = timeSource.getCurrentTimeNanos();
-    startNanoTicks = timeSource.getNanoTicks();
-=======
->>>>>>> 5a6ca0df
   }
 
   CoreTracer getTracer() {
