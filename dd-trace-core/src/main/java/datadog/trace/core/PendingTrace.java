package datadog.trace.core;

import datadog.communication.monitor.Recording;
import datadog.trace.api.DDId;
import datadog.trace.bootstrap.instrumentation.api.AgentScope;
import datadog.trace.bootstrap.instrumentation.api.AgentTrace;
import datadog.trace.core.util.Clock;
import java.lang.ref.PhantomReference;
import java.lang.ref.ReferenceQueue;
import java.util.ArrayList;
import java.util.Collection;
import java.util.List;
import java.util.concurrent.ConcurrentLinkedDeque;
import java.util.concurrent.ConcurrentSkipListSet;
import java.util.concurrent.atomic.AtomicIntegerFieldUpdater;
import java.util.concurrent.atomic.AtomicLongFieldUpdater;
import java.util.concurrent.atomic.AtomicReferenceFieldUpdater;
import javax.annotation.Nonnull;
import org.slf4j.Logger;
import org.slf4j.LoggerFactory;

/**
 * This class implements the following data flow rules when a Span is finished:
 *
 * <ul>
 *   <li>Immediate Write
 *       <ul>
 *         <li>pending ref count == 0 && trace not already written
 *         <li>not root span && size exceeds partial flush
 *       </ul>
 *   <li>Delayed Write
 *       <ul>
 *         <li>is root span && pending ref count > 0
 *         <li>not root span && pending ref count > 0 && trace already written
 *       </ul>
 * </ul>
 *
 * Delayed write is handled by PendingTraceBuffer. <br>
 */
public class PendingTrace implements AgentTrace, PendingTraceBuffer.Element {

  private static final Logger log = LoggerFactory.getLogger(PendingTrace.class);

  static class Factory {
    private final CoreTracer tracer;
    private final PendingTraceBuffer pendingTraceBuffer;
    private final boolean strictTraceWrites;

    Factory(CoreTracer tracer, PendingTraceBuffer pendingTraceBuffer, boolean strictTraceWrites) {
      this.tracer = tracer;
      this.pendingTraceBuffer = pendingTraceBuffer;
      this.strictTraceWrites = strictTraceWrites;
    }

    PendingTrace create(@Nonnull DDId traceId) {
      return new PendingTrace(tracer, traceId, pendingTraceBuffer, strictTraceWrites);
    }
  }

  private static final List<DDSpan> EMPTY = new ArrayList<>(0);

  private final CoreTracer tracer;
  private final DDId traceId;
  private final PendingTraceBuffer pendingTraceBuffer;
  private final boolean strictTraceWrites;

  // TODO: consider moving these time fields into DDTracer to ensure that traces have precise
  // relative time
  /** Trace start time in nano seconds measured up to a millisecond accuracy */
  private final long startTimeNano;
  /** Nano second ticks value at trace start */
  private final long startNanoTicks;

  private final ConcurrentLinkedDeque<DDSpan> finishedSpans = new ConcurrentLinkedDeque<>();

  // We must maintain a separate count because ConcurrentLinkedDeque.size() is a linear operation.
  private volatile int completedSpanCount = 0;
  private static final AtomicIntegerFieldUpdater<PendingTrace> COMPLETED_SPAN_COUNT =
      AtomicIntegerFieldUpdater.newUpdater(PendingTrace.class, "completedSpanCount");

  private volatile int pendingReferenceCount = 0;
  private static final AtomicIntegerFieldUpdater<PendingTrace> PENDING_REFERENCE_COUNT =
      AtomicIntegerFieldUpdater.newUpdater(PendingTrace.class, "pendingReferenceCount");

  private volatile int isEnqueued = 0;
  private static final AtomicIntegerFieldUpdater<PendingTrace> IS_ENQUEUED =
      AtomicIntegerFieldUpdater.newUpdater(PendingTrace.class, "isEnqueued");

  /**
   * During a trace there are cases where the root span must be accessed (e.g. priority sampling and
   * trace-search tags). These use cases are an obstacle to span-streaming.
   */
  private volatile DDSpan rootSpan = null;

  private static final AtomicReferenceFieldUpdater<PendingTrace, DDSpan> ROOT_SPAN =
      AtomicReferenceFieldUpdater.newUpdater(PendingTrace.class, DDSpan.class, "rootSpan");

  private volatile boolean rootSpanWritten = false;

  /**
   * Updated with the latest nanoTicks each time getCurrentTimeNano is called (at the start and
   * finish of each span).
   */
  private volatile long lastReferenced = 0;

  private volatile long endToEndStartTime;
  private static final AtomicLongFieldUpdater<PendingTrace> END_TO_END_START_TIME =
      AtomicLongFieldUpdater.newUpdater(PendingTrace.class, "endToEndStartTime");

  private static final class CleanupReference extends PhantomReference<PendingTrace>
      implements Comparable<CleanupReference> {
    private final Collection<DDSpan> spans;

    CleanupReference(PendingTrace referent, ReferenceQueue<? super PendingTrace> q) {
      super(referent, q);
      this.spans = referent.finishedSpans;
    }

    @Override
    public void clear() {
      try {
        for (DDSpan span : spans) {
          try {
            span.onRemoved();
          } catch (Throwable ignored) {
            // just make sure no spurious exception would prevent calling 'onRemoved()' for other
            // spans
          }
        }
        // remove the reference from the internal ref-holder
        cleanupRefHolder.remove(this);
      } finally {
        // properly clean the phantom reference so they don't keep accumulating
        super.clear();
      }
    }

    @Override
    public int compareTo(CleanupReference o) {
      return Integer.compare(System.identityHashCode(this), System.identityHashCode(o));
    }
  }

  // phantom references need to be kept strongly
  private static final Collection<CleanupReference> cleanupRefHolder =
      new ConcurrentSkipListSet<>();
  // phantom references will be added to this queue once the referred object is GCed
  private static final ReferenceQueue<PendingTrace> cleanupQueue = new ReferenceQueue<>();

  private PendingTrace(
      @Nonnull CoreTracer tracer,
      @Nonnull DDId traceId,
      @Nonnull PendingTraceBuffer pendingTraceBuffer,
      boolean strictTraceWrites) {
    this.tracer = tracer;
    this.traceId = traceId;
    this.pendingTraceBuffer = pendingTraceBuffer;
    this.strictTraceWrites = strictTraceWrites;

    startTimeNano = Clock.currentNanoTime();
    startNanoTicks = Clock.currentNanoTicks();
    cleanupRefHolder.add(new CleanupReference(this, cleanupQueue));
  }

  CoreTracer getTracer() {
    return tracer;
  }

  /**
   * Current timestamp in nanoseconds.
   *
   * <p>Note: it is not possible to get 'real' nanosecond time. This method uses trace start time
   * (which has millisecond precision) as a reference and it gets time with nanosecond precision
   * after that. This means time measured within same Trace in different Spans is relatively correct
   * with nanosecond precision.
   *
   * @return timestamp in nanoseconds
   */
  public long getCurrentTimeNano() {
    long nanoTicks = Clock.currentNanoTicks();
    lastReferenced = nanoTicks;
    return startTimeNano + Math.max(0, nanoTicks - startNanoTicks);
  }

  public void touch() {
    lastReferenced = Clock.currentNanoTicks();
  }

  @Override
  public boolean lastReferencedNanosAgo(long nanos) {
    long currentNanoTicks = Clock.currentNanoTicks();
    long age = currentNanoTicks - lastReferenced;
    return nanos < age;
  }

  void registerSpan(final DDSpan span) {
    ROOT_SPAN.compareAndSet(this, null, span);
    PENDING_REFERENCE_COUNT.incrementAndGet(this);
    if (span.hasCheckpoints()) {
      tracer.onStart(span);
    }
  }

  void onFinish(final DDSpan span) {
    if (span.hasCheckpoints()) {
      tracer.onFinish(span);
    }
  }

  PublishState onPublish(final DDSpan span) {
    try {
      finishedSpans.addFirst(span);
      // There is a benign race here where the span added above can get written out by a writer in
      // progress before the count has been incremented. It's being taken care of in the internal
      // write method.
      COMPLETED_SPAN_COUNT.incrementAndGet(this);
      return decrementRefAndMaybeWrite(span == getRootSpan());
    } finally {
      cleanupReferences();
    }
  }

  @Override
  public DDSpan getRootSpan() {
    return rootSpan;
  }

  /** @return Long.MAX_VALUE if no spans finished. */
  @Override
  public long oldestFinishedTime() {
    long oldest = Long.MAX_VALUE;
    for (DDSpan span : finishedSpans) {
      oldest = Math.min(oldest, span.getStartTime() + span.getDurationNano());
    }
    return oldest;
  }

  /**
   * When using continuations, it's possible one may be used after all existing spans are otherwise
   * completed, so we need to wait till continuations are de-referenced before reporting.
   */
  @Override
  public void registerContinuation(final AgentScope.Continuation continuation) {
    PENDING_REFERENCE_COUNT.incrementAndGet(this);
  }

  @Override
  public void cancelContinuation(final AgentScope.Continuation continuation) {
    decrementRefAndMaybeWrite(false);
  }

  enum PublishState {
    WRITTEN,
    PARTIAL_FLUSH,
    ROOT_BUFFERED,
    BUFFERED,
    PENDING
  }

  private PublishState decrementRefAndMaybeWrite(boolean isRootSpan) {
    final int count = PENDING_REFERENCE_COUNT.decrementAndGet(this);
    if (strictTraceWrites && count < 0) {
      throw new IllegalStateException("Pending reference count " + count + " is negative");
    }
    int partialFlushMinSpans = tracer.getPartialFlushMinSpans();

    if (count == 0 && (strictTraceWrites || !rootSpanWritten)) {
      // Finished with no pending work ... write immediately
      write();
      return PublishState.WRITTEN;
    } else if (isRootSpan) {
      // Finished root with pending work ... delay write
      pendingTraceBuffer.enqueue(this);
      return PublishState.ROOT_BUFFERED;
    } else if (0 < partialFlushMinSpans && partialFlushMinSpans < size()) {
      // Trace is getting too big, write anything completed.
      partialFlush();
      return PublishState.PARTIAL_FLUSH;
    } else if (rootSpanWritten) {
      // Late arrival span ... delay write
      pendingTraceBuffer.enqueue(this);
      return PublishState.BUFFERED;
    }
    return PublishState.PENDING;
  }

  /** Important to note: may be called multiple times. */
  private void partialFlush() {
    int size = write(true);
    if (log.isDebugEnabled()) {
      log.debug("t_id={} -> wrote partial trace of size {}", traceId, size);
    }
  }

  /** Important to note: may be called multiple times. */
  @Override
  public void write() {
    write(false);
  }

  private int write(boolean isPartial) {
    if (!finishedSpans.isEmpty()) {
      try (Recording recording = tracer.writeTimer()) {
        // Only one writer at a time
        final List<DDSpan> trace;
        synchronized (this) {
          if (!isPartial) {
            rootSpanWritten = true;
          }
          int size = size();
          // If we get here and size is below 0, then the writer before us wrote out at least one
          // more trace than the size it had when it started. Those span(s) had been added to
          // finishedSpans by some other thread(s) while the existing spans were being written, but
          // the completedSpanCount has not yet been incremented. This means that eventually the
          // count(s) will be incremented, and any new spans added during the period that the count
          // was negative will be written by someone even if we don't write them right now.
          if (size > 0 && (!isPartial || size > tracer.getPartialFlushMinSpans())) {
            trace = new ArrayList<>(size);
            DDSpan span = finishedSpans.pollFirst();
            while (null != span) {
              trace.add(span);
              span = finishedSpans.pollFirst();
            }
          } else {
            trace = EMPTY;
          }
        }
        if (!trace.isEmpty()) {
          COMPLETED_SPAN_COUNT.addAndGet(this, -trace.size());
          tracer.write(trace);
          return trace.size();
        }
      }
    }
    return 0;
  }

  public int size() {
    return completedSpanCount;
  }

  public void beginEndToEnd() {
    beginEndToEnd(getCurrentTimeNano());
  }

  void beginEndToEnd(long endToEndStartTime) {
    END_TO_END_START_TIME.compareAndSet(this, 0, endToEndStartTime);
  }

  public long getEndToEndStartTime() {
    return endToEndStartTime;
  }

<<<<<<< HEAD
  public void cleanupReferences() {
    CleanupReference ref = null;
    int cnt = 0;
    while ((ref = (CleanupReference) cleanupQueue.poll()) != null) {
      try {
        ref.clear();
        cnt++;
      } catch (Throwable t) {
        log.warn("", t);
      }
    }
=======
  @Override
  public boolean setEnqueued(boolean enqueued) {
    int expected = enqueued ? 0 : 1;
    return IS_ENQUEUED.compareAndSet(this, expected, 1 - expected);
>>>>>>> 9354e690
  }
}<|MERGE_RESOLUTION|>--- conflicted
+++ resolved
@@ -351,7 +351,12 @@
     return endToEndStartTime;
   }
 
-<<<<<<< HEAD
+  @Override
+  public boolean setEnqueued(boolean enqueued) {
+    int expected = enqueued ? 0 : 1;
+    return IS_ENQUEUED.compareAndSet(this, expected, 1 - expected);
+  }
+
   public void cleanupReferences() {
     CleanupReference ref = null;
     int cnt = 0;
@@ -363,11 +368,5 @@
         log.warn("", t);
       }
     }
-=======
-  @Override
-  public boolean setEnqueued(boolean enqueued) {
-    int expected = enqueued ? 0 : 1;
-    return IS_ENQUEUED.compareAndSet(this, expected, 1 - expected);
->>>>>>> 9354e690
   }
 }