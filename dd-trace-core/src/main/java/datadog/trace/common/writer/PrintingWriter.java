package datadog.trace.common.writer;

import com.squareup.moshi.JsonAdapter;
import com.squareup.moshi.Moshi;
import com.squareup.moshi.Types;
import datadog.trace.core.DDSpan;
import datadog.trace.core.interceptor.TraceHeuristicsEvaluator;
import datadog.trace.core.processor.TraceProcessor;
import java.io.IOException;
import java.io.OutputStream;
import java.util.Collections;
import java.util.List;
import java.util.Map;
import okio.BufferedSink;
import okio.Okio;

public class PrintingWriter implements Writer {
<<<<<<< HEAD
  private final TraceHeuristicsEvaluator collector = new TraceHeuristicsEvaluator();
  private final TraceProcessor processor = new TraceProcessor(collector);
  private final JsonWriter jsonWriter;
=======
  private final TraceProcessor processor = new TraceProcessor();
  private final BufferedSink sink;
>>>>>>> 9c5dda64
  private final JsonAdapter<Map<String, List<DDSpan>>> jsonAdapter;

  public PrintingWriter(final OutputStream outputStream, final boolean hexIds) {
    sink = Okio.buffer(Okio.sink(outputStream));

    this.jsonAdapter =
        new Moshi.Builder()
            .add(DDSpanJsonAdapter.buildFactory(hexIds))
            .build()
            .adapter(
                Types.newParameterizedType(
                    Map.class, String.class, Types.newParameterizedType(List.class, DDSpan.class)));
  }

  @Override
  public void write(final List<DDSpan> trace) {
    final List<DDSpan> processedTrace = processor.onTraceComplete(trace);
    try {
      synchronized (sink) {
        jsonAdapter.toJson(sink, Collections.singletonMap("traces", processedTrace));
        sink.flush();
      }
    } catch (final IOException e) {
      // do nothing
    }
  }

  @Override
  public void start() {
    // do nothing
  }

  @Override
  public void close() {
    // do nothing
  }

  @Override
  public void incrementTraceCount() {
    // do nothing
  }

  @Override
  public TraceHeuristicsEvaluator getTraceHeuristicsEvaluator() {
    return collector;
  }
}<|MERGE_RESOLUTION|>--- conflicted
+++ resolved
@@ -15,20 +15,15 @@
 import okio.Okio;
 
 public class PrintingWriter implements Writer {
-<<<<<<< HEAD
   private final TraceHeuristicsEvaluator collector = new TraceHeuristicsEvaluator();
   private final TraceProcessor processor = new TraceProcessor(collector);
-  private final JsonWriter jsonWriter;
-=======
-  private final TraceProcessor processor = new TraceProcessor();
   private final BufferedSink sink;
->>>>>>> 9c5dda64
   private final JsonAdapter<Map<String, List<DDSpan>>> jsonAdapter;
 
   public PrintingWriter(final OutputStream outputStream, final boolean hexIds) {
     sink = Okio.buffer(Okio.sink(outputStream));
 
-    this.jsonAdapter =
+    jsonAdapter =
         new Moshi.Builder()
             .add(DDSpanJsonAdapter.buildFactory(hexIds))
             .build()
