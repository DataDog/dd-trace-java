package datadog.trace.common.writer;

import com.squareup.moshi.JsonAdapter;
import com.squareup.moshi.JsonReader;
import com.squareup.moshi.JsonWriter;
import com.squareup.moshi.Moshi;
import com.squareup.moshi.Types;
import datadog.trace.core.DDSpan;
import datadog.trace.core.interceptor.TraceStatsCollector;
import datadog.trace.core.processor.TraceProcessor;
import java.io.IOException;
import java.lang.annotation.Annotation;
import java.lang.reflect.Type;
import java.util.List;
import java.util.Map;
import java.util.Set;
import lombok.extern.slf4j.Slf4j;

@Slf4j
public class LoggingWriter implements Writer {
<<<<<<< HEAD
  private final TraceStatsCollector collector = new TraceStatsCollector();
  private final TraceProcessor processor = new TraceProcessor(collector);
=======
  private final TraceProcessor processor = new TraceProcessor();
  private static final JsonAdapter<List<DDSpan>> TRACE_ADAPTER =
      new Moshi.Builder()
          .add(DDSpanAdapter.FACTORY)
          .build()
          .adapter(Types.newParameterizedType(List.class, DDSpan.class));
>>>>>>> fdc5b576

  @Override
  public void write(List<DDSpan> trace) {
    trace = processor.onTraceComplete(trace);
    try {
      log.info("write(trace): {}", toString(trace));
    } catch (final Exception e) {
      log.error("error writing(trace): {}", trace);
    }
  }

  private String toString(final List<DDSpan> trace) {
    return TRACE_ADAPTER.toJson(trace);
  }

  @Override
  public void incrementTraceCount() {
    log.info("incrementTraceCount()");
  }

  @Override
  public TraceStatsCollector getTraceStatsCollector() {
    return collector;
  }

  @Override
  public void close() {
    log.info("close()");
  }

  @Override
  public void start() {
    log.info("start()");
  }

  @Override
  public String toString() {
    return "LoggingWriter { }";
  }

  static class DDSpanAdapter extends JsonAdapter<DDSpan> {
    public static final JsonAdapter.Factory FACTORY =
        new JsonAdapter.Factory() {
          @Override
          public JsonAdapter<?> create(
              final Type type, final Set<? extends Annotation> annotations, final Moshi moshi) {
            final Class<?> rawType = Types.getRawType(type);
            if (rawType.isAssignableFrom(DDSpan.class)) {
              return new DDSpanAdapter();
            }
            return null;
          }
        };

    @Override
    public DDSpan fromJson(final JsonReader reader) {
      throw new UnsupportedOperationException();
    }

    @Override
    public void toJson(final JsonWriter writer, final DDSpan span) throws IOException {
      writer.beginObject();
      writer.name("service");
      writer.value(span.getServiceName());
      writer.name("name");
      writer.value(span.getOperationName());
      writer.name("resource");
      writer.value(span.getResourceName().toString());
      writer.name("trace_id");
      writer.value(span.getTraceId().toLong());
      writer.name("span_id");
      writer.value(span.getSpanId().toLong());
      writer.name("parent_id");
      writer.value(span.getParentId().toLong());
      writer.name("start");
      writer.value(span.getStartTime());
      writer.name("duration");
      writer.value(span.getDurationNano());
      writer.name("type");
      writer.value(span.getType());
      writer.name("error");
      writer.value(span.getError());
      writer.name("metrics");
      writer.beginObject();
      for (Map.Entry<String, Number> entry : span.getMetrics().entrySet()) {
        writer.name(entry.getKey());
        writer.value(entry.getValue());
      }
      writer.endObject();
      writer.name("meta");
      writer.beginObject();
      Map<String, Object> tags = span.getTags();
      for (Map.Entry<String, String> entry : span.context().getBaggageItems().entrySet()) {
        if (!tags.containsKey(entry.getKey())) {
          writer.name(entry.getKey());
          writer.value(entry.getValue());
        }
      }
      for (Map.Entry<String, Object> entry : tags.entrySet()) {
        writer.name(entry.getKey());
        writer.value(String.valueOf(entry.getValue()));
      }
      writer.endObject();
      writer.endObject();
    }
  }
}<|MERGE_RESOLUTION|>--- conflicted
+++ resolved
@@ -18,17 +18,13 @@
 
 @Slf4j
 public class LoggingWriter implements Writer {
-<<<<<<< HEAD
   private final TraceStatsCollector collector = new TraceStatsCollector();
-  private final TraceProcessor processor = new TraceProcessor(collector);
-=======
   private final TraceProcessor processor = new TraceProcessor();
   private static final JsonAdapter<List<DDSpan>> TRACE_ADAPTER =
       new Moshi.Builder()
           .add(DDSpanAdapter.FACTORY)
           .build()
           .adapter(Types.newParameterizedType(List.class, DDSpan.class));
->>>>>>> fdc5b576
 
   @Override
   public void write(List<DDSpan> trace) {
