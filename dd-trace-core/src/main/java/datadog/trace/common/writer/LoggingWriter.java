--- conflicted
+++ resolved
@@ -11,19 +11,14 @@
 
 @Slf4j
 public class LoggingWriter implements Writer {
-<<<<<<< HEAD
   private final TraceHeuristicsEvaluator collector = new TraceHeuristicsEvaluator();
   private final TraceProcessor processor = new TraceProcessor(collector);
 
-=======
->>>>>>> d6324d9d
   private static final JsonAdapter<List<DDSpan>> TRACE_ADAPTER =
       new Moshi.Builder()
           .add(DDSpanJsonAdapter.buildFactory(false))
           .build()
           .adapter(Types.newParameterizedType(List.class, DDSpan.class));
-
-  private final TraceProcessor processor = new TraceProcessor();
 
   @Override
   public void write(final List<DDSpan> trace) {
