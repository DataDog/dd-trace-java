--- conflicted
+++ resolved
@@ -46,11 +46,7 @@
 
   public TraceProcessingDisruptor(
       final int disruptorSize,
-<<<<<<< HEAD
-      final DispatchingDisruptor dispatchingDisruptor,
       final TraceStatsCollector statsCollector,
-=======
->>>>>>> fdc5b576
       final Monitor monitor,
       final DDAgentWriter writer,
       final DDAgentApi api,
@@ -69,24 +65,10 @@
             // spend some time doing IO anyway
             new BlockingWaitStrategy());
     disruptor.handleEventsWith(
-<<<<<<< HEAD
-        new TraceSerializingHandler(
-            dispatchingDisruptor,
-            traceProcessor,
-            monitor,
-            writer,
-            serializer,
-            flushInterval,
-            timeUnit));
-    dataTranslator = new DisruptorEvent.DataTranslator<>();
-    flushTranslator = new DisruptorEvent.FlushTranslator<>();
-    doHeartbeat = heartbeat;
-=======
         new TraceSerializingHandler(monitor, writer, flushInterval, timeUnit, api));
     this.dataTranslator = new DisruptorEvent.DataTranslator<>();
     this.flushTranslator = new DisruptorEvent.FlushTranslator<>();
     this.doHeartbeat = heartbeat;
->>>>>>> fdc5b576
   }
 
   public void start() {
@@ -135,15 +117,9 @@
   }
 
   public static class TraceSerializingHandler
-<<<<<<< HEAD
-      implements EventHandler<DisruptorEvent<List<DDSpan>>> {
-    private final TraceProcessor traceProcessor;
-    private final DispatchingDisruptor dispatchingDisruptor;
-=======
       implements EventHandler<DisruptorEvent<List<DDSpan>>>, ByteBufferConsumer {
 
     private final TraceProcessor processor = new TraceProcessor();
->>>>>>> fdc5b576
     private final Monitor monitor;
     private final DDAgentWriter writer;
     private final long flushIntervalMillis;
@@ -156,30 +132,17 @@
     private Packer packer;
 
     public TraceSerializingHandler(
-<<<<<<< HEAD
-        final DispatchingDisruptor dispatchingDisruptor,
         final TraceProcessor traceProcessor,
-=======
->>>>>>> fdc5b576
         final Monitor monitor,
         final DDAgentWriter writer,
         final long flushInterval,
-<<<<<<< HEAD
-        final TimeUnit timeUnit) {
-      this.dispatchingDisruptor = dispatchingDisruptor;
-      this.traceProcessor = traceProcessor;
-      this.monitor = monitor;
-      this.writer = writer;
-      this.serializer = serializer;
-      doTimeFlush = flushInterval > 0;
-=======
         final TimeUnit timeUnit,
         DDAgentApi api) {
+      this.traceProcessor = traceProcessor;
       this.monitor = monitor;
       this.writer = writer;
       this.doTimeFlush = flushInterval > 0;
       this.api = api;
->>>>>>> fdc5b576
       if (doTimeFlush) {
         flushIntervalMillis = timeUnit.toMillis(flushInterval);
         scheduleNextTimeFlush();
@@ -221,11 +184,7 @@
       }
     }
 
-<<<<<<< HEAD
-    private void serialize(List<DDSpan> trace, final int representativeCount) throws IOException {
-=======
     private void serialize(List<DDSpan> trace, int representativeCount) {
->>>>>>> fdc5b576
       // TODO populate `_sample_rate` metric in a way that accounts for lost/dropped traces
       // the call below is blocking and will trigger IO if a flush is necessary
       // there are alternative approaches to avoid blocking here, such as
@@ -233,43 +192,7 @@
       // however, we can't block the application threads from here.
       packer.format(processor.onTraceComplete(trace), traceMapper);
       this.representativeCount += representativeCount;
-<<<<<<< HEAD
       trace = traceProcessor.onTraceComplete(trace);
-      final int sizeInBytes = serializer.serialize(trace);
-      monitor.onSerialize(writer, trace, sizeInBytes);
-    }
-
-    private void commitTransaction(final CountDownLatch flushLatch) throws IOException {
-      serializer.dropBuffer();
-      final TraceBuffer buffer = dispatchingDisruptor.getTraceBuffer(publicationTxn);
-      if (null != flushLatch) {
-        buffer.setDispatchRunnable(
-            new Runnable() {
-              @Override
-              public void run() {
-                flushLatch.countDown();
-              }
-            });
-      }
-      buffer.setRepresentativeCount(representativeCount);
-      if (log.isDebugEnabled()) {
-        log.debug(
-            "publish id={}, rc={}, tc={}",
-            buffer.id(),
-            buffer.representativeCount(),
-            buffer.traceCount());
-      }
-      dispatchingDisruptor.commit(publicationTxn);
-      beginTransaction();
-    }
-
-    private void beginTransaction() {
-      publicationTxn = dispatchingDisruptor.beginTransaction();
-      representativeCount = 0;
-      serializer.reset(dispatchingDisruptor.getTraceBuffer(publicationTxn));
-      scheduleNextTimeFlush();
-=======
->>>>>>> fdc5b576
     }
 
     private void scheduleNextTimeFlush() {
