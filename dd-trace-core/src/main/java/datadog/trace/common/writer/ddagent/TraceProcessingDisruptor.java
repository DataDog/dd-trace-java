--- conflicted
+++ resolved
@@ -10,11 +10,8 @@
 import datadog.common.exec.CommonTaskExecutor;
 import datadog.common.exec.DaemonThreadFactory;
 import datadog.trace.core.DDSpan;
-<<<<<<< HEAD
 import datadog.trace.core.interceptor.TraceHeuristicsEvaluator;
-=======
 import datadog.trace.core.monitor.Monitor;
->>>>>>> 9c5dda64
 import datadog.trace.core.processor.TraceProcessor;
 import java.util.List;
 import java.util.concurrent.CountDownLatch;
@@ -62,15 +59,11 @@
             // spend some time doing IO anyway
             new BlockingWaitStrategy());
     disruptor.handleEventsWith(
-<<<<<<< HEAD
-        new TraceSerializingHandler(traceProcessor, monitor, writer, flushInterval, timeUnit, api));
-=======
         new TraceSerializingHandler(
-            monitor, flushInterval, timeUnit, new PayloadDispatcher(api, monitor)));
->>>>>>> 9c5dda64
-    this.dataTranslator = new DisruptorEvent.DataTranslator<>();
-    this.flushTranslator = new DisruptorEvent.FlushTranslator<>();
-    this.doHeartbeat = heartbeat;
+            traceProcessor, monitor, flushInterval, timeUnit, new PayloadDispatcher(api, monitor)));
+    dataTranslator = new DisruptorEvent.DataTranslator<>();
+    flushTranslator = new DisruptorEvent.FlushTranslator<>();
+    doHeartbeat = heartbeat;
   }
 
   public void start() {
@@ -133,14 +126,10 @@
         final Monitor monitor,
         final long flushInterval,
         final TimeUnit timeUnit,
-<<<<<<< HEAD
-        final DDAgentApi api) {
-      this.processor = traceProcessor;
-=======
-        PayloadDispatcher payloadDispatcher) {
->>>>>>> 9c5dda64
+        final PayloadDispatcher payloadDispatcher) {
+      processor = traceProcessor;
       this.monitor = monitor;
-      this.doTimeFlush = flushInterval > 0;
+      doTimeFlush = flushInterval > 0;
       this.payloadDispatcher = payloadDispatcher;
       if (doTimeFlush) {
         flushIntervalMillis = timeUnit.toMillis(flushInterval);
