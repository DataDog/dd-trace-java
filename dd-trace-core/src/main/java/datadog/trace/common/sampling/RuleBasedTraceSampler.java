package datadog.trace.common.sampling;

import datadog.trace.api.config.TracerConfig;
import datadog.trace.api.sampling.SamplingMechanism;
import datadog.trace.api.sampling.SamplingRule;
import datadog.trace.core.CoreSpan;
import datadog.trace.core.util.SimpleRateLimiter;
import java.util.ArrayList;
import java.util.List;
import java.util.Map;
import java.util.Map.Entry;
import org.slf4j.Logger;
import org.slf4j.LoggerFactory;

public class RuleBasedTraceSampler<T extends CoreSpan<T>> implements Sampler, PrioritySampler {

  private static final Logger log = LoggerFactory.getLogger(RuleBasedTraceSampler.class);
  private final List<RateSamplingRule> samplingRules;
  private final PrioritySampler fallbackSampler;
  private final SimpleRateLimiter rateLimiter;
  private final long rateLimit;

  public static final String SAMPLING_RULE_RATE = "_dd.rule_psr";
  public static final String SAMPLING_LIMIT_RATE = "_dd.limit_psr";

  public RuleBasedTraceSampler(
      final List<RateSamplingRule> samplingRules,
      final int rateLimit,
      final PrioritySampler fallbackSampler) {
    this.samplingRules = samplingRules;
    this.fallbackSampler = fallbackSampler;
    rateLimiter = new SimpleRateLimiter(rateLimit);

    this.rateLimit = rateLimit;
  }

  public static RuleBasedTraceSampler build(
      final List<? extends SamplingRule.TraceSamplingRule> traceSamplingRules,
      final Double defaultRate,
      final int rateLimit) {
    return build(null, null, traceSamplingRules, defaultRate, rateLimit);
  }

  public static RuleBasedTraceSampler build(
      @Deprecated final Map<String, String> serviceRules,
      @Deprecated final Map<String, String> operationRules,
      final List<? extends SamplingRule.TraceSamplingRule> traceSamplingRules,
      final Double defaultRate,
      final int rateLimit) {
<<<<<<< HEAD
    final List<SamplingRule> samplingRules = new ArrayList<>();
=======

    final List<RateSamplingRule> samplingRules = new ArrayList<>();
>>>>>>> 7b141beb

    if (traceSamplingRules != null && !traceSamplingRules.isEmpty()) {
      if ((!serviceRules.isEmpty() || !operationRules.isEmpty())) {
        log.warn(
            "Both {} and/or {} as well as {} are defined. Only {} will be used for rule-based sampling",
            TracerConfig.TRACE_SAMPLING_SERVICE_RULES,
            TracerConfig.TRACE_SAMPLING_OPERATION_RULES,
            TracerConfig.TRACE_SAMPLING_RULES,
            TracerConfig.TRACE_SAMPLING_RULES);
      }
      // Ignore serviceRules & operationRules if traceSamplingRules are defined
      for (SamplingRule.TraceSamplingRule rule : traceSamplingRules) {
        RateSamplingRule.TraceSamplingRule samplingRule =
            new RateSamplingRule.TraceSamplingRule(
                rule.getService(),
                rule.getName(),
                rule.getResource(),
                rule.getTags(),
                new DeterministicSampler.TraceSampler(rule.getSampleRate()),
                SamplingMechanism.LOCAL_USER_RULE);
        samplingRules.add(samplingRule);
      }
    } else {
      // Take into account serviceRules & operationRules only if traceSamplingRules are NOT defined
      if (serviceRules != null) {
        for (final Entry<String, String> entry : serviceRules.entrySet()) {
          try {
            final double rateForEntry = Double.parseDouble(entry.getValue());
            final RateSamplingRule samplingRule =
                new RateSamplingRule.ServiceSamplingRule(
                    entry.getKey(), new DeterministicSampler.TraceSampler(rateForEntry));
            samplingRules.add(samplingRule);
          } catch (final NumberFormatException e) {
            log.error("Unable to parse rate for service: {}", entry, e);
          }
        }
      }

      if (operationRules != null) {
        for (final Entry<String, String> entry : operationRules.entrySet()) {
          try {
            final double rateForEntry = Double.parseDouble(entry.getValue());
            final RateSamplingRule samplingRule =
                new RateSamplingRule.OperationSamplingRule(
                    entry.getKey(), new DeterministicSampler.TraceSampler(rateForEntry));
            samplingRules.add(samplingRule);
          } catch (final NumberFormatException e) {
            log.error("Unable to parse rate for operation: {}", entry, e);
          }
        }
      }
    }

    // Per spec, defaultRate is treated as "rule".  Arguably a defaultRate set via RC should be
    // remote rule,
    // but that's not currenlty part of the spec.
    if (defaultRate != null) {
<<<<<<< HEAD
      final SamplingRule samplingRule =
          new AlwaysMatchesSamplingRule(
              new DeterministicSampler.TraceSampler(defaultRate),
              SamplingMechanism.LOCAL_USER_RULE);
=======
      final RateSamplingRule samplingRule =
          new RateSamplingRule.AlwaysMatchesSamplingRule(
              new DeterministicSampler.TraceSampler(defaultRate));
>>>>>>> 7b141beb
      samplingRules.add(samplingRule);
    }

    return new RuleBasedTraceSampler(samplingRules, rateLimit, new RateByServiceTraceSampler());
  }

  @Override
  public <T extends CoreSpan<T>> boolean sample(final T span) {
    return true;
  }

  @Override
  public <T extends CoreSpan<T>> void setSamplingPriority(final T span) {
    RateSamplingRule matchedRule = null;

    for (final RateSamplingRule samplingRule : samplingRules) {
      if (samplingRule.matches(span)) {
        matchedRule = samplingRule;
        break;
      }
    }

    if (matchedRule == null) {
      fallbackSampler.setSamplingPriority(span);
    } else {
      if (matchedRule.sample(span)) {
        if (rateLimiter.tryAcquire()) {
          span.setSamplingPriority(
              PrioritySampling.USER_KEEP,
              SAMPLING_RULE_RATE,
              matchedRule.getSampler().getSampleRate(),
              matchedRule.getMechanism());
        } else {
          span.setSamplingPriority(
              PrioritySampling.USER_DROP,
              SAMPLING_RULE_RATE,
              matchedRule.getSampler().getSampleRate(),
              matchedRule.getMechanism());
        }
        span.setMetric(SAMPLING_LIMIT_RATE, rateLimit);
      } else {
        span.setSamplingPriority(
            PrioritySampling.USER_DROP,
            SAMPLING_RULE_RATE,
            matchedRule.getSampler().getSampleRate(),
            matchedRule.getMechanism());
      }
    }
  }
}<|MERGE_RESOLUTION|>--- conflicted
+++ resolved
@@ -47,12 +47,8 @@
       final List<? extends SamplingRule.TraceSamplingRule> traceSamplingRules,
       final Double defaultRate,
       final int rateLimit) {
-<<<<<<< HEAD
-    final List<SamplingRule> samplingRules = new ArrayList<>();
-=======
 
     final List<RateSamplingRule> samplingRules = new ArrayList<>();
->>>>>>> 7b141beb
 
     if (traceSamplingRules != null && !traceSamplingRules.isEmpty()) {
       if ((!serviceRules.isEmpty() || !operationRules.isEmpty())) {
@@ -110,16 +106,10 @@
     // remote rule,
     // but that's not currenlty part of the spec.
     if (defaultRate != null) {
-<<<<<<< HEAD
-      final SamplingRule samplingRule =
-          new AlwaysMatchesSamplingRule(
+      final RateSamplingRule samplingRule =
+          new RateSamplingRule.AlwaysMatchesSamplingRule(
               new DeterministicSampler.TraceSampler(defaultRate),
               SamplingMechanism.LOCAL_USER_RULE);
-=======
-      final RateSamplingRule samplingRule =
-          new RateSamplingRule.AlwaysMatchesSamplingRule(
-              new DeterministicSampler.TraceSampler(defaultRate));
->>>>>>> 7b141beb
       samplingRules.add(samplingRule);
     }
 
