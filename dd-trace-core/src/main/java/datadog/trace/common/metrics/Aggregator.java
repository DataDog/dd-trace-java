package datadog.trace.common.metrics;

import static java.util.concurrent.TimeUnit.MILLISECONDS;

import datadog.trace.common.metrics.SignalItem.StopSignal;
import datadog.trace.core.util.LRUCache;
import edu.umd.cs.findbugs.annotations.SuppressFBWarnings;
import java.util.Iterator;
import java.util.Map;
import java.util.Queue;
import java.util.Set;
import java.util.concurrent.ConcurrentMap;
import java.util.concurrent.TimeUnit;
import org.jctools.queues.MessagePassingQueue;
import org.jctools.queues.MpscCompoundQueue;
import org.slf4j.Logger;
import org.slf4j.LoggerFactory;

final class Aggregator implements Runnable {

  private static final long DEFAULT_SLEEP_MILLIS = 10;

  private static final Logger log = LoggerFactory.getLogger(Aggregator.class);

  private final Queue<Batch> batchPool;
  private final MpscCompoundQueue<InboxItem> inbox;
  private final LRUCache<MetricKey, AggregateMetric> aggregates;
  private final ConcurrentMap<MetricKey, Batch> pending;
  private final Set<MetricKey> commonKeys;
  private final MetricWriter writer;
  // the reporting interval controls how much history will be buffered
  // when the agent is unresponsive (only 10 pending requests will be
  // buffered by OkHttpSink)
  private final long reportingIntervalNanos;

  private final long sleepMillis;

<<<<<<< HEAD
  private volatile boolean dirty;
=======
  @SuppressFBWarnings(
      value = "AT_STALE_THREAD_WRITE_OF_PRIMITIVE",
      justification = "the field is confined to the agent thread running the Aggregator")
  private boolean dirty;
>>>>>>> 1c2d8394

  Aggregator(
      MetricWriter writer,
      Queue<Batch> batchPool,
      MpscCompoundQueue<InboxItem> inbox,
      ConcurrentMap<MetricKey, Batch> pending,
      final Set<MetricKey> commonKeys,
      int maxAggregates,
      long reportingInterval,
      TimeUnit reportingIntervalTimeUnit) {
    this(
        writer,
        batchPool,
        inbox,
        pending,
        commonKeys,
        maxAggregates,
        reportingInterval,
        reportingIntervalTimeUnit,
        DEFAULT_SLEEP_MILLIS);
  }

  Aggregator(
      MetricWriter writer,
      Queue<Batch> batchPool,
      MpscCompoundQueue<InboxItem> inbox,
      ConcurrentMap<MetricKey, Batch> pending,
      final Set<MetricKey> commonKeys,
      int maxAggregates,
      long reportingInterval,
      TimeUnit reportingIntervalTimeUnit,
      long sleepMillis) {
    this.writer = writer;
    this.batchPool = batchPool;
    this.inbox = inbox;
    this.commonKeys = commonKeys;
    this.aggregates =
        new LRUCache<>(
            new CommonKeyCleaner(commonKeys), maxAggregates * 4 / 3, 0.75f, maxAggregates);
    this.pending = pending;
    this.reportingIntervalNanos = reportingIntervalTimeUnit.toNanos(reportingInterval);
    this.sleepMillis = sleepMillis;
  }

  public void clearAggregates() {
    this.aggregates.clear();
  }

  @Override
  public void run() {
    Thread currentThread = Thread.currentThread();
    Drainer drainer = new Drainer();
    while (!currentThread.isInterrupted() && !drainer.stopped) {
      try {
        if (!inbox.isEmpty()) {
          inbox.drain(drainer);
        } else {
          Thread.sleep(sleepMillis);
        }
      } catch (InterruptedException e) {
        currentThread.interrupt();
      } catch (Throwable error) {
        log.debug("error aggregating metrics", error);
      }
    }
    log.debug("metrics aggregator exited");
  }

  private final class Drainer implements MessagePassingQueue.Consumer<InboxItem> {

    boolean stopped = false;

    @Override
    public void accept(InboxItem item) {
      if (item instanceof SignalItem) {
        SignalItem signal = (SignalItem) item;
        if (!stopped) {
          report(wallClockTime(), signal);
          stopped = item instanceof StopSignal;
          if (stopped) {
            signal.complete();
          }
        } else {
          signal.ignore();
        }
      } else if (item instanceof Batch && !stopped) {
        Batch batch = (Batch) item;
        MetricKey key = batch.getKey();
        // important that it is still *this* batch pending, must not remove otherwise
        pending.remove(key, batch);
        AggregateMetric aggregate = aggregates.computeIfAbsent(key, k -> new AggregateMetric());
        batch.contributeTo(aggregate);
        dirty = true;
        // return the batch for reuse
        batchPool.offer(batch);
      }
    }
  }

  private void report(long when, SignalItem signal) {
    boolean skipped = true;
    if (dirty) {
      try {
        expungeStaleAggregates();
        if (!aggregates.isEmpty()) {
          skipped = false;
          writer.startBucket(aggregates.size(), when, reportingIntervalNanos);
          for (Map.Entry<MetricKey, AggregateMetric> aggregate : aggregates.entrySet()) {
            writer.add(aggregate.getKey(), aggregate.getValue());
            aggregate.getValue().clear();
          }
          // note that this may do IO and block
          writer.finishBucket();
        }
      } catch (Throwable error) {
        writer.reset();
        log.debug("Error publishing metrics. Dropping payload", error);
      }
      dirty = false;
    }
    signal.complete();
    if (skipped) {
      log.debug("skipped metrics reporting because no points have changed");
    }
  }

  private void expungeStaleAggregates() {
    Iterator<Map.Entry<MetricKey, AggregateMetric>> it = aggregates.entrySet().iterator();
    while (it.hasNext()) {
      Map.Entry<MetricKey, AggregateMetric> pair = it.next();
      AggregateMetric metric = pair.getValue();
      if (metric.getHitCount() == 0) {
        it.remove();
        commonKeys.remove(pair.getKey());
      }
    }
  }

  private long wallClockTime() {
    return MILLISECONDS.toNanos(System.currentTimeMillis());
  }

  private static final class CommonKeyCleaner
      implements LRUCache.ExpiryListener<MetricKey, AggregateMetric> {

    private final Set<MetricKey> commonKeys;

    private CommonKeyCleaner(Set<MetricKey> commonKeys) {
      this.commonKeys = commonKeys;
    }

    @Override
    public void accept(Map.Entry<MetricKey, AggregateMetric> expired) {
      commonKeys.remove(expired.getKey());
    }
  }
}<|MERGE_RESOLUTION|>--- conflicted
+++ resolved
@@ -35,14 +35,10 @@
 
   private final long sleepMillis;
 
-<<<<<<< HEAD
-  private volatile boolean dirty;
-=======
   @SuppressFBWarnings(
       value = "AT_STALE_THREAD_WRITE_OF_PRIMITIVE",
       justification = "the field is confined to the agent thread running the Aggregator")
   private boolean dirty;
->>>>>>> 1c2d8394
 
   Aggregator(
       MetricWriter writer,
