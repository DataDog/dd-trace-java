package datadog.trace.core.jfr.openjdk;

<<<<<<< HEAD
=======
import datadog.trace.api.DDId;
import datadog.trace.api.config.ProfilingConfig;
import datadog.trace.bootstrap.config.provider.ConfigProvider;
>>>>>>> 03402e42
import datadog.trace.core.util.SystemAccess;
import jdk.jfr.Category;
import jdk.jfr.Description;
import jdk.jfr.Event;
import jdk.jfr.Label;
import jdk.jfr.Name;
import jdk.jfr.StackTrace;
import jdk.jfr.Timespan;

@Name("datadog.Scope")
@Label("Scope")
@Description("Datadog event corresponding to a scope.")
@Category("Datadog")
@StackTrace(false)
public final class ScopeEvent extends Event {
  private static final boolean COLLECT_THREAD_CPU_TIME =
      ConfigProvider.createDefault().getBoolean(ProfilingConfig.PROFILING_HOTSPTOTS_ENABLED, false);

  @Label("Trace Id")
  private long traceId;

  @Label("Span Id")
  private long spanId;

  @Label("Thread CPU Time")
  @Timespan
  // does not need to be volatile since the event is created and committed from the same thread
  private long cpuTime = Long.MIN_VALUE;

  private transient long cpuTimeStart;
  private transient long childCpuTime;
  private transient long rawCpuTime;

  ScopeEvent(long traceId, long spanId, ThreadCpuTimeProvider provider) {
    this.traceId = traceId;
    this.spanId = spanId;
    if (isEnabled()) {
<<<<<<< HEAD
      cpuTimeStart = provider.getThreadCpuTime();
=======
      cpuTimeStart =
          COLLECT_THREAD_CPU_TIME ? SystemAccess.getCurrentThreadCpuTime() : Long.MIN_VALUE;
>>>>>>> 03402e42
      begin();
    }
  }

<<<<<<< HEAD
  void addChildCpuTime(long rawCpuTime) {
=======
  public void addChildCpuTime(long rawCpuTime) {
>>>>>>> 03402e42
    this.childCpuTime += rawCpuTime;
  }

  /**
   * Cpu time between start and finish without subtracting time spent in child scopes.
   *
   * <p>Only valid after this event is finished and if scope events are enabled
   */
  long getRawCpuTime() {
    return rawCpuTime;
  }

  public void start() {
    if (isEnabled()) {
      cpuTimeStart = SystemAccess.getCurrentThreadCpuTime();
      begin();
    }
  }

  public void finish() {
    if (COLLECT_THREAD_CPU_TIME && cpuTimeStart > 0) {
      rawCpuTime = SystemAccess.getCurrentThreadCpuTime() - cpuTimeStart;
      cpuTime = rawCpuTime - childCpuTime;
    }

    end();
    if (shouldCommit()) {
      commit();
    }
  }

  long getTraceId() {
    return traceId;
  }

  long getSpanId() {
    return spanId;
  }
}<|MERGE_RESOLUTION|>--- conflicted
+++ resolved
@@ -1,11 +1,5 @@
 package datadog.trace.core.jfr.openjdk;
 
-<<<<<<< HEAD
-=======
-import datadog.trace.api.DDId;
-import datadog.trace.api.config.ProfilingConfig;
-import datadog.trace.bootstrap.config.provider.ConfigProvider;
->>>>>>> 03402e42
 import datadog.trace.core.util.SystemAccess;
 import jdk.jfr.Category;
 import jdk.jfr.Description;
@@ -43,21 +37,12 @@
     this.traceId = traceId;
     this.spanId = spanId;
     if (isEnabled()) {
-<<<<<<< HEAD
       cpuTimeStart = provider.getThreadCpuTime();
-=======
-      cpuTimeStart =
-          COLLECT_THREAD_CPU_TIME ? SystemAccess.getCurrentThreadCpuTime() : Long.MIN_VALUE;
->>>>>>> 03402e42
       begin();
     }
   }
 
-<<<<<<< HEAD
   void addChildCpuTime(long rawCpuTime) {
-=======
-  public void addChildCpuTime(long rawCpuTime) {
->>>>>>> 03402e42
     this.childCpuTime += rawCpuTime;
   }
 
