package datadog.trace.core.jfr.openjdk;

import datadog.trace.api.Checkpointer;
import datadog.trace.api.config.ProfilingConfig;
import datadog.trace.api.sampling.AdaptiveSampler;
import datadog.trace.api.sampling.ConstantSampler;
import datadog.trace.api.sampling.Sampler;
import datadog.trace.bootstrap.config.provider.ConfigProvider;
import datadog.trace.bootstrap.instrumentation.api.AgentSpan;
import java.time.Duration;
import java.time.temporal.ChronoUnit;
import java.util.Objects;
import java.util.concurrent.atomic.LongAdder;
import javax.annotation.Nonnull;
import jdk.jfr.EventType;
import jdk.jfr.FlightRecorder;
import org.slf4j.Logger;
import org.slf4j.LoggerFactory;

public class JFRCheckpointer implements Checkpointer {
  private static final Logger log = LoggerFactory.getLogger(JFRCheckpointer.class);

  static class AdaptiveSamplerConfig {
    final Duration windowSize;
    final int samplesPerWindow;
    final int lookBackWindows;

    AdaptiveSamplerConfig(@Nonnull Duration windowSize, int samplesPerWindow, int lookBackWindows) {
      this.windowSize = windowSize;
      this.samplesPerWindow = samplesPerWindow;
      this.lookBackWindows = lookBackWindows;
    }

    @Override
    public boolean equals(Object o) {
      if (this == o) return true;
      if (o == null || getClass() != o.getClass()) return false;
      AdaptiveSamplerConfig that = (AdaptiveSamplerConfig) o;
      return samplesPerWindow == that.samplesPerWindow
          && lookBackWindows == that.lookBackWindows
          && Objects.equals(windowSize, that.windowSize);
    }

    @Override
    public int hashCode() {
      return Objects.hash(windowSize, samplesPerWindow, lookBackWindows);
    }
  }

  private static final int MASK = ~CPU;
  private static final int MIN_SAMPLER_LOOKBACK = 3;
  static final int MIN_SAMPLER_WINDOW_SIZE_MS = 100;
  static final int MAX_SAMPLER_WINDOW_SIZE_MS = 30000;
  static final int MAX_SAMPLER_RATE = 1000000; // max 1M checkpoints per recording

  private final Sampler sampler;

  private final LongAdder emitted = new LongAdder();
  private final LongAdder dropped = new LongAdder();
  private final int rateLimit;
  private final boolean isEndpointCollectionEnabled;

  public JFRCheckpointer() {
    this(ConfigProvider.getInstance());
  }

  JFRCheckpointer(final ConfigProvider configProvider) {
    this(prepareSampler(configProvider), configProvider);
  }

  JFRCheckpointer(final Sampler sampler, final ConfigProvider configProvider) {
    ExcludedVersions.checkVersionExclusion();
    // Note: Loading CheckpointEvent when JFRCheckpointer is loaded is important because it also
    // loads JFR classes - which may not be present on some JVMs
    EventType.getEventType(CheckpointEvent.class);
    EventType.getEventType(EndpointEvent.class);
    EventType.getEventType(CheckpointSummaryEvent.class);

    rateLimit = getRateLimit(configProvider);
    this.sampler = Objects.requireNonNull(sampler);

    if (sampler != null) {
      FlightRecorder.addPeriodicEvent(CheckpointSummaryEvent.class, this::emitSummary);
    }

    isEndpointCollectionEnabled =
        configProvider.getBoolean(
            ProfilingConfig.PROFILING_ENDPOINT_COLLECTION_ENABLED,
            ProfilingConfig.PROFILING_ENDPOINT_COLLECTION_ENABLED_DEFAULT);
  }

  @Override
  public final void checkpoint(final AgentSpan span, final int flags) {
    tryEmitCheckpoint(span, flags);
  }

  private void tryEmitCheckpoint(final AgentSpan span, final int flags) {
    final boolean checkpointed;
    final Boolean isEmitting = span.isEmittingCheckpoints();
    if (isEmitting == null) {
      /*
      While this branch is race-prone under general circumstances here we can safely ignore it.
      The local root span will be created just once from exactly one thread and this branch
      will effectively be taken only when 'span' is the local root span and the first checkpoint
      (usually 'start span') is emitted.
      Things might become problematic when child spans start emitting checkpoints before the
      local root span has been created but that is obvously invalid behaviour, breaking the whole tracer.
      Therefore, we can afford to omit proper synchronization here and rely only on the span internal
      checkpoint emission flag being properly published (eg. via 'volatile').
       */
      // if the flag hasn't been set yet consult the sampler
      checkpointed = sampler.sample();
      // store the decision in the span
      span.setEmittingCheckpoints(checkpointed);
      if (log.isDebugEnabled()) {
        log.debug(
            "{} checkpoints for span(s_id={}, t_id={}) subtree",
            checkpointed ? "Generating" : "Dropping",
            span.getSpanId(),
            span.getTraceId());
      }
    } else if (isEmitting) {
      // reuse the sampler decision and force the sample
      checkpointed = sampler.keep();
    } else {
      // reuse the sampler decision and force the drop
      checkpointed = sampler.drop();
    }
    if (checkpointed) {
      emitCheckpoint(span, flags);
    } else {
      dropCheckpoint();
    }
  }

  void emitCheckpoint(final AgentSpan span, final int flags) {
    final AgentSpan rootSpan = span.getLocalRootSpan();
    new CheckpointEvent(rootSpan.getSpanId().toLong(), span.getSpanId().toLong(), flags & MASK)
        .commit();
    emitted.increment();
  }

  void dropCheckpoint() {
    dropped.increment();
  }

  @Override
  public final void onRootSpan(
      final AgentSpan rootSpan, final boolean traceSampled, final boolean checkpointsSampled) {
    if (isEndpointCollectionEnabled) {
      new EndpointEvent(
              rootSpan.getResourceName().toString(),
              rootSpan.getTraceId().toLong(),
              rootSpan.getSpanId().toLong(),
              traceSampled,
              checkpointsSampled)
          .commit();
    }
  }

  private void emitSummary() {
    new CheckpointSummaryEvent(rateLimit, emitted.sumThenReset(), dropped.sumThenReset()).commit();
  }

<<<<<<< HEAD
  private static Sampler prepareSampler(final ConfigProvider configProvider) {
    final int limit = getRateLimit(configProvider);
    if (limit <= 0) {
=======
  private static AdaptiveSampler prepareSampler(final ConfigProvider configProvider) {
    AdaptiveSamplerConfig config = getSamplerConfiguration(configProvider);
    if (config == null) {
>>>>>>> 4d4d62b7
      // adaptive sampling disabled
      log.debug("Checkpoint adaptive sampling is disabled");
      return new ConstantSampler(true);
    }
    log.debug(
        "Using checkpoint adaptive sampling with parameters: windowSize(ms)={}, windowSamples={}, lookback={}",
        config.windowSize.toMillis(),
        config.samplesPerWindow,
        config.lookBackWindows);
    return new AdaptiveSampler(config.windowSize, config.samplesPerWindow, config.lookBackWindows);
  }

  static AdaptiveSamplerConfig getSamplerConfiguration(ConfigProvider configProvider) {
    final int limit = getRateLimit(configProvider);
    if (limit <= 0) {
      return null;
    }
    Duration windowSize = Duration.of(getSamplerWindowMs(configProvider), ChronoUnit.MILLIS);

    // the rate limit is defined per 1 minute (recording length) - need to divide it by 60000 to get
    // the value per ms
    final float limitPerMs = limit / 60000f;
    float samplesPerWindow = limitPerMs * windowSize.toMillis();

    if (samplesPerWindow > 0) {
      while (samplesPerWindow < 10) {
        samplesPerWindow *= 10;
        windowSize = windowSize.multipliedBy(10);
      }
    }
    if (windowSize.toMillis() > MAX_SAMPLER_WINDOW_SIZE_MS) {
      // the requested sampling rate is very low; default to the max sampler window size and 1
      // sample
      windowSize = Duration.of(MAX_SAMPLER_WINDOW_SIZE_MS, ChronoUnit.MILLIS);
      samplesPerWindow = 1;
    }

    // adjust the lookback parameter to represent ~80% of the requested rate
    int samplerLookback =
        Math.round(Math.max((0.8f * limit) / samplesPerWindow, MIN_SAMPLER_LOOKBACK));

    return new AdaptiveSamplerConfig(windowSize, Math.round(samplesPerWindow), samplerLookback);
  }

  private static int getRateLimit(final ConfigProvider configProvider) {
    return Math.min(
        configProvider.getInteger(
            ProfilingConfig.PROFILING_CHECKPOINTS_SAMPLER_RATE_LIMIT,
            ProfilingConfig.PROFILING_CHECKPOINTS_SAMPLER_RATE_LIMIT_DEFAULT),
        MAX_SAMPLER_RATE);
  }

  private static int getSamplerWindowMs(final ConfigProvider configProvider) {
    return Math.max(
        Math.min(
            configProvider.getInteger(
                ProfilingConfig.PROFILING_CHECKPOINTS_SAMPLER_WINDOW_MS,
                ProfilingConfig.PROFILING_CHECKPOINTS_SAMPLER_WINDOW_MS_DEFAULT),
            MAX_SAMPLER_WINDOW_SIZE_MS),
        MIN_SAMPLER_WINDOW_SIZE_MS);
  }
}<|MERGE_RESOLUTION|>--- conflicted
+++ resolved
@@ -162,15 +162,9 @@
     new CheckpointSummaryEvent(rateLimit, emitted.sumThenReset(), dropped.sumThenReset()).commit();
   }
 
-<<<<<<< HEAD
   private static Sampler prepareSampler(final ConfigProvider configProvider) {
-    final int limit = getRateLimit(configProvider);
-    if (limit <= 0) {
-=======
-  private static AdaptiveSampler prepareSampler(final ConfigProvider configProvider) {
     AdaptiveSamplerConfig config = getSamplerConfiguration(configProvider);
     if (config == null) {
->>>>>>> 4d4d62b7
       // adaptive sampling disabled
       log.debug("Checkpoint adaptive sampling is disabled");
       return new ConstantSampler(true);
