--- conflicted
+++ resolved
@@ -899,19 +899,8 @@
       requires:
         - ok_to_test
       name: z_test_<< matrix.testJvm >>_inst
-<<<<<<< HEAD
-      docker:
-        - image: *default_container
-        - image: ghcr.io/datadog/dd-apm-test-agent/ddapm-test-agent:latest
-          environment:
-            - LOG_LEVEL=DEBUG
-            - TRACE_LANGUAGE=java
-      maxHeapSize: "1940M"
-      gradleTarget: ":dd-java-agent:instrumentation"
-=======
       gradleTarget: ":instrumentationTest"
       gradleParameters: "-PskipFlakyTests"
->>>>>>> c118f59e
       triggeredBy: *instrumentation_modules
       stage: instrumentation
       cacheType: inst
@@ -924,19 +913,8 @@
       requires:
         - ok_to_test
       name: z_test_8_inst
-<<<<<<< HEAD
-      docker:
-        - image: *default_container
-        - image: ghcr.io/datadog/dd-apm-test-agent/ddapm-test-agent:latest
-          environment:
-            - LOG_LEVEL=DEBUG
-            - TRACE_LANGUAGE=java
-      maxHeapSize: "1940M"
-      gradleTarget: ":dd-java-agent:instrumentation"
-=======
       gradleTarget: ":instrumentationTest"
       gradleParameters: "-PskipFlakyTests"
->>>>>>> c118f59e
       triggeredBy: *instrumentation_modules
       stage: instrumentation
       cacheType: inst
@@ -949,20 +927,8 @@
         - ok_to_test
         - build_latestdep
       name: test_8_inst_latest
-<<<<<<< HEAD
-      docker:
-        - image: *default_container
-        - image: ghcr.io/datadog/dd-apm-test-agent/ddapm-test-agent:latest
-          environment:
-            - LOG_LEVEL=DEBUG
-            - TRACE_LANGUAGE=java
-      testTask: latestDepTest
-      maxHeapSize: "1940M"
-      gradleTarget: ":dd-java-agent:instrumentation"
-=======
       gradleTarget: "latestDepTest"
       gradleParameters: "-PskipFlakyTests"
->>>>>>> c118f59e
       triggeredBy: *instrumentation_modules
       stage: instrumentation
       cacheType: latestdep
