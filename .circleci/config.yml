version: 2.1

defaults: &defaults
  working_directory: ~/dd-trace-java
  docker:
    - image: &default_container << pipeline.parameters.docker_image >>:<< pipeline.parameters.docker_image_tag >>

test_matrix: &test_matrix
  parameters:
    testJvm: [ "ibm8", "semeru8", "zulu8", "oracle8", "11", "zulu11", "17", "ubuntu17" ]

profiling_test_matrix: &profiling_test_matrix
  parameters:
    testJvm: [ "8", "zulu8", "oracle8", "11", "zulu11", "17", "ubuntu17" ]

system_test_matrix: &system_test_matrix
  parameters:
    weblog-variant: [ 'spring-boot', 'spring-boot-jetty', 'spring-boot-openliberty', 'spring-boot-3-native', 'jersey-grizzly2', 'resteasy-netty3','ratpack', 'vertx3' ]

agent_integration_tests_modules: &agent_integration_tests_modules "dd-trace-core|communication|internal-api|utils"
core_modules: &core_modules "dd-java-agent|dd-trace-core|communication|internal-api|telemetry|utils|dd-java-agent/agent-bootstrap|dd-java-agent/agent-installer|dd-java-agent/agent-tooling|dd-java-agent/agent-builder|dd-java-agent/appsec|dd-java-agent/agent-crashtracking"
instrumentation_modules: &instrumentation_modules "dd-java-agent/instrumentation|dd-java-agent/agent-tooling|dd-java-agent/agent-installer|dd-java-agent/agent-builder|dd-java-agent/agent-bootstrap|dd-java-agent/appsec|dd-java-agent/testing|dd-trace-core|dd-trace-api|internal-api"
debugger_modules: &debugger_modules "dd-java-agent/agent-debugger|dd-java-agent/agent-bootstrap|dd-java-agent/agent-builder|internal-api|communication|dd-trace-core"
profiling_modules: &profiling_modules "dd-java-agent/agent-profiling"

default_system_tests_commit: &default_system_tests_commit 6f47824f32add0efbd8329707c7fb27a437f0b23

parameters:
  gradle_flags:
    # Using no-daemon is important for the caches to be in a consistent state
    type: string
    default: "--stacktrace --no-daemon"

  global_pattern:
    # Pattern for files that should always trigger a test jobs
    type: string
    default: "^build.gradle$|^settings.gradle$|^gradle.properties$|^buildSrc/|^gradle/|.circleci"

  docker_image:
    type: string
    default: ghcr.io/datadog/dd-trace-java-docker-build

  docker_image_tag:
    type: string
    default: base

commands:
  check_for_leftover_files:
    steps:
      - run:
          name: Check for leftover files
          command: |
            LEFTOVER_FILES=$(find . -type f -regex '.*\.orig$')
            if [[ "$LEFTOVER_FILES" != "" ]]
            then
              echo -e "Found leftover files in the commit:\n$LEFTOVER_FILES"
              exit 1
            fi

  generate_cache_ids:
    steps:
      - run:
          name: Generate cache ids
          command: |
            # Everything falls back to the main cache
            BASE_CACHE_ID="main"
            if [ "$CIRCLE_BRANCH" == "master" ];
            then
              # If we're on a the main branch, then they are the same
              echo "${BASE_CACHE_ID}" >| _circle_ci_cache_id
            else
              # If we're on a PR branch, then we use the name of the branch and the
              # PR number as a stable identifier for the branch cache
              echo "${CIRCLE_BRANCH}-${CIRCLE_PULL_REQUEST##*/}" >| _circle_ci_cache_id
            fi
            # Have new branches start from the main cache
            echo "${BASE_CACHE_ID}" >| _circle_ci_cache_base_id

  setup_code:
    steps:
      - checkout
      - run:
          name: Checkout merge commit
          command: |
            CCI_PR_NUMBER="${CIRCLE_PR_NUMBER:-${CIRCLE_PULL_REQUEST##*/}}"

            if [[ "$CIRCLE_BRANCH" != "master" && -n "${CCI_PR_NUMBER}" ]]
            then
              FETCH_REFS="${FETCH_REFS} +refs/pull/${CCI_PR_NUMBER}/merge:refs/pull/${CCI_PR_NUMBER}/merge +refs/pull/${CCI_PR_NUMBER}/head:refs/pull/${CCI_PR_NUMBER}/head"
              git fetch -u origin ${FETCH_REFS}

              if git merge-base --is-ancestor $(git show-ref --hash refs/pull/${CCI_PR_NUMBER}/head) $(git show-ref --hash refs/pull/${CCI_PR_NUMBER}/merge); then
                git checkout "pull/${CCI_PR_NUMBER}/merge"
              else
                echo "[WARN] There is a merge conflict between master and PR ${CCI_PR_NUMBER}, merge branch cannot be checked out."
                git checkout "pull/${CCI_PR_NUMBER}/head"
              fi
            fi

      - check_for_leftover_files

      - generate_cache_ids

  setup_testcontainers:
    description: >-
      Sets up remote docker and automatic port forwarding needed for docker on docker
      version of Testcontainers.
    steps:
      - setup_remote_docker:
          version: 20.10.18
          # DLC shares Docker layers across jobs (at an extra cost).
          # But its time to setup (~1min) exceeds the time required to prefetch all images we use.
          docker_layer_caching: false

      - run:
          name: Prepare testcontainers environment
          command: .circleci/prepare_docker_env.sh

      - run:
          name: Testcontainers tunnels
          background: true
          command: .circleci/start_docker_autoforward.sh

      - run:
          name: Prefetch Docker images
          background: true
          command: .circleci/fetch_docker_images.sh

  early_return_for_forked_pull_requests:
    description: >-
      If this build is from a fork, stop executing the current job and return success.
      This is useful to avoid steps that will fail due to missing credentials.
    steps:
      - run:
          name: Early return if this build is from a forked PR
          command: |
            if [[ "$CIRCLE_BRANCH" != "master" && -n "$CIRCLE_PR_NUMBER" ]]; then
              echo "Nothing to do for forked PRs, so marking this step successful"
              circleci step halt
            fi

  skip_unless_matching_files_changed:
    description: >-
      If files matching the regular expression haven't changed in the commit, then skip the job
    parameters:
      pattern:
        type: string
    steps:
      - run:
          name: "Check if files relevant to job have changed"
          command: |
            CCI_PR_NUMBER="${CIRCLE_PR_NUMBER:-${CIRCLE_PULL_REQUEST##*/}}"

            if [[ "$CIRCLE_BRANCH" != "master" && -n "$CCI_PR_NUMBER" ]]; then
              BRANCH="$(git rev-parse --abbrev-ref HEAD)"
              if [[ "$BRANCH" != "master" ]] && [[ "$BRANCH" != "release/*" ]]; then
                # We know that we have checked out the PR merge branch, so the HEAD commit is a merge
                # As a backup, if anything goes wrong with the diff, the build will fail
                CHANGED_FILES=$(git show HEAD | grep -e "^Merge:" | cut -d ' ' -f 2- | sed 's/ /.../' | xargs git diff --name-only)
                # Count the number of matches, and ignore if the grep doesn't match anything
                MATCH_COUNT=$(echo "$CHANGED_FILES" | grep -c -E "<< pipeline.parameters.global_pattern >>|<< parameters.pattern >>") || true
                if [[ "$MATCH_COUNT" -eq "0" ]]; then
                  circleci step halt
                fi
              fi
            fi

  display_memory_usage:
    steps:
      - run:
          name: Max Memory Used
          # The file does not seem to exist when DLC is disabled
          command: cat /sys/fs/cgroup/memory/memory.max_usage_in_bytes || true
          when: always


  # The caching setup of the build dependencies is somewhat involved because of how CircleCI works.
  # 1) Caches are immutable, so you can not reuse a cache key (the save will simply be ignored)
  # 2) Cache keys are prefix matched, and the most recently updated cache that matches will be picked
  #
  # There is a weekly job that runs on Monday mornings that builds a new cache from scratch.
  restore_dependency_cache:
    parameters:
      cacheType:
        type: string
    steps:
      - restore_cache:
          keys:
            # Dependent steps will find this cache
            - dd-trace-java-dep<< parameters.cacheType >>-v4-{{ .Branch }}-{{ checksum "_circle_ci_cache_id" }}-{{ .Revision }}
            # New branch commits will find this cache
            - dd-trace-java-dep<< parameters.cacheType >>-v4-{{ .Branch }}-{{ checksum "_circle_ci_cache_id" }}-
            # New branches fall back on main build caches
            - dd-trace-java-dep<< parameters.cacheType >>-v4-master-{{ checksum "_circle_ci_cache_base_id" }}-
            # Fallback to the previous cache during transition
            - dd-trace-java-dep<< parameters.cacheType >>-v3-master-{{ checksum "_circle_ci_cache_base_id" }}-

  save_dependency_cache:
    parameters:
      cacheType:
        type: string
    steps:
      - save_cache:
          key: dd-trace-java-dep<< parameters.cacheType >>-v4-{{ .Branch }}-{{ checksum "_circle_ci_cache_id" }}-{{ .Revision }}
          paths:
            # Cached dependencies and wrappers for gradle
            - ~/.gradle/caches
            - ~/.gradle/wrapper
            # Cached dependencies for maven
            - ~/.m2
            # Cached launchers and compilers for sbt
            - ~/.sbt
            # Cached dependencies for sbt handled by ivy
            - ~/.ivy2
            # Cached dependencies for sbt handled by coursier
            - ~/.cache/coursier

  restore_build_cache:
    parameters:
      cacheType:
        type: string
    steps:
      - restore_cache:
          keys:
            # Dependent steps will find this cache
            - dd-trace-java-build<< parameters.cacheType >>-v4-{{ .Branch }}-{{ checksum "_circle_ci_cache_id" }}-{{ .Revision }}

  save_build_cache:
    parameters:
      cacheType:
        type: string
    steps:
      - save_cache:
          key: dd-trace-java-build<< parameters.cacheType >>-v4-{{ .Branch }}-{{ checksum "_circle_ci_cache_id" }}-{{ .Revision }}
          paths:
            # Gradle version specific cache for incremental builds. Needs to match version in
            # gradle/wrapper/gradle-wrapper.properties
            - ~/.gradle/caches/8.2
            # Workspace
            - ~/dd-trace-java/.gradle
            - ~/dd-trace-java/workspace

  setup_system_tests:
    parameters:
      systemTestsCommit:
        type: string
        default: *default_system_tests_commit
    steps:
      - generate_cache_ids

      - restore_build_cache:
          cacheType: lib

      - run:
          # TODO: removes this step once host-in-runner is merged on system tests
          name: Install good version of docker-compose
          command: |
            sudo curl -L "https://github.com/docker/compose/releases/download/1.29.2/docker-compose-$(uname -s)-$(uname -m)" -o /usr/local/bin/docker-compose
            sudo chmod +x /usr/local/bin/docker-compose

      - run:
          name: Install python 3.9
          command: |
            sudo apt-get install python3.9-full python3.9-dev python3.9-venv
            echo 'export PATH="$HOME/.local/bin:$PATH"' >>"$BASH_ENV"

      - run:
          name: versions
          command: |
            docker --version
            docker-compose --version

      - run:
          name: Clone system-tests
          command: |
            git init system-tests
            cd system-tests
            git remote add origin https://github.com/DataDog/system-tests.git
            git fetch origin << parameters.systemTestsCommit >>
            git reset --hard FETCH_HEAD

jobs:
  build:
    <<: *defaults
    resource_class: xlarge

    parameters:
      gradleTarget:
        type: string
      cacheType:
        type: string
      collectLibs:
        type: boolean
        default: false

    steps:
      - setup_code

      - restore_dependency_cache:
          cacheType: << parameters.cacheType >>

      - run:
          name: Build Project
          command: >-
            MAVEN_OPTS="-Xms64M -Xmx256M"
            GRADLE_OPTS="-Dorg.gradle.jvmargs='-Xmx2G -Xms2G -XX:ErrorFile=/tmp/hs_err_pid%p.log -XX:+HeapDumpOnOutOfMemoryError -XX:HeapDumpPath=/tmp'"
            ./gradlew clean
            << parameters.gradleTarget >>
            -PskipTests
            << pipeline.parameters.gradle_flags >>
            --max-workers=8
            --rerun-tasks

      - when:
          condition:
            equal: [ true, << parameters.collectLibs >> ]
          steps:
            - run:
                name: Collect Libs
                when: always
                command: .circleci/collect_libs.sh
            - store_artifacts:
                path: ./libs

      - run:
          name: Collect reports
          when: on_fail
          command: .circleci/collect_reports.sh --destination ./check_reports --move

      - run:
          name: Delete reports
          when: on_success
          command: .circleci/collect_reports.sh --destination ./check_reports --delete

      - store_artifacts:
          path: ./check_reports

      # Save a full dependency cache when building on master or a base project branch.
      # We used to do this on the first build of each PR, but now it's skipped at the
      # cost of downloading new dependencies a few more times.
      - when:
          condition:
            matches:
              pattern: "^(master|project/.+)$"
              value: << pipeline.git.branch >>
          steps:
            - save_dependency_cache:
                cacheType: << parameters.cacheType >>

      # Save the small build cache
      - save_build_cache:
          cacheType: << parameters.cacheType >>

      - display_memory_usage

  spotless:
    <<: *defaults
    resource_class: large

    steps:
      - setup_code

      - run:
          name: Run spotless
          command: >-
            JAVA_HOME=$JAVA_11_HOME
            ./gradlew spotlessCheck
            << pipeline.parameters.gradle_flags >>
            --max-workers=8

  check:
    <<: *defaults

    parameters:
      parallelism:
        type: integer
        default: 1
      gradleTarget:
        type: string
      cacheType:
        type: string

    resource_class: large

    parallelism: << parameters.parallelism >>

    steps:
      - setup_code
      - restore_dependency_cache:
          cacheType: << parameters.cacheType >>
      - restore_build_cache:
          cacheType: << parameters.cacheType >>

      - run:
          name: Check Project
          command: >-
            MAVEN_OPTS="-Xms64M -Xmx256M"
            GRADLE_OPTS="-Dorg.gradle.jvmargs='-Xmx2G -Xms2G -XX:ErrorFile=/tmp/hs_err_pid%p.log -XX:+HeapDumpOnOutOfMemoryError -XX:HeapDumpPath=/tmp'"
            ./gradlew
            << parameters.gradleTarget >>
            -PskipTests
            -PrunBuildSrcTests
            -PtaskPartitionCount=${CIRCLE_NODE_TOTAL} -PtaskPartition=${CIRCLE_NODE_INDEX}
            << pipeline.parameters.gradle_flags >>
            --max-workers=8

      - run:
          name: Collect reports
          when: on_fail
          command: .circleci/collect_reports.sh --destination ./check_reports --move

      - run:
          name: Delete reports
          when: on_success
          command: .circleci/collect_reports.sh --destination ./check_reports --delete

      - store_artifacts:
          path: ./check_reports

      - run:
          name: Cancel workflow
          when: on_fail
          command: .circleci/cancel_workflow.sh

  build_clean_cache:
    <<: *defaults

    parameters:
      gradleTarget:
        type: string
      cacheType:
        type: string
      collectLibs:
        type: boolean
        default: false

    resource_class: xlarge

    steps:
      - setup_code

      - run:
          name: Build Project
          command: >-
            MAVEN_OPTS="-Xms64M -Xmx256M"
            GRADLE_OPTS="-Dorg.gradle.jvmargs='-Xmx2G -Xms2G -XX:ErrorFile=/tmp/hs_err_pid%p.log -XX:+HeapDumpOnOutOfMemoryError -XX:HeapDumpPath=/tmp'"
            ./gradlew clean
            << parameters.gradleTarget >>
            -PskipTests
            << pipeline.parameters.gradle_flags >>
            --max-workers=8
            --rerun-tasks

      - when:
          condition:
            not:
              equal: [true, << parameters.collectLibs >>]
          steps:
          - run:
              name: Collect Libs
              when: always
              command: .circleci/collect_libs.sh
          - store_artifacts:
              path: ./libs

      - save_dependency_cache:
          cacheType: << parameters.cacheType >>

      - display_memory_usage

  tests: &tests
    <<: *defaults
    resource_class: large

    docker:
      - image: << pipeline.parameters.docker_image >>:<< parameters.testJvm >>

    parameters:
      testJvm:
        type: string
        default: ""
      maxDaemonHeapSize:
        type: string
        default: "2G"
      gradleParameters:
        type: string
        default: ""
      gradleTarget:
        type: string
      triggeredBy:
        type: string
        default: ".*"
      stage:
        type: string
        default: ""
      parallelism:
        type: integer
        default: 1
      maxWorkers:
        type: integer
        default: 2
      profile:
        type: boolean
        default: false
      continueOnFailure:
        type: boolean
        default: false
      cacheType:
        type: string

    parallelism: << parameters.parallelism >>

    steps:
      - setup_code

      - skip_unless_matching_files_changed:
          pattern: << parameters.triggeredBy >>

      - restore_dependency_cache:
          cacheType: << parameters.cacheType >>
      - restore_build_cache:
          cacheType: << parameters.cacheType >>

      - when:
          condition:
            or:
              - equal: ["core", << parameters.stage >>]
              - equal: ["instrumentation", << parameters.stage >>]
              - equal: ["smoke", << parameters.stage >>]
          steps:
            - setup_testcontainers

      - run:
          name: Run tests
          command: >-
            if [[ << parameters.profile >> ]] && [[ << parameters.testJvm >> != "ibm8" ]] && [[ << parameters.testJvm >> != "oracle8" ]];
            then
              PROFILER_COMMAND="-XX:StartFlightRecording=settings=profile,filename=/tmp/<< parameters.stage >>-<< parameters.testJvm >>.jfr,dumponexit=true"
            fi
            
            MAVEN_OPTS="-Xms64M -Xmx512M"
            GRADLE_OPTS="-Dorg.gradle.jvmargs='-Xms<< parameters.maxDaemonHeapSize >> -Xmx<< parameters.maxDaemonHeapSize >> $PROFILER_COMMAND -XX:ErrorFile=/tmp/hs_err_pid%p.log -XX:+HeapDumpOnOutOfMemoryError -XX:HeapDumpPath=/tmp' -Ddatadog.forkedMaxHeapSize=768M -Ddatadog.forkedMinHeapSize=128M"
            ./gradlew
            << parameters.gradleTarget >>
            << parameters.gradleParameters >>
            -PtaskPartitionCount=${CIRCLE_NODE_TOTAL} -PtaskPartition=${CIRCLE_NODE_INDEX}
            <<# parameters.testJvm >>-PtestJvm=<< parameters.testJvm >><</ parameters.testJvm >>
            << pipeline.parameters.gradle_flags >>
            --max-workers=<< parameters.maxWorkers >>
            --continue
            <<# parameters.continueOnFailure >> || true <</ parameters.continueOnFailure >>

      - run:
          name: Collect reports
          when: on_fail
          command: .circleci/collect_reports.sh

      - store_artifacts:
          path: ./reports.tar

      - when:
          condition:
            equal: [true, << parameters.profile >>]
          steps:
            - run:
                name: Collect profiles
                when: always
                command: .circleci/collect_profiles.sh

            - store_artifacts:
                path: ./profiles.tar

      - run:
          name: Collect test results
          when: always
          command: .circleci/collect_results.sh

      - store_test_results:
          path: ./results

      - display_memory_usage

      - early_return_for_forked_pull_requests

      - run:
          name: Upload test results to Datadog
          when: always
          command: .circleci/upload_ciapp.sh << parameters.stage >> << parameters.testJvm >> || true

      - run:
          name: Get APM Test Agent Trace Check Results
          when: always
          command: |
            set +e  # Disable exiting from testagent response failure
            SUMMARY_RESPONSE=$(curl -s -w "\n%{http_code}" -o summary_response.txt http://localhost:8126/test/trace_check/summary)
            set -e
            SUMMARY_RESPONSE_CODE=$(echo "$SUMMARY_RESPONSE" | awk 'END {print $NF}')
            
            if [[ SUMMARY_RESPONSE_CODE -eq 200 ]]; then
              echo "APM Test Agent is running. (HTTP 200)"
            else
              echo "APM Test Agent is not running and was not used for testing. No checks failed."
              exit 0
            fi
            
            RESPONSE=$(curl -s -w "\n%{http_code}" -o response.txt http://localhost:8126/test/trace_check/failures)
            RESPONSE_CODE=$(echo "$RESPONSE" | awk 'END {print $NF}')
               
            if [[ $RESPONSE_CODE -eq 200 ]]; then
              cat response.txt
              echo "All APM Test Agent Check Traces returned successful! (HTTP 200)"
              cat response.txt
              echo "APM Test Agent Check Traces Summary Results:"
              cat summary_response.txt | jq '.'
            elif [[ $RESPONSE_CODE -eq 404 ]]; then
              echo "Real APM Agent running in place of TestAgent, no checks to validate!"
            else
              echo "APM Test Agent Check Traces failed with response code: $RESPONSE_CODE"
              echo "Failures:"
              cat response.txt
              echo "APM Test Agent Check Traces Summary Results:"
              cat summary_response.txt | jq '.'
              exit 1
            fi

  xlarge_tests:
    <<: *tests

    docker:
      - image: << pipeline.parameters.docker_image >>:<< parameters.testJvm >>
        environment:
          - CI_USE_TEST_AGENT=true
<<<<<<< HEAD
      - image: williamconti549/dd-apm-test-agent:service-naming-2
=======
      - image: williamconti549/dd-apm-test-agent:service-naming
>>>>>>> 90ead1f2
        environment:
          - LOG_LEVEL=DEBUG
          - TRACE_LANGUAGE=java
          - DD_SUPPRESS_TRACE_PARSE_ERRORS=true
          - DD_POOL_TRACE_CHECK_FAILURES=true
          - DD_DISABLE_ERROR_RESPONSES=true
    resource_class: xlarge


  huge_tests:
    <<: *tests
    resource_class: 2xlarge

  # The only way to do fan-in in CircleCI seems to have a proper job, so let's have one that
  # doesn't consume so many resources. The execution time for this including spin up seems to
  # be around 6 seconds.
  fan_in:
    resource_class: small

    docker:
      - image: alpine

    parameters:
      testJvm:
        type: string
        default: "all configured JVMs"
      stage:
        type: string

    steps:
      - run:
          name: Completed stage << parameters.stage >> on << parameters.testJvm >> passed!
          command: echo '<< parameters.stage >> completed!'

  agent_integration_tests:
    <<: *tests

    resource_class: medium

    docker:
      - image: << pipeline.parameters.docker_image >>:7
      - image: datadog/agent:7.34.0
        environment:
          - DD_APM_ENABLED=true
          - DD_BIND_HOST=0.0.0.0
          - DD_API_KEY=invalid_key_but_this_is_fine

  test_published_artifacts:
    <<: *defaults
    resource_class: large

    docker:
      - image: << pipeline.parameters.docker_image >>:7

    steps:
      - setup_code
      - restore_dependency_cache:
          cacheType: lib
      - restore_build_cache:
          cacheType: lib

      - run:
          name: Publish Artifacts Locally
          command: |
            mvn_local_repo=$(./mvnw help:evaluate -Dexpression=settings.localRepository -q -DforceStdout)
            rm -rf "${mvn_local_repo}/com/datadoghq"
            export GRADLE_OPTS="-Dorg.gradle.jvmargs='-Xmx2G -Xms2G -XX:ErrorFile=/tmp/hs_err_pid%p.log -XX:+HeapDumpOnOutOfMemoryError -XX:HeapDumpPath=/tmp'"
            ./gradlew publishToMavenLocal << pipeline.parameters.gradle_flags >> --max-workers=3

      - run:
          name: Test Published Artifacts
          command: |
            cd test-published-dependencies
            export GRADLE_OPTS="-Dorg.gradle.jvmargs='-Xmx512M -Xms512M -XX:ErrorFile=/tmp/hs_err_pid%p.log -XX:+HeapDumpOnOutOfMemoryError -XX:HeapDumpPath=/tmp'"
            ./gradlew check --info --max-workers=3

      - run:
          name: Collect Reports
          when: on_fail
          command: .circleci/collect_reports.sh

      - store_artifacts:
          path: ./reports

      - display_memory_usage

  muzzle:
    <<: *defaults
    resource_class: medium
    parallelism: 3
    steps:
      - setup_code

      - skip_unless_matching_files_changed:
          pattern: "dd-java-agent/instrumentation"

      # We are not running with a separate cache of all muzzle artifacts here because it gets very big and
      # ends up taking more time restoring/saving than the actual increase in time it takes just
      # downloading the artifacts each time.
      #
      # Let's at least restore the build cache to have something to start from.
      - restore_dependency_cache:
          cacheType: inst
      - restore_build_cache:
          cacheType: inst

      - run:
          name: Gather muzzle tasks
          command: >-
            SKIP_BUILDSCAN="true"
            ./gradlew writeMuzzleTasksToFile
            << pipeline.parameters.gradle_flags >>
            --max-workers=3

      - run:
          name: Verify Muzzle
          command: >-
            SKIP_BUILDSCAN="true"
            GRADLE_OPTS="-Dorg.gradle.jvmargs='-Xmx2G -Xms2G -XX:ErrorFile=/tmp/hs_err_pid%p.log -XX:+HeapDumpOnOutOfMemoryError -XX:HeapDumpPath=/tmp'"
            ./gradlew `circleci tests split --split-by=timings workspace/build/muzzleTasks | xargs`
            << pipeline.parameters.gradle_flags >>
            --max-workers=4

      - run:
          name: Collect Reports
          when: on_fail
          command: .circleci/collect_reports.sh

      - store_artifacts:
          path: ./reports

      - store_test_results:
          path: workspace/build/muzzle-test-results

      - display_memory_usage

  system-tests:
    machine:
      # https://support.circleci.com/hc/en-us/articles/360007324514-How-can-I-use-Docker-volume-mounting-on-CircleCI-
      image: ubuntu-2004:current
    resource_class: large
    parameters:
      weblog-variant:
        type: string
    steps:
      - setup_system_tests

      - run:
          name: Copy jar file to system test binaries folder
          command: |
            ls -la ~/dd-trace-java/workspace/dd-java-agent/build/libs
            cp ~/dd-trace-java/workspace/dd-java-agent/build/libs/*.jar system-tests/binaries/

      - run:
          name: Build
          command: |
            cd system-tests
            ./build.sh java --weblog-variant << parameters.weblog-variant >> 

      - run:
          name: Run
          command: |
            cd system-tests
            DD_API_KEY=$SYSTEM_TESTS_DD_API_KEY ./run.sh

      - run:
          name: Run APM E2E default tests
          # Stop the job after 5m to avoid excessive overhead. Will need adjustment as more tests are added.
          no_output_timeout: 5m
          command: |
            cd system-tests
            DD_SITE=datadoghq.com DD_API_KEY=$SYSTEM_TESTS_E2E_DD_API_KEY DD_APPLICATION_KEY=$SYSTEM_TESTS_E2E_DD_APP_KEY ./run.sh APM_TRACING_E2E

      - run:
          name: Run APM E2E Single Span tests
          # Stop the job after 5m to avoid excessive overhead. Will need adjustment as more tests are added.
          no_output_timeout: 5m
          command: |
            cd system-tests
            DD_SITE=datadoghq.com DD_API_KEY=$SYSTEM_TESTS_E2E_DD_API_KEY DD_APPLICATION_KEY=$SYSTEM_TESTS_E2E_DD_APP_KEY ./run.sh APM_TRACING_E2E_SINGLE_SPAN

      - run:
          name: Upload data to CI Visibility
          command: |
            cd system-tests
            export DD_API_KEY=$SYSTEM_TESTS_CI_API_KEY
            export DD_APP_KEY=$SYSTEM_TESTS_CI_APP_KEY

            # Causes conflicts with DD_API_KEY and datadog-ci tool
            unset DATADOG_API_KEY
            
            echo "Uploading tests results to CI Visibility"  
            utils/scripts/upload_results_CI_visibility.sh dev java-tracer << pipeline.id >>-<< pipeline.number >>

            if [[ $CIRCLE_BRANCH == "master" ]]; then
              echo "Updating dashboard from dd-trace-java main branch"
              utils/scripts/update_dashboard_CI_visibility.sh java-tracer << pipeline.id >>-<< pipeline.number >>
            else
              echo "Skipping CI Visibility dashboard update due to it is not a main branch"
            fi

      - run:
          name: Collect artifacts
          command: tar -cvzf logs_java_<< parameters.weblog-variant >>_dev.tar.gz -C system-tests logs logs_apm_tracing_e2e logs_apm_tracing_e2e_single_span

      - store_artifacts:
          path: logs_java_<< parameters.weblog-variant >>_dev.tar.gz

  parametric-tests:
    machine:
      # https://support.circleci.com/hc/en-us/articles/360007324514-How-can-I-use-Docker-volume-mounting-on-CircleCI-
      image: ubuntu-2004:current
    resource_class: xlarge
    steps:
      - setup_system_tests

      - run:
          name: Copy jar files to system test binaries folder
          command: |
            ls -la ~/dd-trace-java/workspace/dd-trace-api/build/libs
            ls -la ~/dd-trace-java/workspace/dd-java-agent/build/libs
            cp ~/dd-trace-java/workspace/dd-trace-api/build/libs/*.jar system-tests/binaries/
            cp ~/dd-trace-java/workspace/dd-java-agent/build/libs/*.jar system-tests/binaries/

      - run:
          name: Install requirements
          command: |
            cd system-tests
            pyenv local system
            python3.9 --version
            python3.9 -m pip install wheel
            python3.9 -m pip install -r requirements.txt
            sudo ln -sf /usr/bin/python3.9 /usr/bin/python

      - run:
          name: Run
          command: |
            set -e
            cd system-tests
            export TEST_LIBRARY=java
            export PYTEST_WORKER_COUNT=8
            ./build.sh -i runner
            ./run.sh PARAMETRIC --log-cli-level=DEBUG --durations=30 -vv

      - store_test_results:
          path: system-tests/logs_parametric

      - store_artifacts:
          path: system-tests/logs_parametric


build_test_jobs: &build_test_jobs
  - build:
      name: build_lib
      gradleTarget: shadowJar
      cacheType: lib
      collectLibs: true
  - build:
      name: build_base
      gradleTarget: :baseTest
      cacheType: base
  - build:
      name: build_inst
      gradleTarget: :instrumentationTest
      cacheType: inst
  - build:
      name: build_latestdep
      gradleTarget: :instrumentationLatestDepTest
      cacheType: latestdep
  - build:
      name: build_smoke
      gradleTarget: :smokeTest
      cacheType: smoke
  - build:
      name: build_profiling
      gradleTarget: :profilingTest
      cacheType: profiling
  - spotless

  - fan_in:
      requires:
        - build_lib
        - build_base
        - build_inst
        - build_smoke
        - build_profiling
        - spotless
      name: ok_to_test
      stage: ok_to_test

  - check:
      requires:
        - ok_to_test
      name: check_base
      gradleTarget: ":baseCheck"
      cacheType: base

  - check:
      requires:
        - ok_to_test
      name: check_inst
      parallelism: 4
      gradleTarget: ":instrumentationCheck"
      cacheType: inst

  - check:
      requires:
        - ok_to_test
      name: check_smoke
      gradleTarget: ":smokeCheck"
      cacheType: smoke

  - check:
      requires:
        - ok_to_test
      name: check_profiling
      gradleTarget: ":profilingCheck"
      cacheType: profiling

  - fan_in:
      requires:
        - check_base
        - check_inst
        - check_smoke
        - check_profiling
      name: check
      stage: check

  - tests:
      requires:
        - ok_to_test
      name: z_test_<< matrix.testJvm >>_base
      triggeredBy: *core_modules
      gradleTarget: ":baseTest"
      gradleParameters: "-PskipFlakyTests -PskipInstTests -PskipSmokeTests -PskipProfilingTests"
      stage: core
      cacheType: base
      parallelism: 4
      maxWorkers: 4
      matrix:
        <<: *test_matrix

  - tests:
      requires:
        - ok_to_test
      name: z_test_8_base
      triggeredBy: *core_modules
      gradleTarget: :baseTest jacocoTestReport jacocoTestCoverageVerification
      gradleParameters: "-PskipFlakyTests -PskipInstTests -PskipSmokeTests -PskipProfilingTests"
      stage: core
      cacheType: base
      parallelism: 4
      maxWorkers: 4
      testJvm: "8"

  - xlarge_tests:
      requires:
        - ok_to_test
      name: z_test_<< matrix.testJvm >>_inst
      gradleTarget: ":instrumentationTest"
      gradleParameters: "-PskipFlakyTests"
      triggeredBy: *instrumentation_modules
      stage: instrumentation
      cacheType: inst
      parallelism: 4
      maxWorkers: 4
      matrix:
        <<: *test_matrix

  - xlarge_tests:
      requires:
        - ok_to_test
      name: z_test_8_inst
      gradleTarget: ":instrumentationTest"
      gradleParameters: "-PskipFlakyTests"
      triggeredBy: *instrumentation_modules
      stage: instrumentation
      cacheType: inst
      parallelism: 4
      maxWorkers: 4
      testJvm: "8"

  - xlarge_tests:
      requires:
        - ok_to_test
        - build_latestdep
      name: test_8_inst_latest
      gradleTarget: ":instrumentationLatestDepTest"
      gradleParameters: "-PskipFlakyTests"
      triggeredBy: *instrumentation_modules
      stage: instrumentation
      cacheType: latestdep
      parallelism: 4
      maxWorkers: 4
      testJvm: "8"

  - tests:
      requires:
        - ok_to_test
      name: z_test_8_flaky_base
      gradleTarget: ":baseTest"
      gradleParameters: "-PrunFlakyTests"
      continueOnFailure: true
      triggeredBy: *core_modules
      stage: core
      cacheType: base
      parallelism: 4
      maxWorkers: 4
      testJvm: "8"

  - xlarge_tests:
      requires:
        - ok_to_test
      name: z_test_8_flaky_inst
      gradleTarget: ":instrumentationTest"
      gradleParameters: "-PrunFlakyTests"
      continueOnFailure: true
      triggeredBy: *instrumentation_modules
      stage: instrumentation
      cacheType: inst
      parallelism: 2
      maxWorkers: 4
      testJvm: "8"

  - tests:
      requires:
        - ok_to_test
      name: z_test_8_flaky_smoke
      gradleTarget: ":smokeTest"
      gradleParameters: "-PrunFlakyTests"
      continueOnFailure: true
      stage: smoke
      cacheType: smoke
      parallelism: 4
      maxWorkers: 4
      testJvm: "8"

  - tests:
      requires:
        - ok_to_test
      maxWorkers: 4
      gradleTarget: ":profilingTest"
      gradleParameters: "-PskipFlakyTests"
      triggeredBy: *profiling_modules
      stage: profiling
      cacheType: profiling
      name: test_<< matrix.testJvm >>_profiling
      matrix:
        <<: *profiling_test_matrix

  - tests:
      requires:
        - ok_to_test
      name: test_<< matrix.testJvm >>_debugger
      maxWorkers: 4
      gradleTarget: ":debuggerTest"
      gradleParameters: "-PskipFlakyTests"
      triggeredBy: *debugger_modules
      stage: debugger
      cacheType: base
      matrix:
        <<: *profiling_test_matrix

  - tests:
      requires:
        - ok_to_test
      name: z_test_<< matrix.testJvm >>_smoke
      gradleTarget: "stageMainDist :smokeTest"
      gradleParameters: "-PskipFlakyTests"
      stage: smoke
      cacheType: smoke
      parallelism: 4
      maxWorkers: 3
      matrix:
        <<: *test_matrix

  - tests:
      requires:
        - ok_to_test
      name: test_semeru11_smoke
      gradleTarget: "stageMainDist :smokeTest"
      gradleParameters: "-PskipFlakyTests"
      stage: smoke
      cacheType: smoke
      parallelism: 4
      maxWorkers: 3
      testJvm: "semeru11"

  - tests:
      requires:
        - ok_to_test
      name: test_semeru17_smoke
      gradleTarget: "stageMainDist :smokeTest"
      gradleParameters: "-PskipFlakyTests"
      stage: smoke
      cacheType: smoke
      parallelism: 4
      maxWorkers: 3
      testJvm: "semeru17"

  - tests:
      requires:
        - ok_to_test
      name: test_graalvm17_smoke
      gradleTarget: "stageMainDist :dd-smoke-test:spring-boot-3.0-native:test"
      stage: smoke
      cacheType: smoke
      testJvm: "graalvm17"

  - tests:
      requires:
        - ok_to_test
      name: z_test_8_smoke
      gradleTarget: "stageMainDist :smokeTest"
      gradleParameters: "-PskipFlakyTests"
      stage: smoke
      cacheType: smoke
      parallelism: 4
      maxWorkers: 3
      testJvm: "8"

  - fan_in:
      requires:
        - z_test_<< matrix.testJvm >>_base
        - z_test_<< matrix.testJvm >>_inst
        - z_test_<< matrix.testJvm >>_smoke
      name: test_<< matrix.testJvm >>
      stage: tracing
      matrix:
        <<: *test_matrix

  - fan_in:
      requires:
        - z_test_8_base
        - z_test_8_inst
        - z_test_8_smoke
      name: test_8
      stage: tracing
      testJvm: "8"

  - agent_integration_tests:
      requires:
        - ok_to_test
      triggeredBy: *agent_integration_tests_modules
      gradleTarget: traceAgentTest
      cacheType: base
      testJvm: "8"

  - test_published_artifacts:
      requires:
        - ok_to_test

  - muzzle:
      requires:
        - ok_to_test
      filters:
        branches:
          ignore:
            - master
            - project/*
            - release/*

  - system-tests:
      requires:
        - ok_to_test
      matrix:
          <<: *system_test_matrix

  - parametric-tests:
      requires:
        - ok_to_test

  - fan_in:
      requires:
        - test_published_artifacts
        - test_8_profiling
        - test_oracle8_profiling
        - test_zulu8_profiling
        - test_zulu11_profiling
        - test_11_profiling
        - test_17_profiling
      name: profiling
      stage: profiling

  - fan_in:
      requires:
        - test_published_artifacts
        - test_8_debugger
        - test_oracle8_debugger
        - test_zulu8_debugger
        - test_zulu11_debugger
        - test_11_debugger
        - test_17_debugger
      name: debugger
      stage: debugger

  # This job requires all the jobs needed for a successful build, so GitHub only needs to enforce this one,
  # and it will be simpler to require different JVM versions for different branches and old releases
  - fan_in:
      requires:
        - check
        - test_published_artifacts
        - agent_integration_tests
        - test_8
        - test_ibm8
        - test_11
        - test_semeru11_smoke
        - test_17
        - test_semeru17_smoke
        - test_zulu8
        - profiling
        - debugger
      name: required
      stage: required

workflows:
  build_test:
    jobs:
      *build_test_jobs

  nightly:
    triggers:
      - schedule:
          # Run this job at 00:35 UTC every day
          # The 30 minutes will allow weekly to finish before nightly is triggered on Mondays
          cron: "35 0 * * *"
          filters:
            branches:
              only:
                - master
    jobs:
      *build_test_jobs

  weekly:
    triggers:
      - schedule:
          # Run this job at 00:05 UTC every Monday
          cron: "5 0 * * 1"
          filters:
            branches:
              only:
                - master
    jobs:
      # This will rebuild a main caches with a new timestamp from a clean slate
      - build_clean_cache:
          name: build_cache_lib
          gradleTarget: shadowJar
          cacheType: lib
          collectLibs: false
      - build_clean_cache:
          name: build_cache_base
          gradleTarget: :baseTest
          cacheType: base
      - build_clean_cache:
          name: build_cache_inst
          gradleTarget: :instrumentationTest
          cacheType: inst
      - build_clean_cache:
          name: build_cache_latestdep
          gradleTarget: :instrumentationLatestDepTest
          cacheType: latestdep
      - build_clean_cache:
          name: build_cache_smoke
          gradleTarget: :smokeTest
          cacheType: smoke
      - build_clean_cache:
          name: build_cache_profiling
          gradleTarget: :profilingTest
          cacheType: profiling<|MERGE_RESOLUTION|>--- conflicted
+++ resolved
@@ -607,9 +607,7 @@
             RESPONSE_CODE=$(echo "$RESPONSE" | awk 'END {print $NF}')
                
             if [[ $RESPONSE_CODE -eq 200 ]]; then
-              cat response.txt
               echo "All APM Test Agent Check Traces returned successful! (HTTP 200)"
-              cat response.txt
               echo "APM Test Agent Check Traces Summary Results:"
               cat summary_response.txt | jq '.'
             elif [[ $RESPONSE_CODE -eq 404 ]]; then
@@ -630,11 +628,7 @@
       - image: << pipeline.parameters.docker_image >>:<< parameters.testJvm >>
         environment:
           - CI_USE_TEST_AGENT=true
-<<<<<<< HEAD
       - image: williamconti549/dd-apm-test-agent:service-naming-2
-=======
-      - image: williamconti549/dd-apm-test-agent:service-naming
->>>>>>> 90ead1f2
         environment:
           - LOG_LEVEL=DEBUG
           - TRACE_LANGUAGE=java
