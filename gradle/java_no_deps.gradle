--- conflicted
+++ resolved
@@ -124,18 +124,9 @@
 }
 
 // Task for tests that want to run forked in their own separate JVM
-<<<<<<< HEAD
-if (tasks.matching({
-  it.name == 'forkedTest'
-}).empty) {
-  tasks.register('forkedTest', Test) {
-    useJUnitPlatform()
-  }
-=======
 tasks.register('forkedTest', Test) {
   group = LifecycleBasePlugin.VERIFICATION_GROUP
   useJUnitPlatform()
->>>>>>> 1c2d8394
 }
 
 def applyCodeCoverage = !(
