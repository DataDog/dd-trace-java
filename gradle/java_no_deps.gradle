import datadog.gradle.plugin.testJvmConstraints.TestJvmConstraintsExtension
import datadog.gradle.plugin.testJvmConstraints.ProvideJvmArgsOnJvmLauncherVersion
import groovy.transform.CompileStatic

apply plugin: 'datadog.configure-tests'
apply plugin: 'java-library'
apply plugin: 'datadog.test-jvm-contraints'

apply from: "$rootDir/gradle/codenarc.gradle"
apply from: "$rootDir/gradle/forbiddenapis.gradle"
apply from: "$rootDir/gradle/spotless.gradle"
apply from: "$rootDir/gradle/spotbugs.gradle"
apply from: "$rootDir/gradle/repositories.gradle"
apply from: "$rootDir/gradle/test-suites.gradle"

// Glue code for Groovy DSL.
// TODO this extension need to go away once we move to convention plugins
ext.configureCompiler = (AbstractCompile it, int toolchainVersion, JavaVersion compatibilityVersion = null, String unsetReleaseFlagReason = null) -> {
  configureCompiler(it, toolchainVersion, compatibilityVersion, unsetReleaseFlagReason)
} as Closure<Void>

@CompileStatic
interface TracerSourceSetConfig {
  /**
   * Additional sourceSet output is added as `compileOnly` rather than `implementation`.
   *
   * This is useful to avoid some classes to be added to add classes to the wrog jar prefix.
   */
  Property<Boolean> getCompileOnly()

  /**
   * Whether to apply or not the JavaVersion to tests sources, default to `true`.
   *
   * In some cases we would like to avoid setting java version to for tests.
   * For example we would like to be able to run profiling tests with `ZULU8`,
   * but we cannot run it with other JDK8 implementations at the moment
   */
  Property<Boolean> getApplyForTestSources()
}

@CompileStatic
class TracerJavaExtension {
  public static String NAME = "tracerJava"
  private ObjectFactory objects
  private Project project

  TracerJavaExtension(ObjectFactory objects, ProviderFactory providers, Project project) {
    this.project = project
    this.objects = objects
  }

  /**
   * Same as [addSourceSetFor] used for compatibility when used in kotlin scripts within `withGroovyBuilder`.
   *
   * Once moved to convention plugins this can go away.
   *
   * @param javaVersion The wanted java version for these source.
   * @param sourceSetOptions
   */
  def addSourceSetFor(JavaVersion javaVersion, Map<String, Boolean> sourceSetOptions) {
    addSourceSetFor(javaVersion) {
      it.compileOnly.set(sourceSetOptions.getOrDefault('compileOnly', false))
      it.applyForTestSources.set(sourceSetOptions.getOrDefault('applyForTestSources', true))
    }
  }

  /**
   * Adds the source set `src/main/javaXX`, configures its compilation and its test jvm constraints.
   *
   * @param javaVersion The wanted java version for these source.
   * @param sourceSetConfigurer Options for this source set.
   */
  def addSourceSetFor(JavaVersion javaVersion, Action<? super TracerSourceSetConfig> sourceSetConfigurer = null) {
    def sourceSetConfig = objects.newInstance(TracerSourceSetConfig)
    if (sourceSetConfigurer != null) {
      sourceSetConfigurer.execute(sourceSetConfig)
    }
    project.extensions.getByType(TestJvmConstraintsExtension).minJavaVersion.set(javaVersion)

    def version = javaVersion
    def name = "java${version.majorVersion}"
    def sourceSets = project.extensions.getByType(SourceSetContainer)

    def mainForJavaVersionSourceSet = sourceSets.create("${SourceSet.MAIN_SOURCE_SET_NAME}_$name") {
      (it as SourceSet).java.srcDirs = ["${project.projectDir}/src/${SourceSet.MAIN_SOURCE_SET_NAME}/$name"]
    }

    // TODO Make 'configureCompiler' a general utility method
    def configureCompilerCl = project.extensions.getByType(ExtraPropertiesExtension).get("configureCompiler") as Closure
    project.tasks.named(mainForJavaVersionSourceSet.compileJavaTaskName, JavaCompile) {
      configureCompilerCl.call(it, version.majorVersion.toInteger().intValue(), version)
    }

    if (sourceSetConfig.applyForTestSources.orElse(true)) {
      // configures all test tasks
      project.tasks.withType(JavaCompile).configureEach {
        if (it.name.toLowerCase().contains("test")) {
          configureCompilerCl.call(it, version.majorVersion.toInteger().intValue(), version)
        }
      }
    }

    // "socket-utils" is only set to compileOnly because the implementation dependency incorrectly adds Java17 classes to all jar prefixes.
    // This causes the AgentJarIndex to search for other non-Java17 classes in the wrong prefix location and fail to resolve class names.
    if (sourceSetConfig.compileOnly.orElse(false).get()) {
      project.dependencies.add("compileOnly", mainForJavaVersionSourceSet.output)
    } else {
      project.dependencies.add("compileOnly", project.files(mainForJavaVersionSourceSet.compileClasspath))
      project.dependencies.add("implementation", mainForJavaVersionSourceSet.output)
    }

    project.tasks.named("jar", Jar) {
      it.from(mainForJavaVersionSourceSet.output)
    }
  }
}
def tracerJavaExtension = extensions.create(TracerJavaExtension.NAME, TracerJavaExtension, objects, providers, project)



// Only run one testcontainers test at a time
ext.testcontainersLimit = gradle.sharedServices.registerIfAbsent("testcontainersLimit", BuildService) {
  maxParallelUsages = 1
}

// Task for tests that want to run forked in their own separate JVM
if (tasks.matching({ it.name == 'forkedTest' }).empty) {
  tasks.register('forkedTest', Test) {
    useJUnitPlatform()
  }
}

def applyCodeCoverage = !(
project.path.startsWith(":dd-smoke-tests") ||
project.path == ":dd-java-agent" ||
project.path == ":dd-java-agent:load-generator" ||
project.path.startsWith(":dd-java-agent:benchmark") ||
project.path.startsWith(":dd-java-agent:instrumentation") ||
project.path.startsWith(":dd-java-agent:appsec:weblog:"))

// https://stackoverflow.com/questions/42501869/gradle-skip-jacoco-during-test
// https://poetengineer.postach.io/post/how-to-conditionally-enable-disable-jacoco-in-gradle-build
if (applyCodeCoverage) {
  apply from: "$rootDir/gradle/jacoco.gradle"
}

java {
  // Our minimum target
  sourceCompatibility = JavaVersion.VERSION_1_8
  targetCompatibility = JavaVersion.VERSION_1_8

  // See https://docs.gradle.org/current/userguide/upgrading_version_5.html, Automatic target JVM version
  disableAutoTargetJvm()
  withJavadocJar()
  withSourcesJar()
}

tasks.named("jar", Jar) {
  /**
   Make Jar build fail on duplicate files
   By default Gradle Jar task can put multiple files with the same name
   into a Jar. This may lead to confusion. For example if auto-service
   annotation processing creates files with same name in `scala` and
   `java` directory this would result in Jar having two files with the
   same name in it. Which in turn would result in only one of those
   files being actually considered when that Jar is used leading to very
   confusing failures.
   Instead we should 'fail early' and avoid building such Jars.
   */
  duplicatesStrategy = DuplicatesStrategy.FAIL

  manifest {
    attributes(
    "Implementation-Title": project.name,
    "Implementation-Version": project.version,
    "Implementation-Vendor": "Datadog",
    "Implementation-URL": "https://github.com/datadog/dd-trace-java",
    )
  }
}

tasks.withType(Javadoc).configureEach {
  options.encoding = "utf-8"
  options.docEncoding = "utf-8"
  options.charSet = "utf-8"

  options.addStringOption('Xdoclint:none', '-quiet')

  doFirst {
    if (project.ext.has("apiLinks")) {
      options.links(*project.apiLinks)
    }
  }
}

tasks.named("javadoc", Javadoc) {
  source = sourceSets.main.java.srcDirs
  classpath = configurations.compileClasspath

  options {
    setMemberLevel(JavadocMemberLevel.PUBLIC)
    setAuthor(true)

    links = ["https://docs.oracle.com/javase/8/docs/api/"]
    source = 8
  }
}

ext.conditionalJvmArgs = (Test testTask, JavaVersion applyFromVersion, List<String> jvmArgsToApply, Provider<Boolean> additionalCondition = null) -> {
  testTask.jvmArgumentProviders.add(new ProvideJvmArgsOnJvmLauncherVersion(
  testTask,
  applyFromVersion,
  jvmArgsToApply,
  additionalCondition ?: testTask.project.providers.provider {
    true
  }
  ))
}

<<<<<<< HEAD

def configureTestJvm(Project project, boolean applyCodeCoverage) {
  def currentJavaHomePath = getJavaHomePath(System.getProperty("java.home"))
  def normalizedTestJvm = project.providers.gradleProperty("testJvm").map {
    testJvm ->
    if (testJvm.isBlank()) {
      throw new GradleException("testJvm property is blank")
    }

    // "stable" is calculated as the largest X found in JAVA_X_HOME
    if (testJvm == "stable") {
      def javaVersions = providers.environmentVariablesPrefixedBy("JAVA_").map {
        javaHomes ->
        javaHomes
        .findAll {
          it.key =~ /^JAVA_[0-9]+_HOME$/
        }
        .collect {
          (it.key =~ /^JAVA_(\d+)_HOME$/)[0][1] as Integer
        }
      }.get()

      if (javaVersions.isEmpty()) {
        throw new GradleException("No valid JAVA_X_HOME environment variables found.")
      }

      javaVersions.max().toString()
    } else {
      testJvm
    }
  }.map {
    logger.info("normalized testJvm: " + it); it
  }

  def testJvmHomePath = normalizedTestJvm.map {
    if (Files.exists(Paths.get(it))) {
      getJavaHomePath(it)
    } else {
      def matcher = it =~ /([a-zA-Z]*)([0-9]+)/
      if (!matcher.matches()) {
        throw new GradleException("Unable to find launcher for Java '$it'. It needs to match '([a-zA-Z]*)([0-9]+)'.")
      }
      def testJvmLanguageVersion = matcher.group(2) as Integer
      def testJvmEnv = "JAVA_${it}_HOME"
      def testJvmHome = providers.environmentVariable(testJvmEnv).orNull
      if (!testJvmHome) {
        throw new GradleException("Unable to find launcher for Java '$it'. Have you set '$testJvmEnv'?")
      }

      getJavaHomePath(testJvmHome)
    }
  }.map {
    logger.info("testJvm home path: " + it); it
  }

  def javaTestLauncher = testJvmHomePath.zip(normalizedTestJvm) {
    testJvmHome, testJvm ->
    // Only change test JVM if it's not the one we are running the gradle build with
    if (currentJavaHomePath == testJvmHome) {
      null
    } else {
      def jvmSpec = new SpecificInstallationToolchainSpec(project.services.get(PropertyFactory), file(testJvmHome))
      // The provider always says that a value is present so we need to wrap it for proper error messages

      javaToolchains.launcherFor(jvmSpec).orElse(providers.provider {
        throw new GradleException("Unable to find launcher for Java $testJvm. Does '$testJvmHome' point to a JDK?")
      })
    }
  }.flatMap {
    it
  }.map {
    logger.info("testJvm launcher: " + it.executablePath); it
  }

  // Apply the launcher
  tasks.withType(Test).configureEach {
    Test testTask ->
    if (javaTestLauncher.isPresent()) {
      javaLauncher = javaTestLauncher
      onlyIf("Allowed or forced JDK") {
        !isJdkExcluded(normalizedTestJvm.get()) &&
        (isJavaLanguageVersionAllowed(javaTestLauncher.get().metadata.languageVersion, it.name) || isJdkForced(normalizedTestJvm.get()))
      }

      // Disable jacoco for additional 'testJvm' tests to speed things up a bit
      if (applyCodeCoverage) {
        jacoco {
          enabled = false
        }
      }
    } else {
      onlyIf("is current Daemon JVM  allowed") {
        isJavaVersionAllowed(JavaVersion.current(), testTask.name)
      }
    }

    // temporary workaround when using Java16+: some tests require reflective access to java.lang/java.util
    configureJvmArgs(
    testTask,
    JavaVersion.VERSION_16,
    ['--add-opens=java.base/java.lang=ALL-UNNAMED', '--add-opens=java.base/java.util=ALL-UNNAMED'],
    project.providers.provider {
      project.properties['allowReflectiveAccessToJdk'] as Boolean
    }.orElse(true)
    )

    if (configurations.hasProperty("latestDepTestRuntimeClasspath")) {
      doFirst {
        def testArtifacts = configurations.testRuntimeClasspath.resolvedConfiguration.resolvedArtifacts
        def latestTestArtifacts = configurations.latestDepTestRuntimeClasspath.resolvedConfiguration.resolvedArtifacts
        assert testArtifacts != latestTestArtifacts: "latestDepTest dependencies are identical to test"
      }
=======
// TODO move to test-suites config ?
tasks.withType(Test).configureEach { Test testTask ->
  if (configurations.hasProperty("latestDepTestRuntimeClasspath")) {
    doFirst {
      def testArtifacts = configurations.testRuntimeClasspath.resolvedConfiguration.resolvedArtifacts
      def latestTestArtifacts = configurations.latestDepTestRuntimeClasspath.resolvedConfiguration.resolvedArtifacts
      assert testArtifacts != latestTestArtifacts: "latestDepTest dependencies are identical to test"
>>>>>>> f5bcce92
    }
  }
}


[JavaCompile, ScalaCompile, GroovyCompile].each {
  type ->
  tasks.withType(type).configureEach {
    if (options.fork) {
      options.forkOptions.with {
        memoryMaximumSize = "256M"
      }
    }
  }
}

if (project.plugins.hasPlugin('kotlin')) {
  ['compileKotlin', 'compileTestKotlin'].each {
    type ->
    tasks.named(type) {
      kotlinDaemonJvmArguments = ["-Xmx256m", "-XX:+UseParallelGC"]
    }
  }
}

tasks.withType(JavaExec).configureEach {
  if (!it.maxHeapSize) {
    it.maxHeapSize = '256M'
  }
}

// For reproducible builds
tasks.withType(AbstractArchiveTask).configureEach {
  preserveFileTimestamps = false
  reproducibleFileOrder = true
}

project.pluginManager.withPlugin('com.gradleup.shadow') {
  // Remove the no-deps jar from the archives to prevent publication
  // Also removes other distribution types (zip, tar etc.), only affects project in dd-smoke-tests
  configurations {
    named("archives") {
      outgoing.artifacts.clear()
      outgoing.artifact(project.tasks.named("shadowJar"))
    }
  }
}

if (project.hasProperty("removeJarVersionNumbers") && project.findProperty("removeJarVersionNumbers").asBoolean()) {
  tasks.withType(AbstractArchiveTask).configureEach {
    archiveVersion.unsetConvention()
    archiveVersion.set(null)
  }
}

// Configure the compile task with release if possible
// other wise use the java 8 compiler
tasks.withType(JavaCompile).configureEach {
  def targetVersion = JavaVersion.toVersion(targetCompatibility).majorVersion as Integer
  if (JavaVersion.current().isJava9Compatible()) {
    it.options.release = targetVersion
    // Disable '-options' because we are compiling for java8 from the daemon JDK deliberately
    it.options.compilerArgs.add('-Xlint:-options')
  } else {
    it.javaCompiler = javaToolchains.compilerFor {
      languageVersion = JavaLanguageVersion.of(targetVersion)
    }
  }
  doFirst("audit-compiler-setting") {
    def releaseFlagValue = options.release.getOrNull()
    if (releaseFlagValue != null && !JavaVersion.toVersion(targetCompatibility).isCompatibleWith(JavaVersion.toVersion(releaseFlagValue))) {
      logger.warn('⚠️ The release flag and targetCompatibility have different values **release will win**, targetCompatibility: ' + targetCompatibility.toString() + ', release: ' + releaseFlagValue + '\n' +
      '  compiler: ' + javaCompiler.get().executablePath.asFile)
    }
  }
}

/**
 * Customize the compiler config.
 * Adapts depending on the compile task type (java, groovy, scala covered).
 * For java changes the compiler from the toolchain, and adapts its configuration.
 *
 * For Groovy and Scala compile tasks only sets the launcher.
 *
 * NOTE: This function is exposed via a closure
 */
def configureCompiler(AbstractCompile it, int toolchainVersion, JavaVersion compatibilityVersion = null, String unsetReleaseFlagReason = null) {
  Provider<JavaCompiler> compiler = javaToolchains.compilerFor {
    languageVersion = JavaLanguageVersion.of(toolchainVersion)
  }
  Provider<JavaLauncher> launcher = javaToolchains.launcherFor {
    languageVersion = JavaLanguageVersion.of(toolchainVersion)
  }
  try {
    if (it instanceof JavaCompile) {
      JavaCompile jc = (JavaCompile) it
      jc.javaCompiler = compiler
      if (compatibilityVersion != null) {
        jc.targetCompatibility = compatibilityVersion
        jc.sourceCompatibility = compatibilityVersion
      }
      def isReleaseFlagIncompatibleWithTarget = compatibilityVersion != null
      && !compatibilityVersion.isCompatibleWith(JavaVersion.toVersion(toolchainVersion))
      if (unsetReleaseFlagReason != null || isReleaseFlagIncompatibleWithTarget || toolchainVersion == 8) {
        logger.debug("Not using --release for {}", jc.path)
        // Don't set the release flag, as code need unpublished symbols,
        // those are not accessible when using `--release N`
        // e.g. with sun.misc.SharedSecrets, or jdk.jfr.internal.JVM
        jc.options.release = null
        if (unsetReleaseFlagReason != null) {
          logger.info("Not using '--release' because: {}", unsetReleaseFlagReason)
        }
      } else if (JavaVersion.toVersion(toolchainVersion).isJava9Compatible()) {
        jc.options.release = toolchainVersion
        jc.options.compilerArgs.add('-Xlint:-options')
      }
    } else if (it instanceof GroovyCompile) {
      GroovyCompile gc = (GroovyCompile) it
      gc.javaLauncher = launcher
      if (compatibilityVersion != null) {
        it.sourceCompatibility = compatibilityVersion
        it.targetCompatibility = compatibilityVersion
      }
      if (unsetReleaseFlagReason != null) {
        logger.info("Using specific toolchain because: {}", unsetReleaseFlagReason)
      }
    } else if (it instanceof ScalaCompile) {
      ScalaCompile sc = (ScalaCompile) it
      sc.javaLauncher = launcher
    } else {
      throw new GradleException("Unsupported compile type: ${it.getClass()}")
    }
  } catch (NoSuchElementException ignored) {
    throw new GradleException("Unable to find compiler for Java $toolchainVersion. Have you set JAVA_${toolchainVersion}_HOME?")
  }
}

ext.configureGroovyCompiler = (int toolchainVersion, String... taskNames) -> {
  taskNames.each {
    taskName ->
    tasks.named(taskName, GroovyCompile) {
      configureCompiler(it, toolchainVersion)
    }
  }
} as Closure<Void>

ext.getJavaLauncherFor = (javaVersionInteger) -> {
  def launcher = javaToolchains.launcherFor {
    languageVersion = JavaLanguageVersion.of(javaVersionInteger)
  }
  if (!launcher.present) {
    throw new GradleException("Unable to find launcher for Java $javaVersionInteger. Have you set JAVA_${javaVersionInteger}_HOME?")
  }
  return launcher
} as Closure<Provider<JavaLauncher>>

<<<<<<< HEAD
def isJavaVersionAllowedForProperty(JavaVersion version, String propertyPrefix = "") {
  def minProp = propertyPrefix.isEmpty() ? 'minJavaVersionForTests' : "${propertyPrefix}MinJavaVersionForTests"
  def maxProp = propertyPrefix.isEmpty() ? 'maxJavaVersionForTests' : "${propertyPrefix}MaxJavaVersionForTests"
  def definedMin = project.hasProperty(minProp)
  def definedMax = project.hasProperty(maxProp)
  if (definedMin && project.findProperty(minProp).compareTo(version) > 0) {
    logger.info("isJavaVersionAllowedForProperty is false b/o minProp=${minProp} is defined and greater than version=${version}")
    return false
  }
  //default to the general min if defined and specific one is was not defined
  if (!propertyPrefix.isEmpty() && !definedMin && project.hasProperty('minJavaVersionForTests') && project.findProperty('minJavaVersionForTests').compareTo(version) > 0) {
    logger.info("isJavaVersionAllowedForProperty is false b/o minJavaVersionForTests=${project.findProperty('minJavaVersionForTests')} is defined and greater than version=${version}")
    return false
  }
  if (definedMax && project.findProperty(maxProp).compareTo(version) < 0) {
    logger.info("isJavaVersionAllowedForProperty is false b/o maxProp=${project.findProperty(maxProp)} is defined and lower than version=${version}")
    return false
  }
  if (!propertyPrefix.isEmpty() && !definedMax && project.hasProperty('maxJavaVersionForTests') && project.findProperty('maxJavaVersionForTests').compareTo(version) < 0) {
    logger.info("isJavaVersionAllowedForProperty is false b/o maxJavaVersionForTests=${project.findProperty('maxJavaVersionForTests')} is defined and lower than version=${version}")
    return false
  }
  return true
}

def isJavaVersionAllowed(JavaVersion version, String testTaskName) {
  return isJavaVersionAllowedForProperty(version, testTaskName)
}

def isJavaLanguageVersionAllowed(JavaLanguageVersion languageVersion, String testTaskName) {
  def version = JavaVersion.toVersion(languageVersion.asInt())
  return isJavaVersionAllowed(version, testTaskName)
}

def isJdkForced(String javaName) {
  return (project.hasProperty('forceJdk') && project.findProperty('forceJdk').any {
    it.equalsIgnoreCase(javaName)
  })
}

def isJdkExcluded(String javaName) {
  return (project.hasProperty('excludeJdk') && project.findProperty('excludeJdk').any {
    it.equalsIgnoreCase(javaName)
  })
}

def getJavaHomePath(String path) {
  def javaHome = new File(path).toPath().toRealPath()
  return javaHome.endsWith("jre") ? javaHome.parent : javaHome
}
=======
>>>>>>> f5bcce92

tasks.register('testJar', Jar) {
  dependsOn(testClasses)
  from(sourceSets.test.output)
  archiveClassifier = 'test'
}<|MERGE_RESOLUTION|>--- conflicted
+++ resolved
@@ -124,7 +124,9 @@
 }
 
 // Task for tests that want to run forked in their own separate JVM
-if (tasks.matching({ it.name == 'forkedTest' }).empty) {
+if (tasks.matching({
+  it.name == 'forkedTest'
+}).empty) {
   tasks.register('forkedTest', Test) {
     useJUnitPlatform()
   }
@@ -217,128 +219,14 @@
   ))
 }
 
-<<<<<<< HEAD
-
-def configureTestJvm(Project project, boolean applyCodeCoverage) {
-  def currentJavaHomePath = getJavaHomePath(System.getProperty("java.home"))
-  def normalizedTestJvm = project.providers.gradleProperty("testJvm").map {
-    testJvm ->
-    if (testJvm.isBlank()) {
-      throw new GradleException("testJvm property is blank")
-    }
-
-    // "stable" is calculated as the largest X found in JAVA_X_HOME
-    if (testJvm == "stable") {
-      def javaVersions = providers.environmentVariablesPrefixedBy("JAVA_").map {
-        javaHomes ->
-        javaHomes
-        .findAll {
-          it.key =~ /^JAVA_[0-9]+_HOME$/
-        }
-        .collect {
-          (it.key =~ /^JAVA_(\d+)_HOME$/)[0][1] as Integer
-        }
-      }.get()
-
-      if (javaVersions.isEmpty()) {
-        throw new GradleException("No valid JAVA_X_HOME environment variables found.")
-      }
-
-      javaVersions.max().toString()
-    } else {
-      testJvm
-    }
-  }.map {
-    logger.info("normalized testJvm: " + it); it
-  }
-
-  def testJvmHomePath = normalizedTestJvm.map {
-    if (Files.exists(Paths.get(it))) {
-      getJavaHomePath(it)
-    } else {
-      def matcher = it =~ /([a-zA-Z]*)([0-9]+)/
-      if (!matcher.matches()) {
-        throw new GradleException("Unable to find launcher for Java '$it'. It needs to match '([a-zA-Z]*)([0-9]+)'.")
-      }
-      def testJvmLanguageVersion = matcher.group(2) as Integer
-      def testJvmEnv = "JAVA_${it}_HOME"
-      def testJvmHome = providers.environmentVariable(testJvmEnv).orNull
-      if (!testJvmHome) {
-        throw new GradleException("Unable to find launcher for Java '$it'. Have you set '$testJvmEnv'?")
-      }
-
-      getJavaHomePath(testJvmHome)
-    }
-  }.map {
-    logger.info("testJvm home path: " + it); it
-  }
-
-  def javaTestLauncher = testJvmHomePath.zip(normalizedTestJvm) {
-    testJvmHome, testJvm ->
-    // Only change test JVM if it's not the one we are running the gradle build with
-    if (currentJavaHomePath == testJvmHome) {
-      null
-    } else {
-      def jvmSpec = new SpecificInstallationToolchainSpec(project.services.get(PropertyFactory), file(testJvmHome))
-      // The provider always says that a value is present so we need to wrap it for proper error messages
-
-      javaToolchains.launcherFor(jvmSpec).orElse(providers.provider {
-        throw new GradleException("Unable to find launcher for Java $testJvm. Does '$testJvmHome' point to a JDK?")
-      })
-    }
-  }.flatMap {
-    it
-  }.map {
-    logger.info("testJvm launcher: " + it.executablePath); it
-  }
-
-  // Apply the launcher
-  tasks.withType(Test).configureEach {
-    Test testTask ->
-    if (javaTestLauncher.isPresent()) {
-      javaLauncher = javaTestLauncher
-      onlyIf("Allowed or forced JDK") {
-        !isJdkExcluded(normalizedTestJvm.get()) &&
-        (isJavaLanguageVersionAllowed(javaTestLauncher.get().metadata.languageVersion, it.name) || isJdkForced(normalizedTestJvm.get()))
-      }
-
-      // Disable jacoco for additional 'testJvm' tests to speed things up a bit
-      if (applyCodeCoverage) {
-        jacoco {
-          enabled = false
-        }
-      }
-    } else {
-      onlyIf("is current Daemon JVM  allowed") {
-        isJavaVersionAllowed(JavaVersion.current(), testTask.name)
-      }
-    }
-
-    // temporary workaround when using Java16+: some tests require reflective access to java.lang/java.util
-    configureJvmArgs(
-    testTask,
-    JavaVersion.VERSION_16,
-    ['--add-opens=java.base/java.lang=ALL-UNNAMED', '--add-opens=java.base/java.util=ALL-UNNAMED'],
-    project.providers.provider {
-      project.properties['allowReflectiveAccessToJdk'] as Boolean
-    }.orElse(true)
-    )
-
-    if (configurations.hasProperty("latestDepTestRuntimeClasspath")) {
-      doFirst {
-        def testArtifacts = configurations.testRuntimeClasspath.resolvedConfiguration.resolvedArtifacts
-        def latestTestArtifacts = configurations.latestDepTestRuntimeClasspath.resolvedConfiguration.resolvedArtifacts
-        assert testArtifacts != latestTestArtifacts: "latestDepTest dependencies are identical to test"
-      }
-=======
 // TODO move to test-suites config ?
-tasks.withType(Test).configureEach { Test testTask ->
+tasks.withType(Test).configureEach {
+  Test testTask ->
   if (configurations.hasProperty("latestDepTestRuntimeClasspath")) {
     doFirst {
       def testArtifacts = configurations.testRuntimeClasspath.resolvedConfiguration.resolvedArtifacts
       def latestTestArtifacts = configurations.latestDepTestRuntimeClasspath.resolvedConfiguration.resolvedArtifacts
       assert testArtifacts != latestTestArtifacts: "latestDepTest dependencies are identical to test"
->>>>>>> f5bcce92
     }
   }
 }
@@ -495,59 +383,6 @@
   return launcher
 } as Closure<Provider<JavaLauncher>>
 
-<<<<<<< HEAD
-def isJavaVersionAllowedForProperty(JavaVersion version, String propertyPrefix = "") {
-  def minProp = propertyPrefix.isEmpty() ? 'minJavaVersionForTests' : "${propertyPrefix}MinJavaVersionForTests"
-  def maxProp = propertyPrefix.isEmpty() ? 'maxJavaVersionForTests' : "${propertyPrefix}MaxJavaVersionForTests"
-  def definedMin = project.hasProperty(minProp)
-  def definedMax = project.hasProperty(maxProp)
-  if (definedMin && project.findProperty(minProp).compareTo(version) > 0) {
-    logger.info("isJavaVersionAllowedForProperty is false b/o minProp=${minProp} is defined and greater than version=${version}")
-    return false
-  }
-  //default to the general min if defined and specific one is was not defined
-  if (!propertyPrefix.isEmpty() && !definedMin && project.hasProperty('minJavaVersionForTests') && project.findProperty('minJavaVersionForTests').compareTo(version) > 0) {
-    logger.info("isJavaVersionAllowedForProperty is false b/o minJavaVersionForTests=${project.findProperty('minJavaVersionForTests')} is defined and greater than version=${version}")
-    return false
-  }
-  if (definedMax && project.findProperty(maxProp).compareTo(version) < 0) {
-    logger.info("isJavaVersionAllowedForProperty is false b/o maxProp=${project.findProperty(maxProp)} is defined and lower than version=${version}")
-    return false
-  }
-  if (!propertyPrefix.isEmpty() && !definedMax && project.hasProperty('maxJavaVersionForTests') && project.findProperty('maxJavaVersionForTests').compareTo(version) < 0) {
-    logger.info("isJavaVersionAllowedForProperty is false b/o maxJavaVersionForTests=${project.findProperty('maxJavaVersionForTests')} is defined and lower than version=${version}")
-    return false
-  }
-  return true
-}
-
-def isJavaVersionAllowed(JavaVersion version, String testTaskName) {
-  return isJavaVersionAllowedForProperty(version, testTaskName)
-}
-
-def isJavaLanguageVersionAllowed(JavaLanguageVersion languageVersion, String testTaskName) {
-  def version = JavaVersion.toVersion(languageVersion.asInt())
-  return isJavaVersionAllowed(version, testTaskName)
-}
-
-def isJdkForced(String javaName) {
-  return (project.hasProperty('forceJdk') && project.findProperty('forceJdk').any {
-    it.equalsIgnoreCase(javaName)
-  })
-}
-
-def isJdkExcluded(String javaName) {
-  return (project.hasProperty('excludeJdk') && project.findProperty('excludeJdk').any {
-    it.equalsIgnoreCase(javaName)
-  })
-}
-
-def getJavaHomePath(String path) {
-  def javaHome = new File(path).toPath().toRealPath()
-  return javaHome.endsWith("jre") ? javaHome.parent : javaHome
-}
-=======
->>>>>>> f5bcce92
 
 tasks.register('testJar', Jar) {
   dependsOn(testClasses)
