final class CachedData {
  static deps = [
    // Shared between appsec, agent tooling, iast, instrumentation, JMXFetch, profiling, and ci-visibility
    // Set in a non-static context to use lib catalog
    shared               : [],

    // Inverse of "shared".  These exclude directives are part of shadowJar's DSL
    // which is similar but not exactly the same as the regular gradle dependency{} block
    // Also, transitive dependencies have to be explicitly listed
    excludeShared        : (Closure) {
      // projects bundled with shared or on bootstrap
      exclude(project(':dd-java-agent:agent-bootstrap'))
      exclude(project(':dd-java-agent:agent-debugger:debugger-bootstrap'))
      exclude(project(':dd-java-agent:agent-logging'))
      exclude(project(':dd-trace-api'))
      exclude(project(':internal-api'))
      exclude(project(':internal-api:internal-api-9'))
      exclude(project(':communication'))
      exclude(project(':components:context'))
      exclude(project(':components:json'))
<<<<<<< HEAD
      exclude(project(':components:yaml'))
=======
      exclude(project(':components:cli'))
>>>>>>> 8837a213
      exclude(project(':remote-config:remote-config-api'))
      exclude(project(':remote-config:remote-config-core'))
      exclude(project(':telemetry'))
      exclude(project(':utils:container-utils'))
      exclude(project(':utils:socket-utils'))
      exclude(project(':utils:time-utils'))
      exclude(project(':utils:version-utils'))
      exclude(project(':dd-java-agent:agent-crashtracking'))
      exclude(dependency('org.slf4j::'))

      // okhttp and its transitives (both fork and non-fork)
      exclude(dependency('com.datadoghq.okhttp3:okhttp'))
      exclude(dependency('com.squareup.okhttp3:okhttp'))
      exclude(dependency('com.datadoghq.okio:okio'))
      exclude(dependency('com.squareup.okio:okio'))
      exclude(dependency('org.lz4:lz4-java'))

      // dogstatsd and its transitives
      exclude(dependency('com.datadoghq:java-dogstatsd-client'))
      exclude(dependency('com.github.jnr::'))
      exclude(dependency('org.ow2.asm::'))

      // moshi and its transitives
      exclude(dependency('com.squareup.moshi::'))

      // jctools and its transitives
      exclude(dependency('org.jctools::'))

      // cafe_crypto and its transitives
      exclude(dependency('cafe.cryptography::'))

      // snakeyaml and its transitives
      exclude(dependency('org.yaml:snakeyaml'))
    }
  ]
}

CachedData.deps.shared = [
  // Force specific version of okio required by com.squareup.moshi:moshi
  // When all of the dependencies are declared in dd-trace-core, moshi overrides the okhttp's
  // transitive dependency.  Since okhttp is declared here and moshi is not, this lead to an incompatible version
  libs.okio,
  libs.okhttp,
  libs.dogstatsd,
  libs.jnr.unixsocket,
  libs.moshi,
  libs.jctools,
  libs.lz4
]

ext {
  deps = CachedData.deps
}<|MERGE_RESOLUTION|>--- conflicted
+++ resolved
@@ -18,11 +18,8 @@
       exclude(project(':communication'))
       exclude(project(':components:context'))
       exclude(project(':components:json'))
-<<<<<<< HEAD
       exclude(project(':components:yaml'))
-=======
       exclude(project(':components:cli'))
->>>>>>> 8837a213
       exclude(project(':remote-config:remote-config-api'))
       exclude(project(':remote-config:remote-config-core'))
       exclude(project(':telemetry'))
