--- conflicted
+++ resolved
@@ -34,13 +34,8 @@
     testcontainers: '1.17.3',
     jmc           : "8.1.0-SNAPSHOT",
     autoservice   : "1.0-rc7",
-<<<<<<< HEAD
     jplib         : "0.8.0",
-    asm           : "9.2"
-=======
-    asyncprofiler : "2.8.3-DD-20221216",
     asm           : "9.4"
->>>>>>> bdd2c88b
   ]
 
   static deps = [
