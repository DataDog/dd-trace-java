final class CachedData {
  static groovyVer = "2.5.13"
  static spockGroovyVer = groovyVer.replaceAll(/\.\d+$/, '')

  static versions = [
    slf4j         : "1.7.30",
    // The ranges are needed to allow instrumentation tests to specify the desired version.
    guava         : "[16.0,20.0]", // Last version to support Java 7
    okhttp        : "[3.0,3.12.12]", // 3.12.x is last version to support Java7)
    okio          : "1.16.0",

    spock         : "1.3-groovy-$spockGroovyVer",
    groovy        : groovyVer,
    junit5        : "5.6.2",
    logback       : "1.2.3",
    bytebuddy     : "1.12.7",
    scala         : "2.11.12",  // Last version to support Java 7 (2.12+ require Java 8+)
    scala210      : "2.10.7",
    scala211      : "2.11.12",
    scala212      : "2.12.12",
    scala213      : "2.13.4",
    kotlin        : "1.3.72",
    coroutines    : "1.3.0",
    dogstatsd     : "4.0.0",
    jnr_unixsocket: "0.28",
    commons       : "3.2",
    mockito       : '3.5.10',
    moshi         : '1.9.2',
    testcontainers: '1.15.0-rc2',
    jmc           : "8.1.0-SNAPSHOT",
    autoservice   : "1.0-rc7",
<<<<<<< HEAD
    asyncprofiler : "2.6-DD-debug-SNAPSHOT"
=======
    asyncprofiler : "2.6-DD-20220208"
>>>>>>> eaedf0bf
  ]

  static deps = [
    // General
    slf4j                : "org.slf4j:slf4j-api:${versions.slf4j}",
    guava                : "com.google.guava:guava:$versions.guava",
    moshi                : "com.squareup.moshi:moshi:${versions.moshi}",
    okhttp               : "com.squareup.okhttp3:okhttp:${versions.okhttp}",
    okio                 : "com.squareup.okio:okio:${versions.okio}",
    bytebuddy            : "net.bytebuddy:byte-buddy:${versions.bytebuddy}",
    bytebuddyagent       : "net.bytebuddy:byte-buddy-agent:${versions.bytebuddy}",
    autoserviceProcessor : "com.google.auto.service:auto-service:${versions.autoservice}",
    autoserviceAnnotation: "com.google.auto.service:auto-service-annotations:${versions.autoservice}",
    commonsMath          : "org.apache.commons:commons-math3:${versions.commons}",
    asyncprofiler        : "com.datadoghq:ap-tools:${versions.asyncprofiler}",

    // Testing

    spock                : [
      "org.spockframework:spock-core:${versions.spock}",
      // Used by Spock for mocking:
      "org.objenesis:objenesis:2.6" // Last version to support Java7
    ],
    groovy               : "org.codehaus.groovy:groovy-all:${versions.groovy}",
    junit5               : [
      "org.junit.jupiter:junit-jupiter:${versions.junit5}",
      "org.junit.jupiter:junit-jupiter-params:${versions.junit5}"
    ],
    mockito              : [
      "org.mockito:mockito-core:${versions.mockito}",
      "org.mockito:mockito-junit-jupiter:${versions.mockito}"
    ],
    testcontainers       : "org.testcontainers:testcontainers:${versions.testcontainers}",
    testLogging          : [
      "ch.qos.logback:logback-classic:${versions.logback}",
      "org.slf4j:log4j-over-slf4j:${versions.slf4j}",
      "org.slf4j:jcl-over-slf4j:${versions.slf4j}",
      "org.slf4j:jul-to-slf4j:${versions.slf4j}",
    ],
    scala                : "org.scala-lang:scala-library:${versions.scala}",
    scala210             : "org.scala-lang:scala-library:${versions.scala210}",
    scala211             : "org.scala-lang:scala-library:${versions.scala211}",
    scala212             : "org.scala-lang:scala-library:${versions.scala212}",
    scala213             : "org.scala-lang:scala-library:${versions.scala213}",
    kotlin               : "org.jetbrains.kotlin:kotlin-stdlib:${versions.kotlin}",
    coroutines           : "org.jetbrains.kotlinx:kotlinx-coroutines-core:${versions.coroutines}",

    jmc                  : [
      "org.openjdk.jmc:common:${versions.jmc}",
      "org.openjdk.jmc:flightrecorder:${versions.jmc}"
    ],

    // Shared between appsec, agent tooling, instrumentation, JMXFetch, and profiling
    shared               : [
      "com.squareup.okhttp3:okhttp:${versions.okhttp}",
      // Force specific version of okio required by com.squareup.moshi:moshi
      // When all of the dependencies are declared in dd-trace-core, moshi overrides the okhttp's
      // transitive dependency.  Since okhttp is declared here and moshi is not, this lead to an incompatible version
      "com.squareup.okio:okio:${versions.okio}",
      "com.datadoghq:java-dogstatsd-client:${versions.dogstatsd}",
      "com.github.jnr:jnr-unixsocket:${versions.jnr_unixsocket}",
    ],

    // Inverse of "shared".  These exclude directives are part of shadowJar's DSL
    // which is similar but not exactly the same as the regular gradle dependency{} block
    // Also, transitive dependencies have to be explicitly listed
    sharedInverse        : (Closure) {
      // dogstatsd and its transitives
      exclude(dependency('com.datadoghq:java-dogstatsd-client'))
      exclude(dependency('com.github.jnr::'))
      exclude(dependency('org.ow2.asm::'))

      // okhttp and its transitives
      exclude(dependency('com.squareup.okhttp3:okhttp'))
      exclude(dependency('com.squareup.okio:okio'))

      exclude(dependency("com.squareup.moshi:moshi:${versions.moshi}"))

      // container-utils/communication and transitives
      exclude(project(':communication'))

      exclude(project(':utils:container-utils'))
      exclude(dependency("org.slf4j:slf4j-api:${versions.slf4j}"))
    }
  ]
}

ext {
  versions = CachedData.versions
  deps = CachedData.deps
}<|MERGE_RESOLUTION|>--- conflicted
+++ resolved
@@ -29,11 +29,7 @@
     testcontainers: '1.15.0-rc2',
     jmc           : "8.1.0-SNAPSHOT",
     autoservice   : "1.0-rc7",
-<<<<<<< HEAD
     asyncprofiler : "2.6-DD-debug-SNAPSHOT"
-=======
-    asyncprofiler : "2.6-DD-20220208"
->>>>>>> eaedf0bf
   ]
 
   static deps = [
@@ -48,7 +44,6 @@
     autoserviceProcessor : "com.google.auto.service:auto-service:${versions.autoservice}",
     autoserviceAnnotation: "com.google.auto.service:auto-service-annotations:${versions.autoservice}",
     commonsMath          : "org.apache.commons:commons-math3:${versions.commons}",
-    asyncprofiler        : "com.datadoghq:ap-tools:${versions.asyncprofiler}",
 
     // Testing
 
