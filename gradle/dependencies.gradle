final class CachedData {
  static groovyVer = "2.5.13"
  static spockGroovyVer = groovyVer.replaceAll(/\.\d+$/, '')

  static versions = [
    slf4j         : "1.7.30",
    // The ranges are needed to allow instrumentation tests to specify the desired version.
    guava         : "[16.0,20.0]", // Last version to support Java 7
    okhttp        : "3.12.15", // Datadog fork to support Java 7
    okhttp_legacy : "[3.0,3.12.12]", // 3.12.x is last version to support Java7)
    okio          : "1.16.0",

    spock         : "1.3-groovy-$spockGroovyVer",
    groovy        : groovyVer,
    junit4        : "4.13.2",
    junit5        : "5.8.1",
    logback       : "1.2.3",
    bytebuddy     : "1.12.17",
    scala         : "2.11.12",  // Last version to support Java 7 (2.12+ require Java 8+)
    scala210      : "2.10.7",
    scala211      : "2.11.12",
    scala212      : "2.12.12",
    scala213      : "2.13.4",
    truth         : "1.1.3",
    kotlin        : "1.3.72",
    coroutines    : "1.3.0",
<<<<<<< HEAD
    dogstatsd     : "4.0.0",
    jnr_unixsocket: "0.38.17",
    jnr_ffi       : '2.2.12', // dependency of jnr_unixsocket: update in tandem
=======
    dogstatsd     : "4.1.0",
    jnr_unixsocket: "0.28",
    jnr_ffi       : '2.1.12', // dependency of jnr_unixsocket: update in tandem
>>>>>>> 042220cd
    commons       : "3.2",
    mockito       : '4.4.0',
    jctools       : '3.3.0',
    moshi         : '1.11.0',
    testcontainers: '1.17.3',
    jmc           : "8.1.0-SNAPSHOT",
    autoservice   : "1.0-rc7",
    asyncprofiler : "2.8.3-DD-20221101",
    asm           : "9.2"
  ]

  static deps = [
    // General
    slf4j                : "org.slf4j:slf4j-api:${versions.slf4j}",
    guava                : "com.google.guava:guava:$versions.guava",
    moshi                : "com.squareup.moshi:moshi:${versions.moshi}",
    jctools              : "org.jctools:jctools-core:${versions.jctools}",
    okhttp               : "com.datadoghq.okhttp3:okhttp:${versions.okhttp}",
    okhttp_legacy        : "com.squareup.okhttp3:okhttp:${versions.okhttp_legacy}",
    okio                 : "com.squareup.okio:okio:${versions.okio}",
    bytebuddy            : "net.bytebuddy:byte-buddy:${versions.bytebuddy}",
    bytebuddyagent       : "net.bytebuddy:byte-buddy-agent:${versions.bytebuddy}",
    autoserviceProcessor : "com.google.auto.service:auto-service:${versions.autoservice}",
    autoserviceAnnotation: "com.google.auto.service:auto-service-annotations:${versions.autoservice}",
    commonsMath          : "org.apache.commons:commons-math3:${versions.commons}",
    asyncprofiler        : "com.datadoghq:ap-tools:${versions.asyncprofiler}",
    asm                  : "org.ow2.asm:asm:${versions.asm}",
    asmcommons           : "org.ow2.asm:asm-commons:${versions.asm}",
    dogstatsd            : "com.datadoghq:java-dogstatsd-client:${versions.dogstatsd}",
    jnr_ffi              : "com.github.jnr:jnr-ffi:${versions.jnr_ffi}",

    // Testing

    spock                : [
      "org.spockframework:spock-core:${versions.spock}",
      // Used by Spock for mocking:
      "org.objenesis:objenesis:2.6" // Last version to support Java7
    ],
    groovy               : "org.codehaus.groovy:groovy-all:${versions.groovy}",
    junit4               : "junit:junit:${versions.junit4}",
    junit5               : [
      "org.junit.jupiter:junit-jupiter:${versions.junit5}",
      "org.junit.jupiter:junit-jupiter-params:${versions.junit5}"
    ],
    mockito              : [
      "org.mockito:mockito-core:${versions.mockito}",
      "org.mockito:mockito-junit-jupiter:${versions.mockito}"
    ],
    testcontainers       : "org.testcontainers:testcontainers:${versions.testcontainers}",
    testLogging          : [
      "ch.qos.logback:logback-classic:${versions.logback}",
      "org.slf4j:log4j-over-slf4j:${versions.slf4j}",
      "org.slf4j:jcl-over-slf4j:${versions.slf4j}",
      "org.slf4j:jul-to-slf4j:${versions.slf4j}",
    ],
    scala                : "org.scala-lang:scala-library:${versions.scala}",
    scala210             : "org.scala-lang:scala-library:${versions.scala210}",
    scala211             : "org.scala-lang:scala-library:${versions.scala211}",
    scala212             : "org.scala-lang:scala-library:${versions.scala212}",
    scala213             : "org.scala-lang:scala-library:${versions.scala213}",
    truth                : "com.google.truth:truth:${versions.truth}",
    kotlin               : "org.jetbrains.kotlin:kotlin-stdlib:${versions.kotlin}",
    coroutines           : "org.jetbrains.kotlinx:kotlinx-coroutines-core:${versions.coroutines}",

    jmc                  : [
      "org.openjdk.jmc:common:${versions.jmc}",
      "org.openjdk.jmc:flightrecorder:${versions.jmc}"
    ],

    // Shared between appsec, agent tooling, iast, instrumentation, JMXFetch, and profiling
    shared               : [
      "com.datadoghq.okhttp3:okhttp:${versions.okhttp}",
      // Force specific version of okio required by com.squareup.moshi:moshi
      // When all of the dependencies are declared in dd-trace-core, moshi overrides the okhttp's
      // transitive dependency.  Since okhttp is declared here and moshi is not, this lead to an incompatible version
      "com.squareup.okio:okio:${versions.okio}",
      "com.datadoghq:java-dogstatsd-client:${versions.dogstatsd}",
      "com.github.jnr:jnr-unixsocket:${versions.jnr_unixsocket}",
      "com.squareup.moshi:moshi:${versions.moshi}",
      "org.jctools:jctools-core:${versions.jctools}",
    ],

    // Inverse of "shared".  These exclude directives are part of shadowJar's DSL
    // which is similar but not exactly the same as the regular gradle dependency{} block
    // Also, transitive dependencies have to be explicitly listed
    excludeShared        : (Closure) {
      // projects bundled with shared or on bootstrap
      exclude(project(':dd-java-agent:agent-bootstrap'))
      exclude(project(':dd-java-agent:agent-logging'))
      exclude(project(':dd-trace-api'))
      exclude(project(':internal-api'))
      exclude(project(':internal-api:internal-api-8'))
      exclude(project(':internal-api:internal-api-9'))
      exclude(project(':communication'))
      exclude(project(':remote-config'))
      exclude(project(':telemetry'))
      exclude(project(':utils:container-utils'))
      exclude(project(':utils:process-utils'))
      exclude(project(':utils:socket-utils'))
      exclude(project(':utils:time-utils'))
      exclude(project(':utils:version-utils'))
      exclude(dependency('org.slf4j::'))

      // okhttp and its transitives
      exclude(dependency('com.datadoghq.okhttp3:okhttp'))
      exclude(dependency('com.squareup.okio:okio'))

      // dogstatsd and its transitives
      exclude(dependency('com.datadoghq:java-dogstatsd-client'))
      exclude(dependency('com.github.jnr::'))
      exclude(dependency('org.ow2.asm::'))

      // moshi and its transitives
      exclude(dependency('com.squareup.moshi::'))

      // jctools and its transitives
      exclude(dependency('org.jctools::'))
    }
  ]
}

ext {
  versions = CachedData.versions
  deps = CachedData.deps
}<|MERGE_RESOLUTION|>--- conflicted
+++ resolved
@@ -24,15 +24,9 @@
     truth         : "1.1.3",
     kotlin        : "1.3.72",
     coroutines    : "1.3.0",
-<<<<<<< HEAD
-    dogstatsd     : "4.0.0",
+    dogstatsd     : "4.1.0",
     jnr_unixsocket: "0.38.17",
     jnr_ffi       : '2.2.12', // dependency of jnr_unixsocket: update in tandem
-=======
-    dogstatsd     : "4.1.0",
-    jnr_unixsocket: "0.28",
-    jnr_ffi       : '2.1.12', // dependency of jnr_unixsocket: update in tandem
->>>>>>> 042220cd
     commons       : "3.2",
     mockito       : '4.4.0',
     jctools       : '3.3.0',
