--- conflicted
+++ resolved
@@ -9,24 +9,9 @@
 dogstatsd = "4.4.3"
 okhttp = "3.12.15" # Datadog fork to support Java 7
 
-<<<<<<< HEAD
-# Testing:
-groovy = "4.0.26"
-spock = "2.4-M6-groovy-4.0"
-junit5 = "5.12.2"
-junit4 = "4.13.2"
-junit-platform = "1.12.2"
-mockito = '4.4.0'
-testcontainers = '1.21.3'
-
-# Dependencies:
-logback = "1.2.13"
-bytebuddy = "1.17.7"
-instrumentjava = "0.0.2"
-=======
 # Languages
 ## Groovy
-groovy = "3.0.24"
+groovy = "4.0.26"
 
 ## Kotlin
 kotlin = "1.6.21"
@@ -34,27 +19,13 @@
 kotlinx-coroutines = "1.3.0"
 
 ## Scala
->>>>>>> 4a54f5ae
 scala = "2.11.12" # Last version to support Java 7 (2.12+ require Java 8+)
 scala211 = "2.11.12"
 scala212 = "2.12.18"
 scala213 = "2.13.11"
 scala33 = "3.3.0"
-<<<<<<< HEAD
-kotlin = "1.6.21"
-kotlin-plugin = "1.9.24"
-coroutines = "1.3.0"
-dogstatsd = "4.4.3"
-jnr-unixsocket = "0.38.22"
-jnr-posix = '3.1.19'
-commons = "3.2"
-jctools = '3.3.0'
-moshi = '1.11.0'
-jmc = "8.1.0"
-=======
 
 # Bytecode manipulations & codegen
->>>>>>> 4a54f5ae
 autoservice = "1.1.1"
 asm = "9.9"
 byte-buddy = "1.17.7"
@@ -78,6 +49,7 @@
 # Common utils
 commons = "3.2"
 guava = "[16.0,20.0]" # Last version to support Java 7
+javaparser = "3.24.4"
 jctools = "3.3.0"
 lz4 = "1.7.1"
 
@@ -87,19 +59,15 @@
 
 # JSON
 jackson = "2.20.0"
-<<<<<<< HEAD
-javaparser = "3.24.4"
-develocity = "4.2.2"
-=======
 moshi = "1.11.0"
 
 # Testing
+junit4 = "4.13.2"
 junit5 = "5.12.2"
 junit-platform = "1.12.2"
 mockito = "4.4.0"
-spock = "2.4-M6-groovy-3.0"
+spock = "2.4-M6-groovy-4.0"
 testcontainers = "1.21.3"
->>>>>>> 4a54f5ae
 
 [libraries]
 # Build
@@ -112,8 +80,12 @@
 
 # Languages
 ## Groovy
-groovy = { module = "org.codehaus.groovy:groovy-all", version.ref = "groovy" }
-groovy-yaml = { module = "org.codehaus.groovy:groovy-yaml", version.ref = "groovy" }
+groovy = { module = "org.apache.groovy:groovy", version.ref = "groovy" }
+groovy-json = { module = "org.apache.groovy:groovy-json", version.ref = "groovy" }
+groovy-templates = { module = "org.apache.groovy:groovy-templates", version.ref = "groovy" }
+groovy-test-junit5 = { module = "org.apache.groovy:groovy-test-junit5", version.ref = "groovy" }
+groovy-yaml = { module = "org.apache.groovy:groovy-yaml", version.ref = "groovy" }
+groovy-xml = { module = "org.apache.groovy:groovy-xml", version.ref = "groovy" }
 
 ## Kotlin
 kotlin = { module = "org.jetbrains.kotlin:kotlin-stdlib", version.ref = "kotlin" }
@@ -153,37 +125,11 @@
 aircompressor = { module = "io.airlift:aircompressor", version = "2.0.2"} # aircompressor v3 requires Java 22
 commons-math = { module = "org.apache.commons:commons-math3", version.ref = "commons" }
 guava = { module = "com.google.guava:guava", version.ref = "guava" }
+javaparser = {module = "com.github.javaparser:javaparser-core", version.ref = "javaparser"}
+javaparser-solver = {module = "com.github.javaparser:javaparser-symbol-solver-core", version.ref = "javaparser"}
 jctools = { module = "org.jctools:jctools-core", version.ref = "jctools" }
 lz4 = { module = "org.lz4:lz4-java", version.ref = "lz4" }
 
-<<<<<<< HEAD
-# Testing:
-## Groovy:
-groovy = { module = "org.apache.groovy:groovy", version.ref = "groovy" }
-groovy-json = { module = "org.apache.groovy:groovy-json", version.ref = "groovy" }
-groovy-templates = { module = "org.apache.groovy:groovy-templates", version.ref = "groovy" }
-groovy-test-junit5 = { module = "org.apache.groovy:groovy-test-junit5", version.ref = "groovy" }
-groovy-yaml = { module = "org.apache.groovy:groovy-yaml", version.ref = "groovy" }
-groovy-xml = { module = "org.apache.groovy:groovy-xml", version.ref = "groovy" }
-
-## Spock:
-spock-core = { module = "org.spockframework:spock-core", version.ref = "spock" }
-spock-junit4 = { module = "org.spockframework:spock-junit4", version.ref = "spock" }
-spock-spring = { module = "org.spockframework:spock-spring", version.ref = "spock" }
-objenesis = { module = "org.objenesis:objenesis", version = "3.3" } # Used by Spock for mocking:
-
-## JUnit:
-junit4 = { module = "junit:junit", version.ref = "junit4" }
-junit-jupiter = { module = "org.junit.jupiter:junit-jupiter", version.ref = "junit5" }
-junit-jupiter-params = { module = "org.junit.jupiter:junit-jupiter-params", version.ref = "junit5" }
-junit-platform-launcher = { module = "org.junit.platform:junit-platform-launcher", version.ref = "junit-platform" }
-
-## Mockito:
-mokito-core = { module = "org.mockito:mockito-core", version.ref = "mockito" }
-mokito-junit-jupiter = { module = "org.mockito:mockito-junit-jupiter", version.ref = "mockito" }
-
-## Testcontainers:
-=======
 # Logging
 logback-classic = { module = "ch.qos.logback:logback-classic", version.ref = "logback" }
 logback-core = { module = "ch.qos.logback:logback-core", version.ref = "logback" }
@@ -197,6 +143,7 @@
 moshi = { module = "com.squareup.moshi:moshi", version.ref = "moshi" }
 
 # Testing
+junit4 = { module = "junit:junit", version.ref = "junit4" }
 junit-jupiter = { module = "org.junit.jupiter:junit-jupiter", version.ref = "junit5" }
 junit-jupiter-params = { module = "org.junit.jupiter:junit-jupiter-params", version.ref = "junit5" }
 junit-platform-launcher = { module = "org.junit.platform:junit-platform-launcher", version.ref = "junit-platform" }
@@ -206,34 +153,25 @@
 spock-core = { module = "org.spockframework:spock-core", version.ref = "spock" }
 spock-junit4 = { module = "org.spockframework:spock-junit4", version.ref = "spock" }
 spock-spring = { module = "org.spockframework:spock-spring", version.ref = "spock" }
->>>>>>> 4a54f5ae
 testcontainers = { module = "org.testcontainers:testcontainers", version.ref = "testcontainers" }
 testcontainers-localstack = { module = "org.testcontainers:localstack", version.ref = "testcontainers" }
 
 [bundles]
+# Languages
+## Groovy
+groovy = ["groovy", "groovy-json", "groovy-test-junit5"]
+
 # Bytecode manipulations & codegen
 asm = ["asm", "asm-commons"]
 cafe-crypto = ["cafe-crypto-curve25519", "cafe-crypto-ed25519"]
 
-<<<<<<< HEAD
-jackson-databind = {module = "com.fasterxml.jackson.core:jackson-databind", version.ref = "jackson"}
-javaparser = {module = "com.github.javaparser:javaparser-core", version.ref = "javaparser"}
-javaparser-solver = {module = "com.github.javaparser:javaparser-symbol-solver-core", version.ref = "javaparser"}
-
-=======
 # Profiling
 jmc = ["jmc-common", "jmc-flightrecorder"]
->>>>>>> 4a54f5ae
 
 # Logging
 test-logging = ["logback-classic", "log4j-over-slf4j", "jcl-over-slf4j", "jul-to-slf4j"]
 
 # Testing
-<<<<<<< HEAD
-groovy = ["groovy", "groovy-json", "groovy-test-junit5"]
-spock = ["spock-core", "objenesis"]
-=======
->>>>>>> 4a54f5ae
 junit5 = ["junit-jupiter", "junit-jupiter-params"]
 junit-platform = ["junit-platform-launcher"]
 mockito = ["mokito-core", "mokito-junit-jupiter", "bytebuddy", "bytebuddyagent"]
