[versions]
# NOTE: Ranges for some versions are needed to allow instrumentation tests to specify the desired version.

# Build
develocity = "4.2.2"
forbiddenapis = "3.10"
spotbugs_annotations = "4.9.8"

# DataDog libs and forks
ddprof = "1.34.4"
dogstatsd = "4.4.3"
okhttp = "3.12.15" # Datadog fork to support Java 7

# Languages
## Groovy
<<<<<<< HEAD
groovy3 = "3.0.25"
groovy4 = "4.0.29"
=======
groovy = "3.0.25"
>>>>>>> a9499fa8

## Kotlin
kotlin = "1.6.21"
kotlin-plugin = "2.0.21"
kotlinx-coroutines = "1.3.0"

## Scala
scala = "2.11.12" # Last version to support Java 7 (2.12+ require Java 8+)
scala211 = "2.11.12"
scala212 = "2.12.18"
scala213 = "2.13.11"
scala33 = "3.3.0"

# Bytecode manipulations & codegen
autoservice = "1.1.1"
asm = "9.9"
byte-buddy = "1.18.1"
instrument-java = "0.0.3"

# Benchmarks
jmh = "1.37"

# Profiling
jmc = "8.1.0"

# Web & Network
jnr-unixsocket = "0.38.22"
okhttp-legacy = "[3.0,3.12.12]" # 3.12.x is last version to support Java7
okio = "1.17.6" # Datadog fork

# Cryptography
cafe_crypto = "0.1.0"

# Common utils
commons = "3.2"
guava = "[16.0,20.0]" # Last version to support Java 7
javaparser = "3.24.4"
jctools = "3.3.0"
lz4 = "1.7.1"

# Logging
slf4j = "1.7.30"
logback = "1.2.13"

# JSON
jackson = "2.20.0"
moshi = "1.11.0"

# Testing
junit4 = "4.13.2"
junit5 = "5.14.1"
junit-platform = "1.14.1"
mockito = "4.4.0"
spock-groovy3 = "2.4-groovy-3.0"
spock-groovy4 = "2.4-groovy-4.0"
testcontainers = "1.21.3"

[libraries]
# Build
develocity = { module = "com.gradle:develocity-gradle-plugin", version.ref = "develocity" }
forbiddenapis = { module = "de.thetaphi:forbiddenapis", version.ref = "forbiddenapis" }
spotbugs-annotations = { module = "com.github.spotbugs:spotbugs-annotations", version.ref = "spotbugs_annotations" }

# DataDog libs and forks
ddprof = { module = "com.datadoghq:ddprof", version.ref = "ddprof" }
dogstatsd = { module = "com.datadoghq:java-dogstatsd-client", version.ref = "dogstatsd" }
okhttp = { module = "com.datadoghq.okhttp3:okhttp", version.ref = "okhttp" }

# Languages
## Groovy
groovy3 = { module = "org.codehaus.groovy:groovy", version.ref = "groovy3" }
groovy3-json = { module = "org.codehaus.groovy:groovy-json", version.ref = "groovy3" }
groovy3-templates = { module = "org.codehaus.groovy:groovy-templates", version.ref = "groovy3" }
groovy3-test-junit5 = { module = "org.codehaus.groovy:groovy-test-junit5", version.ref = "groovy3" }
groovy3-yaml = { module = "org.codehaus.groovy:groovy-yaml", version.ref = "groovy3" }
groovy3-xml = { module = "org.codehaus.groovy:groovy-xml", version.ref = "groovy3" }

groovy4 = { module = "org.apache.groovy:groovy", version.ref = "groovy4" }
groovy4-json = { module = "org.apache.groovy:groovy-json", version.ref = "groovy4" }
groovy4-templates = { module = "org.apache.groovy:groovy-templates", version.ref = "groovy4" }
groovy4-test-junit5 = { module = "org.apache.groovy:groovy-test-junit5", version.ref = "groovy4" }
groovy4-yaml = { module = "org.apache.groovy:groovy-yaml", version.ref = "groovy4" }
groovy4-xml = { module = "org.apache.groovy:groovy-xml", version.ref = "groovy4" }

## Kotlin
kotlin = { module = "org.jetbrains.kotlin:kotlin-stdlib", version.ref = "kotlin" }
coroutines = { module = "org.jetbrains.kotlinx:kotlinx-coroutines-core", version.ref = "kotlinx-coroutines" }

## Scala
scala = { module = "org.scala-lang:scala-library", version.ref = "scala" }
scala211 = { module = "org.scala-lang:scala-library", version.ref = "scala211" }
scala212 = { module = "org.scala-lang:scala-library", version.ref = "scala212" }
scala213 = { module = "org.scala-lang:scala-library", version.ref = "scala213" }
scala33 = { module = "org.scala-lang:scala3-library_3", version.ref = "scala33" }

# Bytecode manipulations & codegen
autoservice-processor = { module = "com.google.auto.service:auto-service", version.ref = "autoservice" }
autoservice-annotation = { module = "com.google.auto.service:auto-service-annotations", version.ref = "autoservice" }
asm = { module = "org.ow2.asm:asm", version.ref = "asm" }
asm-commons = { module = "org.ow2.asm:asm-commons", version.ref = "asm" }
asm-tree = { module = "org.ow2.asm:asm-tree", version.ref = "asm" }
asm-util = { module = "org.ow2.asm:asm-util", version.ref = "asm" }
bytebuddy = { module = "net.bytebuddy:byte-buddy", version.ref = "byte-buddy" }
bytebuddyagent = { module = "net.bytebuddy:byte-buddy-agent", version.ref = "byte-buddy" }
instrument-java = { module = "com.datadoghq:dd-instrument-java", version.ref = "instrument-java" }

# Profiling
jmc-common = { module = "org.openjdk.jmc:common", version.ref = "jmc" }
jmc-flightrecorder = { module = "org.openjdk.jmc:flightrecorder", version.ref = "jmc" }

# Web & Network
okio = { module = "com.datadoghq.okio:okio", version.ref = "okio" }
jnr-unixsocket = { module = "com.github.jnr:jnr-unixsocket", version.ref = "jnr-unixsocket"}

# Cryptography
cafe-crypto-ed25519 = { module = "cafe.cryptography:ed25519-elisabeth", version.ref = "cafe_crypto" }
cafe-crypto-curve25519 = { module = "cafe.cryptography:curve25519-elisabeth", version.ref = "cafe_crypto" }

# Common utils
aircompressor = { module = "io.airlift:aircompressor", version = "2.0.2"} # aircompressor v3 requires Java 22
commons-math = { module = "org.apache.commons:commons-math3", version.ref = "commons" }
guava = { module = "com.google.guava:guava", version.ref = "guava" }
javaparser = {module = "com.github.javaparser:javaparser-core", version.ref = "javaparser"}
javaparser-symbol-solver = {module = "com.github.javaparser:javaparser-symbol-solver-core", version.ref = "javaparser"}
jctools = { module = "org.jctools:jctools-core", version.ref = "jctools" }
lz4 = { module = "org.lz4:lz4-java", version.ref = "lz4" }

# Logging
logback-classic = { module = "ch.qos.logback:logback-classic", version.ref = "logback" }
logback-core = { module = "ch.qos.logback:logback-core", version.ref = "logback" }
log4j-over-slf4j = { module = "org.slf4j:log4j-over-slf4j", version.ref = "slf4j" }
jcl-over-slf4j = { module = "org.slf4j:jcl-over-slf4j", version.ref = "slf4j" }
jul-to-slf4j = { module = "org.slf4j:jul-to-slf4j", version.ref = "slf4j" }
slf4j = { module = "org.slf4j:slf4j-api", version.ref = "slf4j" }

# JSON
jackson-databind = {module = "com.fasterxml.jackson.core:jackson-databind", version.ref = "jackson"}
moshi = { module = "com.squareup.moshi:moshi", version.ref = "moshi" }

# Testing
junit4 = { module = "junit:junit", version.ref = "junit4" }
junit-jupiter = { module = "org.junit.jupiter:junit-jupiter", version.ref = "junit5" }
junit-jupiter-params = { module = "org.junit.jupiter:junit-jupiter-params", version.ref = "junit5" }
junit-jupiter-engine = { module = "org.junit.jupiter:junit-jupiter-engine", version.ref = "junit5" }
junit-platform-launcher = { module = "org.junit.platform:junit-platform-launcher", version.ref = "junit-platform" }
mokito-core = { module = "org.mockito:mockito-core", version.ref = "mockito" }
mokito-junit-jupiter = { module = "org.mockito:mockito-junit-jupiter", version.ref = "mockito" }
objenesis = { module = "org.objenesis:objenesis", version = "3.3" } # Used by Spock for mocking:
spock-core-groovy3 = { module = "org.spockframework:spock-core", version.ref = "spock-groovy3" }
spock-core-groovy4 = { module = "org.spockframework:spock-core", version.ref = "spock-groovy4" }
spock-junit4-groovy4 = { module = "org.spockframework:spock-junit4", version.ref = "spock-groovy4" }
spock-spring-groovy4 = { module = "org.spockframework:spock-spring", version.ref = "spock-groovy4" }
testcontainers = { module = "org.testcontainers:testcontainers", version.ref = "testcontainers" }
testcontainers-localstack = { module = "org.testcontainers:localstack", version.ref = "testcontainers" }

[bundles]
# Bytecode manipulations & codegen
asm = ["asm", "asm-commons"]
cafe-crypto = ["cafe-crypto-curve25519", "cafe-crypto-ed25519"]

# Profiling
jmc = ["jmc-common", "jmc-flightrecorder"]

# Logging
test-logging = ["logback-classic", "log4j-over-slf4j", "jcl-over-slf4j", "jul-to-slf4j"]

# Testing
junit5 = ["junit-jupiter", "junit-jupiter-params"]
junit-platform = ["junit-platform-launcher"]
mockito = ["mokito-core", "mokito-junit-jupiter", "bytebuddy", "bytebuddyagent"]
groovy = ["groovy4", "groovy4-json"]
spock = ["spock-core-groovy4", "objenesis"]<|MERGE_RESOLUTION|>--- conflicted
+++ resolved
@@ -13,12 +13,8 @@
 
 # Languages
 ## Groovy
-<<<<<<< HEAD
 groovy3 = "3.0.25"
 groovy4 = "4.0.29"
-=======
-groovy = "3.0.25"
->>>>>>> a9499fa8
 
 ## Kotlin
 kotlin = "1.6.21"
