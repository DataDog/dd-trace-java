--- conflicted
+++ resolved
@@ -29,11 +29,7 @@
 testcontainers = '1.20.1'
 jmc = "8.1.0"
 autoservice = "1.0-rc7"
-<<<<<<< HEAD
-ddprof = "1.25.1"
-=======
 ddprof = "1.26.0"
->>>>>>> 58089f32
 asm = "9.8"
 cafe_crypto = "0.1.0"
 lz4 = "1.7.1"
