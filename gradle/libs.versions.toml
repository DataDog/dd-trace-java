--- conflicted
+++ resolved
@@ -9,6 +9,7 @@
 spock = "2.3-groovy-3.0"
 spock24 = "2.4-M6-groovy-3.0"
 groovy = "3.0.24"
+assertj = "3.25.3" # Added latest AssertJ version
 junit5 = "5.9.2"
 logback = "1.2.3"
 bytebuddy = "1.17.5"
@@ -34,11 +35,7 @@
 asm = "9.8"
 cafe_crypto = "0.1.0"
 lz4 = "1.7.1"
-<<<<<<< HEAD
-assertj = "3.25.3" # Added latest AssertJ version
-=======
 jmh = "1.37"
->>>>>>> 5895e913
 
 [libraries]
 slf4j = { module = "org.slf4j:slf4j-api", version.ref = "slf4j" }
