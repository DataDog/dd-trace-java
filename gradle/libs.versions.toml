--- conflicted
+++ resolved
@@ -3,6 +3,8 @@
 
 # Build
 develocity = "4.2.2"
+forbiddenapis = "3.10"
+spotbugs_annotations = "4.9.8"
 
 # DataDog libs and forks
 ddprof = "1.34.0"
@@ -58,10 +60,6 @@
 
 # JSON
 jackson = "2.20.0"
-<<<<<<< HEAD
-forbiddenapis = "3.10"
-spotbugs_annotations = "4.9.8"
-=======
 moshi = "1.11.0"
 
 # Testing
@@ -70,11 +68,12 @@
 mockito = "4.4.0"
 spock = "2.4-M6-groovy-3.0"
 testcontainers = "1.21.3"
->>>>>>> 7aef6ed5
 
 [libraries]
 # Build
 develocity = { module = "com.gradle:develocity-gradle-plugin", version.ref = "develocity" }
+forbiddenapis = { module = "de.thetaphi:forbiddenapis", version.ref = "forbiddenapis" }
+spotbugs-annotations = { module = "com.github.spotbugs:spotbugs-annotations", version.ref = "spotbugs_annotations" }
 
 # DataDog libs and forks
 ddprof = { module = "com.datadoghq:ddprof", version.ref = "ddprof" }
@@ -104,11 +103,6 @@
 asm-commons = { module = "org.ow2.asm:asm-commons", version.ref = "asm" }
 asm-tree = { module = "org.ow2.asm:asm-tree", version.ref = "asm" }
 asm-util = { module = "org.ow2.asm:asm-util", version.ref = "asm" }
-<<<<<<< HEAD
-asmcommons = { module = "org.ow2.asm:asm-commons", version.ref = "asm" }
-dogstatsd = { module = "com.datadoghq:java-dogstatsd-client", version.ref = "dogstatsd" }
-jnr-unixsocket = { module = "com.github.jnr:jnr-unixsocket", version.ref = "jnr-unixsocket" }
-=======
 bytebuddy = { module = "net.bytebuddy:byte-buddy", version.ref = "byte-buddy" }
 bytebuddyagent = { module = "net.bytebuddy:byte-buddy-agent", version.ref = "byte-buddy" }
 instrumentjava = { module = "com.datadoghq:dd-instrument-java", version.ref = "instrument-java" }
@@ -120,7 +114,6 @@
 # Web & Network
 okio = { module = "com.datadoghq.okio:okio", version.ref = "okio" }
 jnr-unixsocket = { module = "com.github.jnr:jnr-unixsocket", version.ref = "jnr-unixsocket"}
->>>>>>> 7aef6ed5
 
 # Cryptography
 cafe-crypto-ed25519 = { module = "cafe.cryptography:ed25519-elisabeth", version.ref = "cafe_crypto" }
@@ -132,11 +125,6 @@
 guava = { module = "com.google.guava:guava", version.ref = "guava" }
 jctools = { module = "org.jctools:jctools-core", version.ref = "jctools" }
 lz4 = { module = "org.lz4:lz4-java", version.ref = "lz4" }
-<<<<<<< HEAD
-# aircompressor v3 requires Java 22
-aircompressor = { module = 'io.airlift:aircompressor', version = '2.0.2' }
-=======
->>>>>>> 7aef6ed5
 
 # Logging
 logback-classic = { module = "ch.qos.logback:logback-classic", version.ref = "logback" }
@@ -171,15 +159,8 @@
 # Profiling
 jmc = ["jmc-common", "jmc-flightrecorder"]
 
-<<<<<<< HEAD
-jackson-databind = { module = "com.fasterxml.jackson.core:jackson-databind", version.ref = "jackson" }
-
-forbiddenapis = { module = "de.thetaphi:forbiddenapis", version.ref = "forbiddenapis" }
-spotbugs-annotations = { module = "com.github.spotbugs:spotbugs-annotations", version.ref = "spotbugs_annotations" }
-=======
 # Logging
 test-logging = ["logback-classic", "log4j-over-slf4j", "jcl-over-slf4j", "jul-to-slf4j"]
->>>>>>> 7aef6ed5
 
 # Testing
 junit5 = ["junit-jupiter", "junit-jupiter-params"]
