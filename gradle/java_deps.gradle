--- conflicted
+++ resolved
@@ -1,12 +1,9 @@
 apply plugin: 'groovy'
 
 dependencies {
-<<<<<<< HEAD
-=======
   testImplementation libs.bundles.spock
   testImplementation libs.bundles.groovy
 
->>>>>>> fef9d162
   testImplementation libs.bundles.test.logging
 
   // JUnit and Mockito compatible with Spock 2.4.0
