package datadog.trace.api

<<<<<<< HEAD
=======
import datadog.trace.api.env.FixedCapturedEnvironment
import datadog.trace.bootstrap.config.provider.AgentArgsInjector
import datadog.trace.bootstrap.config.provider.ConfigConverter
import datadog.trace.bootstrap.config.provider.ConfigProvider
import datadog.trace.test.util.DDSpecification
import datadog.trace.util.throwable.FatalAgentMisconfigurationError
>>>>>>> 4d1a38c9
import static datadog.trace.api.ConfigDefaults.DEFAULT_HTTP_CLIENT_ERROR_STATUSES
import static datadog.trace.api.ConfigDefaults.DEFAULT_HTTP_SERVER_ERROR_STATUSES
import static datadog.trace.api.ConfigDefaults.DEFAULT_PARTIAL_FLUSH_MIN_SPANS
import static datadog.trace.api.ConfigDefaults.DEFAULT_SERVICE_NAME
import static datadog.trace.api.ConfigDefaults.DEFAULT_TRACE_LONG_RUNNING_FLUSH_INTERVAL
import static datadog.trace.api.ConfigDefaults.DEFAULT_TRACE_LONG_RUNNING_INITIAL_FLUSH_INTERVAL
import static datadog.trace.api.DDTags.HOST_TAG
import static datadog.trace.api.DDTags.LANGUAGE_TAG_KEY
import static datadog.trace.api.DDTags.LANGUAGE_TAG_VALUE
import static datadog.trace.api.DDTags.RUNTIME_ID_TAG
import static datadog.trace.api.DDTags.RUNTIME_VERSION_TAG
import static datadog.trace.api.DDTags.SERVICE
import static datadog.trace.api.DDTags.SERVICE_TAG
import static datadog.trace.api.TracePropagationStyle.B3MULTI
import static datadog.trace.api.TracePropagationStyle.B3SINGLE
import static datadog.trace.api.TracePropagationStyle.BAGGAGE
import static datadog.trace.api.TracePropagationStyle.DATADOG
import static datadog.trace.api.TracePropagationStyle.HAYSTACK
import static datadog.trace.api.TracePropagationStyle.TRACECONTEXT
import static datadog.trace.api.config.CiVisibilityConfig.CIVISIBILITY_AGENTLESS_ENABLED
import static datadog.trace.api.config.CiVisibilityConfig.CIVISIBILITY_ENABLED
import static datadog.trace.api.config.DebuggerConfig.DYNAMIC_INSTRUMENTATION_CLASSFILE_DUMP_ENABLED
import static datadog.trace.api.config.DebuggerConfig.DYNAMIC_INSTRUMENTATION_DIAGNOSTICS_INTERVAL
import static datadog.trace.api.config.DebuggerConfig.DYNAMIC_INSTRUMENTATION_ENABLED
import static datadog.trace.api.config.DebuggerConfig.DYNAMIC_INSTRUMENTATION_EXCLUDE_FILES
import static datadog.trace.api.config.DebuggerConfig.DYNAMIC_INSTRUMENTATION_INSTRUMENT_THE_WORLD
import static datadog.trace.api.config.DebuggerConfig.DYNAMIC_INSTRUMENTATION_METRICS_ENABLED
import static datadog.trace.api.config.DebuggerConfig.DYNAMIC_INSTRUMENTATION_POLL_INTERVAL
import static datadog.trace.api.config.DebuggerConfig.DYNAMIC_INSTRUMENTATION_PROBE_FILE
import static datadog.trace.api.config.DebuggerConfig.DYNAMIC_INSTRUMENTATION_SNAPSHOT_URL
import static datadog.trace.api.config.DebuggerConfig.DYNAMIC_INSTRUMENTATION_UPLOAD_BATCH_SIZE
import static datadog.trace.api.config.DebuggerConfig.DYNAMIC_INSTRUMENTATION_UPLOAD_FLUSH_INTERVAL
import static datadog.trace.api.config.DebuggerConfig.DYNAMIC_INSTRUMENTATION_UPLOAD_INTERVAL_SECONDS
import static datadog.trace.api.config.DebuggerConfig.DYNAMIC_INSTRUMENTATION_UPLOAD_TIMEOUT
import static datadog.trace.api.config.DebuggerConfig.DYNAMIC_INSTRUMENTATION_VERIFY_BYTECODE
import static datadog.trace.api.config.DebuggerConfig.EXCEPTION_REPLAY_ENABLED
import static datadog.trace.api.config.GeneralConfig.API_KEY
import static datadog.trace.api.config.GeneralConfig.API_KEY_FILE
import static datadog.trace.api.config.GeneralConfig.CONFIGURATION_FILE
import static datadog.trace.api.config.GeneralConfig.ENV
import static datadog.trace.api.config.GeneralConfig.GLOBAL_TAGS
import static datadog.trace.api.config.GeneralConfig.HEALTH_METRICS_ENABLED
import static datadog.trace.api.config.GeneralConfig.HEALTH_METRICS_STATSD_HOST
import static datadog.trace.api.config.GeneralConfig.HEALTH_METRICS_STATSD_PORT
import static datadog.trace.api.config.GeneralConfig.INSTRUMENTATION_SOURCE
import static datadog.trace.api.config.GeneralConfig.JDK_SOCKET_ENABLED
import static datadog.trace.api.config.GeneralConfig.PERF_METRICS_ENABLED
import static datadog.trace.api.config.GeneralConfig.SERVICE_NAME
import static datadog.trace.api.config.GeneralConfig.SITE
import static datadog.trace.api.config.GeneralConfig.SSI_INJECTION_ENABLED
import static datadog.trace.api.config.GeneralConfig.SSI_INJECTION_FORCE
import static datadog.trace.api.config.GeneralConfig.TAGS
import static datadog.trace.api.config.GeneralConfig.TRACER_METRICS_IGNORED_RESOURCES
import static datadog.trace.api.config.GeneralConfig.VERSION
import static datadog.trace.api.config.JmxFetchConfig.JMX_FETCH_CHECK_PERIOD
import static datadog.trace.api.config.JmxFetchConfig.JMX_FETCH_ENABLED
import static datadog.trace.api.config.JmxFetchConfig.JMX_FETCH_METRICS_CONFIGS
import static datadog.trace.api.config.JmxFetchConfig.JMX_FETCH_REFRESH_BEANS_PERIOD
import static datadog.trace.api.config.JmxFetchConfig.JMX_FETCH_STATSD_HOST
import static datadog.trace.api.config.JmxFetchConfig.JMX_FETCH_STATSD_PORT
import static datadog.trace.api.config.JmxFetchConfig.JMX_TAGS
import static datadog.trace.api.config.LlmObsConfig.LLMOBS_AGENTLESS_ENABLED
import static datadog.trace.api.config.LlmObsConfig.LLMOBS_ENABLED
import static datadog.trace.api.config.LlmObsConfig.LLMOBS_ML_APP
import static datadog.trace.api.config.ProfilingConfig.PROFILING_AGENTLESS
import static datadog.trace.api.config.ProfilingConfig.PROFILING_API_KEY_FILE_OLD
import static datadog.trace.api.config.ProfilingConfig.PROFILING_API_KEY_FILE_VERY_OLD
import static datadog.trace.api.config.ProfilingConfig.PROFILING_ENABLED
import static datadog.trace.api.config.ProfilingConfig.PROFILING_EXCEPTION_HISTOGRAM_MAX_COLLECTION_SIZE
import static datadog.trace.api.config.ProfilingConfig.PROFILING_EXCEPTION_HISTOGRAM_TOP_ITEMS
import static datadog.trace.api.config.ProfilingConfig.PROFILING_EXCEPTION_SAMPLE_LIMIT
import static datadog.trace.api.config.ProfilingConfig.PROFILING_PROXY_HOST
import static datadog.trace.api.config.ProfilingConfig.PROFILING_PROXY_PASSWORD
import static datadog.trace.api.config.ProfilingConfig.PROFILING_PROXY_PORT
import static datadog.trace.api.config.ProfilingConfig.PROFILING_PROXY_USERNAME
import static datadog.trace.api.config.ProfilingConfig.PROFILING_START_DELAY
import static datadog.trace.api.config.ProfilingConfig.PROFILING_START_DELAY_DEFAULT
import static datadog.trace.api.config.ProfilingConfig.PROFILING_START_FORCE_FIRST
import static datadog.trace.api.config.ProfilingConfig.PROFILING_START_FORCE_FIRST_DEFAULT
import static datadog.trace.api.config.ProfilingConfig.PROFILING_TAGS
import static datadog.trace.api.config.ProfilingConfig.PROFILING_TEMPLATE_OVERRIDE_FILE
import static datadog.trace.api.config.ProfilingConfig.PROFILING_UPLOAD_COMPRESSION
import static datadog.trace.api.config.ProfilingConfig.PROFILING_UPLOAD_PERIOD
import static datadog.trace.api.config.ProfilingConfig.PROFILING_UPLOAD_TIMEOUT
import static datadog.trace.api.config.ProfilingConfig.PROFILING_URL
import static datadog.trace.api.config.RemoteConfigConfig.REMOTE_CONFIGURATION_ENABLED
import static datadog.trace.api.config.RemoteConfigConfig.REMOTE_CONFIG_MAX_PAYLOAD_SIZE
import static datadog.trace.api.config.RemoteConfigConfig.REMOTE_CONFIG_POLL_INTERVAL_SECONDS
import static datadog.trace.api.config.RemoteConfigConfig.REMOTE_CONFIG_URL
import static datadog.trace.api.config.TraceInstrumentationConfig.DB_CLIENT_HOST_SPLIT_BY_HOST
import static datadog.trace.api.config.TraceInstrumentationConfig.DB_CLIENT_HOST_SPLIT_BY_INSTANCE
import static datadog.trace.api.config.TraceInstrumentationConfig.DB_CLIENT_HOST_SPLIT_BY_INSTANCE_TYPE_SUFFIX
import static datadog.trace.api.config.TraceInstrumentationConfig.HTTP_CLIENT_HOST_SPLIT_BY_DOMAIN
import static datadog.trace.api.config.TraceInstrumentationConfig.RUNTIME_CONTEXT_FIELD_INJECTION
import static datadog.trace.api.config.TraceInstrumentationConfig.TRACE_ENABLED
import static datadog.trace.api.config.TracerConfig.AGENT_HOST
import static datadog.trace.api.config.TracerConfig.AGENT_PORT_LEGACY
import static datadog.trace.api.config.TracerConfig.AGENT_UNIX_DOMAIN_SOCKET
import static datadog.trace.api.config.TracerConfig.BAGGAGE_MAPPING
import static datadog.trace.api.config.TracerConfig.HEADER_TAGS
import static datadog.trace.api.config.TracerConfig.HTTP_CLIENT_ERROR_STATUSES
import static datadog.trace.api.config.TracerConfig.HTTP_SERVER_ERROR_STATUSES
import static datadog.trace.api.config.TracerConfig.ID_GENERATION_STRATEGY
import static datadog.trace.api.config.TracerConfig.PARTIAL_FLUSH_ENABLED
import static datadog.trace.api.config.TracerConfig.PARTIAL_FLUSH_MIN_SPANS
import static datadog.trace.api.config.TracerConfig.PRIORITIZATION_TYPE
import static datadog.trace.api.config.TracerConfig.PRIORITY_SAMPLING
import static datadog.trace.api.config.TracerConfig.PROPAGATION_STYLE_EXTRACT
import static datadog.trace.api.config.TracerConfig.PROPAGATION_STYLE_INJECT
import static datadog.trace.api.config.TracerConfig.REQUEST_HEADER_TAGS
import static datadog.trace.api.config.TracerConfig.RESPONSE_HEADER_TAGS
import static datadog.trace.api.config.TracerConfig.SERVICE_MAPPING
import static datadog.trace.api.config.TracerConfig.SPAN_TAGS
import static datadog.trace.api.config.TracerConfig.SPLIT_BY_TAGS
import static datadog.trace.api.config.TracerConfig.TRACE_AGENT_PORT
import static datadog.trace.api.config.TracerConfig.TRACE_AGENT_URL
import static datadog.trace.api.config.TracerConfig.TRACE_EXPERIMENTAL_FEATURES_ENABLED
import static datadog.trace.api.config.TracerConfig.TRACE_LONG_RUNNING_ENABLED
import static datadog.trace.api.config.TracerConfig.TRACE_LONG_RUNNING_FLUSH_INTERVAL
import static datadog.trace.api.config.TracerConfig.TRACE_LONG_RUNNING_INITIAL_FLUSH_INTERVAL
import static datadog.trace.api.config.TracerConfig.TRACE_PROPAGATION_BEHAVIOR_EXTRACT
import static datadog.trace.api.config.TracerConfig.TRACE_PROPAGATION_EXTRACT_FIRST
import static datadog.trace.api.config.TracerConfig.TRACE_RATE_LIMIT
import static datadog.trace.api.config.TracerConfig.TRACE_REPORT_HOSTNAME
import static datadog.trace.api.config.TracerConfig.TRACE_RESOLVER_ENABLED
import static datadog.trace.api.config.TracerConfig.TRACE_SAMPLE_RATE
import static datadog.trace.api.config.TracerConfig.TRACE_SAMPLING_OPERATION_RULES
import static datadog.trace.api.config.TracerConfig.TRACE_SAMPLING_SERVICE_RULES
import static datadog.trace.api.config.TracerConfig.TRACE_X_DATADOG_TAGS_MAX_LENGTH
import static datadog.trace.api.config.TracerConfig.WRITER_TYPE
import static datadog.trace.api.config.TracerConfig.TRACE_CLOUD_REQUEST_PAYLOAD_TAGGING
import static datadog.trace.api.config.TracerConfig.TRACE_CLOUD_RESPONSE_PAYLOAD_TAGGING
import static datadog.trace.api.config.OtlpConfig.Protocol.HTTP_PROTOBUF
import static datadog.trace.api.config.OtlpConfig.Protocol.HTTP_JSON
import static datadog.trace.api.config.OtlpConfig.Temporality.CUMULATIVE
import static datadog.trace.api.config.OtlpConfig.Temporality.DELTA
import static datadog.trace.api.config.OtlpConfig.METRICS_OTEL_ENABLED
import static datadog.trace.api.config.OtlpConfig.METRICS_OTEL_INTERVAL
import static datadog.trace.api.config.OtlpConfig.METRICS_OTEL_TIMEOUT
import static datadog.trace.api.config.OtlpConfig.OTLP_METRICS_ENDPOINT
import static datadog.trace.api.config.OtlpConfig.OTLP_METRICS_HEADERS
import static datadog.trace.api.config.OtlpConfig.OTLP_METRICS_PROTOCOL
import static datadog.trace.api.config.OtlpConfig.OTLP_METRICS_TIMEOUT
import static datadog.trace.api.config.OtlpConfig.OTLP_METRICS_TEMPORALITY_PREFERENCE
import datadog.trace.config.inversion.ConfigHelper

import datadog.trace.api.env.FixedCapturedEnvironment
import datadog.trace.bootstrap.config.provider.AgentArgsInjector
import datadog.trace.bootstrap.config.provider.ConfigConverter
import datadog.trace.bootstrap.config.provider.ConfigProvider
import datadog.trace.test.util.DDSpecification
import datadog.trace.util.throwable.FatalAgentMisconfigurationError

class ConfigTest extends DDSpecification {
  private static final String PREFIX = "dd."
  private static final DD_API_KEY_ENV = "DD_API_KEY"
  private static final DD_SERVICE_NAME_ENV = "DD_SERVICE_NAME"
  private static final DD_TRACE_ENABLED_ENV = "DD_TRACE_ENABLED"
  private static final DD_WRITER_TYPE_ENV = "DD_WRITER_TYPE"
  private static final DD_PRIORITIZATION_TYPE_ENV = "DD_PRIORITIZATION_TYPE"
  private static final DD_SERVICE_MAPPING_ENV = "DD_SERVICE_MAPPING"
  private static final DD_TAGS_ENV = "DD_TAGS"
  private static final DD_ENV_ENV = "DD_ENV"
  private static final DD_VERSION_ENV = "DD_VERSION"
  private static final DD_GLOBAL_TAGS_ENV = "DD_TRACE_GLOBAL_TAGS"
  private static final DD_SPAN_TAGS_ENV = "DD_TRACE_SPAN_TAGS"
  private static final DD_HEADER_TAGS_ENV = "DD_TRACE_HEADER_TAGS"
  private static final DD_JMX_TAGS_ENV = "DD_TRACE_JMX_TAGS"
  private static final DD_PROPAGATION_STYLE_EXTRACT = "DD_PROPAGATION_STYLE_EXTRACT"
  private static final DD_PROPAGATION_STYLE_INJECT = "DD_PROPAGATION_STYLE_INJECT"
  private static final DD_TRACE_PROPAGATION_EXTRACT_FIRST = "DD_TRACE_PROPAGATION_EXTRACT_FIRST"
  private static final DD_JMXFETCH_METRICS_CONFIGS_ENV = "DD_JMXFETCH_METRICS_CONFIGS"
  private static final DD_TRACE_AGENT_PORT_ENV = "DD_TRACE_AGENT_PORT"
  private static final DD_AGENT_PORT_LEGACY_ENV = "DD_AGENT_PORT"
  private static final DD_TRACE_HEADER_TAGS = "DD_TRACE_HEADER_TAGS"
  private static final DD_TRACE_REPORT_HOSTNAME = "DD_TRACE_REPORT_HOSTNAME"
  private static final DD_RUNTIME_METRICS_ENABLED_ENV = "DD_RUNTIME_METRICS_ENABLED"
  private static final DD_TRACE_LONG_RUNNING_ENABLED = "DD_TRACE_EXPERIMENTAL_LONG_RUNNING_ENABLED"
  private static final DD_TRACE_LONG_RUNNING_FLUSH_INTERVAL = "DD_TRACE_EXPERIMENTAL_LONG_RUNNING_FLUSH_INTERVAL"
  private static final DD_PROFILING_API_KEY_OLD_ENV = "DD_PROFILING_API_KEY"
  private static final DD_PROFILING_API_KEY_VERY_OLD_ENV = "DD_PROFILING_APIKEY"
  private static final DD_PROFILING_TAGS_ENV = "DD_PROFILING_TAGS"
  private static final DD_PROFILING_PROXY_PASSWORD_ENV = "DD_PROFILING_PROXY_PASSWORD"
  private static final DD_TRACE_X_DATADOG_TAGS_MAX_LENGTH = "DD_TRACE_X_DATADOG_TAGS_MAX_LENGTH"
  private static final DD_LLMOBS_ENABLED_ENV = "DD_LLMOBS_ENABLED"
  private static final DD_LLMOBS_ML_APP_ENV = "DD_LLMOBS_ML_APP"
  private static final DD_LLMOBS_AGENTLESS_ENABLED_ENV = "DD_LLMOBS_AGENTLESS_ENABLED"
  private static final DD_TRACE_CLOUD_REQUEST_PAYLOAD_TAGGING_ENV = "DD_TRACE_CLOUD_REQUEST_PAYLOAD_TAGGING"
  private static final DD_TRACE_CLOUD_RESPONSE_PAYLOAD_TAGGING_ENV = "DD_TRACE_CLOUD_RESPONSE_PAYLOAD_TAGGING"

  private static final DD_TRACE_OTEL_ENABLED_ENV = "DD_TRACE_OTEL_ENABLED"
  private static final DD_TRACE_OTEL_ENABLED_PROP = "dd.trace.otel.enabled"

  private static final DD_METRICS_OTEL_ENABLED_ENV = "DD_METRICS_OTEL_ENABLED"
  private static final DD_METRICS_OTEL_ENABLED_PROP = "dd.metrics.otel.enabled"

  private static final OTEL_RESOURCE_ATTRIBUTES_ENV = "OTEL_RESOURCE_ATTRIBUTES"
  private static final OTEL_RESOURCE_ATTRIBUTES_PROP = "otel.resource.attributes"

  private static final OTEL_METRIC_EXPORT_TIMEOUT_ENV = "OTEL_METRIC_EXPORT_TIMEOUT"
  private static final OTEL_METRIC_EXPORT_TIMEOUT_PROP = "otel.metric.export.timeout"
  private static final OTEL_METRIC_EXPORT_INTERVAL_ENV = "OTEL_METRIC_EXPORT_INTERVAL"
  private static final OTEL_METRIC_EXPORT_INTERVAL_PROP = "otel.metric.export.interval"

  private static final OTEL_EXPORTER_OTLP_ENDPOINT_PROP = "otel.exporter.otlp.endpoint"
  private static final OTEL_EXPORTER_OTLP_HEADERS_PROP = "otel.exporter.otlp.headers"
  private static final OTEL_EXPORTER_OTLP_PROTOCOL_PROP = "otel.exporter.otlp.protocol"
  private static final OTEL_EXPORTER_OTLP_TIMEOUT_PROP = "otel.exporter.otlp.timeout"

  private static final OTEL_EXPORTER_OTLP_METRICS_ENDPOINT_ENV = "OTEL_EXPORTER_OTLP_METRICS_ENDPOINT"
  private static final OTEL_EXPORTER_OTLP_METRICS_ENDPOINT_PROP = "otel.exporter.otlp.metrics.endpoint"
  private static final OTEL_EXPORTER_OTLP_METRICS_HEADERS_ENV = "OTEL_EXPORTER_OTLP_METRICS_HEADERS"
  private static final OTEL_EXPORTER_OTLP_METRICS_HEADERS_PROP = "otel.exporter.otlp.metrics.headers"
  private static final OTEL_EXPORTER_OTLP_METRICS_PROTOCOL_ENV = "OTEL_EXPORTER_OTLP_METRICS_PROTOCOL"
  private static final OTEL_EXPORTER_OTLP_METRICS_PROTOCOL_PROP = "otel.exporter.otlp.metrics.protocol"
  private static final OTEL_EXPORTER_OTLP_METRICS_TIMEOUT_ENV = "OTEL_EXPORTER_OTLP_METRICS_TIMEOUT"
  private static final OTEL_EXPORTER_OTLP_METRICS_TIMEOUT_PROP = "otel.exporter.otlp.metrics.timeout"

  private static final OTEL_EXPORTER_OTLP_METRICS_TEMPORALITY_PREFERENCE_ENV = "OTEL_EXPORTER_OTLP_METRICS_TEMPORALITY_PREFERENCE"
  private static final OTEL_EXPORTER_OTLP_METRICS_TEMPORALITY_PREFERENCE_PROP = "otel.exporter.otlp.metrics.temporality.preference"

  def setup() {
    FixedCapturedEnvironment.useFixedEnv([:])
  }

  def "specify overrides via properties"() {
    setup:
    def prop = new Properties()
    prop.setProperty(API_KEY, "new api key")
    prop.setProperty(SITE, "new site")
    prop.setProperty(SERVICE_NAME, "something else")
    prop.setProperty(TRACE_ENABLED, "false")
    prop.setProperty(ID_GENERATION_STRATEGY, "SEQUENTIAL")
    prop.setProperty(WRITER_TYPE, "LoggingWriter")
    prop.setProperty(AGENT_HOST, "somehost")
    prop.setProperty(TRACE_AGENT_PORT, "123")
    prop.setProperty(AGENT_UNIX_DOMAIN_SOCKET, "somepath")
    prop.setProperty(AGENT_PORT_LEGACY, "456")
    prop.setProperty(PRIORITY_SAMPLING, "false")
    prop.setProperty(TRACE_RESOLVER_ENABLED, "false")
    prop.setProperty(SERVICE_MAPPING, "a:1:2")
    prop.setProperty(GLOBAL_TAGS, "b:2")
    prop.setProperty(SPAN_TAGS, "c:3")
    prop.setProperty(JMX_TAGS, "d:4")
    prop.setProperty(HEADER_TAGS, "e:five")
    prop.setProperty(BAGGAGE_MAPPING, "f:six,g")
    prop.setProperty(HTTP_SERVER_ERROR_STATUSES, "123-456,457,124-125,122")
    prop.setProperty(HTTP_CLIENT_ERROR_STATUSES, "111")
    prop.setProperty(HTTP_CLIENT_HOST_SPLIT_BY_DOMAIN, "true")
    prop.setProperty(DB_CLIENT_HOST_SPLIT_BY_INSTANCE, "true")
    prop.setProperty(DB_CLIENT_HOST_SPLIT_BY_INSTANCE_TYPE_SUFFIX, "true")
    prop.setProperty(DB_CLIENT_HOST_SPLIT_BY_HOST, "true")
    prop.setProperty(SPLIT_BY_TAGS, "some.tag1,some.tag2,some.tag1")
    prop.setProperty(PARTIAL_FLUSH_MIN_SPANS, "15")
    prop.setProperty(TRACE_REPORT_HOSTNAME, "true")
    prop.setProperty(RUNTIME_CONTEXT_FIELD_INJECTION, "false")
    prop.setProperty(PROPAGATION_STYLE_EXTRACT, "Datadog, B3")
    prop.setProperty(PROPAGATION_STYLE_INJECT, "B3, Datadog")
    prop.setProperty(TRACE_PROPAGATION_EXTRACT_FIRST, "false")
    prop.setProperty(TRACE_PROPAGATION_BEHAVIOR_EXTRACT, "restart")
    prop.setProperty(JMX_FETCH_ENABLED, "false")
    prop.setProperty(JMX_FETCH_METRICS_CONFIGS, "/foo.yaml,/bar.yaml")
    prop.setProperty(JMX_FETCH_CHECK_PERIOD, "100")
    prop.setProperty(JMX_FETCH_REFRESH_BEANS_PERIOD, "200")
    prop.setProperty(JMX_FETCH_STATSD_HOST, "statsd host")
    prop.setProperty(JMX_FETCH_STATSD_PORT, "321")
    prop.setProperty(HEALTH_METRICS_ENABLED, "true")
    prop.setProperty(HEALTH_METRICS_STATSD_HOST, "metrics statsd host")
    prop.setProperty(HEALTH_METRICS_STATSD_PORT, "654")
    prop.setProperty(TRACE_SAMPLING_SERVICE_RULES, "a:1")
    prop.setProperty(TRACE_SAMPLING_OPERATION_RULES, "b:1")
    prop.setProperty(TRACE_SAMPLE_RATE, ".5")
    prop.setProperty(TRACE_RATE_LIMIT, "200")
    prop.setProperty(TRACE_LONG_RUNNING_ENABLED, "true")
    prop.setProperty(TRACE_LONG_RUNNING_FLUSH_INTERVAL, "250")

    prop.setProperty(TRACE_EXPERIMENTAL_FEATURES_ENABLED, "DD_TAGS, DD_TRACE_HTTP_CLIENT_TAG_QUERY_STRING")

    prop.setProperty(PROFILING_ENABLED, "true")
    prop.setProperty(PROFILING_URL, "new url")
    prop.setProperty(PROFILING_TAGS, "f:6,host:test-host")
    prop.setProperty(PROFILING_START_DELAY, "1111")
    prop.setProperty(PROFILING_START_FORCE_FIRST, "true")
    prop.setProperty(PROFILING_UPLOAD_PERIOD, "1112")
    prop.setProperty(PROFILING_TEMPLATE_OVERRIDE_FILE, "/path")
    prop.setProperty(PROFILING_UPLOAD_TIMEOUT, "1116")
    prop.setProperty(PROFILING_UPLOAD_COMPRESSION, "off")
    prop.setProperty(PROFILING_PROXY_HOST, "proxy-host")
    prop.setProperty(PROFILING_PROXY_PORT, "1118")
    prop.setProperty(PROFILING_PROXY_USERNAME, "proxy-username")
    prop.setProperty(PROFILING_PROXY_PASSWORD, "proxy-password")
    prop.setProperty(PROFILING_EXCEPTION_SAMPLE_LIMIT, "811")
    prop.setProperty(PROFILING_EXCEPTION_HISTOGRAM_TOP_ITEMS, "1121")
    prop.setProperty(PROFILING_EXCEPTION_HISTOGRAM_MAX_COLLECTION_SIZE, "1122")
    prop.setProperty(PROFILING_AGENTLESS, "true")

    prop.setProperty(REMOTE_CONFIGURATION_ENABLED, "true")
    prop.setProperty(REMOTE_CONFIG_URL, "remote config url")
    prop.setProperty(REMOTE_CONFIG_POLL_INTERVAL_SECONDS, "3")
    prop.setProperty(REMOTE_CONFIG_MAX_PAYLOAD_SIZE, "2")

    prop.setProperty(DYNAMIC_INSTRUMENTATION_ENABLED, "true")
    prop.setProperty(DYNAMIC_INSTRUMENTATION_PROBE_FILE, "file location")
    prop.setProperty(DYNAMIC_INSTRUMENTATION_UPLOAD_TIMEOUT, "10")
    prop.setProperty(DYNAMIC_INSTRUMENTATION_UPLOAD_INTERVAL_SECONDS, "0.234")
    prop.setProperty(DYNAMIC_INSTRUMENTATION_UPLOAD_BATCH_SIZE, "200")
    prop.setProperty(DYNAMIC_INSTRUMENTATION_METRICS_ENABLED, "false")
    prop.setProperty(DYNAMIC_INSTRUMENTATION_CLASSFILE_DUMP_ENABLED, "true")
    prop.setProperty(DYNAMIC_INSTRUMENTATION_POLL_INTERVAL, "10")
    prop.setProperty(DYNAMIC_INSTRUMENTATION_DIAGNOSTICS_INTERVAL, "60")
    prop.setProperty(DYNAMIC_INSTRUMENTATION_VERIFY_BYTECODE, "true")
    prop.setProperty(DYNAMIC_INSTRUMENTATION_INSTRUMENT_THE_WORLD, "method")
    prop.setProperty(DYNAMIC_INSTRUMENTATION_EXCLUDE_FILES, "exclude file")
    prop.setProperty(DYNAMIC_INSTRUMENTATION_SNAPSHOT_URL, "http://somehost:123/debugger/v1/input")
    prop.setProperty(EXCEPTION_REPLAY_ENABLED, "true")
    prop.setProperty(TRACE_X_DATADOG_TAGS_MAX_LENGTH, "128")
    prop.setProperty(JDK_SOCKET_ENABLED, "false")

    prop.setProperty(TRACE_CLOUD_REQUEST_PAYLOAD_TAGGING, "all")
    prop.setProperty(TRACE_CLOUD_RESPONSE_PAYLOAD_TAGGING, "all")

    prop.setProperty(METRICS_OTEL_ENABLED, "True")
    prop.setProperty(METRICS_OTEL_INTERVAL, "11000")
    prop.setProperty(METRICS_OTEL_TIMEOUT, "9000")
    prop.setProperty(OTLP_METRICS_ENDPOINT, "http://localhost:4333/v1/metrics")
    prop.setProperty(OTLP_METRICS_HEADERS, "api-key=key,other-config-value=value")
    prop.setProperty(OTLP_METRICS_PROTOCOL, "http/protobuf")
    prop.setProperty(OTLP_METRICS_TIMEOUT, "5000")
    prop.setProperty(OTLP_METRICS_TEMPORALITY_PREFERENCE, "cumulative")

    when:
    Config config = Config.get(prop)

    then:
    config.configFileStatus == "no config file present"
    config.apiKey == "new api key" // we can still override via internal properties object
    config.site == "new site"
    config.serviceName == "something else"
    config.idGenerationStrategy.class.name.endsWith('$Sequential')
    config.traceEnabled == false
    config.writerType == "LoggingWriter"
    config.agentHost == "somehost"
    config.agentPort == 123
    config.agentUnixDomainSocket == "somepath"
    config.agentUrl == "http://somehost:123"
    config.prioritySamplingEnabled == false
    config.traceResolverEnabled == false
    config.serviceMapping == [a: "1:2"]
    config.mergedSpanTags == [b: "2", c: "3"]
    config.mergedJmxTags == [b: "2", d: "4", (RUNTIME_ID_TAG): config.getRuntimeId(), (SERVICE_TAG): config.serviceName]
    config.requestHeaderTags == [e: "five"]
    config.baggageMapping == [f: "six", g: "g"]
    config.httpServerErrorStatuses == toBitSet((122..457))
    config.httpClientErrorStatuses == toBitSet((111..111))
    config.httpClientSplitByDomain == true
    config.dbClientSplitByInstance == true
    config.dbClientSplitByInstanceTypeSuffix == true
    config.dbClientSplitByHost == true
    config.splitByTags == ["some.tag1", "some.tag2"].toSet()
    config.partialFlushMinSpans == 15
    config.reportHostName == true
    config.propagationStylesToExtract.toList() == [PropagationStyle.DATADOG, PropagationStyle.B3]
    config.propagationStylesToInject.toList() == [PropagationStyle.B3, PropagationStyle.DATADOG]
    config.tracePropagationStylesToExtract.toList() == [DATADOG, B3SINGLE, B3MULTI]
    config.tracePropagationStylesToInject.toList() == [B3SINGLE, B3MULTI, DATADOG]
    config.tracePropagationExtractFirst == false
    config.tracePropagationBehaviorExtract == TracePropagationBehaviorExtract.RESTART
    config.jmxFetchEnabled == false
    config.jmxFetchMetricsConfigs == ["/foo.yaml", "/bar.yaml"]
    config.jmxFetchCheckPeriod == 100
    config.jmxFetchRefreshBeansPeriod == 200
    config.jmxFetchStatsdHost == "statsd host"
    config.jmxFetchStatsdPort == 321

    config.healthMetricsEnabled == true
    config.healthMetricsStatsdHost == "metrics statsd host"
    config.healthMetricsStatsdPort == 654
    config.traceSamplingServiceRules == [a: "1"]
    config.traceSamplingOperationRules == [b: "1"]
    config.traceSampleRate == 0.5
    config.traceRateLimit == 200
    config.isLongRunningTraceEnabled()
    config.getLongRunningTraceFlushInterval() == 250

    config.experimentalFeaturesEnabled == ["DD_TAGS", "DD_TRACE_HTTP_CLIENT_TAG_QUERY_STRING"].toSet()

    config.profilingEnabled == true
    config.profilingUrl == "new url"
    config.mergedProfilingTags == [b: "2", f: "6", (HOST_TAG): "test-host", (RUNTIME_ID_TAG): config.getRuntimeId(), (RUNTIME_VERSION_TAG): config.getRuntimeVersion(), (SERVICE_TAG): config.serviceName, (LANGUAGE_TAG_KEY): LANGUAGE_TAG_VALUE]
    config.profilingStartDelay == 1111
    config.profilingStartForceFirst == true
    config.profilingUploadPeriod == 1112
    config.profilingUploadCompression == "off"
    config.profilingTemplateOverrideFile == "/path"
    config.profilingUploadTimeout == 1116
    config.profilingProxyHost == "proxy-host"
    config.profilingProxyPort == 1118
    config.profilingProxyUsername == "proxy-username"
    config.profilingProxyPassword == "proxy-password"
    config.profilingExceptionSampleLimit == 811
    config.profilingExceptionHistogramTopItems == 1121
    config.profilingExceptionHistogramMaxCollectionSize == 1122
    config.profilingAgentless == true

    config.remoteConfigEnabled == true
    config.finalRemoteConfigUrl == 'remote config url'
    config.remoteConfigPollIntervalSeconds == 3
    config.remoteConfigMaxPayloadSizeBytes == 2048

    config.dynamicInstrumentationEnabled == true
    config.getFinalDebuggerSnapshotUrl() == "http://somehost:123/debugger/v1/input"
    config.dynamicInstrumentationProbeFile == "file location"
    config.dynamicInstrumentationUploadTimeout == 10
    config.dynamicInstrumentationUploadFlushInterval == 234
    config.dynamicInstrumentationUploadBatchSize == 200
    config.dynamicInstrumentationMetricsEnabled == false
    config.dynamicInstrumentationClassFileDumpEnabled == true
    config.dynamicInstrumentationPollInterval == 10
    config.dynamicInstrumentationDiagnosticsInterval == 60
    config.dynamicInstrumentationVerifyByteCode == true
    config.dynamicInstrumentationInstrumentTheWorld == "method"
    config.dynamicInstrumentationExcludeFiles == "exclude file"
    config.debuggerExceptionEnabled == true
    config.xDatadogTagsMaxLength == 128
    config.jdkSocketEnabled == false

    config.cloudRequestPayloadTagging == []
    config.cloudResponsePayloadTagging == []

    config.xDatadogTagsMaxLength == 128
    config.metricsOtelEnabled
    config.metricsOtelInterval == 11000
    config.metricsOtelTimeout == 9000
    config.otlpMetricsEndpoint == "http://localhost:4333/v1/metrics"
    config.otlpMetricsHeaders["api-key"] == "key"
    config.otlpMetricsHeaders["other-config-value"] == "value"
    config.otlpMetricsProtocol == HTTP_PROTOBUF
    config.otlpMetricsTimeout == 5000
    config.otlpMetricsTemporalityPreference == CUMULATIVE

  }

  def "otel metrics: default values when configured incorrectly"() {
    setup:
    def prop = new Properties()

    prop.setProperty(METRICS_OTEL_ENABLED, "youhou")
    prop.setProperty(METRICS_OTEL_INTERVAL, "-1")
    prop.setProperty(METRICS_OTEL_TIMEOUT, "invalid")
    prop.setProperty(OTLP_METRICS_ENDPOINT, "invalid")
    prop.setProperty(OTLP_METRICS_HEADERS, "11")
    prop.setProperty(OTLP_METRICS_PROTOCOL, "invalid")
    prop.setProperty(OTLP_METRICS_TIMEOUT, "-34")
    prop.setProperty(OTLP_METRICS_TEMPORALITY_PREFERENCE, "invalid")

    when:
    Config config = Config.get(prop)

    then:
    !config.metricsOtelEnabled
    config.metricsOtelInterval == 10000
    config.metricsOtelTimeout == 7500
    config.otlpMetricsEndpoint == "invalid"
    config.otlpMetricsHeaders == [:]
    config.otlpMetricsProtocol == HTTP_PROTOBUF
    config.otlpMetricsTimeout == 7500
    config.otlpMetricsTemporalityPreference == DELTA
  }

  def "otel metrics: default values when not set"() {
    setup:
    def prop = new Properties()

    when:
    Config config = Config.get(prop)

    then:
    !config.metricsOtelEnabled
    config.metricsOtelInterval == 10000
    config.metricsOtelTimeout == 7500
    config.otlpMetricsEndpoint == "http://localhost:4318/v1/metrics"
    config.otlpMetricsHeaders == [:]
    config.otlpMetricsProtocol == HTTP_PROTOBUF
    config.otlpMetricsTimeout == 7500
    config.otlpMetricsTemporalityPreference == DELTA
  }


  def "otel metrics: check syntax for attributes and headers"() {
    setup:
    def prop = new Properties()
    prop.setProperty(OTLP_METRICS_HEADERS, "api,key=key")

    when:
    Config config = Config.get(prop)

    then:
    config.otlpMetricsHeaders.size() == 0
  }

  def "otel generic config via system properties - metrics enabled"() {
    setup:
    System.setProperty(DD_METRICS_OTEL_ENABLED_PROP, "true")
    System.setProperty(OTEL_RESOURCE_ATTRIBUTES_PROP, "service.name=my=app,service.version=1.0.0,deployment.environment=production, message=blahblah")
    System.setProperty("otel.log.level", "warning")

    when:
    Config config = new Config()

    then:
    config.serviceName == "my=app"
    config.version == "1.0.0"
    config.env == "production"
    config.tags.size() == 3
    config.tags["message"] == "blahblah"
    config.tags["env"] == "production"
    config.tags["version"] == "1.0.0"
    config.logLevel == "warning"
  }

  def "otel generic config via system properties - trace enabled"() {
    setup:
    System.setProperty(DD_TRACE_OTEL_ENABLED_PROP, "true")
    System.setProperty(OTEL_RESOURCE_ATTRIBUTES_PROP, "service.name=my=app,service.version=1.0.0,deployment.environment=production, message=blahblah")
    System.setProperty("otel.log.level", "warning")

    when:
    Config config = new Config()

    then:
    config.serviceName == "my=app"
    config.version == "1.0.0"
    config.env == "production"
    config.tags.size() == 3
    config.tags["message"] == "blahblah"
    config.tags["env"] == "production"
    config.tags["version"] == "1.0.0"
    config.logLevel == "warning"
  }


  def "otel generic config via env var - metrics enabled"() {
    setup:
    environmentVariables.set(DD_METRICS_OTEL_ENABLED_ENV, "true")
    environmentVariables.set(OTEL_RESOURCE_ATTRIBUTES_ENV, "service.name=my=app,service.version=1.0.0,deployment.environment=production, message=blahblah")
    environmentVariables.set("OTEL_LOG_LEVEL", "error")
    when:
    Config config = new Config()

    then:
    config.serviceName == "my=app"
    config.version == "1.0.0"
    config.env == "production"
    config.tags.size() == 3
    config.tags["message"] == "blahblah"
    config.tags["env"] == "production"
    config.tags["version"] == "1.0.0"
    config.logLevel == "error"
  }

  def "otel generic config via env var - traces enabled"() {
    setup:
    environmentVariables.set(DD_TRACE_OTEL_ENABLED_ENV, "true")
    environmentVariables.set(OTEL_RESOURCE_ATTRIBUTES_ENV, "service.name=my=app,service.version=1.0.0,deployment.environment=production, message=blahblah")
    environmentVariables.set("OTEL_LOG_LEVEL", "error")
    when:
    Config config = new Config()

    then:
    config.serviceName == "my=app"
    config.version == "1.0.0"
    config.env == "production"
    config.tags.size() == 3
    config.tags["message"] == "blahblah"
    config.tags["env"] == "production"
    config.tags["version"] == "1.0.0"
    config.logLevel == "error"
  }

  def "otel metrics: fallback keys"() {
    setup:
    System.setProperty(DD_METRICS_OTEL_ENABLED_PROP, "true")
    System.setProperty(OTEL_EXPORTER_OTLP_PROTOCOL_PROP, "http/json")
    System.setProperty(OTEL_EXPORTER_OTLP_ENDPOINT_PROP,"http://localhost:4319")
    System.setProperty(OTEL_EXPORTER_OTLP_HEADERS_PROP,"api-key=key,other-config-value=value")
    System.setProperty(OTEL_EXPORTER_OTLP_TIMEOUT_PROP,"1000")

    when:
    Config config = new Config()

    then:
    config.otlpMetricsProtocol == HTTP_JSON
    config.otlpMetricsEndpoint == "http://localhost:4319/v1/metrics"
    config.otlpMetricsHeaders.size() == 2
    config.otlpMetricsHeaders["api-key"] == "key"
    config.otlpMetricsHeaders["other-config-value"] == "value"
    config.otlpMetricsTimeout == 1000
  }

  def "otel metrics: fallback key endpoint"() {
    setup:
    System.setProperty(DD_METRICS_OTEL_ENABLED_PROP, "true")
    System.setProperty(OTEL_EXPORTER_OTLP_PROTOCOL_PROP, "http/json")
    System.setProperty(PREFIX + TRACE_AGENT_URL,"http://192.168.0.3:8126")

    when:
    Config config = new Config()

    then:
    config.agentHost == "192.168.0.3"
    config.otlpMetricsProtocol == HTTP_JSON
    config.otlpMetricsEndpoint == "http://192.168.0.3:4318/v1/metrics"
  }

  def "otel metrics: fallback key endpoint 2"() {
    setup:
    System.setProperty(DD_METRICS_OTEL_ENABLED_PROP, "true")
    System.setProperty(PREFIX + TRACE_AGENT_URL,"'/tmp/ddagent/trace.sock'")

    when:
    Config config = new Config()

    then:
    config.agentHost == "localhost"
    config.otlpMetricsProtocol == HTTP_PROTOBUF
    config.otlpMetricsEndpoint == "http://localhost:4318/v1/metrics"
  }


  def "specify overrides via system properties"() {
    setup:
    System.setProperty(PREFIX + API_KEY, "new api key")
    System.setProperty(PREFIX + SITE, "new site")
    System.setProperty(PREFIX + SERVICE_NAME, "something else")
    System.setProperty(PREFIX + TRACE_ENABLED, "false")
    System.setProperty(PREFIX + WRITER_TYPE, "LoggingWriter")
    System.setProperty(PREFIX + PRIORITIZATION_TYPE, "EnsureTrace")
    System.setProperty(PREFIX + AGENT_HOST, "somehost")
    System.setProperty(PREFIX + TRACE_AGENT_PORT, "123")
    System.setProperty(PREFIX + AGENT_UNIX_DOMAIN_SOCKET, "somepath")
    System.setProperty(PREFIX + AGENT_PORT_LEGACY, "456")
    System.setProperty(PREFIX + PRIORITY_SAMPLING, "false")
    System.setProperty(PREFIX + TRACE_RESOLVER_ENABLED, "false")
    System.setProperty(PREFIX + SERVICE_MAPPING, "a:1")
    System.setProperty(PREFIX + GLOBAL_TAGS, "b:2")
    System.setProperty(PREFIX + SPAN_TAGS, "c:3")
    System.setProperty(PREFIX + JMX_TAGS, "d:4")
    System.setProperty(PREFIX + HEADER_TAGS, "e:five")
    System.setProperty(PREFIX + BAGGAGE_MAPPING, "f:six,g")
    System.setProperty(PREFIX + HTTP_SERVER_ERROR_STATUSES, "123-456,457,124-125,122")
    System.setProperty(PREFIX + HTTP_CLIENT_ERROR_STATUSES, "111")
    System.setProperty(PREFIX + HTTP_CLIENT_HOST_SPLIT_BY_DOMAIN, "true")
    System.setProperty(PREFIX + DB_CLIENT_HOST_SPLIT_BY_INSTANCE, "true")
    System.setProperty(PREFIX + DB_CLIENT_HOST_SPLIT_BY_INSTANCE_TYPE_SUFFIX, "true")
    System.setProperty(PREFIX + DB_CLIENT_HOST_SPLIT_BY_HOST, "true")
    System.setProperty(PREFIX + SPLIT_BY_TAGS, "some.tag3, some.tag2, some.tag1")
    System.setProperty(PREFIX + PARTIAL_FLUSH_MIN_SPANS, "25")
    System.setProperty(PREFIX + TRACE_REPORT_HOSTNAME, "true")
    System.setProperty(PREFIX + RUNTIME_CONTEXT_FIELD_INJECTION, "false")
    System.setProperty(PREFIX + PROPAGATION_STYLE_EXTRACT, "Datadog, B3")
    System.setProperty(PREFIX + PROPAGATION_STYLE_INJECT, "B3, Datadog")
    System.setProperty(PREFIX + TRACE_PROPAGATION_EXTRACT_FIRST, "false")
    System.setProperty(PREFIX + TRACE_PROPAGATION_BEHAVIOR_EXTRACT, "restart")
    System.setProperty(PREFIX + JMX_FETCH_ENABLED, "false")
    System.setProperty(PREFIX + JMX_FETCH_METRICS_CONFIGS, "/foo.yaml,/bar.yaml")
    System.setProperty(PREFIX + JMX_FETCH_CHECK_PERIOD, "100")
    System.setProperty(PREFIX + JMX_FETCH_REFRESH_BEANS_PERIOD, "200")
    System.setProperty(PREFIX + JMX_FETCH_STATSD_HOST, "statsd host")
    System.setProperty(PREFIX + JMX_FETCH_STATSD_PORT, "321")
    System.setProperty(PREFIX + HEALTH_METRICS_ENABLED, "true")
    System.setProperty(PREFIX + HEALTH_METRICS_STATSD_HOST, "metrics statsd host")
    System.setProperty(PREFIX + HEALTH_METRICS_STATSD_PORT, "654")
    System.setProperty(PREFIX + TRACE_SAMPLING_SERVICE_RULES, "a:1")
    System.setProperty(PREFIX + TRACE_SAMPLING_OPERATION_RULES, "b:1")
    System.setProperty(PREFIX + TRACE_SAMPLE_RATE, ".5")
    System.setProperty(PREFIX + TRACE_RATE_LIMIT, "200")
    System.setProperty(PREFIX + TRACE_LONG_RUNNING_ENABLED, "true")
    System.setProperty(PREFIX + TRACE_LONG_RUNNING_FLUSH_INTERVAL, "333")

    System.setProperty(PREFIX + TRACE_EXPERIMENTAL_FEATURES_ENABLED, "DD_TAGS, DD_TRACE_HTTP_CLIENT_TAG_QUERY_STRING")

    System.setProperty(PREFIX + PROFILING_ENABLED, "true")
    System.setProperty(PREFIX + PROFILING_URL, "new url")
    System.setProperty(PREFIX + PROFILING_TAGS, "f:6,host:test-host")
    System.setProperty(PREFIX + PROFILING_START_DELAY, "1111")
    System.setProperty(PREFIX + PROFILING_START_FORCE_FIRST, "true")
    System.setProperty(PREFIX + PROFILING_UPLOAD_PERIOD, "1112")
    System.setProperty(PREFIX + PROFILING_TEMPLATE_OVERRIDE_FILE, "/path")
    System.setProperty(PREFIX + PROFILING_UPLOAD_TIMEOUT, "1116")
    System.setProperty(PREFIX + PROFILING_UPLOAD_COMPRESSION, "off")
    System.setProperty(PREFIX + PROFILING_PROXY_HOST, "proxy-host")
    System.setProperty(PREFIX + PROFILING_PROXY_PORT, "1118")
    System.setProperty(PREFIX + PROFILING_PROXY_USERNAME, "proxy-username")
    System.setProperty(PREFIX + PROFILING_PROXY_PASSWORD, "proxy-password")
    System.setProperty(PREFIX + PROFILING_EXCEPTION_SAMPLE_LIMIT, "811")
    System.setProperty(PREFIX + PROFILING_EXCEPTION_HISTOGRAM_TOP_ITEMS, "1121")
    System.setProperty(PREFIX + PROFILING_EXCEPTION_HISTOGRAM_MAX_COLLECTION_SIZE, "1122")
    System.setProperty(PREFIX + PROFILING_AGENTLESS, "true")

    System.setProperty(PREFIX + REMOTE_CONFIGURATION_ENABLED, "true")
    System.setProperty(PREFIX + REMOTE_CONFIG_URL, "remote config url")
    System.setProperty(PREFIX + REMOTE_CONFIG_POLL_INTERVAL_SECONDS, "3")
    System.setProperty(PREFIX + REMOTE_CONFIG_MAX_PAYLOAD_SIZE, "2")

    System.setProperty(PREFIX + DYNAMIC_INSTRUMENTATION_ENABLED, "true")
    System.setProperty(PREFIX + DYNAMIC_INSTRUMENTATION_SNAPSHOT_URL, "snapshot url")
    System.setProperty(PREFIX + DYNAMIC_INSTRUMENTATION_PROBE_FILE, "file location")
    System.setProperty(PREFIX + DYNAMIC_INSTRUMENTATION_UPLOAD_TIMEOUT, "10")
    System.setProperty(PREFIX + DYNAMIC_INSTRUMENTATION_UPLOAD_FLUSH_INTERVAL, "1000")
    System.setProperty(PREFIX + DYNAMIC_INSTRUMENTATION_UPLOAD_BATCH_SIZE, "200")
    System.setProperty(PREFIX + REMOTE_CONFIG_MAX_PAYLOAD_SIZE, "2")
    System.setProperty(PREFIX + DYNAMIC_INSTRUMENTATION_METRICS_ENABLED, "false")
    System.setProperty(PREFIX + DYNAMIC_INSTRUMENTATION_CLASSFILE_DUMP_ENABLED, "true")
    System.setProperty(PREFIX + DYNAMIC_INSTRUMENTATION_POLL_INTERVAL, "10")
    System.setProperty(PREFIX + DYNAMIC_INSTRUMENTATION_DIAGNOSTICS_INTERVAL, "60")
    System.setProperty(PREFIX + DYNAMIC_INSTRUMENTATION_VERIFY_BYTECODE, "true")
    System.setProperty(PREFIX + DYNAMIC_INSTRUMENTATION_INSTRUMENT_THE_WORLD, "method")
    System.setProperty(PREFIX + DYNAMIC_INSTRUMENTATION_EXCLUDE_FILES, "exclude file")
    System.setProperty(PREFIX + TRACE_X_DATADOG_TAGS_MAX_LENGTH, "128")

    System.setProperty(PREFIX + TRACE_CLOUD_REQUEST_PAYLOAD_TAGGING, "all")
    System.setProperty(PREFIX + TRACE_CLOUD_RESPONSE_PAYLOAD_TAGGING, "all")

    System.setProperty(DD_METRICS_OTEL_ENABLED_PROP, "True")
    System.setProperty(OTEL_METRIC_EXPORT_INTERVAL_PROP, "11000")
    System.setProperty(OTEL_METRIC_EXPORT_TIMEOUT_PROP, "9000")
    System.setProperty(OTEL_EXPORTER_OTLP_METRICS_ENDPOINT_PROP, "http://localhost:4333/v1/metrics")
    System.setProperty(OTEL_EXPORTER_OTLP_METRICS_HEADERS_PROP, "api-key=key,other-config-value=value")
    System.setProperty(OTEL_EXPORTER_OTLP_METRICS_PROTOCOL_PROP, "http/protobuf")
    System.setProperty(OTEL_EXPORTER_OTLP_METRICS_TIMEOUT_PROP, "5000")
    System.setProperty(OTEL_EXPORTER_OTLP_METRICS_TEMPORALITY_PREFERENCE_PROP, "cumulative")
    System.setProperty(OTEL_RESOURCE_ATTRIBUTES_PROP, "service.name=my=app,service.version=1.0.0,deployment.environment=production")

    when:
    Config config = new Config()

    then:
    config.apiKey == null // system properties cannot be used to provide a key
    config.site == "new site"
    config.serviceName == "something else"
    config.traceEnabled == false
    config.writerType == "LoggingWriter"
    config.agentHost == "somehost"
    config.agentPort == 123
    config.agentUnixDomainSocket == "somepath"
    config.agentUrl == "http://somehost:123"
    config.prioritySamplingEnabled == false
    config.traceResolverEnabled == false
    config.serviceMapping == [a: "1"]
    config.mergedSpanTags == [b: "2", c: "3", env: "production", version:"1.0.0"]
    config.mergedJmxTags == [b: "2", d: "4", (RUNTIME_ID_TAG): config.getRuntimeId(), (SERVICE_TAG): config.serviceName, env: "production", version:"1.0.0"]
    config.requestHeaderTags == [e: "five"]
    config.baggageMapping == [f: "six", g: "g"]
    config.httpServerErrorStatuses == toBitSet((122..457))
    config.httpClientErrorStatuses == toBitSet((111..111))
    config.httpClientSplitByDomain == true
    config.dbClientSplitByInstance == true
    config.dbClientSplitByInstanceTypeSuffix == true
    config.dbClientSplitByHost == true
    config.splitByTags == ["some.tag3", "some.tag2", "some.tag1"].toSet()
    config.partialFlushMinSpans == 25
    config.reportHostName == true
    config.propagationStylesToExtract.toList() == [PropagationStyle.DATADOG, PropagationStyle.B3]
    config.propagationStylesToInject.toList() == [PropagationStyle.B3, PropagationStyle.DATADOG]
    config.tracePropagationStylesToExtract.toList() == [DATADOG, B3SINGLE, B3MULTI]
    config.tracePropagationStylesToInject.toList() == [B3SINGLE, B3MULTI, DATADOG]
    config.tracePropagationExtractFirst == false
    config.tracePropagationBehaviorExtract == TracePropagationBehaviorExtract.RESTART
    config.jmxFetchEnabled == false
    config.jmxFetchMetricsConfigs == ["/foo.yaml", "/bar.yaml"]
    config.jmxFetchCheckPeriod == 100
    config.jmxFetchRefreshBeansPeriod == 200
    config.jmxFetchStatsdHost == "statsd host"
    config.jmxFetchStatsdPort == 321

    config.healthMetricsEnabled == true
    config.healthMetricsStatsdHost == "metrics statsd host"
    config.healthMetricsStatsdPort == 654
    config.traceSamplingServiceRules == [a: "1"]
    config.traceSamplingOperationRules == [b: "1"]
    config.traceSampleRate == 0.5
    config.traceRateLimit == 200
    config.isLongRunningTraceEnabled()
    config.getLongRunningTraceFlushInterval() == 333
    config.traceRateLimit == 200

    config.experimentalFeaturesEnabled == ["DD_TAGS", "DD_TRACE_HTTP_CLIENT_TAG_QUERY_STRING"].toSet()

    config.profilingEnabled == true
    config.profilingUrl == "new url"
    config.mergedProfilingTags == [b: "2", f: "6", (HOST_TAG): "test-host", (RUNTIME_ID_TAG): config.getRuntimeId(), (RUNTIME_VERSION_TAG): config.getRuntimeVersion(), (SERVICE_TAG): config.serviceName, (LANGUAGE_TAG_KEY): LANGUAGE_TAG_VALUE, env: "production", version:"1.0.0"]
    config.profilingStartDelay == 1111
    config.profilingStartForceFirst == true
    config.profilingUploadPeriod == 1112
    config.profilingTemplateOverrideFile == "/path"
    config.profilingUploadTimeout == 1116
    config.profilingUploadCompression == "off"
    config.profilingProxyHost == "proxy-host"
    config.profilingProxyPort == 1118
    config.profilingProxyUsername == "proxy-username"
    config.profilingProxyPassword == "proxy-password"
    config.profilingExceptionSampleLimit == 811
    config.profilingExceptionHistogramTopItems == 1121
    config.profilingExceptionHistogramMaxCollectionSize == 1122
    config.profilingAgentless == true

    config.remoteConfigEnabled == true
    config.finalRemoteConfigUrl == 'remote config url'
    config.remoteConfigPollIntervalSeconds == 3
    config.remoteConfigMaxPayloadSizeBytes == 2 * 1024

    config.dynamicInstrumentationEnabled == true
    config.dynamicInstrumentationProbeFile == "file location"
    config.dynamicInstrumentationUploadTimeout == 10
    config.dynamicInstrumentationUploadFlushInterval == 1000
    config.dynamicInstrumentationUploadBatchSize == 200
    config.dynamicInstrumentationMetricsEnabled == false
    config.dynamicInstrumentationClassFileDumpEnabled == true
    config.dynamicInstrumentationPollInterval == 10
    config.dynamicInstrumentationDiagnosticsInterval == 60
    config.dynamicInstrumentationVerifyByteCode == true
    config.dynamicInstrumentationInstrumentTheWorld == "method"
    config.dynamicInstrumentationExcludeFiles == "exclude file"

    config.cloudRequestPayloadTagging == []
    config.cloudResponsePayloadTagging == []

    config.xDatadogTagsMaxLength == 128

    config.metricsOtelEnabled
    config.version == "1.0.0"
    config.env ==  "production"
    config.metricsOtelInterval == 11000
    config.metricsOtelTimeout == 9000
    config.otlpMetricsEndpoint == "http://localhost:4333/v1/metrics"
    config.otlpMetricsHeaders["api-key"] == "key"
    config.otlpMetricsHeaders["other-config-value"] == "value"
    config.otlpMetricsProtocol == HTTP_PROTOBUF
    config.otlpMetricsTimeout == 5000
    config.otlpMetricsTemporalityPreference == CUMULATIVE
  }

  def "specify overrides via env vars"() {
    setup:
    environmentVariables.set(DD_API_KEY_ENV, "test-api-key")
    environmentVariables.set(DD_SERVICE_NAME_ENV, "still something else")
    environmentVariables.set(DD_TRACE_ENABLED_ENV, "false")
    environmentVariables.set(DD_WRITER_TYPE_ENV, "LoggingWriter")
    environmentVariables.set(DD_PRIORITIZATION_TYPE_ENV, "EnsureTrace")
    environmentVariables.set(DD_PROPAGATION_STYLE_EXTRACT, "B3 Datadog")
    environmentVariables.set(DD_PROPAGATION_STYLE_INJECT, "Datadog B3")
    environmentVariables.set(DD_TRACE_PROPAGATION_EXTRACT_FIRST, "false")
    environmentVariables.set(DD_JMXFETCH_METRICS_CONFIGS_ENV, "some/file")
    environmentVariables.set(DD_TRACE_REPORT_HOSTNAME, "true")
    environmentVariables.set(DD_TRACE_X_DATADOG_TAGS_MAX_LENGTH, "42")
    environmentVariables.set(DD_TRACE_LONG_RUNNING_ENABLED, "true")
    environmentVariables.set(DD_TRACE_LONG_RUNNING_FLUSH_INTERVAL, "81")
    environmentVariables.set(DD_TRACE_HEADER_TAGS, "*")
    environmentVariables.set(DD_TRACE_CLOUD_REQUEST_PAYLOAD_TAGGING_ENV, "all")
    environmentVariables.set(DD_TRACE_CLOUD_RESPONSE_PAYLOAD_TAGGING_ENV, "all")

    environmentVariables.set(DD_METRICS_OTEL_ENABLED_ENV, "True")
    environmentVariables.set(OTEL_RESOURCE_ATTRIBUTES_ENV, "service.name=my=app,service.version=1.0.0,deployment.environment=production")
    environmentVariables.set(OTEL_METRIC_EXPORT_INTERVAL_ENV, "11000")
    environmentVariables.set(OTEL_METRIC_EXPORT_TIMEOUT_ENV, "9000")
    environmentVariables.set(OTEL_EXPORTER_OTLP_METRICS_ENDPOINT_ENV, "http://localhost:4333/v1/metrics")
    environmentVariables.set(OTEL_EXPORTER_OTLP_METRICS_HEADERS_ENV, "api-key=key,other-config-value=value")
    environmentVariables.set(OTEL_EXPORTER_OTLP_METRICS_PROTOCOL_ENV, "http/protobuf")
    environmentVariables.set(OTEL_EXPORTER_OTLP_METRICS_TIMEOUT_ENV, "5000")
    environmentVariables.set(OTEL_EXPORTER_OTLP_METRICS_TEMPORALITY_PREFERENCE_ENV, "cumulative")

    when:
    def config = new Config()

    then:
    config.apiKey == "test-api-key"
    config.serviceName == "still something else"
    config.traceEnabled == false
    config.writerType == "LoggingWriter"
    config.propagationStylesToExtract.toList() == [PropagationStyle.B3, PropagationStyle.DATADOG]
    config.propagationStylesToInject.toList() == [PropagationStyle.DATADOG, PropagationStyle.B3]
    config.tracePropagationStylesToExtract.toList() == [B3SINGLE, B3MULTI, DATADOG]
    config.tracePropagationStylesToInject.toList() == [DATADOG, B3SINGLE, B3MULTI]
    config.tracePropagationExtractFirst == false
    config.jmxFetchMetricsConfigs == ["some/file"]
    config.reportHostName == true
    config.xDatadogTagsMaxLength == 42
    config.isLongRunningTraceEnabled()
    config.getLongRunningTraceFlushInterval() == 81
    config.cloudRequestPayloadTagging == []
    config.cloudResponsePayloadTagging == []

    config.requestHeaderTags == ["*": "http.request.headers."]
    config.responseHeaderTags == ["*": "http.response.headers."]
    config.metricsOtelEnabled
    config.metricsOtelInterval == 11000
    config.metricsOtelTimeout == 9000
    config.otlpMetricsEndpoint == "http://localhost:4333/v1/metrics"
    config.otlpMetricsHeaders["api-key"] == "key"
    config.otlpMetricsHeaders["other-config-value"] == "value"
    config.otlpMetricsProtocol == HTTP_PROTOBUF
    config.otlpMetricsTimeout == 5000
    config.otlpMetricsTemporalityPreference == CUMULATIVE
  }

  def "sys props override env vars"() {
    setup:
    environmentVariables.set(DD_SERVICE_NAME_ENV, "still something else")
    environmentVariables.set(DD_WRITER_TYPE_ENV, "LoggingWriter")
    environmentVariables.set(DD_PRIORITIZATION_TYPE_ENV, "EnsureTrace")
    environmentVariables.set(DD_TRACE_AGENT_PORT_ENV, "777")
    environmentVariables.set(DD_TRACE_LONG_RUNNING_ENABLED, "false")
    environmentVariables.set(DD_TRACE_CLOUD_REQUEST_PAYLOAD_TAGGING_ENV, "all")
    environmentVariables.set(DD_TRACE_CLOUD_RESPONSE_PAYLOAD_TAGGING_ENV, "")

    System.setProperty(PREFIX + SERVICE_NAME, "what we actually want")
    System.setProperty(PREFIX + WRITER_TYPE, "DDAgentWriter")
    System.setProperty(PREFIX + PRIORITIZATION_TYPE, "FastLane")
    System.setProperty(PREFIX + AGENT_HOST, "somewhere")
    System.setProperty(PREFIX + TRACE_AGENT_PORT, "123")
    System.setProperty(PREFIX + TRACE_LONG_RUNNING_ENABLED, "true")
    System.setProperty(PREFIX + TRACE_CLOUD_REQUEST_PAYLOAD_TAGGING, "")
    System.setProperty(PREFIX + TRACE_CLOUD_RESPONSE_PAYLOAD_TAGGING, "all")

    when:
    def config = new Config()

    then:
    config.serviceName == "what we actually want"
    config.writerType == "DDAgentWriter"
    config.agentHost == "somewhere"
    config.agentPort == 123
    config.agentUrl == "http://somewhere:123"
    config.longRunningTraceEnabled
    config.longRunningTraceFlushInterval == 120
    config.cloudRequestPayloadTagging == []
    config.cloudResponsePayloadTagging == []
    !config.isCloudRequestPayloadTaggingEnabled()
    config.isCloudResponsePayloadTaggingEnabled()
  }

  def "default when configured incorrectly"() {
    setup:
    System.setProperty(PREFIX + SERVICE_NAME, " ")
    System.setProperty(PREFIX + TRACE_ENABLED, " ")
    System.setProperty(PREFIX + WRITER_TYPE, " ")
    System.setProperty(PREFIX + PRIORITIZATION_TYPE, " ")
    System.setProperty(PREFIX + AGENT_HOST, " ")
    System.setProperty(PREFIX + TRACE_AGENT_PORT, " ")
    System.setProperty(PREFIX + AGENT_PORT_LEGACY, "invalid")
    System.setProperty(PREFIX + PRIORITY_SAMPLING, "3")
    System.setProperty(PREFIX + TRACE_RESOLVER_ENABLED, " ")
    System.setProperty(PREFIX + SERVICE_MAPPING, " ")
    System.setProperty(PREFIX + HEADER_TAGS, "1")
    System.setProperty(PREFIX + BAGGAGE_MAPPING, "1")
    System.setProperty(PREFIX + SPAN_TAGS, "invalid")
    System.setProperty(PREFIX + HTTP_SERVER_ERROR_STATUSES, "1111")
    System.setProperty(PREFIX + HTTP_CLIENT_ERROR_STATUSES, "1:1")
    System.setProperty(PREFIX + HTTP_CLIENT_HOST_SPLIT_BY_DOMAIN, "invalid")
    System.setProperty(PREFIX + DB_CLIENT_HOST_SPLIT_BY_INSTANCE, "invalid")
    System.setProperty(PREFIX + DB_CLIENT_HOST_SPLIT_BY_HOST, "invalid")
    System.setProperty(PREFIX + PROPAGATION_STYLE_EXTRACT, "some garbage")
    System.setProperty(PREFIX + PROPAGATION_STYLE_INJECT, " ")
    System.setProperty(PREFIX + TRACE_LONG_RUNNING_ENABLED, "invalid")
    System.setProperty(PREFIX + TRACE_LONG_RUNNING_FLUSH_INTERVAL, "invalid")
    System.setProperty(PREFIX + TRACE_EXPERIMENTAL_FEATURES_ENABLED, " ")

    when:
    def config = new Config()

    then:
    config.serviceName == " "
    config.traceEnabled == true
    config.writerType == " "
    config.agentHost == " "
    config.agentPort == 8126
    config.agentUrl == "http:// :8126"
    config.prioritySamplingEnabled == false
    config.traceResolverEnabled == true
    config.serviceMapping == [:]
    config.mergedSpanTags == [:]
    config.requestHeaderTags == [:]
    config.baggageMapping == [:]
    config.httpServerErrorStatuses == toBitSet((500..599))
    config.httpClientErrorStatuses == toBitSet((400..499))
    config.httpClientSplitByDomain == false
    config.dbClientSplitByInstance == false
    config.dbClientSplitByInstanceTypeSuffix == false
    config.dbClientSplitByHost == false
    config.splitByTags == [].toSet()
    config.propagationStylesToExtract.toList() == [PropagationStyle.DATADOG]
    config.propagationStylesToInject.toList() == [PropagationStyle.DATADOG]
    config.tracePropagationStylesToExtract.toList() == [DATADOG, TRACECONTEXT, BAGGAGE]
    config.tracePropagationStylesToInject.toList() == [DATADOG, TRACECONTEXT, BAGGAGE]
    config.longRunningTraceEnabled == false
    config.experimentalFeaturesEnabled == [].toSet()
  }

  def "sys props and env vars overrides for trace_agent_port and agent_port_legacy as expected"() {
    setup:
    if (overridePortEnvVar) {
      environmentVariables.set(DD_TRACE_AGENT_PORT_ENV, "777")
    }
    if (overrideLegacyPortEnvVar) {
      environmentVariables.set(DD_AGENT_PORT_LEGACY_ENV, "888")
    }

    if (overridePort) {
      System.setProperty(PREFIX + TRACE_AGENT_PORT, "123")
    }
    if (overrideLegacyPort) {
      System.setProperty(PREFIX + AGENT_PORT_LEGACY, "456")
    }

    when:
    def config = new Config()

    then:
    config.agentPort == expectedPort

    where:
    // spotless:off
    overridePort | overrideLegacyPort | overridePortEnvVar | overrideLegacyPortEnvVar | expectedPort
    true         | true               | false              | false                    | 123
    true         | false              | false              | false                    | 123
    false        | true               | false              | false                    | 456
    false        | false              | false              | false                    | 8126
    true         | true               | true               | false                    | 123
    true         | false              | true               | false                    | 123
    false        | true               | true               | false                    | 456 // legacy port gets picked up instead.
    false        | false              | true               | false                    | 777 // env var gets picked up instead.
    true         | true               | false              | true                     | 123
    true         | false              | false              | true                     | 123
    false        | true               | false              | true                     | 456
    false        | false              | false              | true                     | 888 // legacy env var gets picked up instead.
    true         | true               | true               | true                     | 123
    true         | false              | true               | true                     | 123
    false        | true               | true               | true                     | 456 // legacy port gets picked up instead.
    false        | false              | true               | true                     | 777 // env var gets picked up instead.
    // spotless:on
  }

  // FIXME: this seems to be a repeated test
  def "sys props override properties"() {
    setup:
    Properties properties = new Properties()
    properties.setProperty(SERVICE_NAME, "something else")
    properties.setProperty(TRACE_ENABLED, "false")
    properties.setProperty(WRITER_TYPE, "LoggingWriter")
    properties.setProperty(PRIORITIZATION_TYPE, "EnsureTrace")
    properties.setProperty(AGENT_HOST, "somehost")
    properties.setProperty(TRACE_AGENT_PORT, "123")
    properties.setProperty(AGENT_UNIX_DOMAIN_SOCKET, "somepath")
    properties.setProperty(PRIORITY_SAMPLING, "false")
    properties.setProperty(TRACE_RESOLVER_ENABLED, "false")
    properties.setProperty(SERVICE_MAPPING, "a:1")
    properties.setProperty(GLOBAL_TAGS, "b:2")
    properties.setProperty(SPAN_TAGS, "c:3")
    properties.setProperty(JMX_TAGS, "d:4")
    properties.setProperty(HEADER_TAGS, "e:five")
    properties.setProperty(BAGGAGE_MAPPING, "f:six,g")
    properties.setProperty(HTTP_SERVER_ERROR_STATUSES, "123-456,457,124-125,122")
    properties.setProperty(HTTP_CLIENT_ERROR_STATUSES, "111")
    properties.setProperty(HTTP_CLIENT_HOST_SPLIT_BY_DOMAIN, "true")
    properties.setProperty(DB_CLIENT_HOST_SPLIT_BY_INSTANCE, "true")
    properties.setProperty(DB_CLIENT_HOST_SPLIT_BY_INSTANCE_TYPE_SUFFIX, "true")
    properties.setProperty(DB_CLIENT_HOST_SPLIT_BY_HOST, "true")
    properties.setProperty(PARTIAL_FLUSH_MIN_SPANS, "15")
    properties.setProperty(PROPAGATION_STYLE_EXTRACT, "B3 Datadog")
    properties.setProperty(PROPAGATION_STYLE_INJECT, "Datadog B3")
    properties.setProperty(JMX_FETCH_METRICS_CONFIGS, "/foo.yaml,/bar.yaml")
    properties.setProperty(JMX_FETCH_CHECK_PERIOD, "100")
    properties.setProperty(JMX_FETCH_REFRESH_BEANS_PERIOD, "200")
    properties.setProperty(JMX_FETCH_STATSD_HOST, "statsd host")
    properties.setProperty(JMX_FETCH_STATSD_PORT, "321")

    when:
    def config = Config.get(properties)

    then:
    config.serviceName == "something else"
    config.traceEnabled == false
    config.writerType == "LoggingWriter"
    config.agentHost == "somehost"
    config.agentPort == 123
    config.agentUnixDomainSocket == "somepath"
    config.agentUrl == "http://somehost:123"
    config.prioritySamplingEnabled == false
    config.traceResolverEnabled == false
    config.serviceMapping == [a: "1"]
    config.mergedSpanTags == [b: "2", c: "3"]
    config.mergedJmxTags == [b: "2", d: "4", (RUNTIME_ID_TAG): config.getRuntimeId(), (SERVICE_TAG): config.serviceName]
    config.requestHeaderTags == [e: "five"]
    config.baggageMapping == [f: "six", g: "g"]
    config.httpServerErrorStatuses == toBitSet((122..457))
    config.httpClientErrorStatuses == toBitSet((111..111))
    config.httpClientSplitByDomain == true
    config.dbClientSplitByInstance == true
    config.dbClientSplitByInstanceTypeSuffix == true
    config.dbClientSplitByHost == true
    config.splitByTags == [].toSet()
    config.partialFlushMinSpans == 15
    config.propagationStylesToExtract.toList() == [PropagationStyle.B3, PropagationStyle.DATADOG]
    config.propagationStylesToInject.toList() == [PropagationStyle.DATADOG, PropagationStyle.B3]
    config.tracePropagationStylesToExtract.toList() == [B3SINGLE, B3MULTI, DATADOG]
    config.tracePropagationStylesToInject.toList() == [DATADOG, B3SINGLE, B3MULTI]
    config.jmxFetchMetricsConfigs == ["/foo.yaml", "/bar.yaml"]
    config.jmxFetchCheckPeriod == 100
    config.jmxFetchRefreshBeansPeriod == 200
    config.jmxFetchStatsdHost == "statsd host"
    config.jmxFetchStatsdPort == 321
  }

  def "override null properties"() {
    when:
    def config = Config.get(null)

    then:
    config.serviceName == "unnamed-java-app"
    config.writerType == "DDAgentWriter"
  }

  def "override empty properties"() {
    setup:
    Properties properties = new Properties()

    when:
    def config = Config.get(properties)

    then:
    config.serviceName == "unnamed-java-app"
    config.writerType == "DDAgentWriter"
  }

  def "override non empty properties"() {
    setup:
    Properties properties = new Properties()
    properties.setProperty("foo", "bar")

    when:
    def config = Config.get(properties)

    then:
    config.serviceName == "unnamed-java-app"
    config.writerType == "DDAgentWriter"
  }

  def "captured env props override default props"() {
    setup:
    def capturedEnv = [(SERVICE_NAME): "test service name"]
    FixedCapturedEnvironment.useFixedEnv(capturedEnv)

    when:
    def config = new Config()

    then:
    config.serviceName == "test service name"
  }

  def "specify props override captured env props"() {
    setup:
    def prop = new Properties()
    prop.setProperty(SERVICE_NAME, "what actually wants")

    def capturedEnv = [(SERVICE_NAME): "something else"]
    FixedCapturedEnvironment.useFixedEnv(capturedEnv)

    when:
    def config = Config.get(prop)

    then:
    config.serviceName == "what actually wants"
  }

  def "sys props override captured env props"() {
    setup:
    System.setProperty(PREFIX + SERVICE_NAME, "what actually wants")

    def capturedEnv = [(SERVICE_NAME): "something else"]
    FixedCapturedEnvironment.useFixedEnv(capturedEnv)

    when:
    def config = new Config()

    then:
    config.serviceName == "what actually wants"
  }

  def "env vars override captured env props"() {
    setup:
    environmentVariables.set(DD_SERVICE_NAME_ENV, "what actually wants")

    def capturedEnv = [(SERVICE_NAME): "something else"]
    FixedCapturedEnvironment.useFixedEnv(capturedEnv)

    when:
    def config = new Config()

    then:
    config.serviceName == "what actually wants"
  }

  def "verify mapping configs on tracer for #mapString"() {
    setup:
    System.setProperty(PREFIX + HEADER_TAGS + ".legacy.parsing.enabled", "true")
    System.setProperty(PREFIX + SERVICE_MAPPING, mapString)
    System.setProperty(PREFIX + SPAN_TAGS, mapString)
    System.setProperty(PREFIX + HEADER_TAGS, mapString)
    System.setProperty(PREFIX + REQUEST_HEADER_TAGS, "rqh1")
    System.setProperty(PREFIX + RESPONSE_HEADER_TAGS, "rsh1")
    def props = new Properties()
    props.setProperty(HEADER_TAGS + ".legacy.parsing.enabled", "true")
    props.setProperty(SERVICE_MAPPING, mapString)
    props.setProperty(SPAN_TAGS, mapString)
    props.setProperty(HEADER_TAGS, mapString)
    props.setProperty(PREFIX + REQUEST_HEADER_TAGS, "rqh1")
    props.setProperty(PREFIX + RESPONSE_HEADER_TAGS, "rsh1")

    when:
    def config = new Config()
    def propConfig = Config.get(props)

    then:
    config.serviceMapping == map
    config.spanTags == map
    config.requestHeaderTags == map
    config.responseHeaderTags == [:]
    propConfig.serviceMapping == map
    propConfig.spanTags == map
    propConfig.requestHeaderTags == map
    propConfig.responseHeaderTags == [:]

    where:
    // spotless:off
    mapString                                                     | map
    "a:1, a:2, a:3"                                               | [a: "3"]
    "a:b,c:d,e:"                                                  | [a: "b", c: "d"]
    // space separated
    "a:1  a:2  a:3"                                               | [a: "3"]
    "a:b c:d e:"                                                  | [a: "b", c: "d"]
    // More different string variants:
    "a:"                                                          | [:]
    "a:a;"                                                        | [a: "a;"]
    "a:1, a:2, a:3"                                               | [a: "3"]
    "a:1  a:2  a:3"                                               | [a: "3"]
    "a:b,c:d,e:"                                                  | [a: "b", c: "d"]
    "a:b c:d e:"                                                  | [a: "b", c: "d"]
    "key 1!:va|ue_1,"                                             | ["key 1!": "va|ue_1"]
    "key 1!:va|ue_1 "                                             | ["key 1!": "va|ue_1"]
    " key1 :value1 ,\t key2:  value2"                             | [key1: "value1", key2: "value2"]
    "a:b,c,d"                                                     | [:]
    "a:b,c,d,k:v"                                                 | [:]
    "key1 :value1  \t key2:  value2"                              | [key1: "value1", key2: "value2"]
    "dyno:web.1 dynotype:web buildpackversion:dev appname:******" | ["dyno": "web.1", "dynotype": "web", "buildpackversion": "dev", "appname": "******"]
    "is:val:id"                                                   | [is: "val:id"]
    "a:b,is:val:id,x:y"                                           | [a: "b", is: "val:id", x: "y"]
    "a:b:c:d"                                                     | [a: "b:c:d"]
    // Invalid strings:
    ""                                                            | [:]
    "1"                                                           | [:]
    "a"                                                           | [:]
    "a,1"                                                         | [:]
    "!a"                                                          | [:]
    "    "                                                        | [:]
    ",,,,"                                                        | [:]
    ":,:,:,:,"                                                    | [:]
    ": : : : "                                                    | [:]
    "::::"                                                        | [:]
    // spotless:on
  }

  def "verify mapping header tags on tracer for #mapString"() {
    setup:
    Map<String, String> rqMap = map.clone()
    rqMap.put("rqh1", "http.request.headers.rqh1")
    System.setProperty(PREFIX + HEADER_TAGS, mapString)
    System.setProperty(PREFIX + REQUEST_HEADER_TAGS, "rqh1")
    System.setProperty(PREFIX + RESPONSE_HEADER_TAGS, "rsh1")
    Map<String, String> rsMap = map.collectEntries { k, v -> [k, v.replace("http.request.headers", "http.response.headers")] }
    rsMap.put("rsh1", "http.response.headers.rsh1")
    def props = new Properties()
    props.setProperty(HEADER_TAGS, mapString)
    props.setProperty(PREFIX + REQUEST_HEADER_TAGS, "rQh1")
    props.setProperty(PREFIX + RESPONSE_HEADER_TAGS, "rsH1")

    when:
    def config = new Config()
    def propConfig = Config.get(props)

    then:
    config.requestHeaderTags == rqMap
    propConfig.requestHeaderTags == rqMap
    config.responseHeaderTags == rsMap
    propConfig.responseHeaderTags == rsMap

    where:
    // spotless:off
    mapString                                                     | map
    "a:one, a:two, a:three"                                       | [a: "three"]
    "a:b,c:d,e:"                                                  | [a: "b", c: "d"]
    // space separated
    "a:one  a:two  a:three"                                       | [a: "three"]
    "a:b c:d e:"                                                  | [a: "b", c: "d"]
    // More different string variants:
    "a:"                                                          | [:]
    "a:a;"                                                        | [a: "a;"]
    "a:one, a:two, a:three"                                       | [a: "three"]
    "a:one  a:two  a:three"                                       | [a: "three"]
    "a:b,c:d,e:"                                                  | [a: "b", c: "d"]
    "a:b c:d e:"                                                  | [a: "b", c: "d"]
    "key=1!:va|ue_1,"                                             | ["key=1!": "va|ue_1"]
    "key=1!:va|ue_1 "                                             | ["key=1!": "va|ue_1"]
    " kEy1 :vaLue1 ,\t keY2:  valUe2"                             | [key1: "vaLue1", key2: "valUe2"]
    "a:b,c,D"                                                     | [a: "b", c: "http.request.headers.c", d: "http.request.headers.d"]
    "a:b,C,d,k:v"                                                 | [a: "b", c: "http.request.headers.c", d: "http.request.headers.d", k: "v"]
    "a b c:d "                                                    | [a: "http.request.headers.a", b: "http.request.headers.b", c: "d"]
    "dyno:web.1 dynotype:web buildpackversion:dev appname:n*****" | ["dyno": "web.1", "dynotype": "web", "buildpackversion": "dev", "appname": "n*****"]
    "A.1,B.1"                                                     | ["a.1": "http.request.headers.a_1", "b.1": "http.request.headers.b_1"]
    "is:val:id"                                                   | [is: "val:id"]
    "a:b,is:val:id,x:y"                                           | [a: "b", is: "val:id", x: "y"]
    "a:b:c:d"                                                     | [a: "b:c:d"]
    // Invalid strings:
    ""                                                            | [:]
    "1"                                                           | [:]
    "a:1"                                                         | [:]
    "a,1"                                                         | [:]
    "!a"                                                          | [:]
    "    "                                                        | [:]
    ",,,,"                                                        | [:]
    ":,:,:,:,"                                                    | [:]
    ": : : : "                                                    | [:]
    "::::"                                                        | [:]
    "kEy1 :value1  \t keY2:  value2"                              | [:]
    // spotless:on
  }

  def "verify integer range configs on tracer"() {
    setup:
    System.setProperty(PREFIX + HTTP_SERVER_ERROR_STATUSES, value)
    System.setProperty(PREFIX + HTTP_CLIENT_ERROR_STATUSES, value)
    def props = new Properties()
    props.setProperty(HTTP_CLIENT_ERROR_STATUSES, value)
    props.setProperty(HTTP_SERVER_ERROR_STATUSES, value)

    when:
    def config = new Config()
    def propConfig = Config.get(props)

    then:
    if (expected) {
      assert config.httpServerErrorStatuses == toBitSet(expected)
      assert config.httpClientErrorStatuses == toBitSet(expected)
      assert propConfig.httpServerErrorStatuses == toBitSet(expected)
      assert propConfig.httpClientErrorStatuses == toBitSet(expected)
    } else {
      assert config.httpServerErrorStatuses == DEFAULT_HTTP_SERVER_ERROR_STATUSES
      assert config.httpClientErrorStatuses == DEFAULT_HTTP_CLIENT_ERROR_STATUSES
      assert propConfig.httpServerErrorStatuses == DEFAULT_HTTP_SERVER_ERROR_STATUSES
      assert propConfig.httpClientErrorStatuses == DEFAULT_HTTP_CLIENT_ERROR_STATUSES
    }

    where:
    value               | expected // null means default value
    // spotless:off
    "1"                 | [1]
    "3,13,400-403"      | [3, 13, 400, 401, 402, 403]
    "2,10,13-15"        | [2, 10, 13, 14, 15]
    "a"                 | null
    ""                  | null
    "1000"              | null
    "100-200-300"       | null
    "500"               | [500]
    "100,999"           | [100, 999]
    "999-888"           | 888..999
    "400-403,405-407"   | [400, 401, 402, 403, 405, 406, 407]
    " 400 - 403 , 405 " | [400, 401, 402, 403, 405]
    // spotless:on
  }

  def "verify null value mapping configs on tracer"() {
    setup:
    environmentVariables.set(DD_SERVICE_MAPPING_ENV, mapString)
    environmentVariables.set(DD_SPAN_TAGS_ENV, mapString)
    environmentVariables.set(DD_HEADER_TAGS_ENV, mapString)

    when:
    def config = new Config()

    then:
    config.serviceMapping == map
    config.spanTags == map
    config.requestHeaderTags == map

    where:
    mapString | map
    // spotless:off
    null      | [:]
    ""        | [:]
    // spotless:on
  }

  def "verify empty value list configs on tracer"() {
    setup:
    System.setProperty(PREFIX + JMX_FETCH_METRICS_CONFIGS, listString)

    when:
    def config = new Config()

    then:
    config.jmxFetchMetricsConfigs == list

    where:
    // spotless:off
    listString | list
    ""         | []
    // spotless:on
  }

  def "verify hostname not added to root span tags by default"() {
    setup:
    Properties properties = new Properties()

    when:
    def config = Config.get(properties)

    then:
    !config.localRootSpanTags.containsKey('_dd.hostname')
  }

  def "verify configuration to add hostname to root span tags"() {
    setup:
    Properties properties = new Properties()
    properties.setProperty(TRACE_REPORT_HOSTNAME, 'true')

    when:
    def config = Config.get(properties)

    then:
    config.localRootSpanTags.containsKey('_dd.hostname')
  }

  def "verify schema version is added to local root span"() {

    when:
    def config = Config.get()

    then:
    config.localRootSpanTags.get('_dd.trace_span_attribute_schema') == 0
  }

  def "verify fallback to properties file"() {
    setup:
    System.setProperty(PREFIX + CONFIGURATION_FILE, "src/test/resources/dd-java-tracer.properties")

    when:
    def config = new Config()

    then:
    config.configFileStatus == "src/test/resources/dd-java-tracer.properties"
    config.serviceName == "set-in-properties"
  }

  def "verify fallback to properties file has lower priority than system property"() {
    setup:
    System.setProperty(PREFIX + CONFIGURATION_FILE, "src/test/resources/dd-java-tracer.properties")
    System.setProperty(PREFIX + SERVICE_NAME, "set-in-system")

    when:
    def config = new Config()

    then:
    config.configFileStatus == "src/test/resources/dd-java-tracer.properties"
    config.serviceName == "set-in-system"
  }

  def "verify fallback to properties file has lower priority than env var"() {
    setup:
    System.setProperty(PREFIX + CONFIGURATION_FILE, "src/test/resources/dd-java-tracer.properties")
    environmentVariables.set("DD_SERVICE_NAME", "set-in-env")

    when:
    def config = new Config()

    then:
    config.configFileStatus == "src/test/resources/dd-java-tracer.properties"
    config.serviceName == "set-in-env"
  }

  def "verify fallback to DD_SERVICE"() {
    setup:
    environmentVariables.set("DD_SERVICE", "service-name-from-dd-service-env-var")

    when:
    def config = new Config()

    then:
    config.serviceName == "service-name-from-dd-service-env-var"
  }

  def "verify fallback to properties file that does not exist does not crash app"() {
    setup:
    System.setProperty(PREFIX + CONFIGURATION_FILE, "src/test/resources/do-not-exist.properties")

    when:
    def config = new Config()

    then:
    config.serviceName == 'unnamed-java-app'
  }

  def "verify api key loaded from file: #path"() {
    setup:
    environmentVariables.set(DD_API_KEY_ENV, "default-api-key")
    System.setProperty(PREFIX + API_KEY_FILE, path)

    when:
    def config = new Config()

    then:
    config.apiKey == expectedKey

    where:
    // spotless:off
    path                                                        | expectedKey
    getClass().getClassLoader().getResource("apikey").getFile() | "test-api-key"
    "/path/that/doesnt/exist"                                   | "default-api-key"
    // spotless:on
  }

  def "verify api key loaded from old option name"() {
    setup:
    environmentVariables.set(DD_PROFILING_API_KEY_OLD_ENV, "old-api-key")

    when:
    def config = new Config()

    then:
    config.apiKey == "old-api-key"
  }

  def "verify api key loaded from file for old option name: #path"() {
    setup:
    environmentVariables.set(DD_PROFILING_API_KEY_OLD_ENV, "default-api-key")
    System.setProperty(PREFIX + PROFILING_API_KEY_FILE_OLD, path)

    when:
    def config = new Config()

    then:
    config.apiKey == expectedKey

    where:
    // spotless:off
    path                                                            | expectedKey
    getClass().getClassLoader().getResource("apikey.old").getFile() | "test-api-key-old"
    "/path/that/doesnt/exist"                                       | "default-api-key"
    // spotless:on
  }

  def "verify api key loaded from very old option name"() {
    setup:
    environmentVariables.set(DD_PROFILING_API_KEY_VERY_OLD_ENV, "very-old-api-key")

    when:
    def config = new Config()

    then:
    config.apiKey == "very-old-api-key"
  }

  def "verify api key loaded from file for very old option name: #path"() {
    setup:
    environmentVariables.set(DD_PROFILING_API_KEY_VERY_OLD_ENV, "default-api-key")
    System.setProperty(PREFIX + PROFILING_API_KEY_FILE_VERY_OLD, path)

    when:
    def config = new Config()

    then:
    config.apiKey == expectedKey

    where:
    path                                                                 | expectedKey
    getClass().getClassLoader().getResource("apikey.very-old").getFile() | "test-api-key-very-old"
    "/path/that/doesnt/exist"                                            | "default-api-key"
  }

  def "verify api key loaded from new option when both new and old are set"() {
    setup:
    System.setProperty(PREFIX + API_KEY_FILE, getClass().getClassLoader().getResource("apikey").getFile())
    System.setProperty(PREFIX + PROFILING_API_KEY_FILE_OLD, getClass().getClassLoader().getResource("apikey.old").getFile())

    when:
    def config = new Config()

    then:
    config.apiKey == "test-api-key"
  }

  def "verify api key loaded from new option when both old and very old are set"() {
    setup:
    System.setProperty(PREFIX + PROFILING_API_KEY_FILE_OLD, getClass().getClassLoader().getResource("apikey.old").getFile())
    System.setProperty(PREFIX + PROFILING_API_KEY_FILE_VERY_OLD, getClass().getClassLoader().getResource("apikey.very-old").getFile())

    when:
    def config = new Config()

    then:
    config.apiKey == "test-api-key-old"
  }

  def "verify dd.tags overrides global tags in properties"() {
    setup:
    def prop = new Properties()
    prop.setProperty(TAGS, "a:1,env:us-west,version:42")
    prop.setProperty(GLOBAL_TAGS, "b:2")
    prop.setProperty(SPAN_TAGS, "c:3")
    prop.setProperty(JMX_TAGS, "d:4")
    prop.setProperty(HEADER_TAGS, "e:five")
    prop.setProperty(PROFILING_TAGS, "f:6")
    prop.setProperty(ENV, "eu-east")
    prop.setProperty(VERSION, "43")

    when:
    Config config = Config.get(prop)

    then:
    config.mergedSpanTags == [a: "1", b: "2", c: "3", (ENV): "eu-east", (VERSION): "43"]
    config.mergedJmxTags == [a               : "1", b: "2", d: "4", (ENV): "eu-east", (VERSION): "43",
      (RUNTIME_ID_TAG): config.getRuntimeId(), (SERVICE_TAG): config.serviceName]
    config.requestHeaderTags == [e: "five"]

    config.mergedProfilingTags == [a            : "1", b: "2", f: "6", (ENV): "eu-east", (VERSION): "43",
      (HOST_TAG)   : config.getHostName(), (RUNTIME_ID_TAG): config.getRuntimeId(), (RUNTIME_VERSION_TAG): config.getRuntimeVersion(),
      (SERVICE_TAG): config.serviceName, (LANGUAGE_TAG_KEY): LANGUAGE_TAG_VALUE]
  }

  def "verify dd.tags overrides global tags in system properties"() {
    setup:
    System.setProperty(PREFIX + TAGS, "a:1")
    System.setProperty(PREFIX + GLOBAL_TAGS, "b:2")
    System.setProperty(PREFIX + SPAN_TAGS, "c:3")
    System.setProperty(PREFIX + JMX_TAGS, "d:4")
    System.setProperty(PREFIX + HEADER_TAGS, "e:five")
    System.setProperty(PREFIX + PROFILING_TAGS, "f:6")

    when:
    Config config = new Config()

    then:
    config.mergedSpanTags == [a: "1", b: "2", c: "3"]
    config.mergedJmxTags == [a: "1", b: "2", d: "4", (RUNTIME_ID_TAG): config.getRuntimeId(), (SERVICE_TAG): config.serviceName]
    config.requestHeaderTags == [e: "five"]

    config.mergedProfilingTags == [a: "1", b: "2", f: "6", (HOST_TAG): config.getHostName(), (RUNTIME_ID_TAG): config.getRuntimeId(), (RUNTIME_VERSION_TAG): config.getRuntimeVersion(), (SERVICE_TAG): config.serviceName, (LANGUAGE_TAG_KEY): LANGUAGE_TAG_VALUE]
  }

  def "verify dd.tags merges with global tags in env variables"() {
    setup:
    environmentVariables.set(DD_TAGS_ENV, "a:1:2")
    environmentVariables.set(DD_GLOBAL_TAGS_ENV, "b:2")
    environmentVariables.set(DD_SPAN_TAGS_ENV, "c:3")
    environmentVariables.set(DD_JMX_TAGS_ENV, "d:4")
    environmentVariables.set(DD_HEADER_TAGS_ENV, "e:five")
    environmentVariables.set(DD_PROFILING_TAGS_ENV, "f:6")

    when:
    Config config = new Config()

    then:
    config.mergedSpanTags == [a: "1:2", b: "2", c: "3"]
    config.mergedJmxTags == [a: "1:2", b: "2", d: "4", (RUNTIME_ID_TAG): config.getRuntimeId(), (SERVICE_TAG): config.serviceName]
    config.requestHeaderTags == [e: "five"]

    config.mergedProfilingTags == [a: "1:2", b: "2", f: "6", (HOST_TAG): config.getHostName(), (RUNTIME_ID_TAG): config.getRuntimeId(), (RUNTIME_VERSION_TAG): config.getRuntimeVersion(), (SERVICE_TAG): config.serviceName, (LANGUAGE_TAG_KEY): LANGUAGE_TAG_VALUE]
  }

  def "toString works when passwords are empty"() {
    when:
    def config = new Config()

    then:
    config.toString().contains("apiKey=null")
    config.toString().contains("profilingProxyPassword=null")
  }

  def "sensitive information removed for toString/debug log"() {
    setup:
    environmentVariables.set(DD_API_KEY_ENV, "test-secret-api-key")
    environmentVariables.set(DD_PROFILING_PROXY_PASSWORD_ENV, "test-secret-proxy-password")

    when:
    def config = new Config()

    then:
    config.toString().contains("apiKey=****")
    !config.toString().contains("test-secret-api-key")
    config.toString().contains("profilingProxyPassword=****")
    !config.toString().contains("test-secret-proxy-password")
    config.apiKey == "test-secret-api-key"
    config.profilingProxyPassword == "test-secret-proxy-password"
  }

  def "custom datadog site with agentless profiling"() {
    setup:
    def prop = new Properties()
    prop.setProperty(SITE, "some.new.site")
    prop.setProperty(PROFILING_AGENTLESS, "true")

    when:
    Config config = Config.get(prop)

    then:
    config.getFinalProfilingUrl() == "https://intake.profile.some.new.site/api/v2/profile"
  }

  def "custom datadog site without agentless profiling"() {
    setup:
    def prop = new Properties()
    prop.setProperty(SITE, "some.new.site")

    when:
    Config config = Config.get(prop)

    then:
    config.getFinalProfilingUrl() == "http://" + config.getAgentHost() + ":" + config.getAgentPort() + "/profiling/v1/input"
  }

  def "presence of api key does not lead to agentless profiling"() {
    setup:
    def prop = new Properties()
    prop.setProperty(API_KEY, "some.api.key")

    when:
    Config config = Config.get(prop)

    then:
    config.getFinalProfilingUrl() == "http://" + config.getAgentHost() + ":" + config.getAgentPort() + "/profiling/v1/input"
  }

  def "custom profiling url override"() {
    setup:
    def prop = new Properties()
    prop.setProperty(SITE, "some.new.site")
    prop.setProperty(PROFILING_URL, "https://some.new.url/goes/here")

    when:
    Config config = Config.get(prop)

    then:
    config.getFinalProfilingUrl() == "https://some.new.url/goes/here"
  }

  def "ipv6 profiling url"() {
    setup:
    def configuredUrl = "http://[2600:1f14:1cfc:5f07::38d4]:8126"
    def props = new Properties()
    props.setProperty(TRACE_AGENT_URL, configuredUrl)

    when:
    Config config = Config.get(props)

    then:
    config.getFinalProfilingUrl() == configuredUrl + "/profiling/v1/input"
  }

  def "uds profiling url"() {
    setup:
    def configuredUrl = "unix:///path/to/socket"
    def props = new Properties()
    props.setProperty(TRACE_AGENT_URL, configuredUrl)

    when:
    Config config = Config.get(props)

    then:
    config.getFinalProfilingUrl() == "http://" + config.getAgentHost() + ":" + config.getAgentPort() + "/profiling/v1/input"
  }

  def "fallback to DD_TAGS"() {
    setup:
    environmentVariables.set(DD_TAGS_ENV, "a:1,b:2,c:3")

    when:
    Config config = new Config()

    then:
    config.mergedSpanTags == [a: "1", c: "3", b: "2"]
  }

  def "explicit DD_ENV and DD_VERSION overwrite DD_TAGS"() {
    setup:
    environmentVariables.set(DD_TAGS_ENV, "env:production   ,    version:3.2.1")
    environmentVariables.set(DD_ENV_ENV, "test_env")
    environmentVariables.set(DD_VERSION_ENV, "1.2.3")

    when:
    Config config = new Config()

    then:
    config.mergedSpanTags == ["env": "test_env", "version": "1.2.3"]
    config.getWellKnownTags().getEnv() as String == "test_env"
    config.getWellKnownTags().getVersion() as String == "1.2.3"
  }

  def "explicit DD_ENV and DD_VERSION overwrites dd.trace.global.tags"() {
    setup:
    environmentVariables.set(DD_VERSION_ENV, "1.2.3")
    environmentVariables.set(DD_ENV_ENV, "production-us")
    System.setProperty(PREFIX + GLOBAL_TAGS,
      "env:us-barista-test,other_tag:test,version:3.2.1")

    when:
    Config config = new Config()

    then:
    config.mergedSpanTags == ["version": "1.2.3", "env": "production-us", "other_tag": "test"]
    config.getWellKnownTags().getEnv() as String == "production-us"
    config.getWellKnownTags().getVersion() as String == "1.2.3"
  }

  def "merge env from dd.trace.global.tags and DD_VERSION"() {
    setup:
    environmentVariables.set(DD_VERSION_ENV, "1.2.3")
    System.setProperty(PREFIX + GLOBAL_TAGS, "env:us-barista-test,other_tag:test,version:3.2.1")

    when:
    Config config = new Config()

    then:
    config.mergedSpanTags == ["version": "1.2.3", "env": "us-barista-test", "other_tag": "test"]
  }

  def "merge version from dd.trace.global.tags and DD_ENV"() {
    setup:
    environmentVariables.set(DD_ENV_ENV, "us-barista-test")
    System.setProperty(PREFIX + GLOBAL_TAGS, "other_tag:test,version:3.2.1")

    when:
    Config config = new Config()

    then:
    config.mergedSpanTags == ["version": "3.2.1", "env": "us-barista-test", "other_tag": "test"]
  }

  def "merge version from dd.trace.global.tags and DD_SERVICE and DD_ENV"() {
    setup:
    environmentVariables.set("DD_SERVICE", "dd-service-env-var")
    environmentVariables.set(DD_ENV_ENV, "us-barista-test")
    System.setProperty(PREFIX + GLOBAL_TAGS, "other_tag:test,version:3.2.1,service.version:my-svc-vers")

    when:
    Config config = new Config()

    then:
    config.serviceName == "dd-service-env-var"
    config.mergedSpanTags == [version: "3.2.1", "service.version": "my-svc-vers", "env": "us-barista-test", other_tag: "test"]
    config.mergedJmxTags == [(RUNTIME_ID_TAG): config.getRuntimeId(), (SERVICE_TAG): 'dd-service-env-var',
      version         : "3.2.1", "service.version": "my-svc-vers", "env": "us-barista-test", other_tag: "test"]
  }

  def "merge env from dd.trace.global.tags and DD_SERVICE and DD_VERSION"() {
    setup:
    environmentVariables.set("DD_SERVICE", "dd-service-env-var")
    environmentVariables.set(DD_VERSION_ENV, "3.2.1")
    System.setProperty(PREFIX + GLOBAL_TAGS, "other_tag:test,env:us-barista-test,service.version:my-svc-vers")

    when:
    Config config = new Config()

    then:
    config.serviceName == "dd-service-env-var"
    config.mergedSpanTags == [version: "3.2.1", "service.version": "my-svc-vers", "env": "us-barista-test", other_tag: "test"]
    config.mergedJmxTags == [(RUNTIME_ID_TAG): config.getRuntimeId(), (SERVICE_TAG): 'dd-service-env-var',
      version         : "3.2.1", "service.version": "my-svc-vers", "env": "us-barista-test", other_tag: "test"]
  }

  def "set of dd.trace.global.tags.env exclusively by java properties and without DD_ENV"() {
    setup:
    System.setProperty(PREFIX + GLOBAL_TAGS, "env:production")

    when:
    Config config = new Config()

    then:
    //check that env wasn't set:
    environmentVariables.get(DD_ENV_ENV) == null
    environmentVariables.get(DD_VERSION_ENV) == null
    //actual guard:
    config.mergedSpanTags == ["env": "production"]
  }

  def "set of dd.trace.global.tags.version exclusively by java properties"() {
    setup:
    System.setProperty(PREFIX + GLOBAL_TAGS, "version:42")

    when:
    Config config = new Config()

    then:
    //check that env wasn't set:
    environmentVariables.get(DD_ENV_ENV) == null
    environmentVariables.get(DD_VERSION_ENV) == null
    //actual guard:
    config.mergedSpanTags == [(VERSION): "42"]
  }

  def "set of version exclusively by DD_VERSION and without DD_ENV "() {
    setup:
    environmentVariables.set(DD_VERSION_ENV, "3.2.1")

    when:
    Config config = new Config()

    then:
    environmentVariables.get(DD_ENV_ENV) == null
    config.mergedSpanTags.get("env") == null
    config.mergedSpanTags == [(VERSION): "3.2.1"]
  }

  // service name precedence checks
  def "default service name exist"() {
    expect:
    Config.get().serviceName == DEFAULT_SERVICE_NAME
  }

  def "default service name is not affected by tags, nor env variables"() {
    setup:
    System.setProperty(PREFIX + GLOBAL_TAGS, "service:service-tag-in-dd-trace-global-tags-java-property,service.version:my-svc-vers")

    when:
    def config = new Config()

    then:
    config.serviceName == DEFAULT_SERVICE_NAME
    config.mergedSpanTags == [service: 'service-tag-in-dd-trace-global-tags-java-property', 'service.version': 'my-svc-vers']
    config.mergedJmxTags == [(RUNTIME_ID_TAG) : config.getRuntimeId(), (SERVICE_TAG): config.serviceName,
      'service.version': 'my-svc-vers']
  }

  def "service name prioritizes values from DD_SERVICE over tags"() {
    setup:
    System.setProperty(PREFIX + TAGS, "service:service-name-from-tags")
    System.setProperty(PREFIX + SERVICE, "service-name-from-dd-service")

    when:
    def config = new Config()

    then:
    config.serviceName == "service-name-from-dd-service"
    !config.mergedSpanTags.containsKey("service")
  }

  def "DD_SERVICE precedence over 'dd.service.name' java property is set; 'dd.service' overwrites DD_SERVICE"() {
    setup:
    environmentVariables.set(DD_SERVICE_NAME_ENV, "dd-service-name-env-var")
    System.setProperty(PREFIX + SERVICE_NAME, "dd-service-name-java-prop")
    environmentVariables.set("DD_SERVICE", "dd-service-env-var")
    System.setProperty(PREFIX + SERVICE, "dd-service-java-prop")
    System.setProperty(PREFIX + GLOBAL_TAGS, "service:service-tag-in-dd-trace-global-tags-java-property,service.version:my-svc-vers")

    when:
    def config = new Config()

    then:
    config.serviceName == "dd-service-java-prop"
    config.mergedSpanTags == ['service.version': 'my-svc-vers']
    config.mergedJmxTags == [(RUNTIME_ID_TAG) : config.getRuntimeId(), (SERVICE_TAG): config.serviceName,
      'service.version': 'my-svc-vers']
  }

  def "DD_SERVICE precedence over 'DD_SERVICE_NAME' environment var is set"() {
    setup:
    environmentVariables.set(DD_SERVICE_NAME_ENV, "dd-service-name-env-var")
    environmentVariables.set("DD_SERVICE", "dd-service-env-var")
    System.setProperty(PREFIX + GLOBAL_TAGS, "service:service-tag-in-dd-trace-global-tags-java-property,service.version:my-svc-vers")

    when:
    def config = new Config()

    then:
    config.serviceName == "dd-service-env-var"
    config.mergedSpanTags == ['service.version': 'my-svc-vers']
    config.mergedJmxTags == [(RUNTIME_ID_TAG) : config.getRuntimeId(), (SERVICE_TAG): config.serviceName,
      'service.version': 'my-svc-vers']
  }

  def "dd.service overwrites DD_SERVICE"() {
    setup:
    environmentVariables.set("DD_SERVICE", "dd-service-env-var")
    System.setProperty(PREFIX + SERVICE, "dd-service-java-prop")
    System.setProperty(PREFIX + GLOBAL_TAGS, "service:service-tag-in-dd-trace-global-tags-java-property,service.version:my-svc-vers")

    when:
    def config = new Config()

    then:
    config.serviceName == "dd-service-java-prop"
    config.mergedSpanTags == ['service.version': 'my-svc-vers']
    config.mergedJmxTags == [(RUNTIME_ID_TAG) : config.getRuntimeId(), (SERVICE_TAG): config.serviceName,
      'service.version': 'my-svc-vers']
  }

  def "set servicename by DD_SERVICE"() {
    setup:
    environmentVariables.set("DD_SERVICE", "dd-service-env-var")
    System.setProperty(PREFIX + GLOBAL_TAGS, "service:service-tag-in-dd-trace-global-tags-java-property,service.version:my-svc-vers")
    environmentVariables.set(DD_GLOBAL_TAGS_ENV, "service:service-tag-in-env-var,service.version:my-svc-vers")

    when:
    def config = new Config()

    then:
    config.serviceName == "dd-service-env-var"
    config.mergedSpanTags == ['service.version': 'my-svc-vers']
    config.mergedJmxTags == [(RUNTIME_ID_TAG) : config.getRuntimeId(), (SERVICE_TAG): config.serviceName,
      'service.version': 'my-svc-vers']
  }

  def "explicit service name is not overridden by captured environment"() {
    setup:
    System.setProperty(PREFIX + serviceProperty, serviceName)

    when:
    def config = new Config()

    then:
    config.serviceName == serviceName
    assert config.isServiceNameSetByUser()

    where:
    [serviceProperty, serviceName] << [[SERVICE, SERVICE_NAME], [DEFAULT_SERVICE_NAME, "my-service"]].combinations()
  }

  def "verify behavior of features under DD_TRACE_EXPERIMENTAL_FEATURES_ENABLED"() {
    setup:
    environmentVariables.set("DD_TRACE_EXPERIMENTAL_FEATURES_ENABLED", "DD_LOGS_INJECTION, DD_TAGS")
    environmentVariables.set("DD_TAGS", "env:test,aKey:aVal bKey:bVal cKey:")

    when:
    def config = new Config()

    then:
    config.experimentalFeaturesEnabled == ["DD_LOGS_INJECTION", "DD_TAGS"].toSet()

    //verify expected behavior enabled under feature flag
    config.logsInjectionEnabled == false
    config.globalTags == [env: "test", aKey: "aVal bKey:bVal cKey:"]
  }

  def "verify behavior of 'breaking change' configs when not under DD_TRACE_EXPERIMENTAL_FEATURES_ENABLED"() {
    setup:
    environmentVariables.set("DD_TAGS", "env:test,aKey:aVal bKey:bVal cKey:")

    when:
    def config = new Config()

    then:
    config.experimentalFeaturesEnabled == [].toSet()

    //verify expected behavior when not enabled under feature flag
    config.logsInjectionEnabled == true
    config.globalTags == [env: "test", aKey: "aVal", bKey: "bVal"]
  }

  def "verify behavior of DD_TRACE_EXPERIMENTAL_FEATURE_ENABLED when value is 'all'"() {
    setup:
    environmentVariables.set("DD_TRACE_EXPERIMENTAL_FEATURES_ENABLED", "all")

    when:
    def config = new Config()

    then:
    config.experimentalFeaturesEnabled == ["DD_TAGS", "DD_LOGS_INJECTION", "DD_EXPERIMENTAL_PROPAGATE_PROCESS_TAGS_ENABLED"].toSet()
  }

  def "detect if agent is configured using default values"() {
    setup:
    if (host != null) {
      System.setProperty(PREFIX + AGENT_HOST, host)
    }
    if (socket != null) {
      System.setProperty(PREFIX + AGENT_UNIX_DOMAIN_SOCKET, socket)
    }
    if (port != null) {
      System.setProperty(PREFIX + TRACE_AGENT_PORT, port)
    }
    if (legacyPort != null) {
      System.setProperty(PREFIX + AGENT_PORT_LEGACY, legacyPort)
    }

    when:
    def config = new Config()

    then:
    config.isAgentConfiguredUsingDefault() == configuredUsingDefault

    when:
    Properties properties = new Properties()
    if (propertyHost != null) {
      properties.setProperty(AGENT_HOST, propertyHost)
    }
    if (propertySocket != null) {
      properties.setProperty(AGENT_UNIX_DOMAIN_SOCKET, propertySocket)
    }
    if (propertyPort != null) {
      properties.setProperty(TRACE_AGENT_PORT, propertyPort)
    }

    def childConfig = new Config(ConfigProvider.withPropertiesOverride(properties))

    then:
    childConfig.isAgentConfiguredUsingDefault() == childConfiguredUsingDefault

    where:
    // spotless:off
    host                              | socket    | port | legacyPort | propertyHost | propertySocket | propertyPort | configuredUsingDefault | childConfiguredUsingDefault
    null                              | null      | null | null       | null         | null           | null         | true                   | true
    "example"                         | null      | null | null       | null         | null           | null         | false                  | false
    ConfigDefaults.DEFAULT_AGENT_HOST | null      | null | null       | null         | null           | null         | false                  | false
    null                              | "example" | null | null       | null         | null           | null         | false                  | false
    null                              | null      | "1"  | null       | null         | null           | null         | false                  | false
    null                              | null      | null | "1"        | null         | null           | null         | false                  | false
    "example"                         | "example" | null | null       | null         | null           | null         | false                  | false
    null                              | null      | null | null       | "example"    | null           | null         | true                   | false
    null                              | null      | null | null       | null         | "example"      | null         | true                   | false
    null                              | null      | null | null       | null         | null           | "1"          | true                   | false
    "example"                         | "example" | null | null       | "example"    | null           | null         | false                  | false
    // spotless:on
  }

  def "valueOf positive test"() {
    expect:
    ConfigConverter.valueOf(value, tClass) == expected

    where:
    // spotless:off
    value   | tClass  | expected
    "true"  | Boolean | true
    "trUe"  | Boolean | true
    "false" | Boolean | false
    "False" | Boolean | false
    "1"     | Boolean | true
    "0"     | Boolean | false
    "42.42" | Float   | 42.42f
    "42.42" | Double  | 42.42
    "44"    | Integer | 44
    "45"    | Long    | 45
    "46"    | Short   | 46
    // spotless:on
  }

  def "valueOf negative test when tClass is null"() {
    when:
    ConfigConverter.valueOf(value, null)

    then:
    def exception = thrown(NullPointerException)
    exception.message == "tClass is marked non-null but is null"

    where:
    value    | defaultValue
    // spotless:off
    null     | "42"
    ""       | "43"
    "      " | "44"
    "1"      | "45"
    // spotless:on
  }

  def "valueOf negative test for invalid boolean values"() {
    when:
    ConfigConverter.valueOf(value, Boolean)

    then:
    def exception = thrown(IllegalArgumentException)
    exception.message.contains("Invalid boolean value")

    where:
    // spotless:off
    value << ["42.42", "tru", "truee", "true ", " true", " true ", "   true  ", "notABool", "invalid", "yes", "no", "42"]
    // spotless:on
  }

  def "valueOf negative test"() {
    when:
    ConfigConverter.valueOf(value, tClass)

    then:
    def exception = thrown(NumberFormatException)
    println("cause: ": exception.message)

    where:
    // spotless:off
    value   | tClass
    "42.42" | Number
    "42.42" | Byte
    "42.42" | Character
    "42.42" | Short
    "42.42" | Integer
    "42.42" | Long
    "42.42" | Object
    "42.42" | Object[]
    "42.42" | boolean[]
    "42.42" | boolean
    "42.42" | byte
    "42.42" | byte
    "42.42" | char
    "42.42" | short
    "42.42" | int
    "42.42" | long
    "42.42" | double
    "42.42" | float
    "42.42" | ClassThrowsExceptionForValueOfMethod // will wrapped in NumberFormatException anyway
    // spotless:on
  }

  def "revert to RANDOM with invalid id generation strategy"() {
    setup:
    def prop = new Properties()
    prop.setProperty(ID_GENERATION_STRATEGY, "LOL")
    when:
    Config config = Config.get(prop)

    then:
    config.idGenerationStrategy.class.name.endsWith('$Random')
  }

  def "DD_RUNTIME_METRICS_ENABLED=false disables all metrics"() {
    setup:
    environmentVariables.set(DD_RUNTIME_METRICS_ENABLED_ENV, "false")
    def prop = new Properties()
    prop.setProperty(JMX_FETCH_ENABLED, "true")
    prop.setProperty(HEALTH_METRICS_ENABLED, "true")
    prop.setProperty(PERF_METRICS_ENABLED, "true")

    when:
    Config config = Config.get(prop)

    then:
    !config.jmxFetchEnabled
    !config.healthMetricsEnabled
    !config.perfMetricsEnabled
  }

  def "trace_agent_url overrides default host and port or unix domain"() {
    setup:
    if (configuredUrl != null) {
      System.setProperty(PREFIX + TRACE_AGENT_URL, configuredUrl)
    } else {
      System.clearProperty(PREFIX + TRACE_AGENT_URL)
    }

    when:
    def config = new Config()

    then:
    config.agentUrl == expectedUrl
    config.agentHost == expectedHost
    config.agentPort == expectedPort
    config.agentUnixDomainSocket == expectedUnixDomainSocket

    where:
    // spotless:off
    configuredUrl                     | expectedUrl                       | expectedHost | expectedPort | expectedUnixDomainSocket
    null                              | "http://localhost:8126"           | "localhost"  | 8126         | null
    ""                                | "http://localhost:8126"           | "localhost"  | 8126         | null
    "http://localhost:1234"           | "http://localhost:1234"           | "localhost"  | 1234         | null
    "http://somehost"                 | "http://somehost:8126"            | "somehost"   | 8126         | null
    "http://somehost:80"              | "http://somehost:80"              | "somehost"   | 80           | null
    "https://somehost:8143"           | "https://somehost:8143"           | "somehost"   | 8143         | null
    "unix:///another/socket/path"     | "unix:///another/socket/path"     | "localhost"  | 8126         | "/another/socket/path"
    "unix:///another%2Fsocket%2Fpath" | "unix:///another%2Fsocket%2Fpath" | "localhost"  | 8126         | "/another/socket/path"
    "http:"                           | "http://localhost:8126"           | "localhost"  | 8126         | null
    "unix:"                           | "http://localhost:8126"           | "localhost"  | 8126         | null
    "1234"                            | "http://localhost:8126"           | "localhost"  | 8126         | null
    ":1234"                           | "http://localhost:8126"           | "localhost"  | 8126         | null
    // spotless:on
  }

  def "trace_agent_url overrides configured host and port or unix domain"() {
    setup:
    System.setProperty(PREFIX + AGENT_HOST, "test-host")
    System.setProperty(PREFIX + TRACE_AGENT_PORT, "8888")
    System.setProperty(PREFIX + AGENT_UNIX_DOMAIN_SOCKET, "/path/to/socket")
    if (configuredUrl != null) {
      System.setProperty(PREFIX + TRACE_AGENT_URL, configuredUrl)
    } else {
      System.clearProperty(PREFIX + TRACE_AGENT_URL)
    }

    when:
    def config = new Config()

    then:
    config.agentUrl == expectedUrl
    config.agentHost == expectedHost
    config.agentPort == expectedPort
    config.agentUnixDomainSocket == expectedUnixDomainSocket

    where:
    // spotless:off
    configuredUrl                     | expectedUrl                       | expectedHost | expectedPort | expectedUnixDomainSocket
    null                              | "http://test-host:8888"           | "test-host"  | 8888         | "/path/to/socket"
    ""                                | "http://test-host:8888"           | "test-host"  | 8888         | "/path/to/socket"
    "http://localhost:1234"           | "http://localhost:1234"           | "localhost"  | 1234         | "/path/to/socket"
    "http://somehost"                 | "http://somehost:8888"            | "somehost"   | 8888         | "/path/to/socket"
    "http://somehost:80"              | "http://somehost:80"              | "somehost"   | 80           | "/path/to/socket"
    "https://somehost:8143"           | "https://somehost:8143"           | "somehost"   | 8143         | "/path/to/socket"
    "unix:///another/socket/path"     | "unix:///another/socket/path"     | "localhost"  | 8126         | "/another/socket/path"
    "unix:///another%2Fsocket%2Fpath" | "unix:///another%2Fsocket%2Fpath" | "localhost"  | 8126         | "/another/socket/path"
    "http:"                           | "http://test-host:8888"           | "test-host"  | 8888         | "/path/to/socket"
    "unix:"                           | "http://test-host:8888"           | "test-host"  | 8888         | "/path/to/socket"
    "1234"                            | "http://test-host:8888"           | "test-host"  | 8888         | "/path/to/socket"
    ":1234"                           | "http://test-host:8888"           | "test-host"  | 8888         | "/path/to/socket"
    // spotless:on
  }

  def "test get ignored resource names"() {
    setup:
    System.setProperty(PREFIX + TRACER_METRICS_IGNORED_RESOURCES, "GET /healthcheck,SELECT foo from bar")

    when:
    def config = new Config()
    then:
    config.getMetricsIgnoredResources() == ["GET /healthcheck", "SELECT foo from bar"].toSet()
  }

  def "appsec state with sys = #sys env = #env"() {
    setup:
    if (sys != null) {
      System.setProperty("dd.appsec.enabled", sys)
    }
    if (env != null) {
      environmentVariables.set("DD_APPSEC_ENABLED", env)
    }

    when:
    def config = new Config()

    then:
    config.getAppSecActivation() == res

    where:
    sys        | env        | res
    null       | null       | ProductActivation.ENABLED_INACTIVE
    null       | ""         | ProductActivation.ENABLED_INACTIVE
    null       | "inactive" | ProductActivation.ENABLED_INACTIVE
    null       | "false"    | ProductActivation.FULLY_DISABLED
    null       | "0"        | ProductActivation.FULLY_DISABLED
    null       | "invalid"  | ProductActivation.FULLY_DISABLED
    null       | "true"     | ProductActivation.FULLY_ENABLED
    null       | "1"        | ProductActivation.FULLY_ENABLED
    ""         | null       | ProductActivation.ENABLED_INACTIVE
    ""         | ""         | ProductActivation.ENABLED_INACTIVE
    ""         | "inactive" | ProductActivation.ENABLED_INACTIVE
    ""         | "false"    | ProductActivation.FULLY_DISABLED
    ""         | "0"        | ProductActivation.FULLY_DISABLED
    ""         | "invalid"  | ProductActivation.FULLY_DISABLED
    ""         | "true"     | ProductActivation.FULLY_ENABLED
    ""         | "1"        | ProductActivation.FULLY_ENABLED
    "inactive" | null       | ProductActivation.ENABLED_INACTIVE
    "inactive" | ""         | ProductActivation.ENABLED_INACTIVE
    "inactive" | "inactive" | ProductActivation.ENABLED_INACTIVE
    "inactive" | "false"    | ProductActivation.ENABLED_INACTIVE
    "inactive" | "0"        | ProductActivation.ENABLED_INACTIVE
    "inactive" | "invalid"  | ProductActivation.ENABLED_INACTIVE
    "inactive" | "true"     | ProductActivation.ENABLED_INACTIVE
    "inactive" | "1"        | ProductActivation.ENABLED_INACTIVE
    "false"    | null       | ProductActivation.FULLY_DISABLED
    "false"    | ""         | ProductActivation.FULLY_DISABLED
    "false"    | "inactive" | ProductActivation.FULLY_DISABLED
    "false"    | "false"    | ProductActivation.FULLY_DISABLED
    "false"    | "0"        | ProductActivation.FULLY_DISABLED
    "false"    | "invalid"  | ProductActivation.FULLY_DISABLED
    "false"    | "true"     | ProductActivation.FULLY_DISABLED
    "false"    | "1"        | ProductActivation.FULLY_DISABLED
    "0"        | null       | ProductActivation.FULLY_DISABLED
    "true"     | null       | ProductActivation.FULLY_ENABLED
    "true"     | ""         | ProductActivation.FULLY_ENABLED
    "true"     | "inactive" | ProductActivation.FULLY_ENABLED
    "true"     | "false"    | ProductActivation.FULLY_ENABLED
    "true"     | "0"        | ProductActivation.FULLY_ENABLED
    "true"     | "invalid"  | ProductActivation.FULLY_ENABLED
    "true"     | "true"     | ProductActivation.FULLY_ENABLED
    "true"     | "1"        | ProductActivation.FULLY_ENABLED
    "1"        | null       | ProductActivation.FULLY_ENABLED
  }

  def "hostname discovery with environment variables"() {
    setup:
    final expectedHostname = "myhostname"
    environmentVariables.set("HOSTNAME", expectedHostname)
    environmentVariables.set("COMPUTERNAME", expectedHostname)

    when:
    def hostname = Config.initHostName()

    then:
    hostname == expectedHostname
  }

  def "hostname discovery without environment variables"() {
    setup:
    environmentVariables.set("HOSTNAME", "")
    environmentVariables.set("COMPUTERNAME", "")

    when:
    def hostname = Config.initHostName()

    then:
    hostname != null
    !hostname.trim().isEmpty()
  }

  def "config instantiation should NOT fail if llm obs is enabled via sys prop and ml app is not set"() {
    setup:
    Properties properties = new Properties()
    properties.setProperty(LLMOBS_ENABLED, "true")
    properties.setProperty(SERVICE, "test-service")

    when:
    def config = new Config(ConfigProvider.withPropertiesOverride(properties))

    then:
    noExceptionThrown()
    config.isLlmObsEnabled()
    config.llmObsMlApp == "test-service"
  }

  def "config instantiation should NOT fail if llm obs is enabled via sys prop and ml app is empty"() {
    setup:
    Properties properties = new Properties()
    properties.setProperty(LLMOBS_ENABLED, "true")
    properties.setProperty(SERVICE, "test-service")
    properties.setProperty(LLMOBS_ML_APP, "")

    when:
    def config = new Config(ConfigProvider.withPropertiesOverride(properties))

    then:
    noExceptionThrown()
    config.isLlmObsEnabled()
    config.llmObsMlApp == "test-service"
  }

  def "config instantiation should NOT fail if llm obs is enabled via env var and ml app is not set"() {
    setup:
    environmentVariables.set(DD_LLMOBS_ENABLED_ENV, "true")
    environmentVariables.set(DD_SERVICE_NAME_ENV, "test-service")

    when:
    def config = new Config()

    then:
    noExceptionThrown()
    config.isLlmObsEnabled()
    config.llmObsMlApp == "test-service"
  }

  def "config instantiation should NOT fail if llm obs is enabled via env var and ml app is empty"() {
    setup:
    environmentVariables.set(DD_LLMOBS_ENABLED_ENV, "true")
    environmentVariables.set(DD_SERVICE_NAME_ENV, "test-service")
    environmentVariables.set(DD_LLMOBS_ML_APP_ENV, "")

    when:
    def config = new Config()

    then:
    noExceptionThrown()
    config.isLlmObsEnabled()
    config.llmObsMlApp == "test-service"
  }


  def "config instantiation should NOT fail if llm obs is enabled (agentless disabled) via sys prop and ml app is set"() {
    setup:
    Properties properties = new Properties()
    properties.setProperty(LLMOBS_ENABLED, "true")
    properties.setProperty(LLMOBS_AGENTLESS_ENABLED, "false")
    properties.setProperty(LLMOBS_ML_APP, "test-ml-app")

    when:
    def config = new Config(ConfigProvider.withPropertiesOverride(properties))

    then:
    noExceptionThrown()
    config.isLlmObsEnabled()
    !config.isLlmObsAgentlessEnabled()
    config.llmObsMlApp == "test-ml-app"
  }

  def "config instantiation should NOT fail if llm obs is enabled (agentless disabled) via env var and ml app is set"() {
    setup:
    environmentVariables.set(DD_LLMOBS_ENABLED_ENV, "true")
    environmentVariables.set(DD_LLMOBS_ML_APP_ENV, "test-ml-app")

    when:
    def config = new Config()

    then:
    noExceptionThrown()
    config.isLlmObsEnabled()
    !config.isLlmObsAgentlessEnabled()
    config.llmObsMlApp == "test-ml-app"
  }

  def "config instantiation should fail if llm obs is in agentless mode via sys prop and API key is not set"() {
    setup:
    Properties properties = new Properties()
    properties.setProperty(LLMOBS_ENABLED, "true")
    properties.setProperty(LLMOBS_AGENTLESS_ENABLED, "true")
    properties.setProperty(LLMOBS_ML_APP, "test-ml-app")

    when:
    new Config(ConfigProvider.withPropertiesOverride(properties))

    then:
    thrown FatalAgentMisconfigurationError
  }

  def "config instantiation should fail if llm obs is in agentless mode via env var and API key is not set"() {
    setup:
    environmentVariables.set(DD_LLMOBS_ENABLED_ENV, "true")
    environmentVariables.set(DD_LLMOBS_ML_APP_ENV, "a")
    environmentVariables.set(DD_LLMOBS_AGENTLESS_ENABLED_ENV, "true")

    when:
    new Config()

    then:
    thrown FatalAgentMisconfigurationError
  }

  def "config instantiation should NOT fail if llm obs is enabled (agentless enabled) and API key & ml app are set via sys prop"() {
    setup:
    Properties properties = new Properties()
    properties.setProperty(LLMOBS_ENABLED, "true")
    properties.setProperty(LLMOBS_AGENTLESS_ENABLED, "true")
    properties.setProperty(LLMOBS_ML_APP, "test-ml-app")
    properties.setProperty(API_KEY, "123456789")

    when:
    def config = new Config(ConfigProvider.withPropertiesOverride(properties))

    then:
    noExceptionThrown()
    config.isLlmObsEnabled()
    config.isLlmObsAgentlessEnabled()
    config.llmObsMlApp == "test-ml-app"
  }

  def "config instantiation should NOT fail if llm obs is enabled (agentless enabled) and API key & ml app are set via env var"() {
    setup:
    environmentVariables.set(DD_LLMOBS_ENABLED_ENV, "true")
    environmentVariables.set(DD_LLMOBS_ML_APP_ENV, "a")
    environmentVariables.set(DD_LLMOBS_AGENTLESS_ENABLED_ENV, "true")
    environmentVariables.set(DD_API_KEY_ENV, "8663294466")

    when:
    def config = new Config()

    then:
    noExceptionThrown()
    config.isLlmObsEnabled()
    config.isLlmObsAgentlessEnabled()
    config.llmObsMlApp == "a"
  }

  def "config instantiation should fail if CI visibility agentless mode is enabled and API key is not set"() {
    setup:
    Properties properties = new Properties()
    properties.setProperty(CIVISIBILITY_ENABLED, "true")
    properties.setProperty(CIVISIBILITY_AGENTLESS_ENABLED, "true")

    when:
    new Config(ConfigProvider.withPropertiesOverride(properties))

    then:
    thrown FatalAgentMisconfigurationError
  }

  def "config instantiation should NOT fail if CI visibility agentless mode is enabled and API key is set"() {
    setup:
    Properties properties = new Properties()
    properties.setProperty(CIVISIBILITY_ENABLED, "true")
    properties.setProperty(CIVISIBILITY_AGENTLESS_ENABLED, "true")
    properties.setProperty(API_KEY, "123456789")

    when:
    def config = new Config(ConfigProvider.withPropertiesOverride(properties))

    then:
    noExceptionThrown()
    config.isCiVisibilityEnabled()
    config.isCiVisibilityAgentlessEnabled()
  }

  static class ClassThrowsExceptionForValueOfMethod {
    static ClassThrowsExceptionForValueOfMethod valueOf(String ignored) {
      throw new Throwable()
    }
  }

  static BitSet toBitSet(Collection<Integer> set) {
    BitSet bs = new BitSet()
    for (Integer i : set) {
      bs.set(i)
    }
    return bs
  }

  def "check trace propagation style overrides for"() {
    setup:
    if (pse) {
      environmentVariables.set('DD_PROPAGATION_STYLE_EXTRACT', pse.toString())
    }
    if (psi) {
      environmentVariables.set('DD_PROPAGATION_STYLE_INJECT', psi.toString())
    }
    if (tps) {
      environmentVariables.set('DD_TRACE_PROPAGATION_STYLE', tps.toString())
    }
    if (tpse) {
      environmentVariables.set('DD_TRACE_PROPAGATION_STYLE_EXTRACT', tpse.toString())
    }
    if (tpsi) {
      environmentVariables.set('DD_TRACE_PROPAGATION_STYLE_INJECT', tpsi.toString())
    }
    when:
    Config config = new Config()

    then:
    config.propagationStylesToExtract.asList() == ePSE
    config.propagationStylesToInject.asList() == ePSI
    config.tracePropagationStylesToExtract.asList() == eTPSE
    config.tracePropagationStylesToInject.asList() == eTPSI

    where:
    // spotless:off
    pse                      | psi                      | tps      | tpse               | tpsi    | ePSE                       | ePSI                       | eTPSE                            | eTPSI
    PropagationStyle.DATADOG | PropagationStyle.B3      | null     | null               | null    | [PropagationStyle.DATADOG] | [PropagationStyle.B3]      | [DATADOG]                        | [B3SINGLE, B3MULTI]
    PropagationStyle.B3      | PropagationStyle.DATADOG | null     | null               | null    | [PropagationStyle.B3]      | [PropagationStyle.DATADOG] | [B3SINGLE, B3MULTI]              | [DATADOG]
    PropagationStyle.B3      | PropagationStyle.DATADOG | HAYSTACK | null               | null    | [PropagationStyle.B3]      | [PropagationStyle.DATADOG] | [HAYSTACK]                       | [HAYSTACK]
    PropagationStyle.B3      | PropagationStyle.DATADOG | HAYSTACK | B3SINGLE           | null    | [PropagationStyle.B3]      | [PropagationStyle.DATADOG] | [B3SINGLE]                       | [HAYSTACK]
    PropagationStyle.B3      | PropagationStyle.DATADOG | HAYSTACK | null               | B3MULTI | [PropagationStyle.B3]      | [PropagationStyle.DATADOG] | [HAYSTACK]                       | [B3MULTI]
    PropagationStyle.B3      | PropagationStyle.DATADOG | HAYSTACK | B3SINGLE           | B3MULTI | [PropagationStyle.B3]      | [PropagationStyle.DATADOG] | [B3SINGLE]                       | [B3MULTI]
    PropagationStyle.B3      | PropagationStyle.DATADOG | null     | B3SINGLE           | B3MULTI | [PropagationStyle.B3]      | [PropagationStyle.DATADOG] | [B3SINGLE]                       | [B3MULTI]
    null                     | null                     | HAYSTACK | null               | null    | [PropagationStyle.DATADOG] | [PropagationStyle.DATADOG] | [HAYSTACK]                       | [HAYSTACK]
    null                     | null                     | HAYSTACK | B3SINGLE           | B3MULTI | [PropagationStyle.DATADOG] | [PropagationStyle.DATADOG] | [B3SINGLE]                       | [B3MULTI]
    null                     | null                     | null     | B3SINGLE           | B3MULTI | [PropagationStyle.DATADOG] | [PropagationStyle.DATADOG] | [B3SINGLE]                       | [B3MULTI]
    null                     | null                     | null     | null               | null    | [PropagationStyle.DATADOG] | [PropagationStyle.DATADOG] | [DATADOG, TRACECONTEXT, BAGGAGE] | [DATADOG, TRACECONTEXT, BAGGAGE]
    null                     | null                     | null     | null               | null    | [PropagationStyle.DATADOG] | [PropagationStyle.DATADOG] | [DATADOG, TRACECONTEXT, BAGGAGE] | [DATADOG, TRACECONTEXT, BAGGAGE]
    null                     | null                     | null     | "b3 single header" | null    | [PropagationStyle.DATADOG] | [PropagationStyle.DATADOG] | [B3SINGLE]                       | [DATADOG, TRACECONTEXT, BAGGAGE]
    null                     | null                     | null     | "b3"               | null    | [PropagationStyle.DATADOG] | [PropagationStyle.DATADOG] | [B3MULTI]                        | [DATADOG, TRACECONTEXT, BAGGAGE]
    // spotless:on
  }

  def "agent args are used by config"() {
    setup:
    AgentArgsInjector.injectAgentArgsConfig([(PREFIX + SERVICE_NAME): "args service name"])

    when:
    rebuildConfig()
    def config = new Config()

    then:
    config.serviceName == "args service name"
  }

  def "agent args override captured env props"() {
    setup:
    AgentArgsInjector.injectAgentArgsConfig([(PREFIX + SERVICE_NAME): "args service name"])

    def capturedEnv = [(SERVICE_NAME): "captured props service name"]
    FixedCapturedEnvironment.useFixedEnv(capturedEnv)

    when:
    def config = new Config()

    then:
    config.serviceName == "args service name"
  }

  def "sys props override agent args"() {
    setup:
    System.setProperty(PREFIX + SERVICE_NAME, "system prop service name")

    AgentArgsInjector.injectAgentArgsConfig([(PREFIX + SERVICE_NAME): "args service name"])

    when:
    def config = new Config()

    then:
    config.serviceName == "system prop service name"
  }

  def "env vars override agent args"() {
    setup:
    environmentVariables.set(DD_SERVICE_NAME_ENV, "env service name")

    AgentArgsInjector.injectAgentArgsConfig([(PREFIX + SERVICE_NAME): "args service name"])

    when:
    def config = new Config()

    then:
    config.serviceName == "env service name"
  }

  def "agent args are used for looking up properties file"() {
    setup:
    AgentArgsInjector.injectAgentArgsConfig([(PREFIX + CONFIGURATION_FILE): "src/test/resources/dd-java-tracer.properties"])

    when:
    def config = new Config()

    then:
    config.configFileStatus == "src/test/resources/dd-java-tracer.properties"
    config.serviceName == "set-in-properties"
  }

  def "fallback to properties file has lower priority than agent args"() {
    setup:
    AgentArgsInjector.injectAgentArgsConfig([
      (PREFIX + CONFIGURATION_FILE): "src/test/resources/dd-java-tracer.properties",
      (PREFIX + SERVICE_NAME)      : "args service name"
    ])

    when:
    def config = new Config()

    then:
    config.configFileStatus == "src/test/resources/dd-java-tracer.properties"
    config.serviceName == "args service name"
  }

  def "long running trace invalid initial flush_interval set to default: #configuredFlushInterval"() {
    when:
    def prop = new Properties()
    prop.setProperty(TRACE_LONG_RUNNING_ENABLED, "true")
    prop.setProperty(TRACE_LONG_RUNNING_INITIAL_FLUSH_INTERVAL, configuredFlushInterval)
    Config config = Config.get(prop)

    then:
    config.longRunningTraceEnabled == true
    config.longRunningTraceInitialFlushInterval == flushInterval

    where:
    configuredFlushInterval | flushInterval
    "invalid"               | DEFAULT_TRACE_LONG_RUNNING_INITIAL_FLUSH_INTERVAL
    "-1"                    | DEFAULT_TRACE_LONG_RUNNING_INITIAL_FLUSH_INTERVAL
    "9"                     | DEFAULT_TRACE_LONG_RUNNING_INITIAL_FLUSH_INTERVAL
    "451"                   | DEFAULT_TRACE_LONG_RUNNING_INITIAL_FLUSH_INTERVAL
    "10"                    | 10
    "450"                   | 450
  }

  def "ssi injection enabled"() {
    when:
    def prop = new Properties()
    prop.setProperty(SSI_INJECTION_ENABLED, "tracer")
    Config config = Config.get(prop)

    then:
    config.ssiInjectionEnabled == "tracer"
  }

  def "ssi inject force"() {
    when:
    def prop = new Properties()
    prop.setProperty(SSI_INJECTION_FORCE, "true")
    Config config = Config.get(prop)

    then:
    config.ssiInjectionForce == true
  }

  def "instrumentation source"() {
    when:
    def prop = new Properties()
    prop.setProperty(INSTRUMENTATION_SOURCE, "ssi")
    Config config = Config.get(prop)

    then:
    config.instrumentationSource == "ssi"
  }

  def "long running trace invalid flush_interval set to default: #configuredFlushInterval"() {
    when:
    def prop = new Properties()
    prop.setProperty(TRACE_LONG_RUNNING_ENABLED, "true")
    prop.setProperty(TRACE_LONG_RUNNING_FLUSH_INTERVAL, configuredFlushInterval)
    Config config = Config.get(prop)

    then:
    config.longRunningTraceEnabled == true
    config.longRunningTraceFlushInterval == flushInterval

    where:
    configuredFlushInterval | flushInterval
    "invalid"               | DEFAULT_TRACE_LONG_RUNNING_FLUSH_INTERVAL
    "-1"                    | DEFAULT_TRACE_LONG_RUNNING_FLUSH_INTERVAL
    "19"                    | DEFAULT_TRACE_LONG_RUNNING_FLUSH_INTERVAL
    "451"                   | DEFAULT_TRACE_LONG_RUNNING_FLUSH_INTERVAL
    "20"                    | 20
    "450"                   | 450
  }

  def "partial flush and min spans interaction"() {
    when:
    def prop = new Properties()
    if (configuredPartialEnabled != null) {
      prop.setProperty(PARTIAL_FLUSH_ENABLED, configuredPartialEnabled.toString())
    }
    if (configuredPartialMinSpans != null) {
      prop.setProperty(PARTIAL_FLUSH_MIN_SPANS, configuredPartialMinSpans.toString())
    }
    Config config = Config.get(prop)

    then:
    config.partialFlushMinSpans == partialMinSpans

    where:
    configuredPartialEnabled | configuredPartialMinSpans | partialMinSpans
    null                     | null                      | DEFAULT_PARTIAL_FLUSH_MIN_SPANS
    true                     | null                      | DEFAULT_PARTIAL_FLUSH_MIN_SPANS
    false                    | null                      | 0
    null                     | 47                        | 47
    true                     | 11                        | 11
    false                    | 17                        | 0
  }

  def "check profiling SSI auto-enablement"() {
    when:
    def prop = new Properties()
    prop.setProperty(PROFILING_ENABLED, enablementMode)
    prop.setProperty(PROFILING_START_DELAY, "1")
    prop.setProperty(PROFILING_START_FORCE_FIRST, "true")

    Config config = Config.get(prop)

    then:
    config.profilingEnabled == expectedEnabled
    config.profilingStartDelay == expectedStartDelay
    config.profilingStartForceFirst == expectedStartForceFirst

    where:
    // spotless:off
    enablementMode | expectedEnabled | expectedStartDelay            | expectedStartForceFirst
    "true"         | true            | 1                             | true
    "false"        | false           | 1                             | true
    "auto"         | true            | PROFILING_START_DELAY_DEFAULT | PROFILING_START_FORCE_FIRST_DEFAULT
    // spotless:on
  }

  def "url for debugger with unix domain socket"() {
    when:
    def prop = new Properties()
    prop.setProperty(AGENT_HOST, "myhost")
    prop.setProperty(TRACE_AGENT_PORT, "1234")
    prop.setProperty(TRACE_AGENT_URL, "unix:///path/to/socket")

    Config config = Config.get(prop)

    then:
    config.finalDebuggerSymDBUrl == "http://localhost:8126/symdb/v1/input"
  }

  def "verify try/catch behavior for invalid strings for TRACE_PROPAGATION_BEHAVIOR_EXTRACT"() {
    setup:
    def prop = new Properties()
    prop.setProperty(TRACE_PROPAGATION_BEHAVIOR_EXTRACT, "test")

    when:
    Config config = Config.get(prop)

    then:
    config.tracePropagationBehaviorExtract == TracePropagationBehaviorExtract.CONTINUE
  }

  def "Intake client uses correct URL for site #site"() {
    setup:
    def config = Spy(Config.get())

    when:
    config.getSite() >> site

    then:
    config.getDefaultTelemetryUrl()

    where:
    site                | expectedUrl
    "datadoghq.com"     | "https://instrumentation-telemetry-intake.datadoghq.com/api/v2/apmtelemetry"
    "us3.datadoghq.com" | "https://instrumentation-telemetry-intake.us3.datadoghq.com/api/v2/apmtelemetry"
    "us5.datadoghq.com" | "https://instrumentation-telemetry-intake.us5.datadoghq.com/api/v2/apmtelemetry"
    "ap1.datadoghq.com" | "https://instrumentation-telemetry-intake.ap1.datadoghq.com/api/v2/apmtelemetry"
    "datadoghq.eu"      | "https://instrumentation-telemetry-intake.datadoghq.eu/api/v2/apmtelemetry"
    "datad0g.com"       | "https://all-http-intake.logs.datad0g.com/api/v2/apmtelemetry"
  }

<<<<<<< HEAD
  def "db metadata fetching enabled with sys = #sys env = #env"() {
    setup:
    if (sys != null) {
      System.setProperty("dd.trace.db.metadata.fetching.on.query", sys)
    }
    if (env != null) {
      environmentVariables.set("DD_TRACE_DB_METADATA_FETCHING_ON_QUERY", env)
    }
=======
  def "set cloud payload tagging config"() {
    setup:
    environmentVariables.set(DD_TRACE_CLOUD_REQUEST_PAYLOAD_TAGGING_ENV, reqEnv)
    environmentVariables.set(DD_TRACE_CLOUD_RESPONSE_PAYLOAD_TAGGING_ENV, respEnv)
>>>>>>> 4d1a38c9

    when:
    def config = new Config()

    then:
<<<<<<< HEAD
    config.isDbMetadataFetchingOnQueryEnabled() == expected

    where:
    sys     | env     | expected
    null    | null    | true    // default is true
    null    | "true"  | true
    null    | "false" | false
    "true"  | null    | true
    "false" | null    | false
    "true"  | "false" | true    // sys prop takes precedence
    "false" | "true"  | false   // sys prop takes precedence
  }

  def "db client info fetching enabled with sys = #sys env = #env"() {
    setup:
    if (sys != null) {
      System.setProperty("dd.trace.db.metadata.fetching.on.connect", sys)
    }
    if (env != null) {
      environmentVariables.set("DD_TRACE_DB_METADATA_FETCHING_ON_CONNECT", env)
    }

    when:
    def config = new Config()

    then:
    config.isDbMetadataFetchingOnConnectEnabled() == expected

    where:
    sys     | env     | expected
    null    | null    | true    // default is true
    null    | "true"  | true
    null    | "false" | false
    "true"  | null    | true
    "false" | null    | false
    "true"  | "false" | true    // sys prop takes precedence
    "false" | "true"  | false   // sys prop takes precedence
=======
    if (expectedReqConfig == null) {
      // if expected config is null, then the feature should be disabled
      assert !config.isCloudRequestPayloadTaggingEnabled()
    } else {
      assert config.cloudRequestPayloadTagging.toString() == expectedReqConfig
    }

    if (expectedRespConfig == null) {
      assert !config.isCloudResponsePayloadTaggingEnabled()
    } else {
      assert config.cloudResponsePayloadTagging.toString() == expectedRespConfig
    }

    where:
    reqEnv         | respEnv        | expectedReqConfig | expectedRespConfig
    "all"          | "all"          | '[]'              | '[]'
    "all,invalid"  | "all,invalid"  | null              | null
    ""             | ""             | null              | null
    "invalid"      | "invalid"      | null              | null
    "\$.a"         | "\$.b"         | '[$[\'a\']]'          | '[$[\'b\']]'
    "\$.a,invalid" | "\$.b,invalid" | '[$[\'a\']]'          | '[$[\'b\']]'
  }

  // Subclass for setting Strictness of ConfigHelper when using fake configs
  static class ConfigTestWithFakes extends ConfigTest {

    def strictness

    def setup() {
      strictness = ConfigHelper.get().configInversionStrictFlag()
      ConfigHelper.get().setConfigInversionStrict(ConfigHelper.StrictnessPolicy.TEST)
    }

    def cleanup() {
      ConfigHelper.get().setConfigInversionStrict(strictness)
    }


    def "verify rule config #name"() {
      setup:
      environmentVariables.set("DD_TRACE_TEST_ENABLED", "true")
      environmentVariables.set("DD_TRACE_TEST_ENV_ENABLED", "true")
      environmentVariables.set("DD_TRACE_DISABLED_ENV_ENABLED", "false")

      System.setProperty("dd.trace.test.enabled", "false")
      System.setProperty("dd.trace.test-prop.enabled", "true")
      System.setProperty("dd.trace.disabled-prop.enabled", "false")

      expect:
      Config.get().isRuleEnabled(name) == enabled

      where:
      // spotless:off
      name            | enabled
      ""              | true
      "invalid"       | true
      "test-prop"     | true
      "Test-Prop"     | true
      "test-env"      | true
      "Test-Env"      | true
      "test"          | false
      "TEST"          | false
      "disabled-prop" | false
      "Disabled-Prop" | false
      "disabled-env"  | false
      "Disabled-Env"  | false
      // spotless:on
    }

    def "verify integration jmxfetch config"() {
      setup:
      environmentVariables.set("DD_JMXFETCH_ORDER_ENABLED", "false")
      environmentVariables.set("DD_JMXFETCH_TEST_ENV_ENABLED", "true")
      environmentVariables.set("DD_JMXFETCH_DISABLED_ENV_ENABLED", "false")

      System.setProperty("dd.jmxfetch.order.enabled", "true")
      System.setProperty("dd.jmxfetch.test-prop.enabled", "true")
      System.setProperty("dd.jmxfetch.disabled-prop.enabled", "false")

      expect:
      Config.get().isJmxFetchIntegrationEnabled(integrationNames, defaultEnabled) == expected

      where:
      // spotless:off
      names                          | defaultEnabled | expected
      []                             | true           | true
      []                             | false          | false
      ["invalid"]                    | true           | true
      ["invalid"]                    | false          | false
      ["test-prop"]                  | false          | true
      ["test-env"]                   | false          | true
      ["disabled-prop"]              | true           | false
      ["disabled-env"]               | true           | false
      ["other", "test-prop"]         | false          | true
      ["other", "test-env"]          | false          | true
      ["order"]                      | false          | true
      ["test-prop", "disabled-prop"] | false          | true
      ["disabled-env", "test-env"]   | false          | true
      ["test-prop", "disabled-prop"] | true           | false
      ["disabled-env", "test-env"]   | true           | false
      // spotless:on

      integrationNames = new TreeSet<>(names)
    }

    def "verify integration trace analytics config"() {
      setup:
      environmentVariables.set("DD_ORDER_ANALYTICS_ENABLED", "false")
      environmentVariables.set("DD_TEST_ENV_ANALYTICS_ENABLED", "true")
      environmentVariables.set("DD_DISABLED_ENV_ANALYTICS_ENABLED", "false")
      // trace prefix form should take precedence over the old non-prefix form
      environmentVariables.set("DD_ALIAS_ENV_ANALYTICS_ENABLED", "false")
      environmentVariables.set("DD_TRACE_ALIAS_ENV_ANALYTICS_ENABLED", "true")

      System.setProperty("dd.order.analytics.enabled", "true")
      System.setProperty("dd.test-prop.analytics.enabled", "true")
      System.setProperty("dd.disabled-prop.analytics.enabled", "false")
      // trace prefix form should take precedence over the old non-prefix form
      System.setProperty("dd.alias-prop.analytics.enabled", "false")
      System.setProperty("dd.trace.alias-prop.analytics.enabled", "true")

      expect:
      Config.get().isTraceAnalyticsIntegrationEnabled(integrationNames, defaultEnabled) == expected

      where:
      // spotless:off
      names                           | defaultEnabled | expected
      []                              | true           | true
      []                              | false          | false
      ["invalid"]                     | true           | true
      ["invalid"]                     | false          | false
      ["test-prop"]                   | false          | true
      ["test-env"]                    | false          | true
      ["disabled-prop"]               | true           | false
      ["disabled-env"]                | true           | false
      ["other", "test-prop"]          | false          | true
      ["other", "test-env"]           | false          | true
      ["order"]                       | false          | true
      ["test-prop", "disabled-prop"]  | false          | true
      ["disabled-env", "test-env"]    | false          | true
      ["test-prop", "disabled-prop"]  | true           | false
      ["disabled-env", "test-env"]    | true           | false
      ["alias-prop", "disabled-prop"] | false          | true
      ["disabled-env", "alias-env"]   | false          | true
      ["alias-prop", "disabled-prop"] | true           | false
      ["disabled-env", "alias-env"]   | true           | false
      // spotless:on

      integrationNames = new TreeSet<>(names)
    }

    def "test getFloatSettingFromEnvironment(#name)"() {
      setup:
      environmentVariables.set("DD_ENV_ZERO_TEST", "0.0")
      environmentVariables.set("DD_ENV_FLOAT_TEST", "1.0")
      environmentVariables.set("DD_FLOAT_TEST", "0.2")

      System.setProperty("dd.prop.zero.test", "0")
      System.setProperty("dd.prop.float.test", "0.3")
      System.setProperty("dd.float.test", "0.4")
      System.setProperty("dd.garbage.test", "garbage")
      System.setProperty("dd.negative.test", "-1")

      expect:
      Config.get().configProvider.getFloat(name, defaultValue) == (float) expected

      where:
      name              | expected
      // spotless:off
      "env.zero.test"   | 0.0
      "prop.zero.test"  | 0
      "env.float.test"  | 1.0
      "prop.float.test" | 0.3
      "float.test"      | 0.4
      "negative.test"   | -1.0
      "garbage.test"    | 10.0
      "default.test"    | 10.0
      // spotless:on

      defaultValue = 10.0
    }

    def "test getDoubleSettingFromEnvironment(#name)"() {
      setup:
      environmentVariables.set("DD_ENV_ZERO_TEST", "0.0")
      environmentVariables.set("DD_ENV_FLOAT_TEST", "1.0")
      environmentVariables.set("DD_FLOAT_TEST", "0.2")

      System.setProperty("dd.prop.zero.test", "0")
      System.setProperty("dd.prop.float.test", "0.3")
      System.setProperty("dd.float.test", "0.4")
      System.setProperty("dd.garbage.test", "garbage")
      System.setProperty("dd.negative.test", "-1")

      expect:
      Config.get().configProvider.getDouble(name, defaultValue) == (double) expected

      where:
      // spotless:off
      name              | expected
      "env.zero.test"   | 0.0
      "prop.zero.test"  | 0
      "env.float.test"  | 1.0
      "prop.float.test" | 0.3
      "float.test"      | 0.4
      "negative.test"   | -1.0
      "garbage.test"    | 10.0
      "default.test"    | 10.0
      // spotless:on

      defaultValue = 10.0
    }

    def "get analytics sample rate"() {
      setup:
      environmentVariables.set("DD_FOO_ANALYTICS_SAMPLE_RATE", "0.5")
      environmentVariables.set("DD_BAR_ANALYTICS_SAMPLE_RATE", "0.9")
      // trace prefix form should take precedence over the old non-prefix form
      environmentVariables.set("DD_ALIAS_ENV_ANALYTICS_SAMPLE_RATE", "0.8")
      environmentVariables.set("DD_TRACE_ALIAS_ENV_ANALYTICS_SAMPLE_RATE", "0.4")

      System.setProperty("dd.baz.analytics.sample-rate", "0.7")
      System.setProperty("dd.buzz.analytics.sample-rate", "0.3")
      // trace prefix form should take precedence over the old non-prefix form
      System.setProperty("dd.alias-prop.analytics.sample-rate", "0.1")
      System.setProperty("dd.trace.alias-prop.analytics.sample-rate", "0.2")

      when:
      String[] array = services.toArray(new String[0])
      def value = Config.get().getInstrumentationAnalyticsSampleRate(array)

      then:
      value == expected

      where:
      // spotless:off
      services                | expected
      ["foo"]                 | 0.5f
      ["baz"]                 | 0.7f
      ["doesnotexist"]        | 1.0f
      ["doesnotexist", "foo"] | 0.5f
      ["doesnotexist", "baz"] | 0.7f
      ["foo", "bar"]          | 0.5f
      ["bar", "foo"]          | 0.9f
      ["baz", "buzz"]         | 0.7f
      ["buzz", "baz"]         | 0.3f
      ["foo", "baz"]          | 0.5f
      ["baz", "foo"]          | 0.7f
      ["alias-env", "baz"]    | 0.4f
      ["alias-prop", "foo"]   | 0.2f
      // spotless:on
    }

    // Static methods test:
    def "configProvider.get* unit test"() {
      setup:
      def p = new Properties()
      p.setProperty("i", "13")
      p.setProperty("f", "42.42")
      def configProvider = ConfigProvider.withPropertiesOverride(p)

      expect:
      configProvider.getDouble("i", 40) == 13
      configProvider.getDouble("f", 41) == 42.42
      configProvider.getFloat("i", 40) == 13
      configProvider.getFloat("f", 41) == 42.42f
      configProvider.getInteger("b", 61) == 61
      configProvider.getInteger("i", 61) == 13
      configProvider.getBoolean("a", true) == true
    }
>>>>>>> 4d1a38c9
  }
}<|MERGE_RESOLUTION|>--- conflicted
+++ resolved
@@ -1,14 +1,5 @@
 package datadog.trace.api
 
-<<<<<<< HEAD
-=======
-import datadog.trace.api.env.FixedCapturedEnvironment
-import datadog.trace.bootstrap.config.provider.AgentArgsInjector
-import datadog.trace.bootstrap.config.provider.ConfigConverter
-import datadog.trace.bootstrap.config.provider.ConfigProvider
-import datadog.trace.test.util.DDSpecification
-import datadog.trace.util.throwable.FatalAgentMisconfigurationError
->>>>>>> 4d1a38c9
 import static datadog.trace.api.ConfigDefaults.DEFAULT_HTTP_CLIENT_ERROR_STATUSES
 import static datadog.trace.api.ConfigDefaults.DEFAULT_HTTP_SERVER_ERROR_STATUSES
 import static datadog.trace.api.ConfigDefaults.DEFAULT_PARTIAL_FLUSH_MIN_SPANS
@@ -2911,65 +2902,15 @@
     "datad0g.com"       | "https://all-http-intake.logs.datad0g.com/api/v2/apmtelemetry"
   }
 
-<<<<<<< HEAD
-  def "db metadata fetching enabled with sys = #sys env = #env"() {
-    setup:
-    if (sys != null) {
-      System.setProperty("dd.trace.db.metadata.fetching.on.query", sys)
-    }
-    if (env != null) {
-      environmentVariables.set("DD_TRACE_DB_METADATA_FETCHING_ON_QUERY", env)
-    }
-=======
   def "set cloud payload tagging config"() {
     setup:
     environmentVariables.set(DD_TRACE_CLOUD_REQUEST_PAYLOAD_TAGGING_ENV, reqEnv)
     environmentVariables.set(DD_TRACE_CLOUD_RESPONSE_PAYLOAD_TAGGING_ENV, respEnv)
->>>>>>> 4d1a38c9
-
-    when:
-    def config = new Config()
-
-    then:
-<<<<<<< HEAD
-    config.isDbMetadataFetchingOnQueryEnabled() == expected
-
-    where:
-    sys     | env     | expected
-    null    | null    | true    // default is true
-    null    | "true"  | true
-    null    | "false" | false
-    "true"  | null    | true
-    "false" | null    | false
-    "true"  | "false" | true    // sys prop takes precedence
-    "false" | "true"  | false   // sys prop takes precedence
-  }
-
-  def "db client info fetching enabled with sys = #sys env = #env"() {
-    setup:
-    if (sys != null) {
-      System.setProperty("dd.trace.db.metadata.fetching.on.connect", sys)
-    }
-    if (env != null) {
-      environmentVariables.set("DD_TRACE_DB_METADATA_FETCHING_ON_CONNECT", env)
-    }
-
-    when:
-    def config = new Config()
-
-    then:
-    config.isDbMetadataFetchingOnConnectEnabled() == expected
-
-    where:
-    sys     | env     | expected
-    null    | null    | true    // default is true
-    null    | "true"  | true
-    null    | "false" | false
-    "true"  | null    | true
-    "false" | null    | false
-    "true"  | "false" | true    // sys prop takes precedence
-    "false" | "true"  | false   // sys prop takes precedence
-=======
+
+    when:
+    def config = new Config()
+
+    then:
     if (expectedReqConfig == null) {
       // if expected config is null, then the feature should be disabled
       assert !config.isCloudRequestPayloadTaggingEnabled()
@@ -3240,6 +3181,57 @@
       configProvider.getInteger("i", 61) == 13
       configProvider.getBoolean("a", true) == true
     }
->>>>>>> 4d1a38c9
+  }
+
+  def "db metadata fetching enabled with sys = #sys env = #env"() {
+    setup:
+    if (sys != null) {
+      System.setProperty("dd.trace.db.metadata.fetching.on.query", sys)
+    }
+    if (env != null) {
+      environmentVariables.set("DD_TRACE_DB_METADATA_FETCHING_ON_QUERY", env)
+    }
+
+    when:
+    def config = new Config()
+
+    then:
+    config.isDbMetadataFetchingOnQueryEnabled() == expected
+
+    where:
+    sys     | env     | expected
+    null    | null    | true    // default is true
+    null    | "true"  | true
+    null    | "false" | false
+    "true"  | null    | true
+    "false" | null    | false
+    "true"  | "false" | true    // sys prop takes precedence
+    "false" | "true"  | false   // sys prop takes precedence
+  }
+
+  def "db client info fetching enabled with sys = #sys env = #env"() {
+    setup:
+    if (sys != null) {
+      System.setProperty("dd.trace.db.metadata.fetching.on.connect", sys)
+    }
+    if (env != null) {
+      environmentVariables.set("DD_TRACE_DB_METADATA_FETCHING_ON_CONNECT", env)
+    }
+
+    when:
+    def config = new Config()
+
+    then:
+    config.isDbMetadataFetchingOnConnectEnabled() == expected
+
+    where:
+    sys     | env     | expected
+    null    | null    | true    // default is true
+    null    | "true"  | true
+    null    | "false" | false
+    "true"  | null    | true
+    "false" | null    | false
+    "true"  | "false" | true    // sys prop takes precedence
+    "false" | "true"  | false   // sys prop takes precedence
   }
 }