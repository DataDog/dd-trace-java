--- conflicted
+++ resolved
@@ -2794,7 +2794,26 @@
     config.tracePropagationBehaviorExtract == TracePropagationBehaviorExtract.CONTINUE
   }
 
-<<<<<<< HEAD
+  def "Intake client uses correct URL for site #site"() {
+    setup:
+    def config = Spy(Config.get())
+
+    when:
+    config.getSite() >> site
+
+    then:
+    config.getDefaultTelemetryUrl()
+
+    where:
+    site                | expectedUrl
+    "datadoghq.com"     | "https://instrumentation-telemetry-intake.datadoghq.com/api/v2/apmtelemetry"
+    "us3.datadoghq.com" | "https://instrumentation-telemetry-intake.us3.datadoghq.com/api/v2/apmtelemetry"
+    "us5.datadoghq.com" | "https://instrumentation-telemetry-intake.us5.datadoghq.com/api/v2/apmtelemetry"
+    "ap1.datadoghq.com" | "https://instrumentation-telemetry-intake.ap1.datadoghq.com/api/v2/apmtelemetry"
+    "datadoghq.eu"      | "https://instrumentation-telemetry-intake.datadoghq.eu/api/v2/apmtelemetry"
+    "datad0g.com"       | "https://all-http-intake.logs.datad0g.com/api/v2/apmtelemetry"
+  }
+
   def "db metadata fetching enabled with sys = #sys env = #env"() {
     setup:
     if (sys != null) {
@@ -2845,25 +2864,5 @@
     "false" | null    | false
     "true"  | "false" | true    // sys prop takes precedence
     "false" | "true"  | false   // sys prop takes precedence
-=======
-  def "Intake client uses correct URL for site #site"() {
-    setup:
-    def config = Spy(Config.get())
-
-    when:
-    config.getSite() >> site
-
-    then:
-    config.getDefaultTelemetryUrl()
-
-    where:
-    site                | expectedUrl
-    "datadoghq.com"     | "https://instrumentation-telemetry-intake.datadoghq.com/api/v2/apmtelemetry"
-    "us3.datadoghq.com" | "https://instrumentation-telemetry-intake.us3.datadoghq.com/api/v2/apmtelemetry"
-    "us5.datadoghq.com" | "https://instrumentation-telemetry-intake.us5.datadoghq.com/api/v2/apmtelemetry"
-    "ap1.datadoghq.com" | "https://instrumentation-telemetry-intake.ap1.datadoghq.com/api/v2/apmtelemetry"
-    "datadoghq.eu"      | "https://instrumentation-telemetry-intake.datadoghq.eu/api/v2/apmtelemetry"
-    "datad0g.com"       | "https://all-http-intake.logs.datad0g.com/api/v2/apmtelemetry"
->>>>>>> 52a8cc71
   }
 }