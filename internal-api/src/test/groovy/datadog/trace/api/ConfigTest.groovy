package datadog.trace.api

import datadog.trace.api.env.FixedCapturedEnvironment
import datadog.trace.bootstrap.config.provider.AgentArgsInjector
import datadog.trace.bootstrap.config.provider.ConfigConverter
import datadog.trace.bootstrap.config.provider.ConfigProvider
import datadog.trace.test.util.DDSpecification
import datadog.trace.util.throwable.FatalAgentMisconfigurationError
import org.junit.Rule

import static datadog.trace.api.ConfigDefaults.DEFAULT_HTTP_CLIENT_ERROR_STATUSES
import static datadog.trace.api.ConfigDefaults.DEFAULT_HTTP_SERVER_ERROR_STATUSES
import static datadog.trace.api.ConfigDefaults.DEFAULT_PARTIAL_FLUSH_MIN_SPANS
import static datadog.trace.api.ConfigDefaults.DEFAULT_SERVICE_NAME
import static datadog.trace.api.ConfigDefaults.DEFAULT_TRACE_LONG_RUNNING_FLUSH_INTERVAL
import static datadog.trace.api.ConfigDefaults.DEFAULT_TRACE_LONG_RUNNING_INITIAL_FLUSH_INTERVAL
import static datadog.trace.api.DDTags.HOST_TAG
import static datadog.trace.api.DDTags.LANGUAGE_TAG_KEY
import static datadog.trace.api.DDTags.LANGUAGE_TAG_VALUE
import static datadog.trace.api.DDTags.RUNTIME_ID_TAG
import static datadog.trace.api.DDTags.RUNTIME_VERSION_TAG
import static datadog.trace.api.DDTags.SERVICE
import static datadog.trace.api.DDTags.SERVICE_TAG
import static datadog.trace.api.TracePropagationStyle.B3MULTI
import static datadog.trace.api.TracePropagationStyle.B3SINGLE
import static datadog.trace.api.TracePropagationStyle.DATADOG
import static datadog.trace.api.TracePropagationStyle.HAYSTACK
import static datadog.trace.api.TracePropagationStyle.TRACECONTEXT
import static datadog.trace.api.TracePropagationStyle.BAGGAGE
import static datadog.trace.api.config.CiVisibilityConfig.CIVISIBILITY_AGENTLESS_ENABLED
import static datadog.trace.api.config.CiVisibilityConfig.CIVISIBILITY_ENABLED
import static datadog.trace.api.config.DebuggerConfig.DYNAMIC_INSTRUMENTATION_CLASSFILE_DUMP_ENABLED
import static datadog.trace.api.config.DebuggerConfig.DYNAMIC_INSTRUMENTATION_DIAGNOSTICS_INTERVAL
import static datadog.trace.api.config.DebuggerConfig.DYNAMIC_INSTRUMENTATION_ENABLED
import static datadog.trace.api.config.DebuggerConfig.DYNAMIC_INSTRUMENTATION_EXCLUDE_FILES
import static datadog.trace.api.config.DebuggerConfig.DYNAMIC_INSTRUMENTATION_INSTRUMENT_THE_WORLD
import static datadog.trace.api.config.DebuggerConfig.DYNAMIC_INSTRUMENTATION_METRICS_ENABLED
import static datadog.trace.api.config.DebuggerConfig.DYNAMIC_INSTRUMENTATION_POLL_INTERVAL
import static datadog.trace.api.config.DebuggerConfig.DYNAMIC_INSTRUMENTATION_PROBE_FILE
import static datadog.trace.api.config.DebuggerConfig.DYNAMIC_INSTRUMENTATION_SNAPSHOT_URL
import static datadog.trace.api.config.DebuggerConfig.DYNAMIC_INSTRUMENTATION_UPLOAD_BATCH_SIZE
import static datadog.trace.api.config.DebuggerConfig.DYNAMIC_INSTRUMENTATION_UPLOAD_FLUSH_INTERVAL
import static datadog.trace.api.config.DebuggerConfig.DYNAMIC_INSTRUMENTATION_UPLOAD_TIMEOUT
import static datadog.trace.api.config.DebuggerConfig.DYNAMIC_INSTRUMENTATION_VERIFY_BYTECODE
import static datadog.trace.api.config.DebuggerConfig.EXCEPTION_REPLAY_ENABLED
import static datadog.trace.api.config.GeneralConfig.API_KEY
import static datadog.trace.api.config.GeneralConfig.API_KEY_FILE
import static datadog.trace.api.config.GeneralConfig.CONFIGURATION_FILE
import static datadog.trace.api.config.GeneralConfig.ENV
import static datadog.trace.api.config.GeneralConfig.GLOBAL_TAGS
import static datadog.trace.api.config.GeneralConfig.HEALTH_METRICS_ENABLED
import static datadog.trace.api.config.GeneralConfig.HEALTH_METRICS_STATSD_HOST
import static datadog.trace.api.config.GeneralConfig.HEALTH_METRICS_STATSD_PORT
import static datadog.trace.api.config.GeneralConfig.JDK_SOCKET_ENABLED
import static datadog.trace.api.config.GeneralConfig.PERF_METRICS_ENABLED
import static datadog.trace.api.config.GeneralConfig.SERVICE_NAME
import static datadog.trace.api.config.GeneralConfig.SITE
import static datadog.trace.api.config.GeneralConfig.TAGS
import static datadog.trace.api.config.GeneralConfig.TRACER_METRICS_IGNORED_RESOURCES
import static datadog.trace.api.config.GeneralConfig.VERSION
import static datadog.trace.api.config.JmxFetchConfig.JMX_FETCH_CHECK_PERIOD
import static datadog.trace.api.config.JmxFetchConfig.JMX_FETCH_ENABLED
import static datadog.trace.api.config.JmxFetchConfig.JMX_FETCH_METRICS_CONFIGS
import static datadog.trace.api.config.JmxFetchConfig.JMX_FETCH_REFRESH_BEANS_PERIOD
import static datadog.trace.api.config.JmxFetchConfig.JMX_FETCH_STATSD_HOST
import static datadog.trace.api.config.JmxFetchConfig.JMX_FETCH_STATSD_PORT
import static datadog.trace.api.config.JmxFetchConfig.JMX_TAGS
import static datadog.trace.api.config.LlmObsConfig.LLMOBS_AGENTLESS_ENABLED
import static datadog.trace.api.config.LlmObsConfig.LLMOBS_ML_APP
import static datadog.trace.api.config.LlmObsConfig.LLMOBS_ENABLED
import static datadog.trace.api.config.ProfilingConfig.PROFILING_AGENTLESS
import static datadog.trace.api.config.ProfilingConfig.PROFILING_API_KEY_FILE_OLD
import static datadog.trace.api.config.ProfilingConfig.PROFILING_API_KEY_FILE_VERY_OLD
import static datadog.trace.api.config.ProfilingConfig.PROFILING_ENABLED
import static datadog.trace.api.config.ProfilingConfig.PROFILING_EXCEPTION_HISTOGRAM_MAX_COLLECTION_SIZE
import static datadog.trace.api.config.ProfilingConfig.PROFILING_EXCEPTION_HISTOGRAM_TOP_ITEMS
import static datadog.trace.api.config.ProfilingConfig.PROFILING_EXCEPTION_SAMPLE_LIMIT
import static datadog.trace.api.config.ProfilingConfig.PROFILING_PROXY_HOST
import static datadog.trace.api.config.ProfilingConfig.PROFILING_PROXY_PASSWORD
import static datadog.trace.api.config.ProfilingConfig.PROFILING_PROXY_PORT
import static datadog.trace.api.config.ProfilingConfig.PROFILING_PROXY_USERNAME
import static datadog.trace.api.config.ProfilingConfig.PROFILING_START_DELAY
import static datadog.trace.api.config.ProfilingConfig.PROFILING_START_DELAY_DEFAULT
import static datadog.trace.api.config.ProfilingConfig.PROFILING_START_FORCE_FIRST
import static datadog.trace.api.config.ProfilingConfig.PROFILING_START_FORCE_FIRST_DEFAULT
import static datadog.trace.api.config.ProfilingConfig.PROFILING_TAGS
import static datadog.trace.api.config.ProfilingConfig.PROFILING_TEMPLATE_OVERRIDE_FILE
import static datadog.trace.api.config.ProfilingConfig.PROFILING_UPLOAD_COMPRESSION
import static datadog.trace.api.config.ProfilingConfig.PROFILING_UPLOAD_PERIOD
import static datadog.trace.api.config.ProfilingConfig.PROFILING_UPLOAD_TIMEOUT
import static datadog.trace.api.config.ProfilingConfig.PROFILING_URL
import static datadog.trace.api.config.RemoteConfigConfig.REMOTE_CONFIGURATION_ENABLED
import static datadog.trace.api.config.RemoteConfigConfig.REMOTE_CONFIG_MAX_PAYLOAD_SIZE
import static datadog.trace.api.config.RemoteConfigConfig.REMOTE_CONFIG_POLL_INTERVAL_SECONDS
import static datadog.trace.api.config.RemoteConfigConfig.REMOTE_CONFIG_URL
import static datadog.trace.api.config.TraceInstrumentationConfig.DB_CLIENT_HOST_SPLIT_BY_HOST
import static datadog.trace.api.config.TraceInstrumentationConfig.DB_CLIENT_HOST_SPLIT_BY_INSTANCE
import static datadog.trace.api.config.TraceInstrumentationConfig.DB_CLIENT_HOST_SPLIT_BY_INSTANCE_TYPE_SUFFIX
import static datadog.trace.api.config.TraceInstrumentationConfig.HTTP_CLIENT_HOST_SPLIT_BY_DOMAIN
import static datadog.trace.api.config.TraceInstrumentationConfig.RUNTIME_CONTEXT_FIELD_INJECTION
import static datadog.trace.api.config.TraceInstrumentationConfig.TRACE_ENABLED
import static datadog.trace.api.config.TracerConfig.AGENT_HOST
import static datadog.trace.api.config.TracerConfig.AGENT_PORT_LEGACY
import static datadog.trace.api.config.TracerConfig.AGENT_UNIX_DOMAIN_SOCKET
import static datadog.trace.api.config.TracerConfig.BAGGAGE_MAPPING
import static datadog.trace.api.config.TracerConfig.HEADER_TAGS
import static datadog.trace.api.config.TracerConfig.HTTP_CLIENT_ERROR_STATUSES
import static datadog.trace.api.config.TracerConfig.HTTP_SERVER_ERROR_STATUSES
import static datadog.trace.api.config.TracerConfig.ID_GENERATION_STRATEGY
import static datadog.trace.api.config.TracerConfig.PARTIAL_FLUSH_ENABLED
import static datadog.trace.api.config.TracerConfig.TRACE_EXPERIMENTAL_FEATURES_ENABLED
import static datadog.trace.api.config.TracerConfig.TRACE_LONG_RUNNING_ENABLED
import static datadog.trace.api.config.TracerConfig.TRACE_LONG_RUNNING_FLUSH_INTERVAL
import static datadog.trace.api.config.TracerConfig.TRACE_LONG_RUNNING_INITIAL_FLUSH_INTERVAL
import static datadog.trace.api.config.TracerConfig.PARTIAL_FLUSH_MIN_SPANS
import static datadog.trace.api.config.TracerConfig.PRIORITIZATION_TYPE
import static datadog.trace.api.config.TracerConfig.PRIORITY_SAMPLING
import static datadog.trace.api.config.TracerConfig.PROPAGATION_STYLE_EXTRACT
import static datadog.trace.api.config.TracerConfig.PROPAGATION_STYLE_INJECT
import static datadog.trace.api.config.TracerConfig.REQUEST_HEADER_TAGS
import static datadog.trace.api.config.TracerConfig.RESPONSE_HEADER_TAGS
import static datadog.trace.api.config.TracerConfig.SERVICE_MAPPING
import static datadog.trace.api.config.TracerConfig.SPAN_TAGS
import static datadog.trace.api.config.TracerConfig.SPLIT_BY_TAGS
import static datadog.trace.api.config.TracerConfig.TRACE_AGENT_PORT
import static datadog.trace.api.config.TracerConfig.TRACE_AGENT_URL
import static datadog.trace.api.config.TracerConfig.TRACE_PROPAGATION_EXTRACT_FIRST
import static datadog.trace.api.config.TracerConfig.TRACE_PROPAGATION_BEHAVIOR_EXTRACT
import static datadog.trace.api.config.TracerConfig.TRACE_RATE_LIMIT
import static datadog.trace.api.config.TracerConfig.TRACE_REPORT_HOSTNAME
import static datadog.trace.api.config.TracerConfig.TRACE_RESOLVER_ENABLED
import static datadog.trace.api.config.TracerConfig.TRACE_SAMPLE_RATE
import static datadog.trace.api.config.TracerConfig.TRACE_SAMPLING_OPERATION_RULES
import static datadog.trace.api.config.TracerConfig.TRACE_SAMPLING_SERVICE_RULES
import static datadog.trace.api.config.TracerConfig.TRACE_X_DATADOG_TAGS_MAX_LENGTH
import static datadog.trace.api.config.TracerConfig.WRITER_TYPE

class ConfigTest extends DDSpecification {

  static final String PREFIX = "dd."

  @Rule
  public final FixedCapturedEnvironment fixedCapturedEnvironment = new FixedCapturedEnvironment()

  private static final DD_API_KEY_ENV = "DD_API_KEY"
  private static final DD_SERVICE_NAME_ENV = "DD_SERVICE_NAME"
  private static final DD_TRACE_ENABLED_ENV = "DD_TRACE_ENABLED"
  private static final DD_WRITER_TYPE_ENV = "DD_WRITER_TYPE"
  private static final DD_PRIORITIZATION_TYPE_ENV = "DD_PRIORITIZATION_TYPE"
  private static final DD_SERVICE_MAPPING_ENV = "DD_SERVICE_MAPPING"
  private static final DD_TAGS_ENV = "DD_TAGS"
  private static final DD_ENV_ENV = "DD_ENV"
  private static final DD_VERSION_ENV = "DD_VERSION"
  private static final DD_GLOBAL_TAGS_ENV = "DD_TRACE_GLOBAL_TAGS"
  private static final DD_SPAN_TAGS_ENV = "DD_TRACE_SPAN_TAGS"
  private static final DD_HEADER_TAGS_ENV = "DD_TRACE_HEADER_TAGS"
  private static final DD_JMX_TAGS_ENV = "DD_TRACE_JMX_TAGS"
  private static final DD_PROPAGATION_STYLE_EXTRACT = "DD_PROPAGATION_STYLE_EXTRACT"
  private static final DD_PROPAGATION_STYLE_INJECT = "DD_PROPAGATION_STYLE_INJECT"
  private static final DD_TRACE_PROPAGATION_EXTRACT_FIRST = "DD_TRACE_PROPAGATION_EXTRACT_FIRST"
  private static final DD_JMXFETCH_METRICS_CONFIGS_ENV = "DD_JMXFETCH_METRICS_CONFIGS"
  private static final DD_TRACE_AGENT_PORT_ENV = "DD_TRACE_AGENT_PORT"
  private static final DD_AGENT_PORT_LEGACY_ENV = "DD_AGENT_PORT"
  private static final DD_TRACE_REPORT_HOSTNAME = "DD_TRACE_REPORT_HOSTNAME"
  private static final DD_RUNTIME_METRICS_ENABLED_ENV = "DD_RUNTIME_METRICS_ENABLED"
  private static final DD_TRACE_LONG_RUNNING_ENABLED = "DD_TRACE_EXPERIMENTAL_LONG_RUNNING_ENABLED"
  private static final DD_TRACE_LONG_RUNNING_FLUSH_INTERVAL = "DD_TRACE_EXPERIMENTAL_LONG_RUNNING_FLUSH_INTERVAL"
  private static final DD_PROFILING_API_KEY_OLD_ENV = "DD_PROFILING_API_KEY"
  private static final DD_PROFILING_API_KEY_VERY_OLD_ENV = "DD_PROFILING_APIKEY"
  private static final DD_PROFILING_TAGS_ENV = "DD_PROFILING_TAGS"
  private static final DD_PROFILING_PROXY_PASSWORD_ENV = "DD_PROFILING_PROXY_PASSWORD"
  private static final DD_TRACE_X_DATADOG_TAGS_MAX_LENGTH = "DD_TRACE_X_DATADOG_TAGS_MAX_LENGTH"
  private static final DD_LLMOBS_ENABLED_ENV = "DD_LLMOBS_ENABLED"
  private static final DD_LLMOBS_ML_APP_ENV = "DD_LLMOBS_ML_APP"
  private static final DD_LLMOBS_AGENTLESS_ENABLED_ENV = "DD_LLMOBS_AGENTLESS_ENABLED"

  def "specify overrides via properties"() {
    setup:
    def prop = new Properties()
    prop.setProperty(API_KEY, "new api key")
    prop.setProperty(SITE, "new site")
    prop.setProperty(SERVICE_NAME, "something else")
    prop.setProperty(TRACE_ENABLED, "false")
    prop.setProperty(ID_GENERATION_STRATEGY, "SEQUENTIAL")
    prop.setProperty(WRITER_TYPE, "LoggingWriter")
    prop.setProperty(AGENT_HOST, "somehost")
    prop.setProperty(TRACE_AGENT_PORT, "123")
    prop.setProperty(AGENT_UNIX_DOMAIN_SOCKET, "somepath")
    prop.setProperty(AGENT_PORT_LEGACY, "456")
    prop.setProperty(PRIORITY_SAMPLING, "false")
    prop.setProperty(TRACE_RESOLVER_ENABLED, "false")
    prop.setProperty(SERVICE_MAPPING, "a:1:2")
    prop.setProperty(GLOBAL_TAGS, "b:2")
    prop.setProperty(SPAN_TAGS, "c:3")
    prop.setProperty(JMX_TAGS, "d:4")
    prop.setProperty(HEADER_TAGS, "e:five")
    prop.setProperty(BAGGAGE_MAPPING, "f:six,g")
    prop.setProperty(HTTP_SERVER_ERROR_STATUSES, "123-456,457,124-125,122")
    prop.setProperty(HTTP_CLIENT_ERROR_STATUSES, "111")
    prop.setProperty(HTTP_CLIENT_HOST_SPLIT_BY_DOMAIN, "true")
    prop.setProperty(DB_CLIENT_HOST_SPLIT_BY_INSTANCE, "true")
    prop.setProperty(DB_CLIENT_HOST_SPLIT_BY_INSTANCE_TYPE_SUFFIX, "true")
    prop.setProperty(DB_CLIENT_HOST_SPLIT_BY_HOST, "true")
    prop.setProperty(SPLIT_BY_TAGS, "some.tag1,some.tag2,some.tag1")
    prop.setProperty(PARTIAL_FLUSH_MIN_SPANS, "15")
    prop.setProperty(TRACE_REPORT_HOSTNAME, "true")
    prop.setProperty(RUNTIME_CONTEXT_FIELD_INJECTION, "false")
    prop.setProperty(PROPAGATION_STYLE_EXTRACT, "Datadog, B3")
    prop.setProperty(PROPAGATION_STYLE_INJECT, "B3, Datadog")
    prop.setProperty(TRACE_PROPAGATION_EXTRACT_FIRST, "false")
    prop.setProperty(TRACE_PROPAGATION_BEHAVIOR_EXTRACT, "restart")
    prop.setProperty(JMX_FETCH_ENABLED, "false")
    prop.setProperty(JMX_FETCH_METRICS_CONFIGS, "/foo.yaml,/bar.yaml")
    prop.setProperty(JMX_FETCH_CHECK_PERIOD, "100")
    prop.setProperty(JMX_FETCH_REFRESH_BEANS_PERIOD, "200")
    prop.setProperty(JMX_FETCH_STATSD_HOST, "statsd host")
    prop.setProperty(JMX_FETCH_STATSD_PORT, "321")
    prop.setProperty(HEALTH_METRICS_ENABLED, "true")
    prop.setProperty(HEALTH_METRICS_STATSD_HOST, "metrics statsd host")
    prop.setProperty(HEALTH_METRICS_STATSD_PORT, "654")
    prop.setProperty(TRACE_SAMPLING_SERVICE_RULES, "a:1")
    prop.setProperty(TRACE_SAMPLING_OPERATION_RULES, "b:1")
    prop.setProperty(TRACE_SAMPLE_RATE, ".5")
    prop.setProperty(TRACE_RATE_LIMIT, "200")
    prop.setProperty(TRACE_LONG_RUNNING_ENABLED, "true")
    prop.setProperty(TRACE_LONG_RUNNING_FLUSH_INTERVAL, "250")

    prop.setProperty(TRACE_EXPERIMENTAL_FEATURES_ENABLED, "DD_TAGS, DD_TRACE_HTTP_CLIENT_TAG_QUERY_STRING")

    prop.setProperty(PROFILING_ENABLED, "true")
    prop.setProperty(PROFILING_URL, "new url")
    prop.setProperty(PROFILING_TAGS, "f:6,host:test-host")
    prop.setProperty(PROFILING_START_DELAY, "1111")
    prop.setProperty(PROFILING_START_FORCE_FIRST, "true")
    prop.setProperty(PROFILING_UPLOAD_PERIOD, "1112")
    prop.setProperty(PROFILING_TEMPLATE_OVERRIDE_FILE, "/path")
    prop.setProperty(PROFILING_UPLOAD_TIMEOUT, "1116")
    prop.setProperty(PROFILING_UPLOAD_COMPRESSION, "off")
    prop.setProperty(PROFILING_PROXY_HOST, "proxy-host")
    prop.setProperty(PROFILING_PROXY_PORT, "1118")
    prop.setProperty(PROFILING_PROXY_USERNAME, "proxy-username")
    prop.setProperty(PROFILING_PROXY_PASSWORD, "proxy-password")
    prop.setProperty(PROFILING_EXCEPTION_SAMPLE_LIMIT, "811")
    prop.setProperty(PROFILING_EXCEPTION_HISTOGRAM_TOP_ITEMS, "1121")
    prop.setProperty(PROFILING_EXCEPTION_HISTOGRAM_MAX_COLLECTION_SIZE, "1122")
    prop.setProperty(PROFILING_AGENTLESS, "true")

    prop.setProperty(REMOTE_CONFIGURATION_ENABLED, "true")
    prop.setProperty(REMOTE_CONFIG_URL, "remote config url")
    prop.setProperty(REMOTE_CONFIG_POLL_INTERVAL_SECONDS, "3")
    prop.setProperty(REMOTE_CONFIG_MAX_PAYLOAD_SIZE, "2")

    prop.setProperty(DYNAMIC_INSTRUMENTATION_ENABLED, "true")
    prop.setProperty(DYNAMIC_INSTRUMENTATION_PROBE_FILE, "file location")
    prop.setProperty(DYNAMIC_INSTRUMENTATION_UPLOAD_TIMEOUT, "10")
    prop.setProperty(DYNAMIC_INSTRUMENTATION_UPLOAD_FLUSH_INTERVAL, "1000")
    prop.setProperty(DYNAMIC_INSTRUMENTATION_UPLOAD_BATCH_SIZE, "200")
    prop.setProperty(DYNAMIC_INSTRUMENTATION_METRICS_ENABLED, "false")
    prop.setProperty(DYNAMIC_INSTRUMENTATION_CLASSFILE_DUMP_ENABLED, "true")
    prop.setProperty(DYNAMIC_INSTRUMENTATION_POLL_INTERVAL, "10")
    prop.setProperty(DYNAMIC_INSTRUMENTATION_DIAGNOSTICS_INTERVAL, "60")
    prop.setProperty(DYNAMIC_INSTRUMENTATION_VERIFY_BYTECODE, "true")
    prop.setProperty(DYNAMIC_INSTRUMENTATION_INSTRUMENT_THE_WORLD, "true")
    prop.setProperty(DYNAMIC_INSTRUMENTATION_EXCLUDE_FILES, "exclude file")
    prop.setProperty(EXCEPTION_REPLAY_ENABLED, "true")
    prop.setProperty(TRACE_X_DATADOG_TAGS_MAX_LENGTH, "128")
    prop.setProperty(JDK_SOCKET_ENABLED, "false")

    when:
    Config config = Config.get(prop)

    then:
    config.configFileStatus == "no config file present"
    config.apiKey == "new api key" // we can still override via internal properties object
    config.site == "new site"
    config.serviceName == "something else"
    config.idGenerationStrategy.class.name.endsWith('$Sequential')
    config.traceEnabled == false
    config.writerType == "LoggingWriter"
    config.agentHost == "somehost"
    config.agentPort == 123
    config.agentUnixDomainSocket == "somepath"
    config.agentUrl == "http://somehost:123"
    config.prioritySamplingEnabled == false
    config.traceResolverEnabled == false
    config.serviceMapping == [a: "1:2"]
    config.mergedSpanTags == [b: "2", c: "3"]
    config.mergedJmxTags == [b: "2", d: "4", (RUNTIME_ID_TAG): config.getRuntimeId(), (SERVICE_TAG): config.serviceName]
    config.requestHeaderTags == [e: "five"]
    config.baggageMapping == [f: "six", g: "g"]
    config.httpServerErrorStatuses == toBitSet((122..457))
    config.httpClientErrorStatuses == toBitSet((111..111))
    config.httpClientSplitByDomain == true
    config.dbClientSplitByInstance == true
    config.dbClientSplitByInstanceTypeSuffix == true
    config.dbClientSplitByHost == true
    config.splitByTags == ["some.tag1", "some.tag2"].toSet()
    config.partialFlushMinSpans == 15
    config.reportHostName == true
    config.propagationStylesToExtract.toList() == [PropagationStyle.DATADOG, PropagationStyle.B3]
    config.propagationStylesToInject.toList() == [PropagationStyle.B3, PropagationStyle.DATADOG]
    config.tracePropagationStylesToExtract.toList() == [DATADOG, B3SINGLE, B3MULTI]
    config.tracePropagationStylesToInject.toList() == [B3SINGLE, B3MULTI, DATADOG]
    config.tracePropagationExtractFirst == false
    config.tracePropagationBehaviorExtract == TracePropagationBehaviorExtract.RESTART
    config.jmxFetchEnabled == false
    config.jmxFetchMetricsConfigs == ["/foo.yaml", "/bar.yaml"]
    config.jmxFetchCheckPeriod == 100
    config.jmxFetchRefreshBeansPeriod == 200
    config.jmxFetchStatsdHost == "statsd host"
    config.jmxFetchStatsdPort == 321

    config.healthMetricsEnabled == true
    config.healthMetricsStatsdHost == "metrics statsd host"
    config.healthMetricsStatsdPort == 654
    config.traceSamplingServiceRules == [a: "1"]
    config.traceSamplingOperationRules == [b: "1"]
    config.traceSampleRate == 0.5
    config.traceRateLimit == 200
    config.isLongRunningTraceEnabled()
    config.getLongRunningTraceFlushInterval() == 250

    config.experimentalFeaturesEnabled == ["DD_TAGS", "DD_TRACE_HTTP_CLIENT_TAG_QUERY_STRING"].toSet()

    config.profilingEnabled == true
    config.profilingUrl == "new url"
    config.mergedProfilingTags == [b: "2", f: "6", (HOST_TAG): "test-host", (RUNTIME_ID_TAG): config.getRuntimeId(), (RUNTIME_VERSION_TAG): config.getRuntimeVersion(), (SERVICE_TAG): config.serviceName, (LANGUAGE_TAG_KEY): LANGUAGE_TAG_VALUE]
    config.profilingStartDelay == 1111
    config.profilingStartForceFirst == true
    config.profilingUploadPeriod == 1112
    config.profilingUploadCompression == "off"
    config.profilingTemplateOverrideFile == "/path"
    config.profilingUploadTimeout == 1116
    config.profilingProxyHost == "proxy-host"
    config.profilingProxyPort == 1118
    config.profilingProxyUsername == "proxy-username"
    config.profilingProxyPassword == "proxy-password"
    config.profilingExceptionSampleLimit == 811
    config.profilingExceptionHistogramTopItems == 1121
    config.profilingExceptionHistogramMaxCollectionSize == 1122
    config.profilingAgentless == true

    config.remoteConfigEnabled == true
    config.finalRemoteConfigUrl == 'remote config url'
    config.remoteConfigPollIntervalSeconds == 3
    config.remoteConfigMaxPayloadSizeBytes == 2048

    config.dynamicInstrumentationEnabled == true
    config.getFinalDebuggerSnapshotUrl() == "http://somehost:123/debugger/v1/input"
    config.dynamicInstrumentationProbeFile == "file location"
    config.dynamicInstrumentationUploadTimeout == 10
    config.dynamicInstrumentationUploadFlushInterval == 1000
    config.dynamicInstrumentationUploadBatchSize == 200
    config.dynamicInstrumentationMetricsEnabled == false
    config.dynamicInstrumentationClassFileDumpEnabled == true
    config.dynamicInstrumentationPollInterval == 10
    config.dynamicInstrumentationDiagnosticsInterval == 60
    config.dynamicInstrumentationVerifyByteCode == true
    config.dynamicInstrumentationInstrumentTheWorld == true
    config.dynamicInstrumentationExcludeFiles == "exclude file"
    config.debuggerExceptionEnabled == true
    config.jdkSocketEnabled == false

    config.xDatadogTagsMaxLength == 128
  }

  def "specify overrides via system properties"() {
    setup:
    System.setProperty(PREFIX + API_KEY, "new api key")
    System.setProperty(PREFIX + SITE, "new site")
    System.setProperty(PREFIX + SERVICE_NAME, "something else")
    System.setProperty(PREFIX + TRACE_ENABLED, "false")
    System.setProperty(PREFIX + WRITER_TYPE, "LoggingWriter")
    System.setProperty(PREFIX + PRIORITIZATION_TYPE, "EnsureTrace")
    System.setProperty(PREFIX + AGENT_HOST, "somehost")
    System.setProperty(PREFIX + TRACE_AGENT_PORT, "123")
    System.setProperty(PREFIX + AGENT_UNIX_DOMAIN_SOCKET, "somepath")
    System.setProperty(PREFIX + AGENT_PORT_LEGACY, "456")
    System.setProperty(PREFIX + PRIORITY_SAMPLING, "false")
    System.setProperty(PREFIX + TRACE_RESOLVER_ENABLED, "false")
    System.setProperty(PREFIX + SERVICE_MAPPING, "a:1")
    System.setProperty(PREFIX + GLOBAL_TAGS, "b:2")
    System.setProperty(PREFIX + SPAN_TAGS, "c:3")
    System.setProperty(PREFIX + JMX_TAGS, "d:4")
    System.setProperty(PREFIX + HEADER_TAGS, "e:five")
    System.setProperty(PREFIX + BAGGAGE_MAPPING, "f:six,g")
    System.setProperty(PREFIX + HTTP_SERVER_ERROR_STATUSES, "123-456,457,124-125,122")
    System.setProperty(PREFIX + HTTP_CLIENT_ERROR_STATUSES, "111")
    System.setProperty(PREFIX + HTTP_CLIENT_HOST_SPLIT_BY_DOMAIN, "true")
    System.setProperty(PREFIX + DB_CLIENT_HOST_SPLIT_BY_INSTANCE, "true")
    System.setProperty(PREFIX + DB_CLIENT_HOST_SPLIT_BY_INSTANCE_TYPE_SUFFIX, "true")
    System.setProperty(PREFIX + DB_CLIENT_HOST_SPLIT_BY_HOST, "true")
    System.setProperty(PREFIX + SPLIT_BY_TAGS, "some.tag3, some.tag2, some.tag1")
    System.setProperty(PREFIX + PARTIAL_FLUSH_MIN_SPANS, "25")
    System.setProperty(PREFIX + TRACE_REPORT_HOSTNAME, "true")
    System.setProperty(PREFIX + RUNTIME_CONTEXT_FIELD_INJECTION, "false")
    System.setProperty(PREFIX + PROPAGATION_STYLE_EXTRACT, "Datadog, B3")
    System.setProperty(PREFIX + PROPAGATION_STYLE_INJECT, "B3, Datadog")
    System.setProperty(PREFIX + TRACE_PROPAGATION_EXTRACT_FIRST, "false")
    System.setProperty(PREFIX + TRACE_PROPAGATION_BEHAVIOR_EXTRACT, "restart")
    System.setProperty(PREFIX + JMX_FETCH_ENABLED, "false")
    System.setProperty(PREFIX + JMX_FETCH_METRICS_CONFIGS, "/foo.yaml,/bar.yaml")
    System.setProperty(PREFIX + JMX_FETCH_CHECK_PERIOD, "100")
    System.setProperty(PREFIX + JMX_FETCH_REFRESH_BEANS_PERIOD, "200")
    System.setProperty(PREFIX + JMX_FETCH_STATSD_HOST, "statsd host")
    System.setProperty(PREFIX + JMX_FETCH_STATSD_PORT, "321")
    System.setProperty(PREFIX + HEALTH_METRICS_ENABLED, "true")
    System.setProperty(PREFIX + HEALTH_METRICS_STATSD_HOST, "metrics statsd host")
    System.setProperty(PREFIX + HEALTH_METRICS_STATSD_PORT, "654")
    System.setProperty(PREFIX + TRACE_SAMPLING_SERVICE_RULES, "a:1")
    System.setProperty(PREFIX + TRACE_SAMPLING_OPERATION_RULES, "b:1")
    System.setProperty(PREFIX + TRACE_SAMPLE_RATE, ".5")
    System.setProperty(PREFIX + TRACE_RATE_LIMIT, "200")
    System.setProperty(PREFIX + TRACE_LONG_RUNNING_ENABLED, "true")
    System.setProperty(PREFIX + TRACE_LONG_RUNNING_FLUSH_INTERVAL, "333")

    System.setProperty(PREFIX + TRACE_EXPERIMENTAL_FEATURES_ENABLED, "DD_TAGS, DD_TRACE_HTTP_CLIENT_TAG_QUERY_STRING")

    System.setProperty(PREFIX + PROFILING_ENABLED, "true")
    System.setProperty(PREFIX + PROFILING_URL, "new url")
    System.setProperty(PREFIX + PROFILING_TAGS, "f:6,host:test-host")
    System.setProperty(PREFIX + PROFILING_START_DELAY, "1111")
    System.setProperty(PREFIX + PROFILING_START_FORCE_FIRST, "true")
    System.setProperty(PREFIX + PROFILING_UPLOAD_PERIOD, "1112")
    System.setProperty(PREFIX + PROFILING_TEMPLATE_OVERRIDE_FILE, "/path")
    System.setProperty(PREFIX + PROFILING_UPLOAD_TIMEOUT, "1116")
    System.setProperty(PREFIX + PROFILING_UPLOAD_COMPRESSION, "off")
    System.setProperty(PREFIX + PROFILING_PROXY_HOST, "proxy-host")
    System.setProperty(PREFIX + PROFILING_PROXY_PORT, "1118")
    System.setProperty(PREFIX + PROFILING_PROXY_USERNAME, "proxy-username")
    System.setProperty(PREFIX + PROFILING_PROXY_PASSWORD, "proxy-password")
    System.setProperty(PREFIX + PROFILING_EXCEPTION_SAMPLE_LIMIT, "811")
    System.setProperty(PREFIX + PROFILING_EXCEPTION_HISTOGRAM_TOP_ITEMS, "1121")
    System.setProperty(PREFIX + PROFILING_EXCEPTION_HISTOGRAM_MAX_COLLECTION_SIZE, "1122")
    System.setProperty(PREFIX + PROFILING_AGENTLESS, "true")

    System.setProperty(PREFIX + REMOTE_CONFIGURATION_ENABLED, "true")
    System.setProperty(PREFIX + REMOTE_CONFIG_URL, "remote config url")
    System.setProperty(PREFIX + REMOTE_CONFIG_POLL_INTERVAL_SECONDS, "3")
    System.setProperty(PREFIX + REMOTE_CONFIG_MAX_PAYLOAD_SIZE, "2")

    System.setProperty(PREFIX + DYNAMIC_INSTRUMENTATION_ENABLED, "true")
    System.setProperty(PREFIX + DYNAMIC_INSTRUMENTATION_SNAPSHOT_URL, "snapshot url")
    System.setProperty(PREFIX + DYNAMIC_INSTRUMENTATION_PROBE_FILE, "file location")
    System.setProperty(PREFIX + DYNAMIC_INSTRUMENTATION_UPLOAD_TIMEOUT, "10")
    System.setProperty(PREFIX + DYNAMIC_INSTRUMENTATION_UPLOAD_FLUSH_INTERVAL, "1000")
    System.setProperty(PREFIX + DYNAMIC_INSTRUMENTATION_UPLOAD_BATCH_SIZE, "200")
    System.setProperty(PREFIX + REMOTE_CONFIG_MAX_PAYLOAD_SIZE, "2")
    System.setProperty(PREFIX + DYNAMIC_INSTRUMENTATION_METRICS_ENABLED, "false")
    System.setProperty(PREFIX + DYNAMIC_INSTRUMENTATION_CLASSFILE_DUMP_ENABLED, "true")
    System.setProperty(PREFIX + DYNAMIC_INSTRUMENTATION_POLL_INTERVAL, "10")
    System.setProperty(PREFIX + DYNAMIC_INSTRUMENTATION_DIAGNOSTICS_INTERVAL, "60")
    System.setProperty(PREFIX + DYNAMIC_INSTRUMENTATION_VERIFY_BYTECODE, "true")
    System.setProperty(PREFIX + DYNAMIC_INSTRUMENTATION_INSTRUMENT_THE_WORLD, "true")
    System.setProperty(PREFIX + DYNAMIC_INSTRUMENTATION_EXCLUDE_FILES, "exclude file")
    System.setProperty(PREFIX + TRACE_X_DATADOG_TAGS_MAX_LENGTH, "128")

    when:
    Config config = new Config()

    then:
    config.apiKey == null // system properties cannot be used to provide a key
    config.site == "new site"
    config.serviceName == "something else"
    config.traceEnabled == false
    config.writerType == "LoggingWriter"
    config.agentHost == "somehost"
    config.agentPort == 123
    config.agentUnixDomainSocket == "somepath"
    config.agentUrl == "http://somehost:123"
    config.prioritySamplingEnabled == false
    config.traceResolverEnabled == false
    config.serviceMapping == [a: "1"]
    config.mergedSpanTags == [b: "2", c: "3"]
    config.mergedJmxTags == [b: "2", d: "4", (RUNTIME_ID_TAG): config.getRuntimeId(), (SERVICE_TAG): config.serviceName]
    config.requestHeaderTags == [e: "five"]
    config.baggageMapping == [f: "six", g: "g"]
    config.httpServerErrorStatuses == toBitSet((122..457))
    config.httpClientErrorStatuses == toBitSet((111..111))
    config.httpClientSplitByDomain == true
    config.dbClientSplitByInstance == true
    config.dbClientSplitByInstanceTypeSuffix == true
    config.dbClientSplitByHost == true
    config.splitByTags == ["some.tag3", "some.tag2", "some.tag1"].toSet()
    config.partialFlushMinSpans == 25
    config.reportHostName == true
    config.propagationStylesToExtract.toList() == [PropagationStyle.DATADOG, PropagationStyle.B3]
    config.propagationStylesToInject.toList() == [PropagationStyle.B3, PropagationStyle.DATADOG]
    config.tracePropagationStylesToExtract.toList() == [DATADOG, B3SINGLE, B3MULTI]
    config.tracePropagationStylesToInject.toList() == [B3SINGLE, B3MULTI, DATADOG]
    config.tracePropagationExtractFirst == false
    config.tracePropagationBehaviorExtract == TracePropagationBehaviorExtract.RESTART
    config.jmxFetchEnabled == false
    config.jmxFetchMetricsConfigs == ["/foo.yaml", "/bar.yaml"]
    config.jmxFetchCheckPeriod == 100
    config.jmxFetchRefreshBeansPeriod == 200
    config.jmxFetchStatsdHost == "statsd host"
    config.jmxFetchStatsdPort == 321

    config.healthMetricsEnabled == true
    config.healthMetricsStatsdHost == "metrics statsd host"
    config.healthMetricsStatsdPort == 654
    config.traceSamplingServiceRules == [a: "1"]
    config.traceSamplingOperationRules == [b: "1"]
    config.traceSampleRate == 0.5
    config.traceRateLimit == 200
    config.isLongRunningTraceEnabled()
    config.getLongRunningTraceFlushInterval() == 333
    config.traceRateLimit == 200

    config.experimentalFeaturesEnabled == ["DD_TAGS", "DD_TRACE_HTTP_CLIENT_TAG_QUERY_STRING"].toSet()

    config.profilingEnabled == true
    config.profilingUrl == "new url"
    config.mergedProfilingTags == [b: "2", f: "6", (HOST_TAG): "test-host", (RUNTIME_ID_TAG): config.getRuntimeId(), (RUNTIME_VERSION_TAG): config.getRuntimeVersion(), (SERVICE_TAG): config.serviceName, (LANGUAGE_TAG_KEY): LANGUAGE_TAG_VALUE]
    config.profilingStartDelay == 1111
    config.profilingStartForceFirst == true
    config.profilingUploadPeriod == 1112
    config.profilingTemplateOverrideFile == "/path"
    config.profilingUploadTimeout == 1116
    config.profilingUploadCompression == "off"
    config.profilingProxyHost == "proxy-host"
    config.profilingProxyPort == 1118
    config.profilingProxyUsername == "proxy-username"
    config.profilingProxyPassword == "proxy-password"
    config.profilingExceptionSampleLimit == 811
    config.profilingExceptionHistogramTopItems == 1121
    config.profilingExceptionHistogramMaxCollectionSize == 1122
    config.profilingAgentless == true

    config.remoteConfigEnabled == true
    config.finalRemoteConfigUrl == 'remote config url'
    config.remoteConfigPollIntervalSeconds == 3
    config.remoteConfigMaxPayloadSizeBytes == 2 * 1024

    config.dynamicInstrumentationEnabled == true
    config.dynamicInstrumentationProbeFile == "file location"
    config.dynamicInstrumentationUploadTimeout == 10
    config.dynamicInstrumentationUploadFlushInterval == 1000
    config.dynamicInstrumentationUploadBatchSize == 200
    config.dynamicInstrumentationMetricsEnabled == false
    config.dynamicInstrumentationClassFileDumpEnabled == true
    config.dynamicInstrumentationPollInterval == 10
    config.dynamicInstrumentationDiagnosticsInterval == 60
    config.dynamicInstrumentationVerifyByteCode == true
    config.dynamicInstrumentationInstrumentTheWorld == true
    config.dynamicInstrumentationExcludeFiles == "exclude file"

    config.xDatadogTagsMaxLength == 128
  }

  def "specify overrides via env vars"() {
    setup:
    environmentVariables.set(DD_API_KEY_ENV, "test-api-key")
    environmentVariables.set(DD_SERVICE_NAME_ENV, "still something else")
    environmentVariables.set(DD_TRACE_ENABLED_ENV, "false")
    environmentVariables.set(DD_WRITER_TYPE_ENV, "LoggingWriter")
    environmentVariables.set(DD_PRIORITIZATION_TYPE_ENV, "EnsureTrace")
    environmentVariables.set(DD_PROPAGATION_STYLE_EXTRACT, "B3 Datadog")
    environmentVariables.set(DD_PROPAGATION_STYLE_INJECT, "Datadog B3")
    environmentVariables.set(DD_TRACE_PROPAGATION_EXTRACT_FIRST, "false")
    environmentVariables.set(DD_JMXFETCH_METRICS_CONFIGS_ENV, "some/file")
    environmentVariables.set(DD_TRACE_REPORT_HOSTNAME, "true")
    environmentVariables.set(DD_TRACE_X_DATADOG_TAGS_MAX_LENGTH, "42")
    environmentVariables.set(DD_TRACE_LONG_RUNNING_ENABLED, "true")
    environmentVariables.set(DD_TRACE_LONG_RUNNING_FLUSH_INTERVAL, "81")

    when:
    def config = new Config()

    then:
    config.apiKey == "test-api-key"
    config.serviceName == "still something else"
    config.traceEnabled == false
    config.writerType == "LoggingWriter"
    config.propagationStylesToExtract.toList() == [PropagationStyle.B3, PropagationStyle.DATADOG]
    config.propagationStylesToInject.toList() == [PropagationStyle.DATADOG, PropagationStyle.B3]
    config.tracePropagationStylesToExtract.toList() == [B3SINGLE, B3MULTI, DATADOG]
    config.tracePropagationStylesToInject.toList() == [DATADOG, B3SINGLE, B3MULTI]
    config.tracePropagationExtractFirst == false
    config.jmxFetchMetricsConfigs == ["some/file"]
    config.reportHostName == true
    config.xDatadogTagsMaxLength == 42
    config.isLongRunningTraceEnabled()
    config.getLongRunningTraceFlushInterval() == 81
  }

  def "sys props override env vars"() {
    setup:
    environmentVariables.set(DD_SERVICE_NAME_ENV, "still something else")
    environmentVariables.set(DD_WRITER_TYPE_ENV, "LoggingWriter")
    environmentVariables.set(DD_PRIORITIZATION_TYPE_ENV, "EnsureTrace")
    environmentVariables.set(DD_TRACE_AGENT_PORT_ENV, "777")
    environmentVariables.set(DD_TRACE_LONG_RUNNING_ENABLED, "false")

    System.setProperty(PREFIX + SERVICE_NAME, "what we actually want")
    System.setProperty(PREFIX + WRITER_TYPE, "DDAgentWriter")
    System.setProperty(PREFIX + PRIORITIZATION_TYPE, "FastLane")
    System.setProperty(PREFIX + AGENT_HOST, "somewhere")
    System.setProperty(PREFIX + TRACE_AGENT_PORT, "123")
    System.setProperty(PREFIX + TRACE_LONG_RUNNING_ENABLED, "true")

    when:
    def config = new Config()

    then:
    config.serviceName == "what we actually want"
    config.writerType == "DDAgentWriter"
    config.agentHost == "somewhere"
    config.agentPort == 123
    config.agentUrl == "http://somewhere:123"
    config.longRunningTraceEnabled
    config.longRunningTraceFlushInterval == 120
  }

  def "default when configured incorrectly"() {
    setup:
    System.setProperty(PREFIX + SERVICE_NAME, " ")
    System.setProperty(PREFIX + TRACE_ENABLED, " ")
    System.setProperty(PREFIX + WRITER_TYPE, " ")
    System.setProperty(PREFIX + PRIORITIZATION_TYPE, " ")
    System.setProperty(PREFIX + AGENT_HOST, " ")
    System.setProperty(PREFIX + TRACE_AGENT_PORT, " ")
    System.setProperty(PREFIX + AGENT_PORT_LEGACY, "invalid")
    System.setProperty(PREFIX + PRIORITY_SAMPLING, "3")
    System.setProperty(PREFIX + TRACE_RESOLVER_ENABLED, " ")
    System.setProperty(PREFIX + SERVICE_MAPPING, " ")
    System.setProperty(PREFIX + HEADER_TAGS, "1")
    System.setProperty(PREFIX + BAGGAGE_MAPPING, "1")
    System.setProperty(PREFIX + SPAN_TAGS, "invalid")
    System.setProperty(PREFIX + HTTP_SERVER_ERROR_STATUSES, "1111")
    System.setProperty(PREFIX + HTTP_CLIENT_ERROR_STATUSES, "1:1")
    System.setProperty(PREFIX + HTTP_CLIENT_HOST_SPLIT_BY_DOMAIN, "invalid")
    System.setProperty(PREFIX + DB_CLIENT_HOST_SPLIT_BY_INSTANCE, "invalid")
    System.setProperty(PREFIX + DB_CLIENT_HOST_SPLIT_BY_HOST, "invalid")
    System.setProperty(PREFIX + PROPAGATION_STYLE_EXTRACT, "some garbage")
    System.setProperty(PREFIX + PROPAGATION_STYLE_INJECT, " ")
    System.setProperty(PREFIX + TRACE_LONG_RUNNING_ENABLED, "invalid")
    System.setProperty(PREFIX + TRACE_LONG_RUNNING_FLUSH_INTERVAL, "invalid")
    System.setProperty(PREFIX + TRACE_EXPERIMENTAL_FEATURES_ENABLED, " ")

    when:
    def config = new Config()

    then:
    config.serviceName == " "
    config.traceEnabled == true
    config.writerType == " "
    config.agentHost == " "
    config.agentPort == 8126
    config.agentUrl == "http:// :8126"
    config.prioritySamplingEnabled == false
    config.traceResolverEnabled == true
    config.serviceMapping == [:]
    config.mergedSpanTags == [:]
    config.requestHeaderTags == [:]
    config.baggageMapping == [:]
    config.httpServerErrorStatuses == toBitSet((500..599))
    config.httpClientErrorStatuses == toBitSet((400..499))
    config.httpClientSplitByDomain == false
    config.dbClientSplitByInstance == false
    config.dbClientSplitByInstanceTypeSuffix == false
    config.dbClientSplitByHost == false
    config.splitByTags == [].toSet()
    config.propagationStylesToExtract.toList() == [PropagationStyle.DATADOG]
    config.propagationStylesToInject.toList() == [PropagationStyle.DATADOG]
    config.tracePropagationStylesToExtract.toList() == [DATADOG, TRACECONTEXT, BAGGAGE]
    config.tracePropagationStylesToInject.toList() == [DATADOG, TRACECONTEXT, BAGGAGE]
    config.longRunningTraceEnabled == false
    config.experimentalFeaturesEnabled == [].toSet()
  }

  def "sys props and env vars overrides for trace_agent_port and agent_port_legacy as expected"() {
    setup:
    if (overridePortEnvVar) {
      environmentVariables.set(DD_TRACE_AGENT_PORT_ENV, "777")
    }
    if (overrideLegacyPortEnvVar) {
      environmentVariables.set(DD_AGENT_PORT_LEGACY_ENV, "888")
    }

    if (overridePort) {
      System.setProperty(PREFIX + TRACE_AGENT_PORT, "123")
    }
    if (overrideLegacyPort) {
      System.setProperty(PREFIX + AGENT_PORT_LEGACY, "456")
    }

    when:
    def config = new Config()

    then:
    config.agentPort == expectedPort

    where:
    // spotless:off
    overridePort | overrideLegacyPort | overridePortEnvVar | overrideLegacyPortEnvVar | expectedPort
    true         | true               | false              | false                    | 123
    true         | false              | false              | false                    | 123
    false        | true               | false              | false                    | 456
    false        | false              | false              | false                    | 8126
    true         | true               | true               | false                    | 123
    true         | false              | true               | false                    | 123
    false        | true               | true               | false                    | 456 // legacy port gets picked up instead.
    false        | false              | true               | false                    | 777 // env var gets picked up instead.
    true         | true               | false              | true                     | 123
    true         | false              | false              | true                     | 123
    false        | true               | false              | true                     | 456
    false        | false              | false              | true                     | 888 // legacy env var gets picked up instead.
    true         | true               | true               | true                     | 123
    true         | false              | true               | true                     | 123
    false        | true               | true               | true                     | 456 // legacy port gets picked up instead.
    false        | false              | true               | true                     | 777 // env var gets picked up instead.
    // spotless:on
  }

  // FIXME: this seems to be a repeated test
  def "sys props override properties"() {
    setup:
    Properties properties = new Properties()
    properties.setProperty(SERVICE_NAME, "something else")
    properties.setProperty(TRACE_ENABLED, "false")
    properties.setProperty(WRITER_TYPE, "LoggingWriter")
    properties.setProperty(PRIORITIZATION_TYPE, "EnsureTrace")
    properties.setProperty(AGENT_HOST, "somehost")
    properties.setProperty(TRACE_AGENT_PORT, "123")
    properties.setProperty(AGENT_UNIX_DOMAIN_SOCKET, "somepath")
    properties.setProperty(PRIORITY_SAMPLING, "false")
    properties.setProperty(TRACE_RESOLVER_ENABLED, "false")
    properties.setProperty(SERVICE_MAPPING, "a:1")
    properties.setProperty(GLOBAL_TAGS, "b:2")
    properties.setProperty(SPAN_TAGS, "c:3")
    properties.setProperty(JMX_TAGS, "d:4")
    properties.setProperty(HEADER_TAGS, "e:five")
    properties.setProperty(BAGGAGE_MAPPING, "f:six,g")
    properties.setProperty(HTTP_SERVER_ERROR_STATUSES, "123-456,457,124-125,122")
    properties.setProperty(HTTP_CLIENT_ERROR_STATUSES, "111")
    properties.setProperty(HTTP_CLIENT_HOST_SPLIT_BY_DOMAIN, "true")
    properties.setProperty(DB_CLIENT_HOST_SPLIT_BY_INSTANCE, "true")
    properties.setProperty(DB_CLIENT_HOST_SPLIT_BY_INSTANCE_TYPE_SUFFIX, "true")
    properties.setProperty(DB_CLIENT_HOST_SPLIT_BY_HOST, "true")
    properties.setProperty(PARTIAL_FLUSH_MIN_SPANS, "15")
    properties.setProperty(PROPAGATION_STYLE_EXTRACT, "B3 Datadog")
    properties.setProperty(PROPAGATION_STYLE_INJECT, "Datadog B3")
    properties.setProperty(JMX_FETCH_METRICS_CONFIGS, "/foo.yaml,/bar.yaml")
    properties.setProperty(JMX_FETCH_CHECK_PERIOD, "100")
    properties.setProperty(JMX_FETCH_REFRESH_BEANS_PERIOD, "200")
    properties.setProperty(JMX_FETCH_STATSD_HOST, "statsd host")
    properties.setProperty(JMX_FETCH_STATSD_PORT, "321")

    when:
    def config = Config.get(properties)

    then:
    config.serviceName == "something else"
    config.traceEnabled == false
    config.writerType == "LoggingWriter"
    config.agentHost == "somehost"
    config.agentPort == 123
    config.agentUnixDomainSocket == "somepath"
    config.agentUrl == "http://somehost:123"
    config.prioritySamplingEnabled == false
    config.traceResolverEnabled == false
    config.serviceMapping == [a: "1"]
    config.mergedSpanTags == [b: "2", c: "3"]
    config.mergedJmxTags == [b: "2", d: "4", (RUNTIME_ID_TAG): config.getRuntimeId(), (SERVICE_TAG): config.serviceName]
    config.requestHeaderTags == [e: "five"]
    config.baggageMapping == [f: "six",g: "g"]
    config.httpServerErrorStatuses == toBitSet((122..457))
    config.httpClientErrorStatuses == toBitSet((111..111))
    config.httpClientSplitByDomain == true
    config.dbClientSplitByInstance == true
    config.dbClientSplitByInstanceTypeSuffix == true
    config.dbClientSplitByHost == true
    config.splitByTags == [].toSet()
    config.partialFlushMinSpans == 15
    config.propagationStylesToExtract.toList() == [PropagationStyle.B3, PropagationStyle.DATADOG]
    config.propagationStylesToInject.toList() == [PropagationStyle.DATADOG, PropagationStyle.B3]
    config.tracePropagationStylesToExtract.toList() == [B3SINGLE, B3MULTI, DATADOG]
    config.tracePropagationStylesToInject.toList() == [DATADOG, B3SINGLE, B3MULTI]
    config.jmxFetchMetricsConfigs == ["/foo.yaml", "/bar.yaml"]
    config.jmxFetchCheckPeriod == 100
    config.jmxFetchRefreshBeansPeriod == 200
    config.jmxFetchStatsdHost == "statsd host"
    config.jmxFetchStatsdPort == 321
  }

  def "override null properties"() {
    when:
    def config = Config.get(null)

    then:
    config.serviceName == "unnamed-java-app"
    config.writerType == "DDAgentWriter"
  }

  def "override empty properties"() {
    setup:
    Properties properties = new Properties()

    when:
    def config = Config.get(properties)

    then:
    config.serviceName == "unnamed-java-app"
    config.writerType == "DDAgentWriter"
  }

  def "override non empty properties"() {
    setup:
    Properties properties = new Properties()
    properties.setProperty("foo", "bar")

    when:
    def config = Config.get(properties)

    then:
    config.serviceName == "unnamed-java-app"
    config.writerType == "DDAgentWriter"
  }

  def "captured env props override default props"() {
    setup:
    def capturedEnv = new HashMap<String, String>()
    capturedEnv.put(SERVICE_NAME, "automatic service name")
    fixedCapturedEnvironment.load(capturedEnv)

    when:
    def config = new Config()

    then:
    config.serviceName == "automatic service name"
  }

  def "specify props override captured env props"() {
    setup:
    def prop = new Properties()
    prop.setProperty(SERVICE_NAME, "what actually wants")

    def capturedEnv = new HashMap<String, String>()
    capturedEnv.put(SERVICE_NAME, "something else")
    fixedCapturedEnvironment.load(capturedEnv)

    when:
    def config = Config.get(prop)

    then:
    config.serviceName == "what actually wants"
  }

  def "sys props override captured env props"() {
    setup:
    System.setProperty(PREFIX + SERVICE_NAME, "what actually wants")

    def capturedEnv = new HashMap<String, String>()
    capturedEnv.put(SERVICE_NAME, "something else")
    fixedCapturedEnvironment.load(capturedEnv)

    when:
    def config = new Config()

    then:
    config.serviceName == "what actually wants"
  }

  def "env vars override captured env props"() {
    setup:
    environmentVariables.set(DD_SERVICE_NAME_ENV, "what actually wants")

    def capturedEnv = new HashMap<String, String>()
    capturedEnv.put(SERVICE_NAME, "something else")
    fixedCapturedEnvironment.load(capturedEnv)

    when:
    def config = new Config()

    then:
    config.serviceName == "what actually wants"
  }

  def "verify rule config #name"() {
    setup:
    environmentVariables.set("DD_TRACE_TEST_ENABLED", "true")
    environmentVariables.set("DD_TRACE_TEST_ENV_ENABLED", "true")
    environmentVariables.set("DD_TRACE_DISABLED_ENV_ENABLED", "false")

    System.setProperty("dd.trace.test.enabled", "false")
    System.setProperty("dd.trace.test-prop.enabled", "true")
    System.setProperty("dd.trace.disabled-prop.enabled", "false")

    expect:
    Config.get().isRuleEnabled(name) == enabled

    where:
    // spotless:off
    name            | enabled
    ""              | true
    "invalid"       | true
    "test-prop"     | true
    "Test-Prop"     | true
    "test-env"      | true
    "Test-Env"      | true
    "test"          | false
    "TEST"          | false
    "disabled-prop" | false
    "Disabled-Prop" | false
    "disabled-env"  | false
    "Disabled-Env"  | false
    // spotless:on
  }

  def "verify integration jmxfetch config"() {
    setup:
    environmentVariables.set("DD_JMXFETCH_ORDER_ENABLED", "false")
    environmentVariables.set("DD_JMXFETCH_TEST_ENV_ENABLED", "true")
    environmentVariables.set("DD_JMXFETCH_DISABLED_ENV_ENABLED", "false")

    System.setProperty("dd.jmxfetch.order.enabled", "true")
    System.setProperty("dd.jmxfetch.test-prop.enabled", "true")
    System.setProperty("dd.jmxfetch.disabled-prop.enabled", "false")

    expect:
    Config.get().isJmxFetchIntegrationEnabled(integrationNames, defaultEnabled) == expected

    where:
    // spotless:off
    names                          | defaultEnabled | expected
    []                             | true           | true
    []                             | false          | false
    ["invalid"]                    | true           | true
    ["invalid"]                    | false          | false
    ["test-prop"]                  | false          | true
    ["test-env"]                   | false          | true
    ["disabled-prop"]              | true           | false
    ["disabled-env"]               | true           | false
    ["other", "test-prop"]         | false          | true
    ["other", "test-env"]          | false          | true
    ["order"]                      | false          | true
    ["test-prop", "disabled-prop"] | false          | true
    ["disabled-env", "test-env"]   | false          | true
    ["test-prop", "disabled-prop"] | true           | false
    ["disabled-env", "test-env"]   | true           | false
    // spotless:on

    integrationNames = new TreeSet<>(names)
  }

  def "verify integration trace analytics config"() {
    setup:
    environmentVariables.set("DD_ORDER_ANALYTICS_ENABLED", "false")
    environmentVariables.set("DD_TEST_ENV_ANALYTICS_ENABLED", "true")
    environmentVariables.set("DD_DISABLED_ENV_ANALYTICS_ENABLED", "false")
    // trace prefix form should take precedence over the old non-prefix form
    environmentVariables.set("DD_ALIAS_ENV_ANALYTICS_ENABLED", "false")
    environmentVariables.set("DD_TRACE_ALIAS_ENV_ANALYTICS_ENABLED", "true")

    System.setProperty("dd.order.analytics.enabled", "true")
    System.setProperty("dd.test-prop.analytics.enabled", "true")
    System.setProperty("dd.disabled-prop.analytics.enabled", "false")
    // trace prefix form should take precedence over the old non-prefix form
    System.setProperty("dd.alias-prop.analytics.enabled", "false")
    System.setProperty("dd.trace.alias-prop.analytics.enabled", "true")

    expect:
    Config.get().isTraceAnalyticsIntegrationEnabled(integrationNames, defaultEnabled) == expected

    where:
    // spotless:off
    names                           | defaultEnabled | expected
    []                              | true           | true
    []                              | false          | false
    ["invalid"]                     | true           | true
    ["invalid"]                     | false          | false
    ["test-prop"]                   | false          | true
    ["test-env"]                    | false          | true
    ["disabled-prop"]               | true           | false
    ["disabled-env"]                | true           | false
    ["other", "test-prop"]          | false          | true
    ["other", "test-env"]           | false          | true
    ["order"]                       | false          | true
    ["test-prop", "disabled-prop"]  | false          | true
    ["disabled-env", "test-env"]    | false          | true
    ["test-prop", "disabled-prop"]  | true           | false
    ["disabled-env", "test-env"]    | true           | false
    ["alias-prop", "disabled-prop"] | false          | true
    ["disabled-env", "alias-env"]   | false          | true
    ["alias-prop", "disabled-prop"] | true           | false
    ["disabled-env", "alias-env"]   | true           | false
    // spotless:on

    integrationNames = new TreeSet<>(names)
  }

  def "test getFloatSettingFromEnvironment(#name)"() {
    setup:
    environmentVariables.set("DD_ENV_ZERO_TEST", "0.0")
    environmentVariables.set("DD_ENV_FLOAT_TEST", "1.0")
    environmentVariables.set("DD_FLOAT_TEST", "0.2")

    System.setProperty("dd.prop.zero.test", "0")
    System.setProperty("dd.prop.float.test", "0.3")
    System.setProperty("dd.float.test", "0.4")
    System.setProperty("dd.garbage.test", "garbage")
    System.setProperty("dd.negative.test", "-1")

    expect:
    Config.get().configProvider.getFloat(name, defaultValue) == (float) expected

    where:
    name              | expected
    // spotless:off
    "env.zero.test"   | 0.0
    "prop.zero.test"  | 0
    "env.float.test"  | 1.0
    "prop.float.test" | 0.3
    "float.test"      | 0.4
    "negative.test"   | -1.0
    "garbage.test"    | 10.0
    "default.test"    | 10.0
    // spotless:on

    defaultValue = 10.0
  }

  def "test getDoubleSettingFromEnvironment(#name)"() {
    setup:
    environmentVariables.set("DD_ENV_ZERO_TEST", "0.0")
    environmentVariables.set("DD_ENV_FLOAT_TEST", "1.0")
    environmentVariables.set("DD_FLOAT_TEST", "0.2")

    System.setProperty("dd.prop.zero.test", "0")
    System.setProperty("dd.prop.float.test", "0.3")
    System.setProperty("dd.float.test", "0.4")
    System.setProperty("dd.garbage.test", "garbage")
    System.setProperty("dd.negative.test", "-1")

    expect:
    Config.get().configProvider.getDouble(name, defaultValue) == (double) expected

    where:
    // spotless:off
    name              | expected
    "env.zero.test"   | 0.0
    "prop.zero.test"  | 0
    "env.float.test"  | 1.0
    "prop.float.test" | 0.3
    "float.test"      | 0.4
    "negative.test"   | -1.0
    "garbage.test"    | 10.0
    "default.test"    | 10.0
    // spotless:on

    defaultValue = 10.0
  }

  def "verify mapping configs on tracer for #mapString"() {
    setup:
    System.setProperty(PREFIX + HEADER_TAGS + ".legacy.parsing.enabled", "true")
    System.setProperty(PREFIX + SERVICE_MAPPING, mapString)
    System.setProperty(PREFIX + SPAN_TAGS, mapString)
    System.setProperty(PREFIX + HEADER_TAGS, mapString)
    System.setProperty(PREFIX + REQUEST_HEADER_TAGS, "rqh1")
    System.setProperty(PREFIX + RESPONSE_HEADER_TAGS, "rsh1")
    def props = new Properties()
    props.setProperty(HEADER_TAGS + ".legacy.parsing.enabled", "true")
    props.setProperty(SERVICE_MAPPING, mapString)
    props.setProperty(SPAN_TAGS, mapString)
    props.setProperty(HEADER_TAGS, mapString)
    props.setProperty(PREFIX + REQUEST_HEADER_TAGS, "rqh1")
    props.setProperty(PREFIX + RESPONSE_HEADER_TAGS, "rsh1")

    when:
    def config = new Config()
    def propConfig = Config.get(props)

    then:
    config.serviceMapping == map
    config.spanTags == map
    config.requestHeaderTags == map
    config.responseHeaderTags == [:]
    propConfig.serviceMapping == map
    propConfig.spanTags == map
    propConfig.requestHeaderTags == map
    propConfig.responseHeaderTags == [:]

    where:
    // spotless:off
    mapString                                                     | map
    "a:1, a:2, a:3"                                               | [a: "3"]
    "a:b,c:d,e:"                                                  | [a: "b", c: "d"]
    // space separated
    "a:1  a:2  a:3"                                               | [a: "3"]
    "a:b c:d e:"                                                  | [a: "b", c: "d"]
    // More different string variants:
    "a:"                                                          | [:]
    "a:a;"                                                        | [a: "a;"]
    "a:1, a:2, a:3"                                               | [a: "3"]
    "a:1  a:2  a:3"                                               | [a: "3"]
    "a:b,c:d,e:"                                                  | [a: "b", c: "d"]
    "a:b c:d e:"                                                  | [a: "b", c: "d"]
    "key 1!:va|ue_1,"                                             | ["key 1!": "va|ue_1"]
    "key 1!:va|ue_1 "                                             | ["key 1!": "va|ue_1"]
    " key1 :value1 ,\t key2:  value2"                             | [key1: "value1", key2: "value2"]
    "a:b,c,d"                                                     | [:]
    "a:b,c,d,k:v"                                                 | [:]
    "key1 :value1  \t key2:  value2"                              | [key1: "value1", key2: "value2"]
    "dyno:web.1 dynotype:web buildpackversion:dev appname:******" | ["dyno": "web.1", "dynotype": "web", "buildpackversion": "dev", "appname": "******"]
    "is:val:id"                                                   | [is: "val:id"]
    "a:b,is:val:id,x:y"                                           | [a: "b", is: "val:id", x: "y"]
    "a:b:c:d"                                                     | [a: "b:c:d"]
    // Invalid strings:
    ""                                                            | [:]
    "1"                                                           | [:]
    "a"                                                           | [:]
    "a,1"                                                         | [:]
    "!a"                                                          | [:]
    "    "                                                        | [:]
    ",,,,"                                                        | [:]
    ":,:,:,:,"                                                    | [:]
    ": : : : "                                                    | [:]
    "::::"                                                        | [:]
    // spotless:on
  }

  def "verify mapping header tags on tracer for #mapString"() {
    setup:
    Map<String, String> rqMap = map.clone()
    rqMap.put("rqh1", "http.request.headers.rqh1")
    System.setProperty(PREFIX + HEADER_TAGS, mapString)
    System.setProperty(PREFIX + REQUEST_HEADER_TAGS, "rqh1")
    System.setProperty(PREFIX + RESPONSE_HEADER_TAGS, "rsh1")
    Map<String, String> rsMap = map.collectEntries { k, v -> [k, v.replace("http.request.headers", "http.response.headers")] }
    rsMap.put("rsh1", "http.response.headers.rsh1")
    def props = new Properties()
    props.setProperty(HEADER_TAGS, mapString)
    props.setProperty(PREFIX + REQUEST_HEADER_TAGS, "rQh1")
    props.setProperty(PREFIX + RESPONSE_HEADER_TAGS, "rsH1")

    when:
    def config = new Config()
    def propConfig = Config.get(props)

    then:
    config.requestHeaderTags == rqMap
    propConfig.requestHeaderTags == rqMap
    config.responseHeaderTags == rsMap
    propConfig.responseHeaderTags == rsMap

    where:
    // spotless:off
    mapString                                                     | map
    "a:one, a:two, a:three"                                       | [a: "three"]
    "a:b,c:d,e:"                                                  | [a: "b", c: "d"]
    // space separated
    "a:one  a:two  a:three"                                       | [a: "three"]
    "a:b c:d e:"                                                  | [a: "b", c: "d"]
    // More different string variants:
    "a:"                                                          | [:]
    "a:a;"                                                        | [a: "a;"]
    "a:one, a:two, a:three"                                       | [a: "three"]
    "a:one  a:two  a:three"                                       | [a: "three"]
    "a:b,c:d,e:"                                                  | [a: "b", c: "d"]
    "a:b c:d e:"                                                  | [a: "b", c: "d"]
    "key=1!:va|ue_1,"                                             | ["key=1!": "va|ue_1"]
    "key=1!:va|ue_1 "                                             | ["key=1!": "va|ue_1"]
    " kEy1 :vaLue1 ,\t keY2:  valUe2"                             | [key1: "vaLue1", key2: "valUe2"]
    "a:b,c,D"                                                     | [a: "b", c: "http.request.headers.c", d: "http.request.headers.d"]
    "a:b,C,d,k:v"                                                 | [a: "b", c: "http.request.headers.c", d: "http.request.headers.d", k: "v"]
    "a b c:d "                                                    | [a: "http.request.headers.a", b: "http.request.headers.b", c: "d"]
    "dyno:web.1 dynotype:web buildpackversion:dev appname:n*****" | ["dyno": "web.1", "dynotype": "web", "buildpackversion": "dev", "appname": "n*****"]
    "A.1,B.1"                                                     | ["a.1": "http.request.headers.a_1", "b.1": "http.request.headers.b_1"]
    "is:val:id"                                                   | [is: "val:id"]
    "a:b,is:val:id,x:y"                                           | [a: "b", is: "val:id", x: "y"]
    "a:b:c:d"                                                     | [a: "b:c:d"]
    // Invalid strings:
    ""                                                            | [:]
    "1"                                                           | [:]
    "a:1"                                                         | [:]
    "a,1"                                                         | [:]
    "!a"                                                          | [:]
    "    "                                                        | [:]
    ",,,,"                                                        | [:]
    ":,:,:,:,"                                                    | [:]
    ": : : : "                                                    | [:]
    "::::"                                                        | [:]
    "kEy1 :value1  \t keY2:  value2"                              | [:]
    // spotless:on
  }

  def "verify integer range configs on tracer"() {
    setup:
    System.setProperty(PREFIX + HTTP_SERVER_ERROR_STATUSES, value)
    System.setProperty(PREFIX + HTTP_CLIENT_ERROR_STATUSES, value)
    def props = new Properties()
    props.setProperty(HTTP_CLIENT_ERROR_STATUSES, value)
    props.setProperty(HTTP_SERVER_ERROR_STATUSES, value)

    when:
    def config = new Config()
    def propConfig = Config.get(props)

    then:
    if (expected) {
      assert config.httpServerErrorStatuses == toBitSet(expected)
      assert config.httpClientErrorStatuses == toBitSet(expected)
      assert propConfig.httpServerErrorStatuses == toBitSet(expected)
      assert propConfig.httpClientErrorStatuses == toBitSet(expected)
    } else {
      assert config.httpServerErrorStatuses == DEFAULT_HTTP_SERVER_ERROR_STATUSES
      assert config.httpClientErrorStatuses == DEFAULT_HTTP_CLIENT_ERROR_STATUSES
      assert propConfig.httpServerErrorStatuses == DEFAULT_HTTP_SERVER_ERROR_STATUSES
      assert propConfig.httpClientErrorStatuses == DEFAULT_HTTP_CLIENT_ERROR_STATUSES
    }

    where:
    value               | expected // null means default value
    // spotless:off
    "1"                 | [1]
    "3,13,400-403"      | [3,13,400,401,402,403]
    "2,10,13-15"        | [2,10,13,14,15]
    "a"                 | null
    ""                  | null
    "1000"              | null
    "100-200-300"       | null
    "500"               | [500]
    "100,999"           | [100, 999]
    "999-888"           | 888..999
    "400-403,405-407"   | [400, 401, 402, 403, 405, 406, 407]
    " 400 - 403 , 405 " | [400, 401, 402, 403, 405]
    // spotless:on
  }

  def "verify null value mapping configs on tracer"() {
    setup:
    environmentVariables.set(DD_SERVICE_MAPPING_ENV, mapString)
    environmentVariables.set(DD_SPAN_TAGS_ENV, mapString)
    environmentVariables.set(DD_HEADER_TAGS_ENV, mapString)

    when:
    def config = new Config()

    then:
    config.serviceMapping == map
    config.spanTags == map
    config.requestHeaderTags == map

    where:
    mapString | map
    // spotless:off
    null      | [:]
    ""        | [:]
    // spotless:on
  }

  def "verify empty value list configs on tracer"() {
    setup:
    System.setProperty(PREFIX + JMX_FETCH_METRICS_CONFIGS, listString)

    when:
    def config = new Config()

    then:
    config.jmxFetchMetricsConfigs == list

    where:
    // spotless:off
    listString | list
    ""         | []
    // spotless:on
  }

  def "verify hostname not added to root span tags by default"() {
    setup:
    Properties properties = new Properties()

    when:
    def config = Config.get(properties)

    then:
    !config.localRootSpanTags.containsKey('_dd.hostname')
  }

  def "verify configuration to add hostname to root span tags"() {
    setup:
    Properties properties = new Properties()
    properties.setProperty(TRACE_REPORT_HOSTNAME, 'true')

    when:
    def config = Config.get(properties)

    then:
    config.localRootSpanTags.containsKey('_dd.hostname')
  }

  def "verify schema version is added to local root span"() {

    when:
    def config = Config.get()

    then:
    config.localRootSpanTags.get('_dd.trace_span_attribute_schema') == 0
  }

  def "verify fallback to properties file"() {
    setup:
    System.setProperty(PREFIX + CONFIGURATION_FILE, "src/test/resources/dd-java-tracer.properties")

    when:
    def config = new Config()

    then:
    config.configFileStatus == "src/test/resources/dd-java-tracer.properties"
    config.serviceName == "set-in-properties"
  }

  def "verify fallback to properties file has lower priority than system property"() {
    setup:
    System.setProperty(PREFIX + CONFIGURATION_FILE, "src/test/resources/dd-java-tracer.properties")
    System.setProperty(PREFIX + SERVICE_NAME, "set-in-system")

    when:
    def config = new Config()

    then:
    config.configFileStatus == "src/test/resources/dd-java-tracer.properties"
    config.serviceName == "set-in-system"
  }

  def "verify fallback to properties file has lower priority than env var"() {
    setup:
    System.setProperty(PREFIX + CONFIGURATION_FILE, "src/test/resources/dd-java-tracer.properties")
    environmentVariables.set("DD_SERVICE_NAME", "set-in-env")

    when:
    def config = new Config()

    then:
    config.configFileStatus == "src/test/resources/dd-java-tracer.properties"
    config.serviceName == "set-in-env"
  }

  def "verify fallback to DD_SERVICE"() {
    setup:
    environmentVariables.set("DD_SERVICE", "service-name-from-dd-service-env-var")

    when:
    def config = new Config()

    then:
    config.serviceName == "service-name-from-dd-service-env-var"
  }

  def "verify fallback to properties file that does not exist does not crash app"() {
    setup:
    System.setProperty(PREFIX + CONFIGURATION_FILE, "src/test/resources/do-not-exist.properties")

    when:
    def config = new Config()

    then:
    config.serviceName == 'unnamed-java-app'
  }

  def "get analytics sample rate"() {
    setup:
    environmentVariables.set("DD_FOO_ANALYTICS_SAMPLE_RATE", "0.5")
    environmentVariables.set("DD_BAR_ANALYTICS_SAMPLE_RATE", "0.9")
    // trace prefix form should take precedence over the old non-prefix form
    environmentVariables.set("DD_ALIAS_ENV_ANALYTICS_SAMPLE_RATE", "0.8")
    environmentVariables.set("DD_TRACE_ALIAS_ENV_ANALYTICS_SAMPLE_RATE", "0.4")

    System.setProperty("dd.baz.analytics.sample-rate", "0.7")
    System.setProperty("dd.buzz.analytics.sample-rate", "0.3")
    // trace prefix form should take precedence over the old non-prefix form
    System.setProperty("dd.alias-prop.analytics.sample-rate", "0.1")
    System.setProperty("dd.trace.alias-prop.analytics.sample-rate", "0.2")

    when:
    String[] array = services.toArray(new String[0])
    def value = Config.get().getInstrumentationAnalyticsSampleRate(array)

    then:
    value == expected

    where:
    // spotless:off
    services                | expected
    ["foo"]                 | 0.5f
    ["baz"]                 | 0.7f
    ["doesnotexist"]        | 1.0f
    ["doesnotexist", "foo"] | 0.5f
    ["doesnotexist", "baz"] | 0.7f
    ["foo", "bar"]          | 0.5f
    ["bar", "foo"]          | 0.9f
    ["baz", "buzz"]         | 0.7f
    ["buzz", "baz"]         | 0.3f
    ["foo", "baz"]          | 0.5f
    ["baz", "foo"]          | 0.7f
    ["alias-env", "baz"]    | 0.4f
    ["alias-prop", "foo"]   | 0.2f
    // spotless:on
  }

  def "verify api key loaded from file: #path"() {
    setup:
    environmentVariables.set(DD_API_KEY_ENV, "default-api-key")
    System.setProperty(PREFIX + API_KEY_FILE, path)

    when:
    def config = new Config()

    then:
    config.apiKey == expectedKey

    where:
    // spotless:off
    path                                                        | expectedKey
    getClass().getClassLoader().getResource("apikey").getFile() | "test-api-key"
    "/path/that/doesnt/exist"                                   | "default-api-key"
    // spotless:on
  }

  def "verify api key loaded from old option name"() {
    setup:
    environmentVariables.set(DD_PROFILING_API_KEY_OLD_ENV, "old-api-key")

    when:
    def config = new Config()

    then:
    config.apiKey == "old-api-key"
  }

  def "verify api key loaded from file for old option name: #path"() {
    setup:
    environmentVariables.set(DD_PROFILING_API_KEY_OLD_ENV, "default-api-key")
    System.setProperty(PREFIX + PROFILING_API_KEY_FILE_OLD, path)

    when:
    def config = new Config()

    then:
    config.apiKey == expectedKey

    where:
    // spotless:off
    path                                                            | expectedKey
    getClass().getClassLoader().getResource("apikey.old").getFile() | "test-api-key-old"
    "/path/that/doesnt/exist"                                       | "default-api-key"
    // spotless:on
  }

  def "verify api key loaded from very old option name"() {
    setup:
    environmentVariables.set(DD_PROFILING_API_KEY_VERY_OLD_ENV, "very-old-api-key")

    when:
    def config = new Config()

    then:
    config.apiKey == "very-old-api-key"
  }

  def "verify api key loaded from file for very old option name: #path"() {
    setup:
    environmentVariables.set(DD_PROFILING_API_KEY_VERY_OLD_ENV, "default-api-key")
    System.setProperty(PREFIX + PROFILING_API_KEY_FILE_VERY_OLD, path)

    when:
    def config = new Config()

    then:
    config.apiKey == expectedKey

    where:
    path                                                                 | expectedKey
    getClass().getClassLoader().getResource("apikey.very-old").getFile() | "test-api-key-very-old"
    "/path/that/doesnt/exist"                                            | "default-api-key"
  }

  def "verify api key loaded from new option when both new and old are set"() {
    setup:
    System.setProperty(PREFIX + API_KEY_FILE, getClass().getClassLoader().getResource("apikey").getFile())
    System.setProperty(PREFIX + PROFILING_API_KEY_FILE_OLD, getClass().getClassLoader().getResource("apikey.old").getFile())

    when:
    def config = new Config()

    then:
    config.apiKey == "test-api-key"
  }

  def "verify api key loaded from new option when both old and very old are set"() {
    setup:
    System.setProperty(PREFIX + PROFILING_API_KEY_FILE_OLD, getClass().getClassLoader().getResource("apikey.old").getFile())
    System.setProperty(PREFIX + PROFILING_API_KEY_FILE_VERY_OLD, getClass().getClassLoader().getResource("apikey.very-old").getFile())

    when:
    def config = new Config()

    then:
    config.apiKey == "test-api-key-old"
  }

  def "verify dd.tags overrides global tags in properties"() {
    setup:
    def prop = new Properties()
    prop.setProperty(TAGS, "a:1,env:us-west,version:42")
    prop.setProperty(GLOBAL_TAGS, "b:2")
    prop.setProperty(SPAN_TAGS, "c:3")
    prop.setProperty(JMX_TAGS, "d:4")
    prop.setProperty(HEADER_TAGS, "e:five")
    prop.setProperty(PROFILING_TAGS, "f:6")
    prop.setProperty(ENV, "eu-east")
    prop.setProperty(VERSION, "43")

    when:
    Config config = Config.get(prop)

    then:
    config.mergedSpanTags == [a: "1", b: "2", c: "3", (ENV): "eu-east", (VERSION): "43"]
    config.mergedJmxTags == [a               : "1", b: "2", d: "4", (ENV): "eu-east", (VERSION): "43",
      (RUNTIME_ID_TAG): config.getRuntimeId(), (SERVICE_TAG): config.serviceName]
    config.requestHeaderTags == [e: "five"]

    config.mergedProfilingTags == [a            : "1", b: "2", f: "6", (ENV): "eu-east", (VERSION): "43",
      (HOST_TAG)   : config.getHostName(), (RUNTIME_ID_TAG): config.getRuntimeId(), (RUNTIME_VERSION_TAG): config.getRuntimeVersion(),
      (SERVICE_TAG): config.serviceName, (LANGUAGE_TAG_KEY): LANGUAGE_TAG_VALUE]
  }

  def "verify dd.tags overrides global tags in system properties"() {
    setup:
    System.setProperty(PREFIX + TAGS, "a:1")
    System.setProperty(PREFIX + GLOBAL_TAGS, "b:2")
    System.setProperty(PREFIX + SPAN_TAGS, "c:3")
    System.setProperty(PREFIX + JMX_TAGS, "d:4")
    System.setProperty(PREFIX + HEADER_TAGS, "e:five")
    System.setProperty(PREFIX + PROFILING_TAGS, "f:6")

    when:
    Config config = new Config()

    then:
    config.mergedSpanTags == [a: "1", b: "2", c: "3"]
    config.mergedJmxTags == [a: "1", b: "2", d: "4", (RUNTIME_ID_TAG): config.getRuntimeId(), (SERVICE_TAG): config.serviceName]
    config.requestHeaderTags == [e: "five"]

    config.mergedProfilingTags == [a: "1", b: "2", f: "6", (HOST_TAG): config.getHostName(), (RUNTIME_ID_TAG): config.getRuntimeId(), (RUNTIME_VERSION_TAG): config.getRuntimeVersion(), (SERVICE_TAG): config.serviceName, (LANGUAGE_TAG_KEY): LANGUAGE_TAG_VALUE]
  }

  def "verify dd.tags merges with global tags in env variables"() {
    setup:
    environmentVariables.set(DD_TAGS_ENV, "a:1:2")
    environmentVariables.set(DD_GLOBAL_TAGS_ENV, "b:2")
    environmentVariables.set(DD_SPAN_TAGS_ENV, "c:3")
    environmentVariables.set(DD_JMX_TAGS_ENV, "d:4")
    environmentVariables.set(DD_HEADER_TAGS_ENV, "e:five")
    environmentVariables.set(DD_PROFILING_TAGS_ENV, "f:6")

    when:
    Config config = new Config()

    then:
    config.mergedSpanTags == [a: "1:2", b: "2", c: "3"]
    config.mergedJmxTags == [a: "1:2", b: "2", d: "4", (RUNTIME_ID_TAG): config.getRuntimeId(), (SERVICE_TAG): config.serviceName]
    config.requestHeaderTags == [e: "five"]

    config.mergedProfilingTags == [a: "1:2", b: "2", f: "6", (HOST_TAG): config.getHostName(), (RUNTIME_ID_TAG): config.getRuntimeId(), (RUNTIME_VERSION_TAG): config.getRuntimeVersion(), (SERVICE_TAG): config.serviceName, (LANGUAGE_TAG_KEY): LANGUAGE_TAG_VALUE]
  }

  def "toString works when passwords are empty"() {
    when:
    def config = new Config()

    then:
    config.toString().contains("apiKey=null")
    config.toString().contains("profilingProxyPassword=null")
  }

  def "sensitive information removed for toString/debug log"() {
    setup:
    environmentVariables.set(DD_API_KEY_ENV, "test-secret-api-key")
    environmentVariables.set(DD_PROFILING_PROXY_PASSWORD_ENV, "test-secret-proxy-password")

    when:
    def config = new Config()

    then:
    config.toString().contains("apiKey=****")
    !config.toString().contains("test-secret-api-key")
    config.toString().contains("profilingProxyPassword=****")
    !config.toString().contains("test-secret-proxy-password")
    config.apiKey == "test-secret-api-key"
    config.profilingProxyPassword == "test-secret-proxy-password"
  }

  def "custom datadog site with agentless profiling"() {
    setup:
    def prop = new Properties()
    prop.setProperty(SITE, "some.new.site")
    prop.setProperty(PROFILING_AGENTLESS, "true")

    when:
    Config config = Config.get(prop)

    then:
    config.getFinalProfilingUrl() == "https://intake.profile.some.new.site/api/v2/profile"
  }

  def "custom datadog site without agentless profiling"() {
    setup:
    def prop = new Properties()
    prop.setProperty(SITE, "some.new.site")

    when:
    Config config = Config.get(prop)

    then:
    config.getFinalProfilingUrl() == "http://" + config.getAgentHost() + ":" + config.getAgentPort() + "/profiling/v1/input"
  }

  def "presence of api key does not lead to agentless profiling"() {
    setup:
    def prop = new Properties()
    prop.setProperty(API_KEY, "some.api.key")

    when:
    Config config = Config.get(prop)

    then:
    config.getFinalProfilingUrl() == "http://" + config.getAgentHost() + ":" + config.getAgentPort() + "/profiling/v1/input"
  }

  def "custom profiling url override"() {
    setup:
    def prop = new Properties()
    prop.setProperty(SITE, "some.new.site")
    prop.setProperty(PROFILING_URL, "https://some.new.url/goes/here")

    when:
    Config config = Config.get(prop)

    then:
    config.getFinalProfilingUrl() == "https://some.new.url/goes/here"
  }

  def "fallback to DD_TAGS"() {
    setup:
    environmentVariables.set(DD_TAGS_ENV, "a:1,b:2,c:3")

    when:
    Config config = new Config()

    then:
    config.mergedSpanTags == [a: "1", c: "3", b: "2"]
  }

  def "explicit DD_ENV and DD_VERSION overwrite DD_TAGS"() {
    setup:
    environmentVariables.set(DD_TAGS_ENV, "env:production   ,    version:3.2.1")
    environmentVariables.set(DD_ENV_ENV, "test_env")
    environmentVariables.set(DD_VERSION_ENV, "1.2.3")

    when:
    Config config = new Config()

    then:
    config.mergedSpanTags == ["env": "test_env", "version": "1.2.3"]
    config.getWellKnownTags().getEnv() as String == "test_env"
    config.getWellKnownTags().getVersion() as String == "1.2.3"
  }

  def "explicit DD_ENV and DD_VERSION overwrites dd.trace.global.tags"() {
    setup:
    environmentVariables.set(DD_VERSION_ENV, "1.2.3")
    environmentVariables.set(DD_ENV_ENV, "production-us")
    System.setProperty(PREFIX + GLOBAL_TAGS,
      "env:us-barista-test,other_tag:test,version:3.2.1")

    when:
    Config config = new Config()

    then:
    config.mergedSpanTags == ["version": "1.2.3", "env": "production-us", "other_tag": "test"]
    config.getWellKnownTags().getEnv() as String == "production-us"
    config.getWellKnownTags().getVersion() as String == "1.2.3"
  }

  def "merge env from dd.trace.global.tags and DD_VERSION"() {
    setup:
    environmentVariables.set(DD_VERSION_ENV, "1.2.3")
    System.setProperty(PREFIX + GLOBAL_TAGS, "env:us-barista-test,other_tag:test,version:3.2.1")

    when:
    Config config = new Config()

    then:
    config.mergedSpanTags == ["version": "1.2.3", "env": "us-barista-test", "other_tag": "test"]
  }

  def "merge version from dd.trace.global.tags and DD_ENV"() {
    setup:
    environmentVariables.set(DD_ENV_ENV, "us-barista-test")
    System.setProperty(PREFIX + GLOBAL_TAGS, "other_tag:test,version:3.2.1")

    when:
    Config config = new Config()

    then:
    config.mergedSpanTags == ["version": "3.2.1", "env": "us-barista-test", "other_tag": "test"]
  }

  def "merge version from dd.trace.global.tags and DD_SERVICE and DD_ENV"() {
    setup:
    environmentVariables.set("DD_SERVICE", "dd-service-env-var")
    environmentVariables.set(DD_ENV_ENV, "us-barista-test")
    System.setProperty(PREFIX + GLOBAL_TAGS, "other_tag:test,version:3.2.1,service.version:my-svc-vers")

    when:
    Config config = new Config()

    then:
    config.serviceName == "dd-service-env-var"
    config.mergedSpanTags == [version: "3.2.1", "service.version": "my-svc-vers", "env": "us-barista-test", other_tag: "test"]
    config.mergedJmxTags == [(RUNTIME_ID_TAG): config.getRuntimeId(), (SERVICE_TAG): 'dd-service-env-var',
      version         : "3.2.1", "service.version": "my-svc-vers", "env": "us-barista-test", other_tag: "test"]
  }

  def "merge env from dd.trace.global.tags and DD_SERVICE and DD_VERSION"() {
    setup:
    environmentVariables.set("DD_SERVICE", "dd-service-env-var")
    environmentVariables.set(DD_VERSION_ENV, "3.2.1")
    System.setProperty(PREFIX + GLOBAL_TAGS, "other_tag:test,env:us-barista-test,service.version:my-svc-vers")

    when:
    Config config = new Config()

    then:
    config.serviceName == "dd-service-env-var"
    config.mergedSpanTags == [version: "3.2.1", "service.version": "my-svc-vers", "env": "us-barista-test", other_tag: "test"]
    config.mergedJmxTags == [(RUNTIME_ID_TAG): config.getRuntimeId(), (SERVICE_TAG): 'dd-service-env-var',
      version         : "3.2.1", "service.version": "my-svc-vers", "env": "us-barista-test", other_tag: "test"]
  }

  def "set of dd.trace.global.tags.env exclusively by java properties and without DD_ENV"() {
    setup:
    System.setProperty(PREFIX + GLOBAL_TAGS, "env:production")

    when:
    Config config = new Config()

    then:
    //check that env wasn't set:
    System.getenv(DD_ENV_ENV) == null
    System.getenv(DD_VERSION_ENV) == null
    //actual guard:
    config.mergedSpanTags == ["env": "production"]
  }

  def "set of dd.trace.global.tags.version exclusively by java properties"() {
    setup:
    System.setProperty(PREFIX + GLOBAL_TAGS, "version:42")

    when:
    Config config = new Config()

    then:
    //check that env wasn't set:
    System.getenv(DD_ENV_ENV) == null
    System.getenv(DD_VERSION_ENV) == null
    //actual guard:
    config.mergedSpanTags == [(VERSION): "42"]
  }

  def "set of version exclusively by DD_VERSION and without DD_ENV "() {
    setup:
    environmentVariables.set(DD_VERSION_ENV, "3.2.1")

    when:
    Config config = new Config()

    then:
    System.getenv(DD_ENV_ENV) == null
    config.mergedSpanTags.get("env") == null
    config.mergedSpanTags == [(VERSION): "3.2.1"]
  }

  // service name precedence checks
  def "default service name exist"() {
    expect:
    Config.get().serviceName == DEFAULT_SERVICE_NAME
  }

  def "default service name is not affected by tags, nor env variables"() {
    setup:
    System.setProperty(PREFIX + GLOBAL_TAGS, "service:service-tag-in-dd-trace-global-tags-java-property,service.version:my-svc-vers")

    when:
    def config = new Config()

    then:
    config.serviceName == DEFAULT_SERVICE_NAME
    config.mergedSpanTags == [service: 'service-tag-in-dd-trace-global-tags-java-property', 'service.version': 'my-svc-vers']
    config.mergedJmxTags == [(RUNTIME_ID_TAG) : config.getRuntimeId(), (SERVICE_TAG): config.serviceName,
      'service.version': 'my-svc-vers']
  }

  def "service name prioritizes values from DD_SERVICE over tags"() {
    setup:
    System.setProperty(PREFIX + TAGS, "service:service-name-from-tags")
    System.setProperty(PREFIX + SERVICE, "service-name-from-dd-service")

    when:
    def config = new Config()

    then:
    config.serviceName == "service-name-from-dd-service"
    !config.mergedSpanTags.containsKey("service")
  }

  def "DD_SERVICE precedence over 'dd.service.name' java property is set; 'dd.service' overwrites DD_SERVICE"() {
    setup:
    environmentVariables.set(DD_SERVICE_NAME_ENV, "dd-service-name-env-var")
    System.setProperty(PREFIX + SERVICE_NAME, "dd-service-name-java-prop")
    environmentVariables.set("DD_SERVICE", "dd-service-env-var")
    System.setProperty(PREFIX + SERVICE, "dd-service-java-prop")
    System.setProperty(PREFIX + GLOBAL_TAGS, "service:service-tag-in-dd-trace-global-tags-java-property,service.version:my-svc-vers")

    when:
    def config = new Config()

    then:
    config.serviceName == "dd-service-java-prop"
    config.mergedSpanTags == ['service.version': 'my-svc-vers']
    config.mergedJmxTags == [(RUNTIME_ID_TAG) : config.getRuntimeId(), (SERVICE_TAG): config.serviceName,
      'service.version': 'my-svc-vers']
  }

  def "DD_SERVICE precedence over 'DD_SERVICE_NAME' environment var is set"() {
    setup:
    environmentVariables.set(DD_SERVICE_NAME_ENV, "dd-service-name-env-var")
    environmentVariables.set("DD_SERVICE", "dd-service-env-var")
    System.setProperty(PREFIX + GLOBAL_TAGS, "service:service-tag-in-dd-trace-global-tags-java-property,service.version:my-svc-vers")

    when:
    def config = new Config()

    then:
    config.serviceName == "dd-service-env-var"
    config.mergedSpanTags == ['service.version': 'my-svc-vers']
    config.mergedJmxTags == [(RUNTIME_ID_TAG) : config.getRuntimeId(), (SERVICE_TAG): config.serviceName,
      'service.version': 'my-svc-vers']
  }

  def "dd.service overwrites DD_SERVICE"() {
    setup:
    environmentVariables.set("DD_SERVICE", "dd-service-env-var")
    System.setProperty(PREFIX + SERVICE, "dd-service-java-prop")
    System.setProperty(PREFIX + GLOBAL_TAGS, "service:service-tag-in-dd-trace-global-tags-java-property,service.version:my-svc-vers")

    when:
    def config = new Config()

    then:
    config.serviceName == "dd-service-java-prop"
    config.mergedSpanTags == ['service.version': 'my-svc-vers']
    config.mergedJmxTags == [(RUNTIME_ID_TAG) : config.getRuntimeId(), (SERVICE_TAG): config.serviceName,
      'service.version': 'my-svc-vers']
  }

  def "set servicename by DD_SERVICE"() {
    setup:
    environmentVariables.set("DD_SERVICE", "dd-service-env-var")
    System.setProperty(PREFIX + GLOBAL_TAGS, "service:service-tag-in-dd-trace-global-tags-java-property,service.version:my-svc-vers")
    environmentVariables.set(DD_GLOBAL_TAGS_ENV, "service:service-tag-in-env-var,service.version:my-svc-vers")

    when:
    def config = new Config()

    then:
    config.serviceName == "dd-service-env-var"
    config.mergedSpanTags == ['service.version': 'my-svc-vers']
    config.mergedJmxTags == [(RUNTIME_ID_TAG) : config.getRuntimeId(), (SERVICE_TAG): config.serviceName,
      'service.version': 'my-svc-vers']
  }

  def "explicit service name is not overridden by captured environment"() {
    setup:
    System.setProperty(PREFIX + serviceProperty, serviceName)

    when:
    def config = new Config()

    then:
    config.serviceName == serviceName
    assert config.isServiceNameSetByUser()

    where:
    [serviceProperty, serviceName] << [[SERVICE, SERVICE_NAME], [DEFAULT_SERVICE_NAME, "my-service"]].combinations()
  }

  def "verify behavior of features under DD_TRACE_EXPERIMENTAL_FEATURES_ENABLED"() {
    setup:
<<<<<<< HEAD
    environmentVariables.set("DD_TRACE_EXPERIMENTAL_FEATURES_ENABLED", "DD_TAGS")
=======
    environmentVariables.set("DD_TRACE_EXPERIMENTAL_FEATURES_ENABLED", "DD_LOGS_INJECTION, DD_TAGS")
>>>>>>> 1d303095
    environmentVariables.set("DD_TAGS", "env:test,aKey:aVal bKey:bVal cKey:")

    when:
    def config = new Config()

    then:
<<<<<<< HEAD
    config.experimentalFeaturesEnabled == ["DD_TAGS"].toSet()

    //verify expected behavior enabled under feature flag
=======
    config.experimentalFeaturesEnabled == ["DD_LOGS_INJECTION", "DD_TAGS"].toSet()

    //verify expected behavior enabled under feature flag
    config.logsInjectionEnabled == false
>>>>>>> 1d303095
    config.globalTags == [env: "test", aKey: "aVal bKey:bVal cKey:"]
  }

  def "verify behavior of 'breaking change' configs when not under DD_TRACE_EXPERIMENTAL_FEATURES_ENABLED"() {
    setup:
    environmentVariables.set("DD_TAGS", "env:test,aKey:aVal bKey:bVal cKey:")

    when:
    def config = new Config()

    then:
    config.experimentalFeaturesEnabled == [].toSet()

    //verify expected behavior when not enabled under feature flag
<<<<<<< HEAD
    config.globalTags == [env:"test", aKey:"aVal", bKey:"bVal"]
  }

=======
    config.logsInjectionEnabled == true
    config.globalTags == [env:"test", aKey:"aVal", bKey:"bVal"]
  }

  def "verify behavior of DD_TRACE_EXPERIMENTAL_FEATURE_ENABLED when value is 'all'"() {
    setup:
    environmentVariables.set("DD_TRACE_EXPERIMENTAL_FEATURES_ENABLED", "all")

    when:
    def config = new Config()

    then:
    config.experimentalFeaturesEnabled == ["DD_TAGS", "DD_LOGS_INJECTION"].toSet()
  }

>>>>>>> 1d303095
  def "detect if agent is configured using default values"() {
    setup:
    if (host != null) {
      System.setProperty(PREFIX + AGENT_HOST, host)
    }
    if (socket != null) {
      System.setProperty(PREFIX + AGENT_UNIX_DOMAIN_SOCKET, socket)
    }
    if (port != null) {
      System.setProperty(PREFIX + TRACE_AGENT_PORT, port)
    }
    if (legacyPort != null) {
      System.setProperty(PREFIX + AGENT_PORT_LEGACY, legacyPort)
    }

    when:
    def config = new Config()

    then:
    config.isAgentConfiguredUsingDefault() == configuredUsingDefault

    when:
    Properties properties = new Properties()
    if (propertyHost != null) {
      properties.setProperty(AGENT_HOST, propertyHost)
    }
    if (propertySocket != null) {
      properties.setProperty(AGENT_UNIX_DOMAIN_SOCKET, propertySocket)
    }
    if (propertyPort != null) {
      properties.setProperty(TRACE_AGENT_PORT, propertyPort)
    }

    def childConfig = new Config(ConfigProvider.withPropertiesOverride(properties))

    then:
    childConfig.isAgentConfiguredUsingDefault() == childConfiguredUsingDefault

    where:
    // spotless:off
    host                              | socket    | port | legacyPort | propertyHost | propertySocket | propertyPort | configuredUsingDefault | childConfiguredUsingDefault
    null                              | null      | null | null       | null         | null           | null         | true                   | true
    "example"                         | null      | null | null       | null         | null           | null         | false                  | false
    ConfigDefaults.DEFAULT_AGENT_HOST | null      | null | null       | null         | null           | null         | false                  | false
    null                              | "example" | null | null       | null         | null           | null         | false                  | false
    null                              | null      | "1"  | null       | null         | null           | null         | false                  | false
    null                              | null      | null | "1"        | null         | null           | null         | false                  | false
    "example"                         | "example" | null | null       | null         | null           | null         | false                  | false
    null                              | null      | null | null       | "example"    | null           | null         | true                   | false
    null                              | null      | null | null       | null         | "example"      | null         | true                   | false
    null                              | null      | null | null       | null         | null           | "1"          | true                   | false
    "example"                         | "example" | null | null       | "example"    | null           | null         | false                  | false
    // spotless:on
  }

  // Static methods test:
  def "configProvider.get* unit test"() {
    setup:
    def p = new Properties()
    p.setProperty("i", "13")
    p.setProperty("f", "42.42")
    def configProvider = ConfigProvider.withPropertiesOverride(p)

    expect:
    configProvider.getDouble("i", 40) == 13
    configProvider.getDouble("f", 41) == 42.42
    configProvider.getFloat("i", 40) == 13
    configProvider.getFloat("f", 41) == 42.42f
    configProvider.getInteger("b", 61) == 61
    configProvider.getInteger("i", 61) == 13
    configProvider.getBoolean("a", true) == true
  }

  def "valueOf positive test"() {
    expect:
    ConfigConverter.valueOf(value, tClass) == expected

    where:
    // spotless:off
    value       | tClass  | expected
    "42.42"     | Boolean | false
    "42.42"     | Boolean | false
    "true"      | Boolean | true
    "trUe"      | Boolean | true
    "trUe"      | Boolean | true
    "tru"       | Boolean | false
    "truee"     | Boolean | false
    "true "     | Boolean | false
    " true"     | Boolean | false
    " true "    | Boolean | false
    "   true  " | Boolean | false
    "42.42"     | Float   | 42.42f
    "42.42"     | Double  | 42.42
    "44"        | Integer | 44
    "45"        | Long    | 45
    "46"        | Short   | 46
    // spotless:on
  }

  def "valueOf negative test when tClass is null"() {
    when:
    ConfigConverter.valueOf(value, null)

    then:
    def exception = thrown(NullPointerException)
    exception.message == "tClass is marked non-null but is null"

    where:
    value    | defaultValue
    // spotless:off
    null     | "42"
    ""       | "43"
    "      " | "44"
    "1"      | "45"
    // spotless:on
  }

  def "valueOf negative test"() {
    when:
    ConfigConverter.valueOf(value, tClass)

    then:
    def exception = thrown(NumberFormatException)
    println("cause: ": exception.message)

    where:
    // spotless:off
    value   | tClass
    "42.42" | Number
    "42.42" | Byte
    "42.42" | Character
    "42.42" | Short
    "42.42" | Integer
    "42.42" | Long
    "42.42" | Object
    "42.42" | Object[]
    "42.42" | boolean[]
    "42.42" | boolean
    "42.42" | byte
    "42.42" | byte
    "42.42" | char
    "42.42" | short
    "42.42" | int
    "42.42" | long
    "42.42" | double
    "42.42" | float
    "42.42" | ClassThrowsExceptionForValueOfMethod // will wrapped in NumberFormatException anyway
    // spotless:on
  }

  def "revert to RANDOM with invalid id generation strategy"() {
    setup:
    def prop = new Properties()
    prop.setProperty(ID_GENERATION_STRATEGY, "LOL")
    when:
    Config config = Config.get(prop)

    then:
    config.idGenerationStrategy.class.name.endsWith('$Random')
  }

  def "DD_RUNTIME_METRICS_ENABLED=false disables all metrics"() {
    setup:
    environmentVariables.set(DD_RUNTIME_METRICS_ENABLED_ENV, "false")
    def prop = new Properties()
    prop.setProperty(JMX_FETCH_ENABLED, "true")
    prop.setProperty(HEALTH_METRICS_ENABLED, "true")
    prop.setProperty(PERF_METRICS_ENABLED, "true")

    when:
    Config config = Config.get(prop)

    then:
    !config.jmxFetchEnabled
    !config.healthMetricsEnabled
    !config.perfMetricsEnabled
  }

  def "trace_agent_url overrides default host and port or unix domain"() {
    setup:
    if (configuredUrl != null) {
      System.setProperty(PREFIX + TRACE_AGENT_URL, configuredUrl)
    } else {
      System.clearProperty(PREFIX + TRACE_AGENT_URL)
    }

    when:
    def config = new Config()

    then:
    config.agentUrl == expectedUrl
    config.agentHost == expectedHost
    config.agentPort == expectedPort
    config.agentUnixDomainSocket == expectedUnixDomainSocket

    where:
    // spotless:off
    configuredUrl                     | expectedUrl                       | expectedHost | expectedPort | expectedUnixDomainSocket
    null                              | "http://localhost:8126"           | "localhost"  | 8126         | null
    ""                                | "http://localhost:8126"           | "localhost"  | 8126         | null
    "http://localhost:1234"           | "http://localhost:1234"           | "localhost"  | 1234         | null
    "http://somehost"                 | "http://somehost:8126"            | "somehost"   | 8126         | null
    "http://somehost:80"              | "http://somehost:80"              | "somehost"   | 80           | null
    "https://somehost:8143"           | "https://somehost:8143"           | "somehost"   | 8143         | null
    "unix:///another/socket/path"     | "unix:///another/socket/path"     | "localhost"  | 8126         | "/another/socket/path"
    "unix:///another%2Fsocket%2Fpath" | "unix:///another%2Fsocket%2Fpath" | "localhost"  | 8126         | "/another/socket/path"
    "http:"                           | "http://localhost:8126"           | "localhost"  | 8126         | null
    "unix:"                           | "http://localhost:8126"           | "localhost"  | 8126         | null
    "1234"                            | "http://localhost:8126"           | "localhost"  | 8126         | null
    ":1234"                           | "http://localhost:8126"           | "localhost"  | 8126         | null
    // spotless:on
  }

  def "trace_agent_url overrides configured host and port or unix domain"() {
    setup:
    System.setProperty(PREFIX + AGENT_HOST, "test-host")
    System.setProperty(PREFIX + TRACE_AGENT_PORT, "8888")
    System.setProperty(PREFIX + AGENT_UNIX_DOMAIN_SOCKET, "/path/to/socket")
    if (configuredUrl != null) {
      System.setProperty(PREFIX + TRACE_AGENT_URL, configuredUrl)
    } else {
      System.clearProperty(PREFIX + TRACE_AGENT_URL)
    }

    when:
    def config = new Config()

    then:
    config.agentUrl == expectedUrl
    config.agentHost == expectedHost
    config.agentPort == expectedPort
    config.agentUnixDomainSocket == expectedUnixDomainSocket

    where:
    // spotless:off
    configuredUrl                     | expectedUrl                       | expectedHost | expectedPort | expectedUnixDomainSocket
    null                              | "http://test-host:8888"           | "test-host"  | 8888         | "/path/to/socket"
    ""                                | "http://test-host:8888"           | "test-host"  | 8888         | "/path/to/socket"
    "http://localhost:1234"           | "http://localhost:1234"           | "localhost"  | 1234         | "/path/to/socket"
    "http://somehost"                 | "http://somehost:8888"            | "somehost"   | 8888         | "/path/to/socket"
    "http://somehost:80"              | "http://somehost:80"              | "somehost"   | 80           | "/path/to/socket"
    "https://somehost:8143"           | "https://somehost:8143"           | "somehost"   | 8143         | "/path/to/socket"
    "unix:///another/socket/path"     | "unix:///another/socket/path"     | "localhost"  | 8126         | "/another/socket/path"
    "unix:///another%2Fsocket%2Fpath" | "unix:///another%2Fsocket%2Fpath" | "localhost"  | 8126         | "/another/socket/path"
    "http:"                           | "http://test-host:8888"           | "test-host"  | 8888         | "/path/to/socket"
    "unix:"                           | "http://test-host:8888"           | "test-host"  | 8888         | "/path/to/socket"
    "1234"                            | "http://test-host:8888"           | "test-host"  | 8888         | "/path/to/socket"
    ":1234"                           | "http://test-host:8888"           | "test-host"  | 8888         | "/path/to/socket"
    // spotless:on
  }

  def "test get ignored resource names"() {
    setup:
    System.setProperty(PREFIX + TRACER_METRICS_IGNORED_RESOURCES, "GET /healthcheck,SELECT foo from bar")

    when:
    def config = new Config()
    then:
    config.getMetricsIgnoredResources() == ["GET /healthcheck", "SELECT foo from bar"].toSet()
  }

  def "appsec state with sys = #sys env = #env"() {
    setup:
    if (sys != null) {
      System.setProperty("dd.appsec.enabled", sys)
    }
    if (env != null) {
      environmentVariables.set("DD_APPSEC_ENABLED", env)
    }

    when:
    def config = new Config()

    then:
    config.getAppSecActivation() == res

    where:
    sys        | env        | res
    null       | null       | ProductActivation.ENABLED_INACTIVE
    null       | ""         | ProductActivation.ENABLED_INACTIVE
    null       | "inactive" | ProductActivation.ENABLED_INACTIVE
    null       | "false"    | ProductActivation.FULLY_DISABLED
    null       | "0"        | ProductActivation.FULLY_DISABLED
    null       | "invalid"  | ProductActivation.FULLY_DISABLED
    null       | "true"     | ProductActivation.FULLY_ENABLED
    null       | "1"        | ProductActivation.FULLY_ENABLED
    ""         | null       | ProductActivation.ENABLED_INACTIVE
    ""         | ""         | ProductActivation.ENABLED_INACTIVE
    ""         | "inactive" | ProductActivation.ENABLED_INACTIVE
    ""         | "false"    | ProductActivation.FULLY_DISABLED
    ""         | "0"        | ProductActivation.FULLY_DISABLED
    ""         | "invalid"  | ProductActivation.FULLY_DISABLED
    ""         | "true"     | ProductActivation.FULLY_ENABLED
    ""         | "1"        | ProductActivation.FULLY_ENABLED
    "inactive" | null       | ProductActivation.ENABLED_INACTIVE
    "inactive" | ""         | ProductActivation.ENABLED_INACTIVE
    "inactive" | "inactive" | ProductActivation.ENABLED_INACTIVE
    "inactive" | "false"    | ProductActivation.ENABLED_INACTIVE
    "inactive" | "0"        | ProductActivation.ENABLED_INACTIVE
    "inactive" | "invalid"  | ProductActivation.ENABLED_INACTIVE
    "inactive" | "true"     | ProductActivation.ENABLED_INACTIVE
    "inactive" | "1"        | ProductActivation.ENABLED_INACTIVE
    "false"    | null       | ProductActivation.FULLY_DISABLED
    "false"    | ""         | ProductActivation.FULLY_DISABLED
    "false"    | "inactive" | ProductActivation.FULLY_DISABLED
    "false"    | "false"    | ProductActivation.FULLY_DISABLED
    "false"    | "0"        | ProductActivation.FULLY_DISABLED
    "false"    | "invalid"  | ProductActivation.FULLY_DISABLED
    "false"    | "true"     | ProductActivation.FULLY_DISABLED
    "false"    | "1"        | ProductActivation.FULLY_DISABLED
    "0"        | null       | ProductActivation.FULLY_DISABLED
    "true"     | null       | ProductActivation.FULLY_ENABLED
    "true"     | ""         | ProductActivation.FULLY_ENABLED
    "true"     | "inactive" | ProductActivation.FULLY_ENABLED
    "true"     | "false"    | ProductActivation.FULLY_ENABLED
    "true"     | "0"        | ProductActivation.FULLY_ENABLED
    "true"     | "invalid"  | ProductActivation.FULLY_ENABLED
    "true"     | "true"     | ProductActivation.FULLY_ENABLED
    "true"     | "1"        | ProductActivation.FULLY_ENABLED
    "1"        | null       | ProductActivation.FULLY_ENABLED
  }

  def "hostname discovery with environment variables"() {
    setup:
    final expectedHostname = "myhostname"
    environmentVariables.set("HOSTNAME", expectedHostname)
    environmentVariables.set("COMPUTERNAME", expectedHostname)

    when:
    def hostname = Config.initHostName()

    then:
    hostname == expectedHostname
  }

  def "hostname discovery without environment variables"() {
    setup:
    environmentVariables.set("HOSTNAME", "")
    environmentVariables.set("COMPUTERNAME", "")

    when:
    def hostname = Config.initHostName()

    then:
    hostname != null
    !hostname.trim().isEmpty()
  }

  def "config instantiation should fail if llm obs is enabled via sys prop and ml app is not set"() {
    setup:
    Properties properties = new Properties()
    properties.setProperty(LLMOBS_ENABLED, "true")

    when:
    new Config(ConfigProvider.withPropertiesOverride(properties))

    then:
    thrown IllegalArgumentException
  }

  def "config instantiation should fail if llm obs is enabled via env var and ml app is not set"() {
    setup:
    environmentVariables.set(DD_LLMOBS_ENABLED_ENV, "true")

    when:
    new Config()

    then:
    thrown IllegalArgumentException
  }


  def "config instantiation should NOT fail if llm obs is enabled (agentless disabled) via sys prop and ml app is set"() {
    setup:
    Properties properties = new Properties()
    properties.setProperty(LLMOBS_ENABLED, "true")
    properties.setProperty(LLMOBS_AGENTLESS_ENABLED, "false")
    properties.setProperty(LLMOBS_ML_APP, "test-ml-app")

    when:
    def config = new Config(ConfigProvider.withPropertiesOverride(properties))

    then:
    noExceptionThrown()
    config.isLlmObsEnabled()
    !config.isLlmObsAgentlessEnabled()
    config.llmObsMlApp == "test-ml-app"
  }

  def "config instantiation should NOT fail if llm obs is enabled (agentless disabled) via env var and ml app is set"() {
    setup:
    environmentVariables.set(DD_LLMOBS_ENABLED_ENV, "true")
    environmentVariables.set(DD_LLMOBS_ML_APP_ENV, "test-ml-app")

    when:
    def config = new Config()

    then:
    noExceptionThrown()
    config.isLlmObsEnabled()
    !config.isLlmObsAgentlessEnabled()
    config.llmObsMlApp == "test-ml-app"
  }

  def "config instantiation should fail if llm obs is in agentless mode via sys prop and API key is not set"() {
    setup:
    Properties properties = new Properties()
    properties.setProperty(LLMOBS_ENABLED, "true")
    properties.setProperty(LLMOBS_AGENTLESS_ENABLED, "true")
    properties.setProperty(LLMOBS_ML_APP, "test-ml-app")

    when:
    new Config(ConfigProvider.withPropertiesOverride(properties))

    then:
    thrown FatalAgentMisconfigurationError
  }

  def "config instantiation should fail if llm obs is in agentless mode via env var and API key is not set"() {
    setup:
    environmentVariables.set(DD_LLMOBS_ENABLED_ENV, "true")
    environmentVariables.set(DD_LLMOBS_ML_APP_ENV, "a")
    environmentVariables.set(DD_LLMOBS_AGENTLESS_ENABLED_ENV, "true")

    when:
    new Config()

    then:
    thrown FatalAgentMisconfigurationError
  }

  def "config instantiation should NOT fail if llm obs is enabled (agentless enabled) and API key & ml app are set via sys prop"() {
    setup:
    Properties properties = new Properties()
    properties.setProperty(LLMOBS_ENABLED, "true")
    properties.setProperty(LLMOBS_AGENTLESS_ENABLED, "true")
    properties.setProperty(LLMOBS_ML_APP, "test-ml-app")
    properties.setProperty(API_KEY, "123456789")

    when:
    def config = new Config(ConfigProvider.withPropertiesOverride(properties))

    then:
    noExceptionThrown()
    config.isLlmObsEnabled()
    config.isLlmObsAgentlessEnabled()
    config.llmObsMlApp == "test-ml-app"
  }

  def "config instantiation should NOT fail if llm obs is enabled (agentless enabled) and API key & ml app are set via env var"() {
    setup:
    environmentVariables.set(DD_LLMOBS_ENABLED_ENV, "true")
    environmentVariables.set(DD_LLMOBS_ML_APP_ENV, "a")
    environmentVariables.set(DD_LLMOBS_AGENTLESS_ENABLED_ENV, "true")
    environmentVariables.set(DD_API_KEY_ENV, "8663294466")

    when:
    def config = new Config()

    then:
    noExceptionThrown()
    config.isLlmObsEnabled()
    config.isLlmObsAgentlessEnabled()
    config.llmObsMlApp == "a"
  }

  def "config instantiation should fail if CI visibility agentless mode is enabled and API key is not set"() {
    setup:
    Properties properties = new Properties()
    properties.setProperty(CIVISIBILITY_ENABLED, "true")
    properties.setProperty(CIVISIBILITY_AGENTLESS_ENABLED, "true")

    when:
    new Config(ConfigProvider.withPropertiesOverride(properties))

    then:
    thrown FatalAgentMisconfigurationError
  }

  def "config instantiation should NOT fail if CI visibility agentless mode is enabled and API key is set"() {
    setup:
    Properties properties = new Properties()
    properties.setProperty(CIVISIBILITY_ENABLED, "true")
    properties.setProperty(CIVISIBILITY_AGENTLESS_ENABLED, "true")
    properties.setProperty(API_KEY, "123456789")

    when:
    def config = new Config(ConfigProvider.withPropertiesOverride(properties))

    then:
    noExceptionThrown()
    config.isCiVisibilityEnabled()
    config.isCiVisibilityAgentlessEnabled()
  }

  static class ClassThrowsExceptionForValueOfMethod {
    static ClassThrowsExceptionForValueOfMethod valueOf(String ignored) {
      throw new Throwable()
    }
  }

  static BitSet toBitSet(Collection<Integer> set) {
    BitSet bs = new BitSet()
    for (Integer i : set) {
      bs.set(i)
    }
    return bs
  }

  def "check trace propagation style overrides for"() {
    setup:
    if (pse) {
      environmentVariables.set('DD_PROPAGATION_STYLE_EXTRACT', pse.toString())
    }
    if (psi) {
      environmentVariables.set('DD_PROPAGATION_STYLE_INJECT', psi.toString())
    }
    if (tps) {
      environmentVariables.set('DD_TRACE_PROPAGATION_STYLE', tps.toString())
    }
    if (tpse) {
      environmentVariables.set('DD_TRACE_PROPAGATION_STYLE_EXTRACT', tpse.toString())
    }
    if (tpsi) {
      environmentVariables.set('DD_TRACE_PROPAGATION_STYLE_INJECT', tpsi.toString())
    }
    when:
    Config config = new Config()

    then:
    config.propagationStylesToExtract.asList() == ePSE
    config.propagationStylesToInject.asList() == ePSI
    config.tracePropagationStylesToExtract.asList() == eTPSE
    config.tracePropagationStylesToInject.asList() == eTPSI

    where:
    // spotless:off
    pse                      | psi                      | tps      | tpse               | tpsi    | ePSE                       | ePSI                       | eTPSE                            | eTPSI
    PropagationStyle.DATADOG | PropagationStyle.B3      | null     | null               | null    | [PropagationStyle.DATADOG] | [PropagationStyle.B3]      | [DATADOG]                        | [B3SINGLE, B3MULTI]
    PropagationStyle.B3      | PropagationStyle.DATADOG | null     | null               | null    | [PropagationStyle.B3]      | [PropagationStyle.DATADOG] | [B3SINGLE, B3MULTI]              | [DATADOG]
    PropagationStyle.B3      | PropagationStyle.DATADOG | HAYSTACK | null               | null    | [PropagationStyle.B3]      | [PropagationStyle.DATADOG] | [HAYSTACK]                       | [HAYSTACK]
    PropagationStyle.B3      | PropagationStyle.DATADOG | HAYSTACK | B3SINGLE           | null    | [PropagationStyle.B3]      | [PropagationStyle.DATADOG] | [B3SINGLE]                       | [HAYSTACK]
    PropagationStyle.B3      | PropagationStyle.DATADOG | HAYSTACK | null               | B3MULTI | [PropagationStyle.B3]      | [PropagationStyle.DATADOG] | [HAYSTACK]                       | [B3MULTI]
    PropagationStyle.B3      | PropagationStyle.DATADOG | HAYSTACK | B3SINGLE           | B3MULTI | [PropagationStyle.B3]      | [PropagationStyle.DATADOG] | [B3SINGLE]                       | [B3MULTI]
    PropagationStyle.B3      | PropagationStyle.DATADOG | null     | B3SINGLE           | B3MULTI | [PropagationStyle.B3]      | [PropagationStyle.DATADOG] | [B3SINGLE]                       | [B3MULTI]
    null                     | null                     | HAYSTACK | null               | null    | [PropagationStyle.DATADOG] | [PropagationStyle.DATADOG] | [HAYSTACK]                       | [HAYSTACK]
    null                     | null                     | HAYSTACK | B3SINGLE           | B3MULTI | [PropagationStyle.DATADOG] | [PropagationStyle.DATADOG] | [B3SINGLE]                       | [B3MULTI]
    null                     | null                     | null     | B3SINGLE           | B3MULTI | [PropagationStyle.DATADOG] | [PropagationStyle.DATADOG] | [B3SINGLE]                       | [B3MULTI]
    null                     | null                     | null     | null               | null    | [PropagationStyle.DATADOG] | [PropagationStyle.DATADOG] | [DATADOG, TRACECONTEXT, BAGGAGE] | [DATADOG, TRACECONTEXT, BAGGAGE]
    null                     | null                     | null     | null               | null    | [PropagationStyle.DATADOG] | [PropagationStyle.DATADOG] | [DATADOG, TRACECONTEXT, BAGGAGE] | [DATADOG, TRACECONTEXT, BAGGAGE]
    null                     | null                     | null     | "b3 single header" | null    | [PropagationStyle.DATADOG] | [PropagationStyle.DATADOG] | [B3SINGLE]                       | [DATADOG, TRACECONTEXT, BAGGAGE]
    null                     | null                     | null     | "b3"               | null    | [PropagationStyle.DATADOG] | [PropagationStyle.DATADOG] | [B3MULTI]                        | [DATADOG, TRACECONTEXT, BAGGAGE]
    // spotless:on
  }

  def "agent args are used by config"() {
    setup:
    AgentArgsInjector.injectAgentArgsConfig([(PREFIX + SERVICE_NAME): "args service name"])

    when:
    rebuildConfig()
    def config = new Config()

    then:
    config.serviceName == "args service name"
  }

  def "agent args override captured env props"() {
    setup:
    AgentArgsInjector.injectAgentArgsConfig([(PREFIX + SERVICE_NAME): "args service name"])

    def capturedEnv = new HashMap<String, String>()
    capturedEnv.put(SERVICE_NAME, "captured props service name")
    fixedCapturedEnvironment.load(capturedEnv)

    when:
    def config = new Config()

    then:
    config.serviceName == "args service name"
  }

  def "sys props override agent args"() {
    setup:
    System.setProperty(PREFIX + SERVICE_NAME, "system prop service name")

    AgentArgsInjector.injectAgentArgsConfig([(PREFIX + SERVICE_NAME): "args service name"])

    when:
    def config = new Config()

    then:
    config.serviceName == "system prop service name"
  }

  def "env vars override agent args"() {
    setup:
    environmentVariables.set(DD_SERVICE_NAME_ENV, "env service name")

    AgentArgsInjector.injectAgentArgsConfig([(PREFIX + SERVICE_NAME): "args service name"])

    when:
    def config = new Config()

    then:
    config.serviceName == "env service name"
  }

  def "agent args are used for looking up properties file"() {
    setup:
    AgentArgsInjector.injectAgentArgsConfig([(PREFIX + CONFIGURATION_FILE): "src/test/resources/dd-java-tracer.properties"])

    when:
    def config = new Config()

    then:
    config.configFileStatus == "src/test/resources/dd-java-tracer.properties"
    config.serviceName == "set-in-properties"
  }

  def "fallback to properties file has lower priority than agent args"() {
    setup:
    AgentArgsInjector.injectAgentArgsConfig([
      (PREFIX + CONFIGURATION_FILE): "src/test/resources/dd-java-tracer.properties",
      (PREFIX + SERVICE_NAME)      : "args service name"
    ])

    when:
    def config = new Config()

    then:
    config.configFileStatus == "src/test/resources/dd-java-tracer.properties"
    config.serviceName == "args service name"
  }

  def "long running trace invalid initial flush_interval set to default: #configuredFlushInterval"() {
    when:
    def prop = new Properties()
    prop.setProperty(TRACE_LONG_RUNNING_ENABLED, "true")
    prop.setProperty(TRACE_LONG_RUNNING_INITIAL_FLUSH_INTERVAL, configuredFlushInterval)
    Config config = Config.get(prop)

    then:
    config.longRunningTraceEnabled == true
    config.longRunningTraceInitialFlushInterval == flushInterval

    where:
    configuredFlushInterval | flushInterval
    "invalid"     | DEFAULT_TRACE_LONG_RUNNING_INITIAL_FLUSH_INTERVAL
    "-1"          | DEFAULT_TRACE_LONG_RUNNING_INITIAL_FLUSH_INTERVAL
    "9"           | DEFAULT_TRACE_LONG_RUNNING_INITIAL_FLUSH_INTERVAL
    "451"         | DEFAULT_TRACE_LONG_RUNNING_INITIAL_FLUSH_INTERVAL
    "10"          | 10
    "450"         | 450
  }

  def "long running trace invalid flush_interval set to default: #configuredFlushInterval"() {
    when:
    def prop = new Properties()
    prop.setProperty(TRACE_LONG_RUNNING_ENABLED, "true")
    prop.setProperty(TRACE_LONG_RUNNING_FLUSH_INTERVAL, configuredFlushInterval)
    Config config = Config.get(prop)

    then:
    config.longRunningTraceEnabled == true
    config.longRunningTraceFlushInterval == flushInterval

    where:
    configuredFlushInterval | flushInterval
    "invalid"     | DEFAULT_TRACE_LONG_RUNNING_FLUSH_INTERVAL
    "-1"          | DEFAULT_TRACE_LONG_RUNNING_FLUSH_INTERVAL
    "19"          | DEFAULT_TRACE_LONG_RUNNING_FLUSH_INTERVAL
    "451"         | DEFAULT_TRACE_LONG_RUNNING_FLUSH_INTERVAL
    "20"          | 20
    "450"         | 450
  }

  def "partial flush and min spans interaction"() {
    when:
    def prop = new Properties()
    if (configuredPartialEnabled != null) {
      prop.setProperty(PARTIAL_FLUSH_ENABLED, configuredPartialEnabled.toString())
    }
    if (configuredPartialMinSpans != null) {
      prop.setProperty(PARTIAL_FLUSH_MIN_SPANS, configuredPartialMinSpans.toString())
    }
    Config config = Config.get(prop)

    then:
    config.partialFlushMinSpans == partialMinSpans

    where:
    configuredPartialEnabled | configuredPartialMinSpans | partialMinSpans
    null                     | null                      | DEFAULT_PARTIAL_FLUSH_MIN_SPANS
    true                     | null                      | DEFAULT_PARTIAL_FLUSH_MIN_SPANS
    false                    | null                      | 0
    null                     | 47                        | 47
    true                     | 11                        | 11
    false                    | 17                        | 0
  }

  def "check profiling SSI auto-enablement"() {
    when:
    def prop = new Properties()
    prop.setProperty(PROFILING_ENABLED, enablementMode)
    prop.setProperty(PROFILING_START_DELAY, "1")
    prop.setProperty(PROFILING_START_FORCE_FIRST, "true")

    Config config = Config.get(prop)

    then:
    config.profilingEnabled == expectedEnabled
    config.profilingStartDelay == expectedStartDelay
    config.profilingStartForceFirst == expectedStartForceFirst

    where:
    // spotless:off
    enablementMode | expectedEnabled | expectedStartDelay             | expectedStartForceFirst
    "true"         | true            | 1                              | true
    "false"        | false           | 1                              | true
    "auto"         | true            | PROFILING_START_DELAY_DEFAULT  | PROFILING_START_FORCE_FIRST_DEFAULT
    // spotless:on
  }

  def "url for debugger with unix domain socket"() {
    when:
    def prop = new Properties()
    prop.setProperty(AGENT_HOST, "myhost")
    prop.setProperty(TRACE_AGENT_PORT, "1234")
    prop.setProperty(TRACE_AGENT_URL, "unix:///path/to/socket")

    Config config = Config.get(prop)

    then:
    config.finalDebuggerSnapshotUrl == "http://localhost:8126/debugger/v1/input"
    config.finalDebuggerSymDBUrl == "http://localhost:8126/symdb/v1/input"
  }

  def "specify overrides for PROPAGATION_STYLE_EXTRACT when TRACE_PROPAGATION_BEHAVIOR_EXTRACT=ignore"() {
    setup:
    def prop = new Properties()
    prop.setProperty(PROPAGATION_STYLE_EXTRACT, "Datadog, B3")
    prop.setProperty(TRACE_PROPAGATION_BEHAVIOR_EXTRACT, "ignore")

    when:
    Config config = Config.get(prop)

    then:
    config.tracePropagationBehaviorExtract == TracePropagationBehaviorExtract.IGNORE
    config.tracePropagationStylesToExtract.toList() == []
  }

  def "verify try/catch behavior for invalid strings for TRACE_PROPAGATION_BEHAVIOR_EXTRACT"() {
    setup:
    def prop = new Properties()
    prop.setProperty(TRACE_PROPAGATION_BEHAVIOR_EXTRACT, "test")

    when:
    Config config = Config.get(prop)

    then:
    config.tracePropagationBehaviorExtract == TracePropagationBehaviorExtract.CONTINUE
  }
}<|MERGE_RESOLUTION|>--- conflicted
+++ resolved
@@ -1901,27 +1901,17 @@
 
   def "verify behavior of features under DD_TRACE_EXPERIMENTAL_FEATURES_ENABLED"() {
     setup:
-<<<<<<< HEAD
-    environmentVariables.set("DD_TRACE_EXPERIMENTAL_FEATURES_ENABLED", "DD_TAGS")
-=======
     environmentVariables.set("DD_TRACE_EXPERIMENTAL_FEATURES_ENABLED", "DD_LOGS_INJECTION, DD_TAGS")
->>>>>>> 1d303095
     environmentVariables.set("DD_TAGS", "env:test,aKey:aVal bKey:bVal cKey:")
 
     when:
     def config = new Config()
 
     then:
-<<<<<<< HEAD
-    config.experimentalFeaturesEnabled == ["DD_TAGS"].toSet()
-
-    //verify expected behavior enabled under feature flag
-=======
     config.experimentalFeaturesEnabled == ["DD_LOGS_INJECTION", "DD_TAGS"].toSet()
 
     //verify expected behavior enabled under feature flag
     config.logsInjectionEnabled == false
->>>>>>> 1d303095
     config.globalTags == [env: "test", aKey: "aVal bKey:bVal cKey:"]
   }
 
@@ -1936,11 +1926,6 @@
     config.experimentalFeaturesEnabled == [].toSet()
 
     //verify expected behavior when not enabled under feature flag
-<<<<<<< HEAD
-    config.globalTags == [env:"test", aKey:"aVal", bKey:"bVal"]
-  }
-
-=======
     config.logsInjectionEnabled == true
     config.globalTags == [env:"test", aKey:"aVal", bKey:"bVal"]
   }
@@ -1956,7 +1941,6 @@
     config.experimentalFeaturesEnabled == ["DD_TAGS", "DD_LOGS_INJECTION"].toSet()
   }
 
->>>>>>> 1d303095
   def "detect if agent is configured using default values"() {
     setup:
     if (host != null) {
