package datadog.trace.api.iast

import datadog.trace.test.util.DDSpecification
import groovy.transform.Canonical

class InstrumentationBridgeTest extends DDSpecification {

  @Canonical
  static class BridgeMethod {
    String bridgeMethod
    List<Object> params
    String moduleMethod

    @Override
    String toString() {
      "method $bridgeMethod"
    }
  }

  private final static BRIDGE_METHODS = [
    new BridgeMethod('onCipherGetInstance', ['algo'], 'onCipherAlgorithm'),
    new BridgeMethod('onMessageDigestGetInstance', ['algo'], 'onHashingAlgorithm'),
    new BridgeMethod('onParameterName', ['param'], 'onParameterName'),
    new BridgeMethod('onParameterValue', ['param', 'value'], 'onParameterValue'),
    new BridgeMethod('onStringConcat', ['param', 'Value', 'paramValue'], 'onStringConcat'),
    new BridgeMethod('onStringBuilderInit', [new StringBuilder(), 'param'], 'onStringBuilderInit'),
    new BridgeMethod('onStringBuilderAppend', [new StringBuilder(), 'param'], 'onStringBuilderAppend'),
    new BridgeMethod('onStringBuilderToString', [new StringBuilder('param'), 'param'], 'onStringBuilderToString'),
    new BridgeMethod('onStringConcatFactory', [
      'Hello World!',
      ['Hello ', 'World!'] as String[],
      '\u0001\u0001',
      ['a', 'b'] as Object[],
      [0, 1] as int[]
    ], 'onStringConcatFactory'),
    new BridgeMethod('onRuntimeExec', [['ls', '-lah'] as String[]] as List<Object>, 'onRuntimeExec'),
    new BridgeMethod('onProcessBuilderStart', [['ls', '-lah'] as List<String>], 'onProcessBuilderStart'),
    new BridgeMethod('onPathTraversal', ['/var/log'], 'onPathTraversal'),
    new BridgeMethod('onPathTraversal', ['/var', 'log'], 'onPathTraversal'),
    new BridgeMethod('onPathTraversal', ['/var', ['log', 'log.txt'] as String[]], 'onPathTraversal'),
    new BridgeMethod('onPathTraversal', [new File('/var'), '/log/log.txt'], 'onPathTraversal'),
    new BridgeMethod('onPathTraversal', [new URI('file:/tmp')], 'onPathTraversal'),
<<<<<<< HEAD
    new BridgeMethod('onStringSubSequence', ["Hello", 1, 3, "el"], 'onStringSubSequence'),
    new BridgeMethod('onPathTraversal', [new URI('file:/tmp')], 'onPathTraversal'),
    new BridgeMethod('onDirContextSearch', [null, 'filter', null], 'onDirContextSearch')
=======
    new BridgeMethod('onCookie', [['cookieName', 'cookieValue'] as String[]], 'onCookie')
>>>>>>> 9257b3b5
  ]

  void '#bridgeMethod does not fail when module is not set'(final BridgeMethod bridgeMethod) {
    setup:
    InstrumentationBridge.registerIastModule null

    when:
    InstrumentationBridge."${bridgeMethod.bridgeMethod}"(*bridgeMethod.params)

    then:
    noExceptionThrown()

    where:
    bridgeMethod << BRIDGE_METHODS
  }

  void '#bridgeMethod delegates to the module'() {
    setup:
    def exception
    def module = Mock(IastModule)
    InstrumentationBridge.registerIastModule module

    when:
    InstrumentationBridge."${bridgeMethod.bridgeMethod}"(*bridgeMethod.params)

    then:
    1 * module."${bridgeMethod.moduleMethod}"(*_) >> { List args ->
      try {
        args.size().times {
          assert args[it].is(bridgeMethod.params[it])
        }
      } catch (Throwable t) {
        exception = t
      }
    }
    0 * _
    exception == null

    where:
    bridgeMethod << BRIDGE_METHODS
  }

  void '#bridgeMethod leaks no exceptions'() {
    setup:
    def module = Mock(IastModule)
    InstrumentationBridge.registerIastModule module

    when:
    InstrumentationBridge."${bridgeMethod.bridgeMethod}"(*bridgeMethod.params)

    then:
    1 * module."${bridgeMethod.moduleMethod}"(*_) >> {
      throw new Throwable('should not leak')
    }
    0 * _
    noExceptionThrown()

    where:
    bridgeMethod << BRIDGE_METHODS
  }
}<|MERGE_RESOLUTION|>--- conflicted
+++ resolved
@@ -40,13 +40,11 @@
     new BridgeMethod('onPathTraversal', ['/var', ['log', 'log.txt'] as String[]], 'onPathTraversal'),
     new BridgeMethod('onPathTraversal', [new File('/var'), '/log/log.txt'], 'onPathTraversal'),
     new BridgeMethod('onPathTraversal', [new URI('file:/tmp')], 'onPathTraversal'),
-<<<<<<< HEAD
     new BridgeMethod('onStringSubSequence', ["Hello", 1, 3, "el"], 'onStringSubSequence'),
     new BridgeMethod('onPathTraversal', [new URI('file:/tmp')], 'onPathTraversal'),
-    new BridgeMethod('onDirContextSearch', [null, 'filter', null], 'onDirContextSearch')
-=======
+    new BridgeMethod('onDirContextSearch', [null, 'filter', null], 'onDirContextSearch'),
+    new BridgeMethod('onPathTraversal', [new URI('file:/tmp')], 'onPathTraversal'),
     new BridgeMethod('onCookie', [['cookieName', 'cookieValue'] as String[]], 'onCookie')
->>>>>>> 9257b3b5
   ]
 
   void '#bridgeMethod does not fail when module is not set'(final BridgeMethod bridgeMethod) {
