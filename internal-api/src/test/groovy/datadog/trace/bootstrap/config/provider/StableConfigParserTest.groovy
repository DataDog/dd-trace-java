package datadog.trace.bootstrap.config.provider
import datadog.trace.test.util.DDSpecification
import java.nio.file.Files
import java.nio.file.Path

class StableConfigParserTest extends DDSpecification {
  def "test parse valid"() {
    when:
    Path filePath = Files.createTempFile("testFile_", ".yaml")
    if (filePath == null) {
      throw new AssertionError("Failed to create test file")
    }
    injectEnvConfig("DD_SERVICE", "mysvc")
    // From the below yaml, only apm_configuration_default and the second selector should be applied: We use the first matching rule and discard the rest
    String yaml = """
config_id: 12345
apm_configuration_default:
    KEY_ONE: "default"
    KEY_TWO: true
apm_configuration_rules:
  - selectors:
    - origin: language
      matches: ["golang"]
      operator: equals
    configuration:
      KEY_ONE: "ignored"
  - selectors:
    - origin: language
      matches: ["Java"]
      operator: equals
    configuration:
      KEY_ONE: "rules"
      KEY_THREE: 1
  - selectors:
    - origin: environment_variables
      key: "DD_SERVICE"
      operator: equals
      matches: ["mysvc"]
    configuration:
      KEY_FOUR: "ignored"
"""
    try {
      Files.write(filePath, yaml.getBytes())
    } catch (IOException e) {
      throw new AssertionError("Failed to write to file: ${e.message}")
    }

    StableConfigSource.StableConfig cfg
    try {
      cfg = StableConfigParser.parse(filePath.toString())
    } catch (Exception e) {
      throw new AssertionError("Failed to parse the file: ${e.message}")
    }

    then:
    def keys = cfg.getKeys()
    keys.size() == 3
    cfg.getConfigId().trim() == ("12345")
    cfg.get("KEY_ONE") == "rules"
    cfg.get("KEY_TWO") == "true"
    cfg.get("KEY_THREE") == "1"
    Files.delete(filePath)
  }

  def "test selectorMatch"() {
    when:
    // Env vars
    injectEnvConfig("DD_PROFILING_ENABLED", "true")
    injectEnvConfig("DD_SERVICE", "mysvc")
    injectEnvConfig("DD_TAGS", "team:apm,component:web")
    def match = StableConfigParser.selectorMatch(origin, matches, operator, key)

    then:
    match == expectMatch

    where:
    origin | matches | operator | key | expectMatch
    "language" | ["java"] | "equals" | "" | true
    "LANGUAGE" | ["JaVa"] | "EQUALS" | "" | true // check case insensitivity
    "language" | ["java", "golang"] | "equals" | "" | true
    "language" | ["java"] | "starts_with" | "" | true
    "language" | ["golang"] | "equals" | "" | false
    "language" | ["java"] | "exists" | "" | false
    "language" | ["java"] | "something unexpected" | "" | false
    "environment_variables" | [] | "exists" | "DD_TAGS" | true
    "environment_variables" | ["team:apm"] | "contains" | "DD_TAGS" | true
    "ENVIRONMENT_VARIABLES" | ["TeAm:ApM"] | "CoNtAiNs" | "Dd_TaGs" | true // check case insensitivity
    "environment_variables" | ["team:apm"] | "equals" | "DD_TAGS" | false
    "environment_variables" | ["team:apm"] | "starts_with" | "DD_TAGS" | true
    "environment_variables" | ["true"] | "equals" | "DD_PROFILING_ENABLED" | true
    "environment_variables" | ["abcdefg"] | "equals" | "DD_PROFILING_ENABLED" | false
    "environment_variables" | ["true"] | "equals" | "DD_PROFILING_ENABLED" | true
    "environment_variables" | ["mysvc", "othersvc"] | "equals" | "DD_SERVICE" | true
    "environment_variables" | ["my"] | "starts_with" | "DD_SERVICE" | true
    "environment_variables" | ["svc"] | "ends_with" | "DD_SERVICE" | true
    "environment_variables" | ["svc"] | "contains" | "DD_SERVICE" | true
    "environment_variables" | ["other"] | "contains" | "DD_SERVICE" | false
    "environment_variables" | [null] | "contains" | "DD_SERVICE" | false
  }

  def "test duplicate entries"() {
    // When duplicate keys are encountered, snakeyaml preserves the last value by default
    when:
    Path filePath = Files.createTempFile("testFile_", ".yaml")
    if (filePath == null) {
      throw new AssertionError("Failed to create test file")
    }
    String yaml = """
  config_id: 12345
  config_id: 67890
  apm_configuration_default:
    DD_KEY: value_1
  apm_configuration_default:
    DD_KEY: value_2
  """

    try {
      Files.write(filePath, yaml.getBytes())
    } catch (IOException e) {
      throw new AssertionError("Failed to write to file: ${e.message}")
    }

    StableConfigSource.StableConfig cfg
    try {
      cfg = StableConfigParser.parse(filePath.toString())
    } catch (Exception e) {
      throw new AssertionError("Failed to parse the file: ${e.message}")
    }

    then:
    cfg != null
    cfg.getConfigId() == "67890"
    cfg.get("DD_KEY") == "value_2"
  }

  def "test config_id only"() {
    when:
    Path filePath = Files.createTempFile("testFile_", ".yaml")
    if (filePath == null) {
      throw new AssertionError("Failed to create test file")
    }
    String yaml = """
  config_id: 12345
  """
    try {
      Files.write(filePath, yaml.getBytes())
    } catch (IOException e) {
      throw new AssertionError("Failed to write to file: ${e.message}")
    }

    StableConfigSource.StableConfig cfg
    try {
      cfg = StableConfigParser.parse(filePath.toString())
    } catch (Exception e) {
      throw new AssertionError("Failed to parse the file: ${e.message}")
    }

    then:
    cfg != null
    cfg.getConfigId() == "12345"
    cfg.getKeys().size() == 0
  }

  def "test parse invalid"() {
    // If any piece of the file is invalid, the whole file is rendered invalid and an exception is thrown
    when:
    Path filePath = Files.createTempFile("testFile_", ".yaml")
    if (filePath == null) {
      throw new AssertionError("Failed to create test file")
    }
    String yaml = """
  something-irrelevant: ""
  config_id: 12345
  something : not : expected << and weird format
      inufjka <<
      [a,
          b,
              c,
                  d]
  apm_configuration_default:
    KEY_ONE: value_one
    KEY_TWO: "value_two"
    KEY_THREE: 100
    KEY_FOUR: true
    KEY_FIVE: [a,b,c,d]
  something-else-irrelevant: value-irrelevant
  """
    try {
      Files.write(filePath, yaml.getBytes())
    } catch (IOException e) {
      throw new AssertionError("Failed to write to file: ${e.message}")
    }

    StableConfigSource.StableConfig cfg
    Exception exception = null
    try {
      cfg = StableConfigParser.parse(filePath.toString())
    } catch (Exception e) {
      exception = e
    }

    then:
    exception != null
    cfg == null
    Files.delete(filePath)
  }

<<<<<<< HEAD
  def "test file over max size"() {
    when:
    Path filePath = Files.createTempFile("testFile_", ".yaml")
    if (filePath == null) {
      throw new AssertionError("Failed to create test file")
    }

    // Create a file with valid contents, but bigger than MAX_FILE_SIZE_BYTES
    String baseYaml = """
config_id: 12345
apm_configuration_default:
    KEY_ONE: "value_one"
apm_configuration_rules:
"""
    String builderYaml = """
  - selectors:
    - origin: language
      matches: ["Java"]
      operator: equals
    configuration:
      KEY_TWO: "value_two"
"""
    String bigYaml = baseYaml
    while(bigYaml.size() < StableConfigParser.getMaxFileSizeBytes()) {
      bigYaml += builderYaml
    }

    try {
      Files.write(filePath, bigYaml.getBytes())
    } catch (IOException e) {
      throw new AssertionError("Failed to write to file: ${e.message}")
    }

    StableConfigSource.StableConfig cfg
    try {
      cfg = StableConfigParser.parse(filePath.toString())
    } catch (Exception e) {
      throw new AssertionError("Failed to parse the file: ${e.message}")
    }

    then:
    cfg == StableConfigSource.StableConfig.EMPTY
  }

=======
>>>>>>> d5d53cd5
  def "test processTemplate valid cases"() {
    when:
    if (envKey != null) {
      injectEnvConfig(envKey, envVal)
    }

    then:
    StableConfigParser.processTemplate(templateVar) == expect

    where:
    templateVar | envKey | envVal | expect
    "{{environment_variables['DD_KEY']}}" | "DD_KEY" | "value" | "value"
<<<<<<< HEAD
    "{{environment_variables['DD_KEY']}}" | null | null | ""
    "{{}}" | null | null | ""
    "{}" | null | null | "{}"
    "{{environment_variables['dd_key']}}" | "DD_KEY" | "value" | "value"
    "{{environment_variables['DD_KEY}}" | "DD_KEY" | "value" | ""
    "header-{{environment_variables['DD_KEY']}}-footer" | "DD_KEY" | "value" | "header-value-footer"
    "{{environment_variables['HEADER']}}{{environment_variables['DD_KEY']}}{{environment_variables['FOOTER']}}" | "DD_KEY" | "value" | "value"
=======
    "{{environment_variables['DD_KEY']}}" | null | null | "UNDEFINED"
    "{{}}" | null | null | "UNDEFINED"
    "{}" | null | null | "{}"
    "{{environment_variables['dd_key']}}" | "DD_KEY" | "value" | "value"
    "{{environment_variables['DD_KEY}}" | "DD_KEY" | "value" | "UNDEFINED"
    "header-{{environment_variables['DD_KEY']}}-footer" | "DD_KEY" | "value" | "header-value-footer"
    "{{environment_variables['HEADER']}}{{environment_variables['DD_KEY']}}{{environment_variables['FOOTER']}}" | "DD_KEY" | "value" | "UNDEFINEDvalueUNDEFINED"
>>>>>>> d5d53cd5
  }

  def "test processTemplate error cases"() {
    when:
    StableConfigParser.processTemplate(templateVar)

    then:
    def e = thrown(IOException)
    e.message == expect

    where:
    templateVar | expect
    "{{environment_variables['']}}" | "Empty environment variable name in template"
    "{{environment_variables['DD_KEY']}" | "Unterminated template in config"
  }
}<|MERGE_RESOLUTION|>--- conflicted
+++ resolved
@@ -205,7 +205,6 @@
     Files.delete(filePath)
   }
 
-<<<<<<< HEAD
   def "test file over max size"() {
     when:
     Path filePath = Files.createTempFile("testFile_", ".yaml")
@@ -250,8 +249,6 @@
     cfg == StableConfigSource.StableConfig.EMPTY
   }
 
-=======
->>>>>>> d5d53cd5
   def "test processTemplate valid cases"() {
     when:
     if (envKey != null) {
@@ -264,15 +261,6 @@
     where:
     templateVar | envKey | envVal | expect
     "{{environment_variables['DD_KEY']}}" | "DD_KEY" | "value" | "value"
-<<<<<<< HEAD
-    "{{environment_variables['DD_KEY']}}" | null | null | ""
-    "{{}}" | null | null | ""
-    "{}" | null | null | "{}"
-    "{{environment_variables['dd_key']}}" | "DD_KEY" | "value" | "value"
-    "{{environment_variables['DD_KEY}}" | "DD_KEY" | "value" | ""
-    "header-{{environment_variables['DD_KEY']}}-footer" | "DD_KEY" | "value" | "header-value-footer"
-    "{{environment_variables['HEADER']}}{{environment_variables['DD_KEY']}}{{environment_variables['FOOTER']}}" | "DD_KEY" | "value" | "value"
-=======
     "{{environment_variables['DD_KEY']}}" | null | null | "UNDEFINED"
     "{{}}" | null | null | "UNDEFINED"
     "{}" | null | null | "{}"
@@ -280,7 +268,6 @@
     "{{environment_variables['DD_KEY}}" | "DD_KEY" | "value" | "UNDEFINED"
     "header-{{environment_variables['DD_KEY']}}-footer" | "DD_KEY" | "value" | "header-value-footer"
     "{{environment_variables['HEADER']}}{{environment_variables['DD_KEY']}}{{environment_variables['FOOTER']}}" | "DD_KEY" | "value" | "UNDEFINEDvalueUNDEFINED"
->>>>>>> d5d53cd5
   }
 
   def "test processTemplate error cases"() {
