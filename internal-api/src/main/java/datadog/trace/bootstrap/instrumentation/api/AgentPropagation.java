--- conflicted
+++ resolved
@@ -19,23 +19,6 @@
   // TODO DSM propagator should run after the other propagators as it stores the pathway context
   // TODO into the span context for now. Remove priority after the migration is complete.
   Concern DSM_CONCERN = withPriority("data-stream-monitoring", 110);
-<<<<<<< HEAD
-  // The input tags should be sorted.
-  <C> void injectPathwayContext(
-      AgentSpan span, C carrier, Setter<C> setter, LinkedHashMap<String, String> sortedTags);
-
-  <C> void injectPathwayContext(
-      AgentSpan span,
-      C carrier,
-      Setter<C> setter,
-      LinkedHashMap<String, String> sortedTags,
-      long defaultTimestamp,
-      long payloadSizeBytes);
-
-  <C> void injectPathwayContextWithoutSendingStats(
-      AgentSpan span, C carrier, Setter<C> setter, LinkedHashMap<String, String> sortedTags);
-=======
->>>>>>> 2d7d7915
 
   interface Setter<C> extends CarrierSetter<C> {
     void set(C carrier, String key, String value);
