--- conflicted
+++ resolved
@@ -10,19 +10,10 @@
 import java.util.function.BiConsumer;
 import javax.annotation.ParametersAreNonnullByDefault;
 
-<<<<<<< HEAD
-public interface AgentPropagation {
-  Concern TRACING_CONCERN = named("tracing");
-  Concern XRAY_TRACING_CONCERN = named("tracing-xray");
-  Concern STANDALONE_ASM_CONCERN = named("asm-standalone");
-  Concern INFERRED_PROXY_CONCERN = named("inferred-proxy");
-=======
 public final class AgentPropagation {
   public static final Concern TRACING_CONCERN = named("tracing");
   public static final Concern BAGGAGE_CONCERN = named("baggage");
   public static final Concern XRAY_TRACING_CONCERN = named("tracing-xray");
-
->>>>>>> c9b90071
   // TODO DSM propagator should run after the other propagators as it stores the pathway context
   // TODO into the span context for now. Remove priority after the migration is complete.
   public static final Concern DSM_CONCERN = withPriority("data-stream-monitoring", 110);
