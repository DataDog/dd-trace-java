package datadog.trace.bootstrap.instrumentation.api;

import static datadog.trace.api.ConfigDefaults.DEFAULT_ASYNC_PROPAGATING;

import datadog.trace.api.ConfigDefaults;
import datadog.trace.api.DDTraceId;
import datadog.trace.api.EndpointCheckpointer;
import datadog.trace.api.EndpointTracker;
import datadog.trace.api.TraceConfig;
import datadog.trace.api.datastreams.AgentDataStreamsMonitoring;
import datadog.trace.api.datastreams.NoopDataStreamsMonitoring;
import datadog.trace.api.experimental.DataStreamsCheckpointer;
import datadog.trace.api.gateway.CallbackProvider;
import datadog.trace.api.gateway.RequestContextSlot;
import datadog.trace.api.gateway.SubscriptionService;
import datadog.trace.api.interceptor.TraceInterceptor;
import datadog.trace.api.internal.InternalTracer;
import datadog.trace.api.internal.TraceSegment;
import datadog.trace.api.sampling.PrioritySampling;
import datadog.trace.api.sampling.SamplingRule;
import datadog.trace.api.scopemanager.ScopeListener;
import datadog.trace.context.TraceScope;
import java.nio.ByteBuffer;
import java.util.Collections;
import java.util.List;
import java.util.Map;
import javax.annotation.Nonnull;

public class AgentTracer {
  private static final String DEFAULT_INSTRUMENTATION_NAME = "datadog";

  // Implicit parent
  /** Deprecated. Use {@link #startSpan(String, CharSequence)} instead. */
  @Deprecated
  public static AgentSpan startSpan(final CharSequence spanName) {
    return startSpan(DEFAULT_INSTRUMENTATION_NAME, spanName);
  }

  /** @see TracerAPI#startSpan(String, CharSequence) */
  public static AgentSpan startSpan(final String instrumentationName, final CharSequence spanName) {
    return get().startSpan(instrumentationName, spanName);
  }

  // Implicit parent
  /** Deprecated. Use {@link #startSpan(String, CharSequence, long)} instead. */
  @Deprecated
  public static AgentSpan startSpan(final CharSequence spanName, final long startTimeMicros) {
    return startSpan(DEFAULT_INSTRUMENTATION_NAME, spanName, startTimeMicros);
  }

  /** @see TracerAPI#startSpan(String, CharSequence, long) */
  public static AgentSpan startSpan(
      final String instrumentationName, final CharSequence spanName, final long startTimeMicros) {
    return get().startSpan(instrumentationName, spanName, startTimeMicros);
  }

  // Explicit parent
  /** Deprecated. Use {@link #startSpan(String, CharSequence, AgentSpanContext)} instead. */
  @Deprecated
  public static AgentSpan startSpan(final CharSequence spanName, final AgentSpanContext parent) {
    return startSpan(DEFAULT_INSTRUMENTATION_NAME, spanName, parent);
  }

  /** @see TracerAPI#startSpan(String, CharSequence, AgentSpanContext) */
  public static AgentSpan startSpan(
      final String instrumentationName,
      final CharSequence spanName,
      final AgentSpanContext parent) {
    return get().startSpan(instrumentationName, spanName, parent);
  }

  // Explicit parent
  /** Deprecated. Use {@link #startSpan(String, CharSequence, AgentSpanContext, long)} instead. */
  @Deprecated
  public static AgentSpan startSpan(
      final CharSequence spanName, final AgentSpanContext parent, final long startTimeMicros) {
    return startSpan(DEFAULT_INSTRUMENTATION_NAME, spanName, parent, startTimeMicros);
  }

  /** @see TracerAPI#startSpan(String, CharSequence, AgentSpanContext, long) */
  public static AgentSpan startSpan(
      final String instrumentationName,
      final CharSequence spanName,
      final AgentSpanContext parent,
      final long startTimeMicros) {
    return get().startSpan(instrumentationName, spanName, parent, startTimeMicros);
  }

  public static AgentScope activateSpan(final AgentSpan span) {
    return get().activateSpan(span, ScopeSource.INSTRUMENTATION, DEFAULT_ASYNC_PROPAGATING);
  }

  public static AgentScope activateSpan(final AgentSpan span, final boolean isAsyncPropagating) {
    return get().activateSpan(span, ScopeSource.INSTRUMENTATION, isAsyncPropagating);
  }

  /**
   * When asynchronous propagation is enabled, prevent the currently active trace from reporting
   * until the returned Continuation is either activated (and the returned scope is closed) or the
   * continuation is canceled.
   *
   * <p>Should be called on the parent thread.
   *
   * @return Continuation of the active span, no-op continuation if there's no active span or
   *     asynchronous propagation is disabled.
   */
  @Nonnull
  public static AgentScope.Continuation captureActiveSpan() {
    return get().captureActiveSpan();
  }

  /**
   * Prevent the trace of the given span from reporting until the returned Continuation is either
   * activated (and the returned scope is closed) or the continuation is canceled.
   *
   * <p>Should be called on the parent thread.
   *
   * @return Continuation of the given span.
   */
  @Nonnull
  public static AgentScope.Continuation captureSpan(final AgentSpan span) {
    return get().captureSpan(span);
  }

  /**
   * Closes the immediately previous iteration scope. Should be called before creating a new span
   * for {@link #activateNext(AgentSpan)}.
   */
  public static void closePrevious(final boolean finishSpan) {
    get().closePrevious(finishSpan);
  }

  /**
   * Activates a new iteration scope; closes automatically after a fixed period.
   *
   * @see datadog.trace.api.config.TracerConfig#SCOPE_ITERATION_KEEP_ALIVE
   */
  public static AgentScope activateNext(final AgentSpan span) {
    return get().activateNext(span);
  }

  public static TraceConfig traceConfig(final AgentSpan span) {
    return null != span ? span.traceConfig() : traceConfig();
  }

  public static TraceConfig traceConfig() {
    return get().captureTraceConfig();
  }

  public static AgentSpan activeSpan() {
    return get().activeSpan();
  }

  public static AgentScope activeScope() {
    return get().activeScope();
  }

  public static AgentScope.Continuation capture() {
    final AgentScope activeScope = activeScope();
    return activeScope == null ? null : activeScope.capture();
  }

  /**
   * Checks whether asynchronous propagation is enabled, meaning this context will propagate across
   * asynchronous boundaries.
   *
   * @return {@code true} if asynchronous propagation is enabled, {@code false} otherwise.
   */
  public static boolean isAsyncPropagationEnabled() {
    return get().isAsyncPropagationEnabled();
  }

  /**
   * Enables or disables asynchronous propagation for the active span.
   *
   * <p>Asynchronous propagation is enabled by default from {@link
   * ConfigDefaults#DEFAULT_ASYNC_PROPAGATING}.
   *
   * @param asyncPropagationEnabled {@code true} to enable asynchronous propagation, {@code false}
   *     to disable it.
   */
  public static void setAsyncPropagationEnabled(boolean asyncPropagationEnabled) {
    get().setAsyncPropagationEnabled(asyncPropagationEnabled);
  }

  public static AgentPropagation propagate() {
    return get().propagate();
  }

  public static AgentSpan noopSpan() {
    return get().noopSpan();
  }

  public static AgentSpan blackholeSpan() {
    return get().blackholeSpan();
  }

  public static final TracerAPI NOOP_TRACER = new NoopTracerAPI();

  private static volatile TracerAPI provider = NOOP_TRACER;

  public static boolean isRegistered() {
    return provider != NOOP_TRACER;
  }

  public static synchronized void registerIfAbsent(final TracerAPI tracer) {
    if (tracer != null && tracer != NOOP_TRACER) {
      provider = tracer;
    }
  }

  public static synchronized void forceRegister(TracerAPI tracer) {
    provider = tracer;
  }

  public static TracerAPI get() {
    return provider;
  }

  // Not intended to be constructed.
  private AgentTracer() {}

  public interface TracerAPI
      extends datadog.trace.api.Tracer, InternalTracer, EndpointCheckpointer, ScopeStateAware {

    /**
     * Create and start a new span.
     *
     * @param instrumentationName The instrumentation creating the span.
     * @param spanName The span operation name.
     * @return The new started span.
     */
    AgentSpan startSpan(String instrumentationName, CharSequence spanName);

    /**
     * Create and start a new span with a given start time.
     *
     * @param instrumentationName The instrumentation creating the span.
     * @param spanName The span operation name.
     * @param startTimeMicros The span start time, in microseconds.
     * @return The new started span.
     */
    AgentSpan startSpan(String instrumentationName, CharSequence spanName, long startTimeMicros);

    /**
     * Create and start a new span with an explicit parent.
     *
     * @param instrumentationName The instrumentation creating the span.
     * @param spanName The span operation name.
     * @param parent The parent span context.
     * @return The new started span.
     */
    AgentSpan startSpan(String instrumentationName, CharSequence spanName, AgentSpanContext parent);

    /**
     * Create and start a new span with an explicit parent and a given start time.
     *
     * @param instrumentationName The instrumentation creating the span.
     * @param spanName The span operation name.
     * @param parent The parent span context.
     * @param startTimeMicros The span start time, in microseconds.
     * @return The new started span.
     */
    AgentSpan startSpan(
        String instrumentationName,
        CharSequence spanName,
        AgentSpanContext parent,
        long startTimeMicros);

    AgentScope activateSpan(AgentSpan span, ScopeSource source);

    AgentScope activateSpan(AgentSpan span, ScopeSource source, boolean isAsyncPropagating);

    AgentScope.Continuation captureSpan(AgentSpan span);

    void closePrevious(boolean finishSpan);

    AgentScope activateNext(AgentSpan span);

    AgentSpan activeSpan();

    AgentScope activeScope();

    AgentPropagation propagate();

    AgentSpan noopSpan();

    AgentSpan blackholeSpan();

    /** Deprecated. Use {@link #buildSpan(String, CharSequence)} instead. */
    @Deprecated
    default SpanBuilder buildSpan(CharSequence spanName) {
      return buildSpan(DEFAULT_INSTRUMENTATION_NAME, spanName);
    }

    SpanBuilder buildSpan(String instrumentationName, CharSequence spanName);

    void close();

    /**
     * Attach a scope listener to the global scope manager
     *
     * @param listener listener to attach
     */
    void addScopeListener(ScopeListener listener);

    SubscriptionService getSubscriptionService(RequestContextSlot slot);

    CallbackProvider getCallbackProvider(RequestContextSlot slot);

    CallbackProvider getUniversalCallbackProvider();

    AgentSpanContext notifyExtensionStart(Object event);

    void notifyExtensionEnd(AgentSpan span, Object result, boolean isError);

    AgentDataStreamsMonitoring getDataStreamsMonitoring();

    String getTraceId(AgentSpan span);

    String getSpanId(AgentSpan span);

    TraceConfig captureTraceConfig();

    ProfilingContextIntegration getProfilingContext();

    AgentHistogram newHistogram(double relativeAccuracy, int maxNumBins);

    /**
     * Sets the new service name to be used as a default.
     *
     * @param serviceName The service name to use as default.
     */
    void updatePreferredServiceName(String serviceName);
  }

  public interface SpanBuilder {
    AgentSpan start();

    SpanBuilder asChildOf(AgentSpanContext toContext);

    SpanBuilder ignoreActiveSpan();

    SpanBuilder withTag(String key, String value);

    SpanBuilder withTag(String key, boolean value);

    SpanBuilder withTag(String key, Number value);

    SpanBuilder withTag(String tag, Object value);

    SpanBuilder withStartTimestamp(long microseconds);

    SpanBuilder withServiceName(String serviceName);

    SpanBuilder withResourceName(String resourceName);

    SpanBuilder withErrorFlag();

    SpanBuilder withSpanType(CharSequence spanType);

    <T> SpanBuilder withRequestContextData(RequestContextSlot slot, T data);

    SpanBuilder withLink(AgentSpanLink link);

    SpanBuilder withSpanId(long spanId);
  }

  static class NoopTracerAPI implements TracerAPI {

    protected NoopTracerAPI() {}

    @Override
    public AgentSpan startSpan(final String instrumentationName, final CharSequence spanName) {
      return NoopAgentSpan.INSTANCE;
    }

    @Override
    public AgentSpan startSpan(
        final String instrumentationName, final CharSequence spanName, final long startTimeMicros) {
      return NoopAgentSpan.INSTANCE;
    }

    @Override
    public AgentSpan startSpan(
        final String instrumentationName,
        final CharSequence spanName,
        final AgentSpanContext parent) {
      return NoopAgentSpan.INSTANCE;
    }

    @Override
    public AgentSpan startSpan(
        final String instrumentationName,
        final CharSequence spanName,
        final AgentSpanContext parent,
        final long startTimeMicros) {
      return NoopAgentSpan.INSTANCE;
    }

    @Override
    public AgentScope activateSpan(final AgentSpan span, final ScopeSource source) {
      return NoopAgentScope.INSTANCE;
    }

    @Override
    public AgentScope activateSpan(
        final AgentSpan span, final ScopeSource source, final boolean isAsyncPropagating) {
      return NoopAgentScope.INSTANCE;
    }

    @Override
    public AgentScope.Continuation captureSpan(final AgentSpan span) {
      return NoopContinuation.INSTANCE;
    }

    @Override
    public boolean isAsyncPropagationEnabled() {
      return false;
    }

    @Override
    public void setAsyncPropagationEnabled(boolean asyncPropagationEnabled) {}

    @Override
    public void closePrevious(final boolean finishSpan) {}

    @Override
    public AgentScope activateNext(final AgentSpan span) {
      return NoopAgentScope.INSTANCE;
    }

    @Override
    public AgentSpan activeSpan() {
      return NoopAgentSpan.INSTANCE;
    }

    @Override
    public AgentScope activeScope() {
      return null;
    }

    @Override
    public AgentPropagation propagate() {
      return NoopAgentPropagation.INSTANCE;
    }

    @Override
    public AgentSpan noopSpan() {
      return NoopAgentSpan.INSTANCE;
    }

    @Override
    public AgentSpan blackholeSpan() {
      return NoopAgentSpan.INSTANCE; // no-op tracer stays no-op
    }

    @Override
    public SpanBuilder buildSpan(final String instrumentationName, final CharSequence spanName) {
      return null;
    }

    @Override
    public void close() {}

    @Override
    public void addScopeListener(
        Runnable afterScopeActivatedCallback, Runnable afterScopeClosedCallback) {}

    @Override
    public void flush() {}

    @Override
    public void flushMetrics() {}

    @Override
    public ProfilingContextIntegration getProfilingContext() {
      return ProfilingContextIntegration.NoOp.INSTANCE;
    }

    @Override
    public TraceSegment getTraceSegment() {
      return null;
    }

    @Override
    public String getTraceId() {
      return null;
    }

    @Override
    public String getSpanId() {
      return null;
    }

    @Override
    public String getTraceId(AgentSpan span) {
      return null;
    }

    @Override
    public String getSpanId(AgentSpan span) {
      return null;
    }

    @Override
    public boolean addTraceInterceptor(final TraceInterceptor traceInterceptor) {
      return false;
    }

    @Override
    public TraceScope muteTracing() {
      return NoopAgentScope.INSTANCE;
    }

    @Override
    public DataStreamsCheckpointer getDataStreamsCheckpointer() {
      return getDataStreamsMonitoring();
    }

    @Override
    public void addScopeListener(final ScopeListener listener) {}

    @Override
    public SubscriptionService getSubscriptionService(RequestContextSlot slot) {
      return SubscriptionService.SubscriptionServiceNoop.INSTANCE;
    }

    @Override
    public CallbackProvider getCallbackProvider(RequestContextSlot slot) {
      return CallbackProvider.CallbackProviderNoop.INSTANCE;
    }

    @Override
    public CallbackProvider getUniversalCallbackProvider() {
      return CallbackProvider.CallbackProviderNoop.INSTANCE;
    }

    @Override
    public void onRootSpanFinished(AgentSpan root, EndpointTracker tracker) {}

    @Override
    public EndpointTracker onRootSpanStarted(AgentSpan root) {
      return EndpointTracker.NO_OP;
    }

    @Override
    public AgentSpanContext notifyExtensionStart(Object event) {
      return null;
    }

    @Override
    public void notifyExtensionEnd(AgentSpan span, Object result, boolean isError) {}

    @Override
    public ScopeState newScopeState() {
      return null;
    }

    @Override
    public AgentDataStreamsMonitoring getDataStreamsMonitoring() {
      return NoopDataStreamsMonitoring.INSTANCE;
    }

    @Override
    public TraceConfig captureTraceConfig() {
      return NoopTraceConfig.INSTANCE;
    }

    @Override
    public AgentHistogram newHistogram(double relativeAccuracy, int maxNumBins) {
      return NoopAgentHistogram.INSTANCE;
    }

    @Override
    public void updatePreferredServiceName(String serviceName) {
      // no ops
    }
  }

  static class NoopAgentPropagation implements AgentPropagation {
    static final NoopAgentPropagation INSTANCE = new NoopAgentPropagation();
<<<<<<< HEAD

    @Override
    public <C> void injectPathwayContext(
        AgentSpan span, C carrier, Setter<C> setter, LinkedHashMap<String, String> sortedTags) {}

    @Override
    public <C> void injectPathwayContext(
        AgentSpan span,
        C carrier,
        Setter<C> setter,
        LinkedHashMap<String, String> sortedTags,
        long defaultTimestamp,
        long payloadSizeBytes) {}

    @Override
    public <C> void injectPathwayContextWithoutSendingStats(
        AgentSpan span, C carrier, Setter<C> setter, LinkedHashMap<String, String> sortedTags) {}

    @Override
    public <C> AgentSpanContext.Extracted extract(final C carrier, final ContextVisitor<C> getter) {
      return NoopContext.INSTANCE;
    }
  }

  static class NoopContinuation implements AgentScope.Continuation {
    static final NoopContinuation INSTANCE = new NoopContinuation();

    @Override
    public AgentScope activate() {
      return NoopAgentScope.INSTANCE;
    }

    @Override
    public void cancel() {}

    @Override
    public AgentSpan getSpan() {
      return NoopAgentSpan.INSTANCE;
    }
  }

  public static final class BlackholeContext extends NoopContext {
    public static final BlackholeContext INSTANCE = new BlackholeContext();

    private BlackholeContext() {}
  }

  public static class NoopContext implements AgentSpanContext.Extracted {
    public static final NoopContext INSTANCE = new NoopContext();

    private NoopContext() {}

    @Override
    public DDTraceId getTraceId() {
      return DDTraceId.ZERO;
    }

    @Override
    public long getSpanId() {
      return DDSpanId.ZERO;
    }

    @Override
    public AgentTraceCollector getTraceCollector() {
      return NoopAgentTraceCollector.INSTANCE;
    }

    @Override
    public int getSamplingPriority() {
      return PrioritySampling.UNSET;
    }

    @Override
    public Iterable<Map.Entry<String, String>> baggageItems() {
      return emptyList();
    }

    @Override
    public PathwayContext getPathwayContext() {
      return NoopPathwayContext.INSTANCE;
    }

    @Override
    public List<AgentSpanLink> getTerminatedContextLinks() {
      return emptyList();
    }

    @Override
    public String getForwarded() {
      return null;
    }

    @Override
    public String getFastlyClientIp() {
      return null;
    }

    @Override
    public String getCfConnectingIp() {
      return null;
    }

    @Override
    public String getCfConnectingIpv6() {
      return null;
    }

    @Override
    public String getXForwardedProto() {
      return null;
    }

    @Override
    public String getXForwardedHost() {
      return null;
    }

    @Override
    public String getXForwardedPort() {
      return null;
    }

    @Override
    public String getForwardedFor() {
      return null;
    }

    @Override
    public String getXForwardedFor() {
      return null;
    }

    @Override
    public String getXClusterClientIp() {
      return null;
    }

    @Override
    public String getXRealIp() {
      return null;
    }

    @Override
    public String getXClientIp() {
      return null;
    }

    @Override
    public String getUserAgent() {
      return null;
    }

    @Override
    public String getTrueClientIp() {
      return null;
    }

    @Override
    public String getCustomIpHeader() {
      return null;
    }

    public boolean isApiGatewaySupported() {
      return true;
    }
=======
>>>>>>> 5a2c9595
  }

  public static class NoopAgentTraceCollector implements AgentTraceCollector {
    public static final NoopAgentTraceCollector INSTANCE = new NoopAgentTraceCollector();

    @Override
    public void registerContinuation(final AgentScope.Continuation continuation) {}

    @Override
    public void cancelContinuation(final AgentScope.Continuation continuation) {}
  }

  public static class NoopAgentHistogram implements AgentHistogram {
    public static final NoopAgentHistogram INSTANCE = new NoopAgentHistogram();

    @Override
    public double getCount() {
      return 0;
    }

    @Override
    public boolean isEmpty() {
      return true;
    }

    @Override
    public void accept(double value) {}

    @Override
    public void accept(double value, double count) {}

    @Override
    public double getValueAtQuantile(double quantile) {
      return 0;
    }

    @Override
    public double getMinValue() {
      return 0;
    }

    @Override
    public double getMaxValue() {
      return 0;
    }

    @Override
    public void clear() {}

    @Override
    public ByteBuffer serialize() {
      return null;
    }
  }

  /** TraceConfig when there is no tracer; this is not the same as a default config. */
  public static final class NoopTraceConfig implements TraceConfig {
    public static final NoopTraceConfig INSTANCE = new NoopTraceConfig();

    @Override
    public boolean isTraceEnabled() {
      return false;
    }

    @Override
    public boolean isRuntimeMetricsEnabled() {
      return false;
    }

    @Override
    public boolean isLogsInjectionEnabled() {
      return false;
    }

    @Override
    public boolean isDataStreamsEnabled() {
      return false;
    }

    @Override
    public Map<String, String> getServiceMapping() {
      return Collections.emptyMap();
    }

    @Override
    public Map<String, String> getRequestHeaderTags() {
      return Collections.emptyMap();
    }

    @Override
    public Map<String, String> getResponseHeaderTags() {
      return Collections.emptyMap();
    }

    @Override
    public Map<String, String> getBaggageMapping() {
      return Collections.emptyMap();
    }

    @Override
    public Double getTraceSampleRate() {
      return null;
    }

    @Override
    public Map<String, String> getTracingTags() {
      return Collections.emptyMap();
    }

    @Override
    public String getPreferredServiceName() {
      return null;
    }

    @Override
    public List<? extends SamplingRule.SpanSamplingRule> getSpanSamplingRules() {
      return Collections.emptyList();
    }

    @Override
    public List<? extends SamplingRule.TraceSamplingRule> getTraceSamplingRules() {
      return Collections.emptyList();
    }
  }
}<|MERGE_RESOLUTION|>--- conflicted
+++ resolved
@@ -16,7 +16,6 @@
 import datadog.trace.api.interceptor.TraceInterceptor;
 import datadog.trace.api.internal.InternalTracer;
 import datadog.trace.api.internal.TraceSegment;
-import datadog.trace.api.sampling.PrioritySampling;
 import datadog.trace.api.sampling.SamplingRule;
 import datadog.trace.api.scopemanager.ScopeListener;
 import datadog.trace.context.TraceScope;
@@ -155,11 +154,6 @@
     return get().activeScope();
   }
 
-  public static AgentScope.Continuation capture() {
-    final AgentScope activeScope = activeScope();
-    return activeScope == null ? null : activeScope.capture();
-  }
-
   /**
    * Checks whether asynchronous propagation is enabled, meaning this context will propagate across
    * asynchronous boundaries.
@@ -187,12 +181,56 @@
     return get().propagate();
   }
 
+  /**
+   * Returns the noop span instance.
+   *
+   * <p>This instance will always be the same, and can be safely tested using object identity (ie
+   * {@code ==}).
+   *
+   * @return the noop span instance.
+   */
   public static AgentSpan noopSpan() {
-    return get().noopSpan();
+    return NoopSpan.INSTANCE;
   }
 
   public static AgentSpan blackholeSpan() {
     return get().blackholeSpan();
+  }
+
+  /**
+   * Returns the noop span context instance.
+   *
+   * <p>This instance will always be the same, and can be safely tested using object identity (ie
+   * {@code ==}).
+   *
+   * @return the noop scope instance.
+   */
+  public static AgentSpanContext noopSpanContext() {
+    return NoopSpanContext.INSTANCE;
+  }
+
+  /**
+   * Returns the noop scope instance.
+   *
+   * <p>This instance will always be the same, and can be safely tested using object identity (ie
+   * {@code ==}).
+   *
+   * @return the noop scope instance.
+   */
+  public static AgentScope noopScope() {
+    return NoopScope.INSTANCE;
+  }
+
+  /**
+   * Returns the noop continuation instance.
+   *
+   * <p>This instance will always be the same, and can be safely tested using object identity (ie
+   * {@code ==}).
+   *
+   * @return the noop continuation instance.
+   */
+  public static AgentScope.Continuation noopContinuation() {
+    return NoopContinuation.INSTANCE;
   }
 
   public static final TracerAPI NOOP_TRACER = new NoopTracerAPI();
@@ -271,6 +309,9 @@
 
     AgentScope activateSpan(AgentSpan span, ScopeSource source, boolean isAsyncPropagating);
 
+    @Override
+    AgentScope.Continuation captureActiveSpan();
+
     AgentScope.Continuation captureSpan(AgentSpan span);
 
     void closePrevious(boolean finishSpan);
@@ -283,9 +324,10 @@
 
     AgentPropagation propagate();
 
-    AgentSpan noopSpan();
-
-    AgentSpan blackholeSpan();
+    default AgentSpan blackholeSpan() {
+      final AgentSpan active = activeSpan();
+      return new BlackHoleSpan(active != null ? active.getTraceId() : DDTraceId.ZERO);
+    }
 
     /** Deprecated. Use {@link #buildSpan(String, CharSequence)} instead. */
     @Deprecated
@@ -372,13 +414,13 @@
 
     @Override
     public AgentSpan startSpan(final String instrumentationName, final CharSequence spanName) {
-      return NoopAgentSpan.INSTANCE;
+      return NoopSpan.INSTANCE;
     }
 
     @Override
     public AgentSpan startSpan(
         final String instrumentationName, final CharSequence spanName, final long startTimeMicros) {
-      return NoopAgentSpan.INSTANCE;
+      return NoopSpan.INSTANCE;
     }
 
     @Override
@@ -386,7 +428,7 @@
         final String instrumentationName,
         final CharSequence spanName,
         final AgentSpanContext parent) {
-      return NoopAgentSpan.INSTANCE;
+      return NoopSpan.INSTANCE;
     }
 
     @Override
@@ -395,18 +437,23 @@
         final CharSequence spanName,
         final AgentSpanContext parent,
         final long startTimeMicros) {
-      return NoopAgentSpan.INSTANCE;
+      return NoopSpan.INSTANCE;
     }
 
     @Override
     public AgentScope activateSpan(final AgentSpan span, final ScopeSource source) {
-      return NoopAgentScope.INSTANCE;
+      return NoopScope.INSTANCE;
     }
 
     @Override
     public AgentScope activateSpan(
         final AgentSpan span, final ScopeSource source, final boolean isAsyncPropagating) {
-      return NoopAgentScope.INSTANCE;
+      return NoopScope.INSTANCE;
+    }
+
+    @Override
+    public AgentScope.Continuation captureActiveSpan() {
+      return NoopContinuation.INSTANCE;
     }
 
     @Override
@@ -427,12 +474,12 @@
 
     @Override
     public AgentScope activateNext(final AgentSpan span) {
-      return NoopAgentScope.INSTANCE;
+      return NoopScope.INSTANCE;
     }
 
     @Override
     public AgentSpan activeSpan() {
-      return NoopAgentSpan.INSTANCE;
+      return NoopSpan.INSTANCE;
     }
 
     @Override
@@ -446,13 +493,8 @@
     }
 
     @Override
-    public AgentSpan noopSpan() {
-      return NoopAgentSpan.INSTANCE;
-    }
-
-    @Override
     public AgentSpan blackholeSpan() {
-      return NoopAgentSpan.INSTANCE; // no-op tracer stays no-op
+      return NoopSpan.INSTANCE; // no-op tracer stays no-op
     }
 
     @Override
@@ -510,7 +552,7 @@
 
     @Override
     public TraceScope muteTracing() {
-      return NoopAgentScope.INSTANCE;
+      return NoopScope.INSTANCE;
     }
 
     @Override
@@ -580,174 +622,6 @@
 
   static class NoopAgentPropagation implements AgentPropagation {
     static final NoopAgentPropagation INSTANCE = new NoopAgentPropagation();
-<<<<<<< HEAD
-
-    @Override
-    public <C> void injectPathwayContext(
-        AgentSpan span, C carrier, Setter<C> setter, LinkedHashMap<String, String> sortedTags) {}
-
-    @Override
-    public <C> void injectPathwayContext(
-        AgentSpan span,
-        C carrier,
-        Setter<C> setter,
-        LinkedHashMap<String, String> sortedTags,
-        long defaultTimestamp,
-        long payloadSizeBytes) {}
-
-    @Override
-    public <C> void injectPathwayContextWithoutSendingStats(
-        AgentSpan span, C carrier, Setter<C> setter, LinkedHashMap<String, String> sortedTags) {}
-
-    @Override
-    public <C> AgentSpanContext.Extracted extract(final C carrier, final ContextVisitor<C> getter) {
-      return NoopContext.INSTANCE;
-    }
-  }
-
-  static class NoopContinuation implements AgentScope.Continuation {
-    static final NoopContinuation INSTANCE = new NoopContinuation();
-
-    @Override
-    public AgentScope activate() {
-      return NoopAgentScope.INSTANCE;
-    }
-
-    @Override
-    public void cancel() {}
-
-    @Override
-    public AgentSpan getSpan() {
-      return NoopAgentSpan.INSTANCE;
-    }
-  }
-
-  public static final class BlackholeContext extends NoopContext {
-    public static final BlackholeContext INSTANCE = new BlackholeContext();
-
-    private BlackholeContext() {}
-  }
-
-  public static class NoopContext implements AgentSpanContext.Extracted {
-    public static final NoopContext INSTANCE = new NoopContext();
-
-    private NoopContext() {}
-
-    @Override
-    public DDTraceId getTraceId() {
-      return DDTraceId.ZERO;
-    }
-
-    @Override
-    public long getSpanId() {
-      return DDSpanId.ZERO;
-    }
-
-    @Override
-    public AgentTraceCollector getTraceCollector() {
-      return NoopAgentTraceCollector.INSTANCE;
-    }
-
-    @Override
-    public int getSamplingPriority() {
-      return PrioritySampling.UNSET;
-    }
-
-    @Override
-    public Iterable<Map.Entry<String, String>> baggageItems() {
-      return emptyList();
-    }
-
-    @Override
-    public PathwayContext getPathwayContext() {
-      return NoopPathwayContext.INSTANCE;
-    }
-
-    @Override
-    public List<AgentSpanLink> getTerminatedContextLinks() {
-      return emptyList();
-    }
-
-    @Override
-    public String getForwarded() {
-      return null;
-    }
-
-    @Override
-    public String getFastlyClientIp() {
-      return null;
-    }
-
-    @Override
-    public String getCfConnectingIp() {
-      return null;
-    }
-
-    @Override
-    public String getCfConnectingIpv6() {
-      return null;
-    }
-
-    @Override
-    public String getXForwardedProto() {
-      return null;
-    }
-
-    @Override
-    public String getXForwardedHost() {
-      return null;
-    }
-
-    @Override
-    public String getXForwardedPort() {
-      return null;
-    }
-
-    @Override
-    public String getForwardedFor() {
-      return null;
-    }
-
-    @Override
-    public String getXForwardedFor() {
-      return null;
-    }
-
-    @Override
-    public String getXClusterClientIp() {
-      return null;
-    }
-
-    @Override
-    public String getXRealIp() {
-      return null;
-    }
-
-    @Override
-    public String getXClientIp() {
-      return null;
-    }
-
-    @Override
-    public String getUserAgent() {
-      return null;
-    }
-
-    @Override
-    public String getTrueClientIp() {
-      return null;
-    }
-
-    @Override
-    public String getCustomIpHeader() {
-      return null;
-    }
-
-    public boolean isApiGatewaySupported() {
-      return true;
-    }
-=======
->>>>>>> 5a2c9595
   }
 
   public static class NoopAgentTraceCollector implements AgentTraceCollector {
