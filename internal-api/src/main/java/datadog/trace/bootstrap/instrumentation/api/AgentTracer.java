package datadog.trace.bootstrap.instrumentation.api;

import static datadog.trace.api.ConfigDefaults.DEFAULT_ASYNC_PROPAGATING;
import static java.util.Collections.emptyList;

import datadog.trace.api.DDSpanId;
import datadog.trace.api.DDTraceId;
import datadog.trace.api.EndpointCheckpointer;
import datadog.trace.api.EndpointTracker;
import datadog.trace.api.TraceConfig;
import datadog.trace.api.TracePropagationStyle;
import datadog.trace.api.experimental.DataStreamsCheckpointer;
import datadog.trace.api.experimental.DataStreamsContextCarrier;
import datadog.trace.api.gateway.CallbackProvider;
import datadog.trace.api.gateway.Flow;
import datadog.trace.api.gateway.RequestContext;
import datadog.trace.api.gateway.RequestContextSlot;
import datadog.trace.api.gateway.SubscriptionService;
import datadog.trace.api.interceptor.TraceInterceptor;
import datadog.trace.api.internal.InternalTracer;
import datadog.trace.api.internal.TraceSegment;
import datadog.trace.api.profiling.Timer;
import datadog.trace.api.sampling.PrioritySampling;
import datadog.trace.api.sampling.SamplingRule;
import datadog.trace.api.scopemanager.ScopeListener;
import datadog.trace.bootstrap.instrumentation.api.AgentSpan.Context;
import datadog.trace.context.TraceScope;
import java.nio.ByteBuffer;
import java.util.Collections;
import java.util.LinkedHashMap;
import java.util.List;
import java.util.Map;
import java.util.function.Consumer;

public class AgentTracer {
  private static final String DEFAULT_INSTRUMENTATION_NAME = "datadog";

  // Implicit parent
  /** Deprecated. Use {@link #startSpan(String, CharSequence)} instead. */
  @Deprecated
  public static AgentSpan startSpan(final CharSequence spanName) {
    return startSpan(DEFAULT_INSTRUMENTATION_NAME, spanName);
  }

  /** @see TracerAPI#startSpan(String, CharSequence) */
  public static AgentSpan startSpan(final String instrumentationName, final CharSequence spanName) {
    return get().startSpan(instrumentationName, spanName);
  }

  // Implicit parent
  /** Deprecated. Use {@link #startSpan(String, CharSequence, long)} instead. */
  @Deprecated
  public static AgentSpan startSpan(final CharSequence spanName, final long startTimeMicros) {
    return startSpan(DEFAULT_INSTRUMENTATION_NAME, spanName, startTimeMicros);
  }

  /** @see TracerAPI#startSpan(String, CharSequence, long) */
  public static AgentSpan startSpan(
      final String instrumentationName, final CharSequence spanName, final long startTimeMicros) {
    return get().startSpan(instrumentationName, spanName, startTimeMicros);
  }

  // Explicit parent
  /** Deprecated. Use {@link #startSpan(String, CharSequence, AgentSpan.Context)} instead. */
  @Deprecated
  public static AgentSpan startSpan(final CharSequence spanName, final AgentSpan.Context parent) {
    return startSpan(DEFAULT_INSTRUMENTATION_NAME, spanName, parent);
  }

  /** @see TracerAPI#startSpan(String, CharSequence, AgentSpan.Context) */
  public static AgentSpan startSpan(
      final String instrumentationName,
      final CharSequence spanName,
      final AgentSpan.Context parent) {
    return get().startSpan(instrumentationName, spanName, parent);
  }

  // Explicit parent
  /** Deprecated. Use {@link #startSpan(String, CharSequence, AgentSpan.Context, long)} instead. */
  @Deprecated
  public static AgentSpan startSpan(
      final CharSequence spanName, final AgentSpan.Context parent, final long startTimeMicros) {
    return startSpan(DEFAULT_INSTRUMENTATION_NAME, spanName, parent, startTimeMicros);
  }

  /** @see TracerAPI#startSpan(String, CharSequence, AgentSpan.Context, long) */
  public static AgentSpan startSpan(
      final String instrumentationName,
      final CharSequence spanName,
      final AgentSpan.Context parent,
      final long startTimeMicros) {
    return get().startSpan(instrumentationName, spanName, parent, startTimeMicros);
  }

  public static AgentScope activateSpan(final AgentSpan span) {
    return get().activateSpan(span, ScopeSource.INSTRUMENTATION, DEFAULT_ASYNC_PROPAGATING);
  }

  public static AgentScope activateSpan(final AgentSpan span, final boolean isAsyncPropagating) {
    return get().activateSpan(span, ScopeSource.INSTRUMENTATION, isAsyncPropagating);
  }

  public static AgentScope.Continuation captureSpan(final AgentSpan span) {
    return get().captureSpan(span);
  }

  /**
   * Closes the immediately previous iteration scope. Should be called before creating a new span
   * for {@link #activateNext(AgentSpan)}.
   */
  public static void closePrevious(final boolean finishSpan) {
    get().closePrevious(finishSpan);
  }

  /**
   * Activates a new iteration scope; closes automatically after a fixed period.
   *
   * @see datadog.trace.api.config.TracerConfig#SCOPE_ITERATION_KEEP_ALIVE
   */
  public static AgentScope activateNext(final AgentSpan span) {
    return get().activateNext(span);
  }

  public static TraceConfig traceConfig(final AgentSpan span) {
    return null != span ? span.traceConfig() : traceConfig();
  }

  public static TraceConfig traceConfig() {
    return get().captureTraceConfig();
  }

  public static AgentSpan activeSpan() {
    return get().activeSpan();
  }

  public static AgentScope activeScope() {
    return get().activeScope();
  }

  public static AgentScope.Continuation capture() {
    final AgentScope activeScope = activeScope();
    return activeScope == null ? null : activeScope.capture();
  }

  public static AgentPropagation propagate() {
    return get().propagate();
  }

  public static AgentSpan noopSpan() {
    return get().noopSpan();
  }

  public static AgentSpan blackholeSpan() {
    return get().blackholeSpan();
  }

  public static final TracerAPI NOOP_TRACER = new NoopTracerAPI();

  private static volatile TracerAPI provider = NOOP_TRACER;

  public static boolean isRegistered() {
    return provider != NOOP_TRACER;
  }

  public static synchronized void registerIfAbsent(final TracerAPI tracer) {
    if (tracer != null && tracer != NOOP_TRACER) {
      provider = tracer;
    }
  }

  public static synchronized void forceRegister(TracerAPI tracer) {
    provider = tracer;
  }

  public static TracerAPI get() {
    return provider;
  }

  // Not intended to be constructed.
  private AgentTracer() {}

  public interface TracerAPI
      extends datadog.trace.api.Tracer, InternalTracer, EndpointCheckpointer, ScopeStateAware {

    /**
     * Create and start a new span.
     *
     * @param instrumentationName The instrumentation creating the span.
     * @param spanName The span operation name.
     * @return The new started span.
     */
    AgentSpan startSpan(String instrumentationName, CharSequence spanName);

    /**
     * Create and start a new span with a given start time.
     *
     * @param instrumentationName The instrumentation creating the span.
     * @param spanName The span operation name.
     * @param startTimeMicros The span start time, in microseconds.
     * @return The new started span.
     */
    AgentSpan startSpan(String instrumentationName, CharSequence spanName, long startTimeMicros);

    /**
     * Create and start a new span with an explicit parent.
     *
     * @param instrumentationName The instrumentation creating the span.
     * @param spanName The span operation name.
     * @param parent The parent span context.
     * @return The new started span.
     */
    AgentSpan startSpan(
        String instrumentationName, CharSequence spanName, AgentSpan.Context parent);

    /**
     * Create and start a new span with an explicit parent and a given start time.
     *
     * @param instrumentationName The instrumentation creating the span.
     * @param spanName The span operation name.
     * @param parent The parent span context.
     * @param startTimeMicros The span start time, in microseconds.
     * @return The new started span.
     */
    AgentSpan startSpan(
        String instrumentationName,
        CharSequence spanName,
        AgentSpan.Context parent,
        long startTimeMicros);

    AgentScope activateSpan(AgentSpan span, ScopeSource source);

    AgentScope activateSpan(AgentSpan span, ScopeSource source, boolean isAsyncPropagating);

    AgentScope.Continuation captureSpan(AgentSpan span);

    void closePrevious(boolean finishSpan);

    AgentScope activateNext(AgentSpan span);

    AgentSpan activeSpan();

    AgentScope activeScope();

    AgentPropagation propagate();

    AgentSpan noopSpan();

    AgentSpan blackholeSpan();

    /** Deprecated. Use {@link #buildSpan(String, CharSequence)} instead. */
    @Deprecated
    default SpanBuilder buildSpan(CharSequence spanName) {
      return buildSpan(DEFAULT_INSTRUMENTATION_NAME, spanName);
    }

    SpanBuilder buildSpan(String instrumentationName, CharSequence spanName);

    void close();

    /**
     * Attach a scope listener to the global scope manager
     *
     * @param listener listener to attach
     */
    void addScopeListener(ScopeListener listener);

    /**
     * Registers the checkpointer
     *
     * @param checkpointer
     */
    void registerCheckpointer(EndpointCheckpointer checkpointer);

    void registerTimer(Timer timer);

    SubscriptionService getSubscriptionService(RequestContextSlot slot);

    CallbackProvider getCallbackProvider(RequestContextSlot slot);

    CallbackProvider getUniversalCallbackProvider();

    AgentSpan.Context notifyExtensionStart(Object event);

    void notifyExtensionEnd(AgentSpan span, Object result, boolean isError);

    AgentDataStreamsMonitoring getDataStreamsMonitoring();

    Timer getTimer();

    String getTraceId(AgentSpan span);

    String getSpanId(AgentSpan span);

    TraceConfig captureTraceConfig();

    @Override
    ProfilingContextIntegration getProfilingContext();

    AgentHistogram newHistogram(double relativeAccuracy, int maxNumBins);

    /**
     * Sets the new service name to be used as a default
     *
     * @param serviceName
     */
    void updatePreferredServiceName(String serviceName);
  }

  public interface SpanBuilder {
    AgentSpan start();

    SpanBuilder asChildOf(Context toContext);

    SpanBuilder ignoreActiveSpan();

    SpanBuilder withTag(String key, String value);

    SpanBuilder withTag(String key, boolean value);

    SpanBuilder withTag(String key, Number value);

    SpanBuilder withTag(String tag, Object value);

    SpanBuilder withStartTimestamp(long microseconds);

    SpanBuilder withServiceName(String serviceName);

    SpanBuilder withResourceName(String resourceName);

    SpanBuilder withErrorFlag();

    SpanBuilder withSpanType(CharSequence spanType);

    <T> SpanBuilder withRequestContextData(RequestContextSlot slot, T data);

    SpanBuilder withLink(AgentSpanLink link);
  }

  static class NoopTracerAPI implements TracerAPI {

    protected NoopTracerAPI() {}

    @Override
    public AgentSpan startSpan(final String instrumentationName, final CharSequence spanName) {
      return NoopAgentSpan.INSTANCE;
    }

    @Override
    public AgentSpan startSpan(
        final String instrumentationName, final CharSequence spanName, final long startTimeMicros) {
      return NoopAgentSpan.INSTANCE;
    }

    @Override
    public AgentSpan startSpan(
        final String instrumentationName, final CharSequence spanName, final Context parent) {
      return NoopAgentSpan.INSTANCE;
    }

    @Override
    public AgentSpan startSpan(
        final String instrumentationName,
        final CharSequence spanName,
        final Context parent,
        final long startTimeMicros) {
      return NoopAgentSpan.INSTANCE;
    }

    @Override
    public AgentScope activateSpan(final AgentSpan span, final ScopeSource source) {
      return NoopAgentScope.INSTANCE;
    }

    @Override
    public AgentScope activateSpan(
        final AgentSpan span, final ScopeSource source, final boolean isAsyncPropagating) {
      return NoopAgentScope.INSTANCE;
    }

    @Override
    public AgentScope.Continuation captureSpan(final AgentSpan span) {
      return NoopContinuation.INSTANCE;
    }

    @Override
    public void closePrevious(final boolean finishSpan) {}

    @Override
    public AgentScope activateNext(final AgentSpan span) {
      return NoopAgentScope.INSTANCE;
    }

    @Override
    public AgentSpan activeSpan() {
      return NoopAgentSpan.INSTANCE;
    }

    @Override
    public AgentScope activeScope() {
      return null;
    }

    @Override
    public AgentPropagation propagate() {
      return NoopAgentPropagation.INSTANCE;
    }

    @Override
    public AgentSpan noopSpan() {
      return NoopAgentSpan.INSTANCE;
    }

    @Override
    public AgentSpan blackholeSpan() {
      return NoopAgentSpan.INSTANCE; // no-op tracer stays no-op
    }

    @Override
    public SpanBuilder buildSpan(final String instrumentationName, final CharSequence spanName) {
      return null;
    }

    @Override
    public void close() {}

    @Override
    public void addScopeListener(
        Runnable afterScopeActivatedCallback, Runnable afterScopeClosedCallback) {}

    @Override
    public void flush() {}

    @Override
    public void flushMetrics() {}

    @Override
    public ProfilingContextIntegration getProfilingContext() {
      return ProfilingContextIntegration.NoOp.INSTANCE;
    }

    @Override
    public TraceSegment getTraceSegment() {
      return null;
    }

    @Override
    public String getTraceId() {
      return null;
    }

    @Override
    public String getSpanId() {
      return null;
    }

    @Override
    public String getTraceId(AgentSpan span) {
      return null;
    }

    @Override
    public String getSpanId(AgentSpan span) {
      return null;
    }

    @Override
    public boolean addTraceInterceptor(final TraceInterceptor traceInterceptor) {
      return false;
    }

    @Override
    public TraceScope muteTracing() {
      return NoopAgentScope.INSTANCE;
    }

    @Override
    public DataStreamsCheckpointer getDataStreamsCheckpointer() {
      return getDataStreamsMonitoring();
    }

    @Override
    public void addScopeListener(final ScopeListener listener) {}

    @Override
    public void registerCheckpointer(EndpointCheckpointer checkpointer) {}

    @Override
    public void registerTimer(Timer timer) {}

    @Override
    public SubscriptionService getSubscriptionService(RequestContextSlot slot) {
      return SubscriptionService.SubscriptionServiceNoop.INSTANCE;
    }

    @Override
    public CallbackProvider getCallbackProvider(RequestContextSlot slot) {
      return CallbackProvider.CallbackProviderNoop.INSTANCE;
    }

    @Override
    public CallbackProvider getUniversalCallbackProvider() {
      return CallbackProvider.CallbackProviderNoop.INSTANCE;
    }

    @Override
    public void onRootSpanFinished(AgentSpan root, EndpointTracker tracker) {}

    @Override
    public EndpointTracker onRootSpanStarted(AgentSpan root) {
      return EndpointTracker.NO_OP;
    }

    @Override
    public AgentSpan.Context notifyExtensionStart(Object event) {
      return null;
    }

    @Override
    public void notifyExtensionEnd(AgentSpan span, Object result, boolean isError) {}

    @Override
    public ScopeState newScopeState() {
      return null;
    }

    @Override
    public AgentDataStreamsMonitoring getDataStreamsMonitoring() {
      return NoopAgentDataStreamsMonitoring.INSTANCE;
    }

    @Override
    public Timer getTimer() {
      return Timer.NoOp.INSTANCE;
    }

    @Override
    public TraceConfig captureTraceConfig() {
      return NoopTraceConfig.INSTANCE;
    }

    @Override
    public AgentHistogram newHistogram(double relativeAccuracy, int maxNumBins) {
      return NoopAgentHistogram.INSTANCE;
    }

    @Override
    public void updatePreferredServiceName(String serviceName) {
      // no ops
    }
  }

  public static final class BlackholeAgentSpan extends NoopAgentSpan {
    private final DDTraceId ddTraceId;

    public BlackholeAgentSpan(final DDTraceId ddTraceId) {
      this.ddTraceId = ddTraceId;
    }

    @Override
    public boolean isSameTrace(final AgentSpan otherSpan) {
      return otherSpan != null
          && ((ddTraceId != null && ddTraceId.equals(otherSpan.getTraceId()))
              || otherSpan.getTraceId() == null);
    }

    @Override
    public DDTraceId getTraceId() {
      return ddTraceId;
    }

    @Override
    public Context context() {
      return BlackholeContext.INSTANCE;
    }
  }

  public static class NoopAgentSpan implements AgentSpan {
    public static final NoopAgentSpan INSTANCE = new NoopAgentSpan();

    private NoopAgentSpan() {}

    @Override
    public DDTraceId getTraceId() {
      return DDTraceId.ZERO;
    }

    @Override
    public long getSpanId() {
      return DDSpanId.ZERO;
    }

    @Override
    public AgentSpan setTag(final String key, final boolean value) {
      return this;
    }

    @Override
    public void setRequestBlockingAction(Flow.Action.RequestBlockingAction rba) {}

    @Override
    public Flow.Action.RequestBlockingAction getRequestBlockingAction() {
      return null;
    }

    @Override
    public AgentSpan setTag(final String tag, final Number value) {
      return this;
    }

    @Override
    public boolean isError() {
      return false;
    }

    @Override
    public AgentSpan setTag(final String key, final int value) {
      return this;
    }

    @Override
    public AgentSpan setTag(final String key, final long value) {
      return this;
    }

    @Override
    public AgentSpan setTag(final String key, final double value) {
      return this;
    }

    @Override
    public AgentSpan setTag(final String key, final Object value) {
      return this;
    }

    @Override
    public AgentSpan setMetric(final CharSequence key, final int value) {
      return this;
    }

    @Override
    public AgentSpan setMetric(final CharSequence key, final long value) {
      return this;
    }

    @Override
    public AgentSpan setMetric(final CharSequence key, final double value) {
      return this;
    }

    @Override
    public Object getTag(final String key) {
      return null;
    }

    @Override
    public long getStartTime() {
      return 0;
    }

    @Override
    public long getDurationNano() {
      return 0;
    }

    @Override
    public String getOperationName() {
      return null;
    }

    @Override
    public AgentSpan setOperationName(final CharSequence serviceName) {
      return this;
    }

    @Override
    public String getServiceName() {
      return null;
    }

    @Override
    public AgentSpan setServiceName(final String serviceName) {
      return this;
    }

    @Override
    public CharSequence getResourceName() {
      return null;
    }

    @Override
    public AgentSpan setResourceName(final CharSequence resourceName) {
      return this;
    }

    @Override
    public AgentSpan setResourceName(final CharSequence resourceName, byte priority) {
      return this;
    }

    @Override
    public boolean eligibleForDropping() {
      return true;
    }

    @Override
    public RequestContext getRequestContext() {
      return RequestContext.Noop.INSTANCE;
    }

    @Override
    public Integer forceSamplingDecision() {
      return null;
    }

    @Override
    public AgentSpan setSamplingPriority(int newPriority, int samplingMechanism) {
      return this;
    }

    @Override
    public Integer getSamplingPriority() {
      return (int) PrioritySampling.UNSET;
    }

    @Override
    public AgentSpan setSamplingPriority(final int newPriority) {
      return this;
    }

    @Override
    public String getSpanType() {
      return null;
    }

    @Override
    public AgentSpan setSpanType(final CharSequence type) {
      return this;
    }

    @Override
    public Map<String, Object> getTags() {
      return Collections.emptyMap();
    }

    @Override
    public AgentSpan setTag(final String key, final String value) {
      return this;
    }

    @Override
    public AgentSpan setTag(final String key, final CharSequence value) {
      return this;
    }

    @Override
    public AgentSpan setError(final boolean error) {
      return this;
    }

    @Override
    public AgentSpan setError(boolean error, byte priority) {
      return this;
    }

    @Override
    public AgentSpan setMeasured(boolean measured) {
      return this;
    }

    @Override
    public AgentSpan getRootSpan() {
      return this;
    }

    @Override
    public AgentSpan setErrorMessage(final String errorMessage) {
      return this;
    }

    @Override
    public AgentSpan addThrowable(final Throwable throwable) {
      return this;
    }

    @Override
    public AgentSpan addThrowable(Throwable throwable, byte errorPriority) {
      return this;
    }

    @Override
    public AgentSpan setHttpStatusCode(int statusCode) {
      return this;
    }

    @Override
    public short getHttpStatusCode() {
      return 0;
    }

    @Override
    public AgentSpan getLocalRootSpan() {
      return this;
    }

    @Override
    public boolean isSameTrace(final AgentSpan otherSpan) {
      // FIXME [API] AgentSpan or AgentSpan.Context should have a "getTraceId()" type method
      // Not sure if this is the best idea...
      return otherSpan == INSTANCE;
    }

    @Override
    public Context context() {
      return NoopContext.INSTANCE;
    }

    @Override
    public String getBaggageItem(final String key) {
      return null;
    }

    @Override
    public AgentSpan setBaggageItem(final String key, final String value) {
      return this;
    }

    @Override
    public void finish() {}

    @Override
    public void finish(final long finishMicros) {}

    @Override
    public void finishWithDuration(final long durationNanos) {}

    @Override
    public void beginEndToEnd() {}

    @Override
    public void finishWithEndToEnd() {}

    @Override
    public boolean phasedFinish() {
      return false;
    }

    @Override
    public void publish() {}

    @Override
    public String getSpanName() {
      return "";
    }

    @Override
    public void setSpanName(final CharSequence spanName) {}

    @Override
    public boolean hasResourceName() {
      return false;
    }

    @Override
    public byte getResourceNamePriority() {
      return Byte.MAX_VALUE;
    }

    @Override
    public TraceConfig traceConfig() {
      return NoopTraceConfig.INSTANCE;
    }

    @Override
    public void addLink(AgentSpanLink link) {}
  }

  public static final class NoopAgentScope implements AgentScope {
    public static final NoopAgentScope INSTANCE = new NoopAgentScope();

    private NoopAgentScope() {}

    @Override
    public AgentSpan span() {
      return NoopAgentSpan.INSTANCE;
    }

    @Override
    public byte source() {
      return 0;
    }

    @Override
    public void setAsyncPropagation(final boolean value) {}

    @Override
    public AgentScope.Continuation capture() {
      return NoopContinuation.INSTANCE;
    }

    @Override
    public AgentScope.Continuation captureConcurrent() {
      return NoopContinuation.INSTANCE;
    }

    @Override
    public void close() {}

    @Override
    public boolean isAsyncPropagating() {
      return false;
    }
  }

  static class NoopAgentPropagation implements AgentPropagation {
    static final NoopAgentPropagation INSTANCE = new NoopAgentPropagation();

    @Override
    public <C> void inject(final AgentSpan span, final C carrier, final Setter<C> setter) {}

    @Override
    public <C> void inject(final Context context, final C carrier, final Setter<C> setter) {}

    @Override
    public <C> void inject(
        AgentSpan span, C carrier, Setter<C> setter, TracePropagationStyle style) {}

    @Override
    public <C> void injectPathwayContext(
        AgentSpan span, C carrier, Setter<C> setter, LinkedHashMap<String, String> sortedTags) {}

    @Override
    public <C> void injectPathwayContext(
        AgentSpan span,
        C carrier,
        Setter<C> setter,
        LinkedHashMap<String, String> sortedTags,
        long defaultTimestamp,
        long payloadSizeBytes) {}

    @Override
    public <C> void injectPathwayContextWithoutSendingStats(
        AgentSpan span, C carrier, Setter<C> setter, LinkedHashMap<String, String> sortedTags) {}

    @Override
    public <C> Context.Extracted extract(final C carrier, final ContextVisitor<C> getter) {
      return NoopContext.INSTANCE;
    }
  }

  static class NoopContinuation implements AgentScope.Continuation {
    static final NoopContinuation INSTANCE = new NoopContinuation();

    @Override
    public AgentScope activate() {
      return NoopAgentScope.INSTANCE;
    }

    @Override
    public void cancel() {}

    @Override
    public AgentSpan getSpan() {
      return NoopAgentSpan.INSTANCE;
    }
  }

  public static final class BlackholeContext extends NoopContext {
    public static final BlackholeContext INSTANCE = new BlackholeContext();

    private BlackholeContext() {}
  }

  public static class NoopContext implements Context.Extracted {
    public static final NoopContext INSTANCE = new NoopContext();

    private NoopContext() {}

    @Override
    public DDTraceId getTraceId() {
      return DDTraceId.ZERO;
    }

    @Override
    public long getSpanId() {
      return DDSpanId.ZERO;
    }

    @Override
    public AgentTrace getTrace() {
      return NoopAgentTrace.INSTANCE;
    }

    @Override
    public int getSamplingPriority() {
      return PrioritySampling.UNSET;
    }

    @Override
    public Iterable<Map.Entry<String, String>> baggageItems() {
      return emptyList();
    }

    @Override
    public PathwayContext getPathwayContext() {
      return NoopPathwayContext.INSTANCE;
    }

    @Override
    public List<AgentSpanLink> getTerminatedContextLinks() {
      return emptyList();
    }

    @Override
    public String getForwarded() {
      return null;
    }

    @Override
    public String getFastlyClientIp() {
      return null;
    }

    @Override
    public String getCfConnectingIp() {
      return null;
    }

    @Override
    public String getCfConnectingIpv6() {
      return null;
    }

    @Override
    public String getXForwardedProto() {
      return null;
    }

    @Override
    public String getXForwardedHost() {
      return null;
    }

    @Override
    public String getXForwardedPort() {
      return null;
    }

    @Override
    public String getForwardedFor() {
      return null;
    }

    @Override
    public String getXForwarded() {
      return null;
    }

    @Override
    public String getXForwardedFor() {
      return null;
    }

    @Override
    public String getXClusterClientIp() {
      return null;
    }

    @Override
    public String getXRealIp() {
      return null;
    }

    @Override
    public String getXClientIp() {
      return null;
    }

    @Override
    public String getUserAgent() {
      return null;
    }

    @Override
    public String getTrueClientIp() {
      return null;
    }

    @Override
    public String getCustomIpHeader() {
      return null;
    }
  }

  public static class NoopAgentTrace implements AgentTrace {
    public static final NoopAgentTrace INSTANCE = new NoopAgentTrace();

    @Override
    public void registerContinuation(final AgentScope.Continuation continuation) {}

    @Override
    public void cancelContinuation(final AgentScope.Continuation continuation) {}
  }

  public static class NoopAgentDataStreamsMonitoring implements AgentDataStreamsMonitoring {
    public static final NoopAgentDataStreamsMonitoring INSTANCE =
        new NoopAgentDataStreamsMonitoring();

    @Override
    public void trackBacklog(LinkedHashMap<String, String> sortedTags, long value) {}

    @Override
    public void setCheckpoint(
        AgentSpan span,
        LinkedHashMap<String, String> sortedTags,
        long defaultTimestamp,
        long payloadSizeBytes) {}

    @Override
    public PathwayContext newPathwayContext() {
      return NoopPathwayContext.INSTANCE;
    }

    @Override
    public void add(StatsPoint statsPoint) {}

    @Override
    public int shouldSampleSchema(String topic) {
      return 0;
    }

    @Override
    public void setConsumeCheckpoint(
        String type, String source, DataStreamsContextCarrier carrier) {}

    @Override
    public void setProduceCheckpoint(
        String type, String target, DataStreamsContextCarrier carrier) {}
  }

  public static class NoopPathwayContext implements PathwayContext {
    public static final NoopPathwayContext INSTANCE = new NoopPathwayContext();

    @Override
    public boolean isStarted() {
      return false;
    }

    @Override
    public long getHash() {
      return 0L;
    }

    @Override
    public void setCheckpoint(
        LinkedHashMap<String, String> sortedTags,
        Consumer<StatsPoint> pointConsumer,
        long defaultTimestamp,
        long payloadSizeBytes) {}

    @Override
    public void setCheckpoint(
        LinkedHashMap<String, String> sortedTags,
        Consumer<StatsPoint> pointConsumer,
        long defaultTimestamp) {}

    @Override
    public void setCheckpoint(
        LinkedHashMap<String, String> sortedTags, Consumer<StatsPoint> pointConsumer) {}

    @Override
    public void saveStats(StatsPoint point) {}

    @Override
    public StatsPoint getSavedStats() {
      return null;
    }

    @Override
    public byte[] encode() {
      return null;
    }

    @Override
    public String strEncode() {
      return null;
    }
  }

  public static class NoopAgentHistogram implements AgentHistogram {
    public static final NoopAgentHistogram INSTANCE = new NoopAgentHistogram();

    @Override
    public double getCount() {
      return 0;
    }

    @Override
    public boolean isEmpty() {
      return true;
    }

    @Override
    public void accept(double value) {}

    @Override
    public void accept(double value, double count) {}

    @Override
    public double getValueAtQuantile(double quantile) {
      return 0;
    }

    @Override
    public double getMinValue() {
      return 0;
    }

    @Override
    public double getMaxValue() {
      return 0;
    }

    @Override
    public void clear() {}

    @Override
    public ByteBuffer serialize() {
      return null;
    }
  }

  /** TraceConfig when there is no tracer; this is not the same as a default config. */
  public static final class NoopTraceConfig implements TraceConfig {
    public static final NoopTraceConfig INSTANCE = new NoopTraceConfig();

    @Override
    public boolean isRuntimeMetricsEnabled() {
      return false;
    }

    @Override
    public boolean isLogsInjectionEnabled() {
      return false;
    }

    @Override
    public boolean isDataStreamsEnabled() {
      return false;
    }

    @Override
    public Map<String, String> getServiceMapping() {
      return Collections.emptyMap();
    }

    @Override
    public Map<String, String> getRequestHeaderTags() {
      return Collections.emptyMap();
    }

    @Override
    public Map<String, String> getResponseHeaderTags() {
      return Collections.emptyMap();
    }

    @Override
    public Map<String, String> getBaggageMapping() {
      return Collections.emptyMap();
    }

    @Override
    public Double getTraceSampleRate() {
      return null;
    }

    @Override
<<<<<<< HEAD
    public Map<String, String> getTracingTags() {
      return Collections.emptyMap();
=======
    public String getPreferredServiceName() {
      return null;
>>>>>>> c42d72c2
    }

    @Override
    public List<? extends SamplingRule.SpanSamplingRule> getSpanSamplingRules() {
      return Collections.emptyList();
    }

    @Override
    public List<? extends SamplingRule.TraceSamplingRule> getTraceSamplingRules() {
      return Collections.emptyList();
    }
  }
}<|MERGE_RESOLUTION|>--- conflicted
+++ resolved
@@ -1274,13 +1274,13 @@
     }
 
     @Override
-<<<<<<< HEAD
     public Map<String, String> getTracingTags() {
       return Collections.emptyMap();
-=======
+    }
+
+    @Override
     public String getPreferredServiceName() {
       return null;
->>>>>>> c42d72c2
     }
 
     @Override
