package datadog.trace.bootstrap.instrumentation.api;

import static datadog.trace.api.ConfigDefaults.DEFAULT_ASYNC_PROPAGATING;

import datadog.trace.api.ConfigDefaults;
import datadog.trace.api.DDTraceId;
import datadog.trace.api.EndpointCheckpointer;
import datadog.trace.api.EndpointTracker;
import datadog.trace.api.TraceConfig;
import datadog.trace.api.experimental.DataStreamsCheckpointer;
import datadog.trace.api.experimental.DataStreamsContextCarrier;
import datadog.trace.api.gateway.CallbackProvider;
import datadog.trace.api.gateway.RequestContextSlot;
import datadog.trace.api.gateway.SubscriptionService;
import datadog.trace.api.interceptor.TraceInterceptor;
import datadog.trace.api.internal.InternalTracer;
import datadog.trace.api.internal.TraceSegment;
import datadog.trace.api.sampling.SamplingRule;
import datadog.trace.api.scopemanager.ScopeListener;
import datadog.trace.context.TraceScope;
import java.nio.ByteBuffer;
import java.util.Collections;
import java.util.LinkedHashMap;
import java.util.List;
import java.util.Map;
import java.util.function.Consumer;

public class AgentTracer {
  private static final String DEFAULT_INSTRUMENTATION_NAME = "datadog";

  // Implicit parent
  /** Deprecated. Use {@link #startSpan(String, CharSequence)} instead. */
  @Deprecated
  public static AgentSpan startSpan(final CharSequence spanName) {
    return startSpan(DEFAULT_INSTRUMENTATION_NAME, spanName);
  }

  /** @see TracerAPI#startSpan(String, CharSequence) */
  public static AgentSpan startSpan(final String instrumentationName, final CharSequence spanName) {
    return get().startSpan(instrumentationName, spanName);
  }

  // Implicit parent
  /** Deprecated. Use {@link #startSpan(String, CharSequence, long)} instead. */
  @Deprecated
  public static AgentSpan startSpan(final CharSequence spanName, final long startTimeMicros) {
    return startSpan(DEFAULT_INSTRUMENTATION_NAME, spanName, startTimeMicros);
  }

  /** @see TracerAPI#startSpan(String, CharSequence, long) */
  public static AgentSpan startSpan(
      final String instrumentationName, final CharSequence spanName, final long startTimeMicros) {
    return get().startSpan(instrumentationName, spanName, startTimeMicros);
  }

  // Explicit parent
  /** Deprecated. Use {@link #startSpan(String, CharSequence, AgentSpanContext)} instead. */
  @Deprecated
  public static AgentSpan startSpan(final CharSequence spanName, final AgentSpanContext parent) {
    return startSpan(DEFAULT_INSTRUMENTATION_NAME, spanName, parent);
  }

  /** @see TracerAPI#startSpan(String, CharSequence, AgentSpanContext) */
  public static AgentSpan startSpan(
      final String instrumentationName,
      final CharSequence spanName,
      final AgentSpanContext parent) {
    return get().startSpan(instrumentationName, spanName, parent);
  }

  // Explicit parent
  /** Deprecated. Use {@link #startSpan(String, CharSequence, AgentSpanContext, long)} instead. */
  @Deprecated
  public static AgentSpan startSpan(
      final CharSequence spanName, final AgentSpanContext parent, final long startTimeMicros) {
    return startSpan(DEFAULT_INSTRUMENTATION_NAME, spanName, parent, startTimeMicros);
  }

  /** @see TracerAPI#startSpan(String, CharSequence, AgentSpanContext, long) */
  public static AgentSpan startSpan(
      final String instrumentationName,
      final CharSequence spanName,
      final AgentSpanContext parent,
      final long startTimeMicros) {
    return get().startSpan(instrumentationName, spanName, parent, startTimeMicros);
  }

  public static AgentScope activateSpan(final AgentSpan span) {
    return get().activateSpan(span, ScopeSource.INSTRUMENTATION, DEFAULT_ASYNC_PROPAGATING);
  }

  public static AgentScope activateSpan(final AgentSpan span, final boolean isAsyncPropagating) {
    return get().activateSpan(span, ScopeSource.INSTRUMENTATION, isAsyncPropagating);
  }

  public static AgentScope.Continuation captureActiveSpan() {
    return get().captureActiveSpan();
  }

  public static AgentScope.Continuation captureSpan(final AgentSpan span) {
    return get().captureSpan(span);
  }

  /**
   * Closes the immediately previous iteration scope. Should be called before creating a new span
   * for {@link #activateNext(AgentSpan)}.
   */
  public static void closePrevious(final boolean finishSpan) {
    get().closePrevious(finishSpan);
  }

  /**
   * Activates a new iteration scope; closes automatically after a fixed period.
   *
   * @see datadog.trace.api.config.TracerConfig#SCOPE_ITERATION_KEEP_ALIVE
   */
  public static AgentScope activateNext(final AgentSpan span) {
    return get().activateNext(span);
  }

  public static TraceConfig traceConfig(final AgentSpan span) {
    return null != span ? span.traceConfig() : traceConfig();
  }

  public static TraceConfig traceConfig() {
    return get().captureTraceConfig();
  }

  public static AgentSpan activeSpan() {
    return get().activeSpan();
  }

  public static AgentScope activeScope() {
    return get().activeScope();
  }

  /**
   * Checks whether asynchronous propagation is enabled, meaning this context will propagate across
   * asynchronous boundaries.
   *
   * @return {@code true} if asynchronous propagation is enabled, {@code false} otherwise.
   */
  public static boolean isAsyncPropagationEnabled() {
    return get().isAsyncPropagationEnabled();
  }

  /**
   * Enables or disables asynchronous propagation for the active span.
   *
   * <p>Asynchronous propagation is enabled by default from {@link
   * ConfigDefaults#DEFAULT_ASYNC_PROPAGATING}.
   *
   * @param asyncPropagationEnabled {@code true} to enable asynchronous propagation, {@code false}
   *     to disable it.
   */
  public static void setAsyncPropagationEnabled(boolean asyncPropagationEnabled) {
    get().setAsyncPropagationEnabled(asyncPropagationEnabled);
  }

  public static AgentPropagation propagate() {
    return get().propagate();
  }

  /**
   * Returns the noop span instance.
   *
   * <p>This instance will always be the same, and can be safely tested using object identity (ie
   * {@code ==}).
   *
   * @return the noop span instance.
   */
  public static AgentSpan noopSpan() {
    return NoopSpan.INSTANCE;
  }

  public static AgentSpan blackholeSpan() {
    return get().blackholeSpan();
  }

  /**
   * Returns the noop span context instance.
   *
   * <p>This instance will always be the same, and can be safely tested using object identity (ie
   * {@code ==}).
   *
   * @return the noop scope instance.
   */
  public static AgentSpanContext noopSpanContext() {
    return NoopSpanContext.INSTANCE;
  }

  /**
   * Returns the noop scope instance.
   *
   * <p>This instance will always be the same, and can be safely tested using object identity (ie
   * {@code ==}).
   *
   * @return the noop scope instance.
   */
  public static AgentScope noopScope() {
    return NoopScope.INSTANCE;
  }

  /**
   * Returns the noop continuation instance.
   *
   * <p>This instance will always be the same, and can be safely tested using object identity (ie
   * {@code ==}).
   *
   * @return the noop continuation instance.
   */
  public static AgentScope.Continuation noopContinuation() {
    return NoopContinuation.INSTANCE;
  }

  public static final TracerAPI NOOP_TRACER = new NoopTracerAPI();

  private static volatile TracerAPI provider = NOOP_TRACER;

  public static boolean isRegistered() {
    return provider != NOOP_TRACER;
  }

  public static synchronized void registerIfAbsent(final TracerAPI tracer) {
    if (tracer != null && tracer != NOOP_TRACER) {
      provider = tracer;
    }
  }

  public static synchronized void forceRegister(TracerAPI tracer) {
    provider = tracer;
  }

  public static TracerAPI get() {
    return provider;
  }

  // Not intended to be constructed.
  private AgentTracer() {}

  public interface TracerAPI
      extends datadog.trace.api.Tracer, InternalTracer, EndpointCheckpointer, ScopeStateAware {

    /**
     * Create and start a new span.
     *
     * @param instrumentationName The instrumentation creating the span.
     * @param spanName The span operation name.
     * @return The new started span.
     */
    AgentSpan startSpan(String instrumentationName, CharSequence spanName);

    /**
     * Create and start a new span with a given start time.
     *
     * @param instrumentationName The instrumentation creating the span.
     * @param spanName The span operation name.
     * @param startTimeMicros The span start time, in microseconds.
     * @return The new started span.
     */
    AgentSpan startSpan(String instrumentationName, CharSequence spanName, long startTimeMicros);

    /**
     * Create and start a new span with an explicit parent.
     *
     * @param instrumentationName The instrumentation creating the span.
     * @param spanName The span operation name.
     * @param parent The parent span context.
     * @return The new started span.
     */
    AgentSpan startSpan(String instrumentationName, CharSequence spanName, AgentSpanContext parent);

    /**
     * Create and start a new span with an explicit parent and a given start time.
     *
     * @param instrumentationName The instrumentation creating the span.
     * @param spanName The span operation name.
     * @param parent The parent span context.
     * @param startTimeMicros The span start time, in microseconds.
     * @return The new started span.
     */
    AgentSpan startSpan(
        String instrumentationName,
        CharSequence spanName,
        AgentSpanContext parent,
        long startTimeMicros);

    AgentScope activateSpan(AgentSpan span, ScopeSource source);

    AgentScope activateSpan(AgentSpan span, ScopeSource source, boolean isAsyncPropagating);

    @Override
    AgentScope.Continuation captureActiveSpan();

    AgentScope.Continuation captureSpan(AgentSpan span);

    void closePrevious(boolean finishSpan);

    AgentScope activateNext(AgentSpan span);

    AgentSpan activeSpan();

    AgentScope activeScope();

    AgentPropagation propagate();

    default AgentSpan blackholeSpan() {
      final AgentSpan active = activeSpan();
      return new BlackHoleSpan(active != null ? active.getTraceId() : DDTraceId.ZERO);
    }

    /** Deprecated. Use {@link #buildSpan(String, CharSequence)} instead. */
    @Deprecated
    default SpanBuilder buildSpan(CharSequence spanName) {
      return buildSpan(DEFAULT_INSTRUMENTATION_NAME, spanName);
    }

    SpanBuilder buildSpan(String instrumentationName, CharSequence spanName);

    void close();

    /**
     * Attach a scope listener to the global scope manager
     *
     * @param listener listener to attach
     */
    void addScopeListener(ScopeListener listener);

    SubscriptionService getSubscriptionService(RequestContextSlot slot);

    CallbackProvider getCallbackProvider(RequestContextSlot slot);

    CallbackProvider getUniversalCallbackProvider();

    AgentSpanContext notifyExtensionStart(Object event);

    void notifyExtensionEnd(AgentSpan span, Object result, boolean isError);

    AgentDataStreamsMonitoring getDataStreamsMonitoring();

    String getTraceId(AgentSpan span);

    String getSpanId(AgentSpan span);

    TraceConfig captureTraceConfig();

    ProfilingContextIntegration getProfilingContext();

    AgentHistogram newHistogram(double relativeAccuracy, int maxNumBins);

    /**
     * Sets the new service name to be used as a default.
     *
     * @param serviceName The service name to use as default.
     */
    void updatePreferredServiceName(String serviceName);
  }

  public interface SpanBuilder {
    AgentSpan start();

    SpanBuilder asChildOf(AgentSpanContext toContext);

    SpanBuilder ignoreActiveSpan();

    SpanBuilder withTag(String key, String value);

    SpanBuilder withTag(String key, boolean value);

    SpanBuilder withTag(String key, Number value);

    SpanBuilder withTag(String tag, Object value);

    SpanBuilder withStartTimestamp(long microseconds);

    SpanBuilder withServiceName(String serviceName);

    SpanBuilder withResourceName(String resourceName);

    SpanBuilder withErrorFlag();

    SpanBuilder withSpanType(CharSequence spanType);

    <T> SpanBuilder withRequestContextData(RequestContextSlot slot, T data);

    SpanBuilder withLink(AgentSpanLink link);

    SpanBuilder withSpanId(long spanId);
  }

  static class NoopTracerAPI implements TracerAPI {

    protected NoopTracerAPI() {}

    @Override
    public AgentSpan startSpan(final String instrumentationName, final CharSequence spanName) {
      return NoopSpan.INSTANCE;
    }

    @Override
    public AgentSpan startSpan(
        final String instrumentationName, final CharSequence spanName, final long startTimeMicros) {
      return NoopSpan.INSTANCE;
    }

    @Override
    public AgentSpan startSpan(
        final String instrumentationName,
        final CharSequence spanName,
        final AgentSpanContext parent) {
      return NoopSpan.INSTANCE;
    }

    @Override
    public AgentSpan startSpan(
        final String instrumentationName,
        final CharSequence spanName,
        final AgentSpanContext parent,
        final long startTimeMicros) {
      return NoopSpan.INSTANCE;
    }

    @Override
    public AgentScope activateSpan(final AgentSpan span, final ScopeSource source) {
      return NoopScope.INSTANCE;
    }

    @Override
    public AgentScope activateSpan(
        final AgentSpan span, final ScopeSource source, final boolean isAsyncPropagating) {
      return NoopScope.INSTANCE;
    }

    @Override
    public AgentScope.Continuation captureActiveSpan() {
      return NoopContinuation.INSTANCE;
    }

    @Override
    public AgentScope.Continuation captureSpan(final AgentSpan span) {
      return NoopContinuation.INSTANCE;
    }

    @Override
    public boolean isAsyncPropagationEnabled() {
      return false;
    }

    @Override
    public void setAsyncPropagationEnabled(boolean asyncPropagationEnabled) {}

    @Override
    public void closePrevious(final boolean finishSpan) {}

    @Override
    public AgentScope activateNext(final AgentSpan span) {
      return NoopScope.INSTANCE;
    }

    @Override
    public AgentSpan activeSpan() {
      return NoopSpan.INSTANCE;
    }

    @Override
    public AgentScope activeScope() {
      return null;
    }

    @Override
    public AgentPropagation propagate() {
      return NoopAgentPropagation.INSTANCE;
    }

    @Override
    public AgentSpan blackholeSpan() {
      return NoopSpan.INSTANCE; // no-op tracer stays no-op
    }

    @Override
    public SpanBuilder buildSpan(final String instrumentationName, final CharSequence spanName) {
      return null;
    }

    @Override
    public void close() {}

    @Override
    public void addScopeListener(
        Runnable afterScopeActivatedCallback, Runnable afterScopeClosedCallback) {}

    @Override
    public void flush() {}

    @Override
    public void flushMetrics() {}

    @Override
    public ProfilingContextIntegration getProfilingContext() {
      return ProfilingContextIntegration.NoOp.INSTANCE;
    }

    @Override
    public TraceSegment getTraceSegment() {
      return null;
    }

    @Override
    public String getTraceId() {
      return null;
    }

    @Override
    public String getSpanId() {
      return null;
    }

    @Override
    public String getTraceId(AgentSpan span) {
      return null;
    }

    @Override
    public String getSpanId(AgentSpan span) {
      return null;
    }

    @Override
    public boolean addTraceInterceptor(final TraceInterceptor traceInterceptor) {
      return false;
    }

    @Override
    public TraceScope muteTracing() {
      return NoopScope.INSTANCE;
    }

    @Override
    public DataStreamsCheckpointer getDataStreamsCheckpointer() {
      return getDataStreamsMonitoring();
    }

    @Override
    public void addScopeListener(final ScopeListener listener) {}

    @Override
    public SubscriptionService getSubscriptionService(RequestContextSlot slot) {
      return SubscriptionService.SubscriptionServiceNoop.INSTANCE;
    }

    @Override
    public CallbackProvider getCallbackProvider(RequestContextSlot slot) {
      return CallbackProvider.CallbackProviderNoop.INSTANCE;
    }

    @Override
    public CallbackProvider getUniversalCallbackProvider() {
      return CallbackProvider.CallbackProviderNoop.INSTANCE;
    }

    @Override
    public void onRootSpanFinished(AgentSpan root, EndpointTracker tracker) {}

    @Override
    public EndpointTracker onRootSpanStarted(AgentSpan root) {
      return EndpointTracker.NO_OP;
    }

    @Override
    public AgentSpanContext notifyExtensionStart(Object event) {
      return null;
    }

    @Override
    public void notifyExtensionEnd(AgentSpan span, Object result, boolean isError) {}

    @Override
    public ScopeState newScopeState() {
      return null;
    }

    @Override
    public AgentDataStreamsMonitoring getDataStreamsMonitoring() {
      return NoopAgentDataStreamsMonitoring.INSTANCE;
    }

    @Override
    public TraceConfig captureTraceConfig() {
      return NoopTraceConfig.INSTANCE;
    }

    @Override
    public AgentHistogram newHistogram(double relativeAccuracy, int maxNumBins) {
      return NoopAgentHistogram.INSTANCE;
    }

    @Override
    public void updatePreferredServiceName(String serviceName) {
      // no ops
    }
  }

  static class NoopAgentPropagation implements AgentPropagation {
    static final NoopAgentPropagation INSTANCE = new NoopAgentPropagation();

    @Override
    public <C> void injectPathwayContext(
        AgentSpan span, C carrier, Setter<C> setter, LinkedHashMap<String, String> sortedTags) {}

    @Override
    public <C> void injectPathwayContext(
        AgentSpan span,
        C carrier,
        Setter<C> setter,
        LinkedHashMap<String, String> sortedTags,
        long defaultTimestamp,
        long payloadSizeBytes) {}

    @Override
    public <C> void injectPathwayContextWithoutSendingStats(
        AgentSpan span, C carrier, Setter<C> setter, LinkedHashMap<String, String> sortedTags) {}
<<<<<<< HEAD

    @Override
    public <C> AgentSpanContext.Extracted extract(final C carrier, final ContextVisitor<C> getter) {
      return NoopContext.INSTANCE;
    }
  }

  static class NoopContinuation implements AgentScope.Continuation {
    static final NoopContinuation INSTANCE = new NoopContinuation();

    @Override
    public AgentScope activate() {
      return NoopAgentScope.INSTANCE;
    }

    @Override
    public void cancel() {}

    @Override
    public AgentSpan getSpan() {
      return NoopAgentSpan.INSTANCE;
    }
  }

  public static final class BlackholeContext extends NoopContext {
    public static final BlackholeContext INSTANCE = new BlackholeContext();

    private BlackholeContext() {}
  }

  public static class NoopContext implements AgentSpanContext.Extracted {
    public static final NoopContext INSTANCE = new NoopContext();

    private NoopContext() {}

    @Override
    public DDTraceId getTraceId() {
      return DDTraceId.ZERO;
    }

    @Override
    public long getSpanId() {
      return DDSpanId.ZERO;
    }

    @Override
    public AgentTraceCollector getTraceCollector() {
      return NoopAgentTraceCollector.INSTANCE;
    }

    @Override
    public int getSamplingPriority() {
      return PrioritySampling.UNSET;
    }

    @Override
    public Iterable<Map.Entry<String, String>> baggageItems() {
      return emptyList();
    }

    @Override
    public PathwayContext getPathwayContext() {
      return NoopPathwayContext.INSTANCE;
    }

    @Override
    public List<AgentSpanLink> getTerminatedContextLinks() {
      return emptyList();
    }

    @Override
    public String getForwarded() {
      return null;
    }

    @Override
    public String getFastlyClientIp() {
      return null;
    }

    @Override
    public String getCfConnectingIp() {
      return null;
    }

    @Override
    public String getCfConnectingIpv6() {
      return null;
    }

    @Override
    public String getXForwardedProto() {
      return null;
    }

    @Override
    public String getXForwardedHost() {
      return null;
    }

    @Override
    public String getXForwardedPort() {
      return null;
    }

    @Override
    public String getForwardedFor() {
      return null;
    }

    @Override
    public String getXForwardedFor() {
      return null;
    }

    @Override
    public String getXClusterClientIp() {
      return null;
    }

    @Override
    public String getXRealIp() {
      return null;
    }

    @Override
    public String getXClientIp() {
      return null;
    }

    @Override
    public String getUserAgent() {
      return null;
    }

    @Override
    public String getTrueClientIp() {
      return null;
    }

    @Override
    public String getCustomIpHeader() {
      return null;
    }

    public boolean isApiGatewaySupported() {
      return true;
    }
=======
>>>>>>> bab17eff
  }

  public static class NoopAgentTraceCollector implements AgentTraceCollector {
    public static final NoopAgentTraceCollector INSTANCE = new NoopAgentTraceCollector();

    @Override
    public void registerContinuation(final AgentScope.Continuation continuation) {}

    @Override
    public void cancelContinuation(final AgentScope.Continuation continuation) {}
  }

  public static class NoopAgentDataStreamsMonitoring implements AgentDataStreamsMonitoring {
    public static final NoopAgentDataStreamsMonitoring INSTANCE =
        new NoopAgentDataStreamsMonitoring();

    @Override
    public void trackBacklog(LinkedHashMap<String, String> sortedTags, long value) {}

    @Override
    public void setCheckpoint(
        AgentSpan span,
        LinkedHashMap<String, String> sortedTags,
        long defaultTimestamp,
        long payloadSizeBytes) {}

    @Override
    public PathwayContext newPathwayContext() {
      return NoopPathwayContext.INSTANCE;
    }

    @Override
    public void add(StatsPoint statsPoint) {}

    @Override
    public int trySampleSchema(String topic) {
      return 0;
    }

    @Override
    public boolean canSampleSchema(String topic) {
      return false;
    }

    @Override
    public Schema getSchema(String schemaName, SchemaIterator iterator) {
      return null;
    }

    @Override
    public void setProduceCheckpoint(String type, String target) {}

    @Override
    public void setThreadServiceName(String serviceName) {}

    @Override
    public void clearThreadServiceName() {}

    @Override
    public void setConsumeCheckpoint(
        String type, String source, DataStreamsContextCarrier carrier) {}

    @Override
    public void setProduceCheckpoint(
        String type, String target, DataStreamsContextCarrier carrier) {}
  }

  public static class NoopPathwayContext implements PathwayContext {
    public static final NoopPathwayContext INSTANCE = new NoopPathwayContext();

    @Override
    public boolean isStarted() {
      return false;
    }

    @Override
    public long getHash() {
      return 0L;
    }

    @Override
    public void setCheckpoint(
        LinkedHashMap<String, String> sortedTags,
        Consumer<StatsPoint> pointConsumer,
        long defaultTimestamp,
        long payloadSizeBytes) {}

    @Override
    public void setCheckpoint(
        LinkedHashMap<String, String> sortedTags,
        Consumer<StatsPoint> pointConsumer,
        long defaultTimestamp) {}

    @Override
    public void setCheckpoint(
        LinkedHashMap<String, String> sortedTags, Consumer<StatsPoint> pointConsumer) {}

    @Override
    public void saveStats(StatsPoint point) {}

    @Override
    public StatsPoint getSavedStats() {
      return null;
    }

    @Override
    public String encode() {
      return null;
    }
  }

  public static class NoopAgentHistogram implements AgentHistogram {
    public static final NoopAgentHistogram INSTANCE = new NoopAgentHistogram();

    @Override
    public double getCount() {
      return 0;
    }

    @Override
    public boolean isEmpty() {
      return true;
    }

    @Override
    public void accept(double value) {}

    @Override
    public void accept(double value, double count) {}

    @Override
    public double getValueAtQuantile(double quantile) {
      return 0;
    }

    @Override
    public double getMinValue() {
      return 0;
    }

    @Override
    public double getMaxValue() {
      return 0;
    }

    @Override
    public void clear() {}

    @Override
    public ByteBuffer serialize() {
      return null;
    }
  }

  /** TraceConfig when there is no tracer; this is not the same as a default config. */
  public static final class NoopTraceConfig implements TraceConfig {
    public static final NoopTraceConfig INSTANCE = new NoopTraceConfig();

    @Override
    public boolean isTraceEnabled() {
      return false;
    }

    @Override
    public boolean isRuntimeMetricsEnabled() {
      return false;
    }

    @Override
    public boolean isLogsInjectionEnabled() {
      return false;
    }

    @Override
    public boolean isDataStreamsEnabled() {
      return false;
    }

    @Override
    public Map<String, String> getServiceMapping() {
      return Collections.emptyMap();
    }

    @Override
    public Map<String, String> getRequestHeaderTags() {
      return Collections.emptyMap();
    }

    @Override
    public Map<String, String> getResponseHeaderTags() {
      return Collections.emptyMap();
    }

    @Override
    public Map<String, String> getBaggageMapping() {
      return Collections.emptyMap();
    }

    @Override
    public Double getTraceSampleRate() {
      return null;
    }

    @Override
    public Map<String, String> getTracingTags() {
      return Collections.emptyMap();
    }

    @Override
    public String getPreferredServiceName() {
      return null;
    }

    @Override
    public List<? extends SamplingRule.SpanSamplingRule> getSpanSamplingRules() {
      return Collections.emptyList();
    }

    @Override
    public List<? extends SamplingRule.TraceSamplingRule> getTraceSamplingRules() {
      return Collections.emptyList();
    }
  }
}<|MERGE_RESOLUTION|>--- conflicted
+++ resolved
@@ -15,6 +15,7 @@
 import datadog.trace.api.interceptor.TraceInterceptor;
 import datadog.trace.api.internal.InternalTracer;
 import datadog.trace.api.internal.TraceSegment;
+import datadog.trace.api.sampling.PrioritySampling;
 import datadog.trace.api.sampling.SamplingRule;
 import datadog.trace.api.scopemanager.ScopeListener;
 import datadog.trace.context.TraceScope;
@@ -132,6 +133,11 @@
 
   public static AgentScope activeScope() {
     return get().activeScope();
+  }
+
+  public static AgentScope.Continuation capture() {
+    final AgentScope activeScope = activeScope();
+    return activeScope == null ? null : activeScope.capture();
   }
 
   /**
@@ -161,56 +167,12 @@
     return get().propagate();
   }
 
-  /**
-   * Returns the noop span instance.
-   *
-   * <p>This instance will always be the same, and can be safely tested using object identity (ie
-   * {@code ==}).
-   *
-   * @return the noop span instance.
-   */
   public static AgentSpan noopSpan() {
-    return NoopSpan.INSTANCE;
+    return get().noopSpan();
   }
 
   public static AgentSpan blackholeSpan() {
     return get().blackholeSpan();
-  }
-
-  /**
-   * Returns the noop span context instance.
-   *
-   * <p>This instance will always be the same, and can be safely tested using object identity (ie
-   * {@code ==}).
-   *
-   * @return the noop scope instance.
-   */
-  public static AgentSpanContext noopSpanContext() {
-    return NoopSpanContext.INSTANCE;
-  }
-
-  /**
-   * Returns the noop scope instance.
-   *
-   * <p>This instance will always be the same, and can be safely tested using object identity (ie
-   * {@code ==}).
-   *
-   * @return the noop scope instance.
-   */
-  public static AgentScope noopScope() {
-    return NoopScope.INSTANCE;
-  }
-
-  /**
-   * Returns the noop continuation instance.
-   *
-   * <p>This instance will always be the same, and can be safely tested using object identity (ie
-   * {@code ==}).
-   *
-   * @return the noop continuation instance.
-   */
-  public static AgentScope.Continuation noopContinuation() {
-    return NoopContinuation.INSTANCE;
   }
 
   public static final TracerAPI NOOP_TRACER = new NoopTracerAPI();
@@ -289,9 +251,6 @@
 
     AgentScope activateSpan(AgentSpan span, ScopeSource source, boolean isAsyncPropagating);
 
-    @Override
-    AgentScope.Continuation captureActiveSpan();
-
     AgentScope.Continuation captureSpan(AgentSpan span);
 
     void closePrevious(boolean finishSpan);
@@ -304,10 +263,9 @@
 
     AgentPropagation propagate();
 
-    default AgentSpan blackholeSpan() {
-      final AgentSpan active = activeSpan();
-      return new BlackHoleSpan(active != null ? active.getTraceId() : DDTraceId.ZERO);
-    }
+    AgentSpan noopSpan();
+
+    AgentSpan blackholeSpan();
 
     /** Deprecated. Use {@link #buildSpan(String, CharSequence)} instead. */
     @Deprecated
@@ -394,13 +352,13 @@
 
     @Override
     public AgentSpan startSpan(final String instrumentationName, final CharSequence spanName) {
-      return NoopSpan.INSTANCE;
+      return NoopAgentSpan.INSTANCE;
     }
 
     @Override
     public AgentSpan startSpan(
         final String instrumentationName, final CharSequence spanName, final long startTimeMicros) {
-      return NoopSpan.INSTANCE;
+      return NoopAgentSpan.INSTANCE;
     }
 
     @Override
@@ -408,7 +366,7 @@
         final String instrumentationName,
         final CharSequence spanName,
         final AgentSpanContext parent) {
-      return NoopSpan.INSTANCE;
+      return NoopAgentSpan.INSTANCE;
     }
 
     @Override
@@ -417,23 +375,18 @@
         final CharSequence spanName,
         final AgentSpanContext parent,
         final long startTimeMicros) {
-      return NoopSpan.INSTANCE;
+      return NoopAgentSpan.INSTANCE;
     }
 
     @Override
     public AgentScope activateSpan(final AgentSpan span, final ScopeSource source) {
-      return NoopScope.INSTANCE;
+      return NoopAgentScope.INSTANCE;
     }
 
     @Override
     public AgentScope activateSpan(
         final AgentSpan span, final ScopeSource source, final boolean isAsyncPropagating) {
-      return NoopScope.INSTANCE;
-    }
-
-    @Override
-    public AgentScope.Continuation captureActiveSpan() {
-      return NoopContinuation.INSTANCE;
+      return NoopAgentScope.INSTANCE;
     }
 
     @Override
@@ -454,12 +407,12 @@
 
     @Override
     public AgentScope activateNext(final AgentSpan span) {
-      return NoopScope.INSTANCE;
+      return NoopAgentScope.INSTANCE;
     }
 
     @Override
     public AgentSpan activeSpan() {
-      return NoopSpan.INSTANCE;
+      return NoopAgentSpan.INSTANCE;
     }
 
     @Override
@@ -473,8 +426,13 @@
     }
 
     @Override
+    public AgentSpan noopSpan() {
+      return NoopAgentSpan.INSTANCE;
+    }
+
+    @Override
     public AgentSpan blackholeSpan() {
-      return NoopSpan.INSTANCE; // no-op tracer stays no-op
+      return NoopAgentSpan.INSTANCE; // no-op tracer stays no-op
     }
 
     @Override
@@ -532,7 +490,7 @@
 
     @Override
     public TraceScope muteTracing() {
-      return NoopScope.INSTANCE;
+      return NoopAgentScope.INSTANCE;
     }
 
     @Override
@@ -619,7 +577,6 @@
     @Override
     public <C> void injectPathwayContextWithoutSendingStats(
         AgentSpan span, C carrier, Setter<C> setter, LinkedHashMap<String, String> sortedTags) {}
-<<<<<<< HEAD
 
     @Override
     public <C> AgentSpanContext.Extracted extract(final C carrier, final ContextVisitor<C> getter) {
@@ -768,8 +725,6 @@
     public boolean isApiGatewaySupported() {
       return true;
     }
-=======
->>>>>>> bab17eff
   }
 
   public static class NoopAgentTraceCollector implements AgentTraceCollector {
