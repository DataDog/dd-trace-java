package datadog.trace.bootstrap.instrumentation.api;

import static datadog.trace.api.ConfigDefaults.DEFAULT_ASYNC_PROPAGATING;
import static java.util.Collections.emptyList;

import datadog.trace.api.DDSpanId;
import datadog.trace.api.DDTraceId;
import datadog.trace.api.EndpointCheckpointer;
import datadog.trace.api.EndpointTracker;
import datadog.trace.api.TraceConfig;
import datadog.trace.api.TracePropagationStyle;
import datadog.trace.api.experimental.DataStreamsCheckpointer;
import datadog.trace.api.experimental.DataStreamsContextCarrier;
import datadog.trace.api.gateway.CallbackProvider;
import datadog.trace.api.gateway.Flow;
import datadog.trace.api.gateway.RequestContext;
import datadog.trace.api.gateway.RequestContextSlot;
import datadog.trace.api.gateway.SubscriptionService;
import datadog.trace.api.interceptor.TraceInterceptor;
import datadog.trace.api.internal.InternalTracer;
import datadog.trace.api.internal.TraceSegment;
import datadog.trace.api.profiling.Timer;
import datadog.trace.api.sampling.PrioritySampling;
import datadog.trace.api.sampling.SamplingRule;
import datadog.trace.api.scopemanager.ScopeListener;
import datadog.trace.bootstrap.instrumentation.api.AgentSpan.Context;
import java.nio.ByteBuffer;
import java.util.Collections;
import java.util.LinkedHashMap;
import java.util.List;
import java.util.Map;
import java.util.function.Consumer;

public class AgentTracer {
  private static final String DEFAULT_INSTRUMENTATION_NAME = "datadog";

  // Implicit parent
  /** Deprecated. Use {@link #startSpan(String, CharSequence)} instead. */
  @Deprecated
  public static AgentSpan startSpan(final CharSequence spanName) {
    return startSpan(DEFAULT_INSTRUMENTATION_NAME, spanName);
  }

  /** @see TracerAPI#startSpan(String, CharSequence) */
  public static AgentSpan startSpan(final String instrumentationName, final CharSequence spanName) {
    return get().startSpan(instrumentationName, spanName);
  }

  // Implicit parent
  /** Deprecated. Use {@link #startSpan(String, CharSequence, long)} instead. */
  @Deprecated
  public static AgentSpan startSpan(final CharSequence spanName, final long startTimeMicros) {
    return startSpan(DEFAULT_INSTRUMENTATION_NAME, spanName, startTimeMicros);
  }

  /** @see TracerAPI#startSpan(String, CharSequence, long) */
  public static AgentSpan startSpan(
      final String instrumentationName, final CharSequence spanName, final long startTimeMicros) {
    return get().startSpan(instrumentationName, spanName, startTimeMicros);
  }

  // Explicit parent
  /** Deprecated. Use {@link #startSpan(String, CharSequence, AgentSpan.Context)} instead. */
  @Deprecated
  public static AgentSpan startSpan(final CharSequence spanName, final AgentSpan.Context parent) {
    return startSpan(DEFAULT_INSTRUMENTATION_NAME, spanName, parent);
  }

  /** @see TracerAPI#startSpan(String, CharSequence, AgentSpan.Context) */
  public static AgentSpan startSpan(
      final String instrumentationName,
      final CharSequence spanName,
      final AgentSpan.Context parent) {
    return get().startSpan(instrumentationName, spanName, parent);
  }

  // Explicit parent
  /** Deprecated. Use {@link #startSpan(String, CharSequence, AgentSpan.Context, long)} instead. */
  @Deprecated
  public static AgentSpan startSpan(
      final CharSequence spanName, final AgentSpan.Context parent, final long startTimeMicros) {
    return startSpan(DEFAULT_INSTRUMENTATION_NAME, spanName, parent, startTimeMicros);
  }

  /** @see TracerAPI#startSpan(String, CharSequence, AgentSpan.Context, long) */
  public static AgentSpan startSpan(
      final String instrumentationName,
      final CharSequence spanName,
      final AgentSpan.Context parent,
      final long startTimeMicros) {
    return get().startSpan(instrumentationName, spanName, parent, startTimeMicros);
  }

  public static AgentScope activateSpan(final AgentSpan span) {
    return get().activateSpan(span, ScopeSource.INSTRUMENTATION, DEFAULT_ASYNC_PROPAGATING);
  }

  public static AgentScope activateSpan(final AgentSpan span, final boolean isAsyncPropagating) {
    return get().activateSpan(span, ScopeSource.INSTRUMENTATION, isAsyncPropagating);
  }

  public static AgentScope.Continuation captureSpan(final AgentSpan span) {
    return get().captureSpan(span);
  }

  /**
   * Closes the immediately previous iteration scope. Should be called before creating a new span
   * for {@link #activateNext(AgentSpan)}.
   */
  public static void closePrevious(final boolean finishSpan) {
    get().closePrevious(finishSpan);
  }

  /**
   * Activates a new iteration scope; closes automatically after a fixed period.
   *
   * @see datadog.trace.api.config.TracerConfig#SCOPE_ITERATION_KEEP_ALIVE
   */
  public static AgentScope activateNext(final AgentSpan span) {
    return get().activateNext(span);
  }

  public static TraceConfig traceConfig(final AgentSpan span) {
    return null != span ? span.traceConfig() : traceConfig();
  }

  public static TraceConfig traceConfig() {
    return get().captureTraceConfig();
  }

  public static AgentSpan activeSpan() {
    return get().activeSpan();
  }

  public static AgentScope activeScope() {
    return get().activeScope();
  }

  public static AgentScope.Continuation capture() {
    final AgentScope activeScope = activeScope();
    return activeScope == null ? null : activeScope.capture();
  }

  public static AgentPropagation propagate() {
    return get().propagate();
  }

  public static AgentSpan noopSpan() {
    return get().noopSpan();
  }

  public static final TracerAPI NOOP_TRACER = new NoopTracerAPI();

  private static volatile TracerAPI provider = NOOP_TRACER;

  public static boolean isRegistered() {
    return provider != NOOP_TRACER;
  }

  public static synchronized void registerIfAbsent(final TracerAPI tracer) {
    if (tracer != null && tracer != NOOP_TRACER) {
      provider = tracer;
    }
  }

  public static synchronized void forceRegister(TracerAPI tracer) {
    provider = tracer;
  }

  public static TracerAPI get() {
    return provider;
  }

  // Not intended to be constructed.
  private AgentTracer() {}

  public interface TracerAPI
      extends datadog.trace.api.Tracer, InternalTracer, EndpointCheckpointer, ScopeStateAware {

    /**
     * Create and start a new span.
     *
     * @param instrumentationName The instrumentation creating the span.
     * @param spanName The span operation name.
     * @return The new started span.
     */
    AgentSpan startSpan(String instrumentationName, CharSequence spanName);

    /**
     * Create and start a new span with a given start time.
     *
     * @param instrumentationName The instrumentation creating the span.
     * @param spanName The span operation name.
     * @param startTimeMicros The span start time, in microseconds.
     * @return The new started span.
     */
    AgentSpan startSpan(String instrumentationName, CharSequence spanName, long startTimeMicros);

    /**
     * Create and start a new span with an explicit parent.
     *
     * @param instrumentationName The instrumentation creating the span.
     * @param spanName The span operation name.
     * @param parent The parent span context.
     * @return The new started span.
     */
    AgentSpan startSpan(
        String instrumentationName, CharSequence spanName, AgentSpan.Context parent);

    /**
     * Create and start a new span with an explicit parent and a given start time.
     *
     * @param instrumentationName The instrumentation creating the span.
     * @param spanName The span operation name.
     * @param parent The parent span context.
     * @param startTimeMicros The span start time, in microseconds.
     * @return The new started span.
     */
    AgentSpan startSpan(
        String instrumentationName,
        CharSequence spanName,
        AgentSpan.Context parent,
        long startTimeMicros);

    AgentScope activateSpan(AgentSpan span, ScopeSource source);

    AgentScope activateSpan(AgentSpan span, ScopeSource source, boolean isAsyncPropagating);

    AgentScope.Continuation captureSpan(AgentSpan span);

    void closePrevious(boolean finishSpan);

    AgentScope activateNext(AgentSpan span);

    AgentSpan activeSpan();

    AgentScope activeScope();

    AgentPropagation propagate();

    AgentSpan noopSpan();

    /** Deprecated. Use {@link #buildSpan(String, CharSequence)} instead. */
    @Deprecated
    default SpanBuilder buildSpan(CharSequence spanName) {
      return buildSpan(DEFAULT_INSTRUMENTATION_NAME, spanName);
    }

    SpanBuilder buildSpan(String instrumentationName, CharSequence spanName);

    void close();

    /**
     * Attach a scope listener to the global scope manager
     *
     * @param listener listener to attach
     */
    void addScopeListener(ScopeListener listener);

    /**
     * Registers the checkpointer
     *
     * @param checkpointer
     */
    void registerCheckpointer(EndpointCheckpointer checkpointer);

    void registerTimer(Timer timer);

    SubscriptionService getSubscriptionService(RequestContextSlot slot);

    CallbackProvider getCallbackProvider(RequestContextSlot slot);

    CallbackProvider getUniversalCallbackProvider();

    AgentSpan.Context notifyExtensionStart(Object event);

    void notifyExtensionEnd(AgentSpan span, Object result, boolean isError);

    AgentDataStreamsMonitoring getDataStreamsMonitoring();

    Timer getTimer();

    String getTraceId(AgentSpan span);

    String getSpanId(AgentSpan span);

    TraceConfig captureTraceConfig();

    ProfilingContextIntegration getProfilingContext();

    AgentHistogram newHistogram(double relativeAccuracy, int maxNumBins);
  }

  public interface SpanBuilder {
    AgentSpan start();

    SpanBuilder asChildOf(Context toContext);

    SpanBuilder ignoreActiveSpan();

    SpanBuilder withTag(String key, String value);

    SpanBuilder withTag(String key, boolean value);

    SpanBuilder withTag(String key, Number value);

    SpanBuilder withTag(String tag, Object value);

    SpanBuilder withStartTimestamp(long microseconds);

    SpanBuilder withServiceName(String serviceName);

    SpanBuilder withResourceName(String resourceName);

    SpanBuilder withErrorFlag();

    SpanBuilder withSpanType(CharSequence spanType);

    <T> SpanBuilder withRequestContextData(RequestContextSlot slot, T data);

    SpanBuilder withLink(AgentSpanLink link);
  }

  static class NoopTracerAPI implements TracerAPI {

    protected NoopTracerAPI() {}

    @Override
    public AgentSpan startSpan(final String instrumentationName, final CharSequence spanName) {
      return NoopAgentSpan.INSTANCE;
    }

    @Override
    public AgentSpan startSpan(
        final String instrumentationName, final CharSequence spanName, final long startTimeMicros) {
      return NoopAgentSpan.INSTANCE;
    }

    @Override
    public AgentSpan startSpan(
        final String instrumentationName, final CharSequence spanName, final Context parent) {
      return NoopAgentSpan.INSTANCE;
    }

    @Override
    public AgentSpan startSpan(
        final String instrumentationName,
        final CharSequence spanName,
        final Context parent,
        final long startTimeMicros) {
      return NoopAgentSpan.INSTANCE;
    }

    @Override
    public AgentScope activateSpan(final AgentSpan span, final ScopeSource source) {
      return NoopAgentScope.INSTANCE;
    }

    @Override
    public AgentScope activateSpan(
        final AgentSpan span, final ScopeSource source, final boolean isAsyncPropagating) {
      return NoopAgentScope.INSTANCE;
    }

    @Override
    public AgentScope.Continuation captureSpan(final AgentSpan span) {
      return NoopContinuation.INSTANCE;
    }

    @Override
    public void closePrevious(final boolean finishSpan) {}

    @Override
    public AgentScope activateNext(final AgentSpan span) {
      return NoopAgentScope.INSTANCE;
    }

    @Override
    public AgentSpan activeSpan() {
      return NoopAgentSpan.INSTANCE;
    }

    @Override
    public AgentScope activeScope() {
      return null;
    }

    @Override
    public AgentPropagation propagate() {
      return NoopAgentPropagation.INSTANCE;
    }

    @Override
    public AgentSpan noopSpan() {
      return NoopAgentSpan.INSTANCE;
    }

    @Override
    public SpanBuilder buildSpan(final String instrumentationName, final CharSequence spanName) {
      return null;
    }

    @Override
    public void close() {}

    @Override
    public void addScopeListener(
        Runnable afterScopeActivatedCallback, Runnable afterScopeClosedCallback) {}

    @Override
    public void flush() {}

    @Override
    public void flushMetrics() {}

    @Override
    public ProfilingContextIntegration getProfilingContext() {
      return ProfilingContextIntegration.NoOp.INSTANCE;
    }

    @Override
    public TraceSegment getTraceSegment() {
      return null;
    }

    @Override
    public String getTraceId() {
      return null;
    }

    @Override
    public String getSpanId() {
      return null;
    }

    @Override
    public String getTraceId(AgentSpan span) {
      return null;
    }

    @Override
    public String getSpanId(AgentSpan span) {
      return null;
    }

    @Override
    public boolean addTraceInterceptor(final TraceInterceptor traceInterceptor) {
      return false;
    }

    @Override
    public DataStreamsCheckpointer getDataStreamsCheckpointer() {
      return getDataStreamsMonitoring();
    }

    @Override
    public void addScopeListener(final ScopeListener listener) {}

    @Override
    public void registerCheckpointer(EndpointCheckpointer checkpointer) {}

    @Override
    public void registerTimer(Timer timer) {}

    @Override
    public SubscriptionService getSubscriptionService(RequestContextSlot slot) {
      return SubscriptionService.SubscriptionServiceNoop.INSTANCE;
    }

    @Override
    public CallbackProvider getCallbackProvider(RequestContextSlot slot) {
      return CallbackProvider.CallbackProviderNoop.INSTANCE;
    }

    @Override
    public CallbackProvider getUniversalCallbackProvider() {
      return CallbackProvider.CallbackProviderNoop.INSTANCE;
    }

    @Override
    public void onRootSpanFinished(AgentSpan root, EndpointTracker tracker) {}

    @Override
    public EndpointTracker onRootSpanStarted(AgentSpan root) {
      return EndpointTracker.NO_OP;
    }

    @Override
    public AgentSpan.Context notifyExtensionStart(Object event) {
      return null;
    }

    @Override
    public void notifyExtensionEnd(AgentSpan span, Object result, boolean isError) {}

    @Override
    public ScopeState newScopeState() {
      return null;
    }

    @Override
    public AgentDataStreamsMonitoring getDataStreamsMonitoring() {
      return NoopAgentDataStreamsMonitoring.INSTANCE;
    }

    @Override
    public Timer getTimer() {
      return Timer.NoOp.INSTANCE;
    }

    @Override
    public TraceConfig captureTraceConfig() {
      return NoopTraceConfig.INSTANCE;
    }

    @Override
    public AgentHistogram newHistogram(double relativeAccuracy, int maxNumBins) {
      return NoopAgentHistogram.INSTANCE;
    }
  }

  public static final class NoopAgentSpan implements AgentSpan {
    public static final NoopAgentSpan INSTANCE = new NoopAgentSpan();

    private NoopAgentSpan() {}

    @Override
    public DDTraceId getTraceId() {
      return DDTraceId.ZERO;
    }

    @Override
    public long getSpanId() {
      return DDSpanId.ZERO;
    }

    @Override
    public AgentSpan setTag(final String key, final boolean value) {
      return this;
    }

    @Override
    public void setRequestBlockingAction(Flow.Action.RequestBlockingAction rba) {}

    @Override
    public Flow.Action.RequestBlockingAction getRequestBlockingAction() {
      return null;
    }

    @Override
    public AgentSpan setTag(final String tag, final Number value) {
      return this;
    }

    @Override
    public boolean isError() {
      return false;
    }

    @Override
    public AgentSpan setTag(final String key, final int value) {
      return this;
    }

    @Override
    public AgentSpan setTag(final String key, final long value) {
      return this;
    }

    @Override
    public AgentSpan setTag(final String key, final double value) {
      return this;
    }

    @Override
    public AgentSpan setTag(final String key, final Object value) {
      return this;
    }

    @Override
    public AgentSpan setMetric(final CharSequence key, final int value) {
      return this;
    }

    @Override
    public AgentSpan setMetric(final CharSequence key, final long value) {
      return this;
    }

    @Override
    public AgentSpan setMetric(final CharSequence key, final double value) {
      return this;
    }

    @Override
    public Object getTag(final String key) {
      return null;
    }

    @Override
    public long getStartTime() {
      return 0;
    }

    @Override
    public long getDurationNano() {
      return 0;
    }

    @Override
    public String getOperationName() {
      return null;
    }

    @Override
    public AgentSpan setOperationName(final CharSequence serviceName) {
      return this;
    }

    @Override
    public String getServiceName() {
      return null;
    }

    @Override
    public AgentSpan setServiceName(final String serviceName) {
      return this;
    }

    @Override
    public CharSequence getResourceName() {
      return null;
    }

    @Override
    public AgentSpan setResourceName(final CharSequence resourceName) {
      return this;
    }

    @Override
    public AgentSpan setResourceName(final CharSequence resourceName, byte priority) {
      return this;
    }

    @Override
    public boolean eligibleForDropping() {
      return true;
    }

    @Override
    public RequestContext getRequestContext() {
      return RequestContext.Noop.INSTANCE;
    }

    @Override
    public Integer forceSamplingDecision() {
      return null;
    }

    @Override
    public AgentSpan setSamplingPriority(int newPriority, int samplingMechanism) {
      return this;
    }

    @Override
    public Integer getSamplingPriority() {
      return (int) PrioritySampling.UNSET;
    }

    @Override
    public AgentSpan setSamplingPriority(final int newPriority) {
      return this;
    }

    @Override
    public String getSpanType() {
      return null;
    }

    @Override
    public AgentSpan setSpanType(final CharSequence type) {
      return this;
    }

    @Override
    public Map<String, Object> getTags() {
      return Collections.emptyMap();
    }

    @Override
    public AgentSpan setTag(final String key, final String value) {
      return this;
    }

    @Override
    public AgentSpan setTag(final String key, final CharSequence value) {
      return this;
    }

    @Override
    public AgentSpan setError(final boolean error) {
      return this;
    }

    @Override
    public AgentSpan setError(boolean error, byte priority) {
      return this;
    }

    @Override
    public AgentSpan setMeasured(boolean measured) {
      return this;
    }

    @Override
    public AgentSpan getRootSpan() {
      return this;
    }

    @Override
    public AgentSpan setErrorMessage(final String errorMessage) {
      return this;
    }

    @Override
    public AgentSpan addThrowable(final Throwable throwable) {
      return this;
    }

    @Override
    public AgentSpan addThrowable(Throwable throwable, byte errorPriority) {
      return this;
    }

    @Override
    public AgentSpan setHttpStatusCode(int statusCode) {
      return this;
    }

    @Override
    public short getHttpStatusCode() {
      return 0;
    }

    @Override
    public AgentSpan getLocalRootSpan() {
      return this;
    }

    @Override
    public boolean isSameTrace(final AgentSpan otherSpan) {
      // FIXME [API] AgentSpan or AgentSpan.Context should have a "getTraceId()" type method
      // Not sure if this is the best idea...
      return otherSpan == INSTANCE;
    }

    @Override
    public Context context() {
      return NoopContext.INSTANCE;
    }

    @Override
    public String getBaggageItem(final String key) {
      return null;
    }

    @Override
    public AgentSpan setBaggageItem(final String key, final String value) {
      return this;
    }

    @Override
    public void finish() {}

    @Override
    public void finish(final long finishMicros) {}

    @Override
    public void finishWithDuration(final long durationNanos) {}

    @Override
    public void beginEndToEnd() {}

    @Override
    public void finishWithEndToEnd() {}

    @Override
    public boolean phasedFinish() {
      return false;
    }

    @Override
    public void publish() {}

    @Override
    public String getSpanName() {
      return "";
    }

    @Override
    public void setSpanName(final CharSequence spanName) {}

    @Override
    public boolean hasResourceName() {
      return false;
    }

    @Override
    public byte getResourceNamePriority() {
      return Byte.MAX_VALUE;
    }

    @Override
    public TraceConfig traceConfig() {
      return NoopTraceConfig.INSTANCE;
    }

    @Override
    public void addLink(AgentSpanLink link) {}
  }

  public static final class NoopAgentScope implements AgentScope {
    public static final NoopAgentScope INSTANCE = new NoopAgentScope();

    private NoopAgentScope() {}

    @Override
    public AgentSpan span() {
      return NoopAgentSpan.INSTANCE;
    }

    @Override
    public byte source() {
      return 0;
    }

    @Override
    public void setAsyncPropagation(final boolean value) {}

    @Override
    public AgentScope.Continuation capture() {
      return NoopContinuation.INSTANCE;
    }

    @Override
    public AgentScope.Continuation captureConcurrent() {
      return NoopContinuation.INSTANCE;
    }

    @Override
    public void close() {}

    @Override
    public boolean isAsyncPropagating() {
      return false;
    }
  }

  static class NoopAgentPropagation implements AgentPropagation {
    static final NoopAgentPropagation INSTANCE = new NoopAgentPropagation();

    @Override
    public <C> void inject(final AgentSpan span, final C carrier, final Setter<C> setter) {}

    @Override
    public <C> void inject(final Context context, final C carrier, final Setter<C> setter) {}

    @Override
    public <C> void inject(
        AgentSpan span, C carrier, Setter<C> setter, TracePropagationStyle style) {}

    @Override
    public <C> void injectPathwayContext(
        AgentSpan span, C carrier, Setter<C> setter, LinkedHashMap<String, String> sortedTags) {}

    @Override
<<<<<<< HEAD
    public <C> void injectPathwayContextWithoutSendingStats(
        AgentSpan span, C carrier, Setter<C> setter, LinkedHashMap<String, String> sortedTags) {}
=======
    public <C> void injectPathwayContext(
        AgentSpan span,
        C carrier,
        Setter<C> setter,
        LinkedHashMap<String, String> sortedTags,
        long defaultTimestamp,
        long payloadSizeBytes) {}
>>>>>>> f4224fcf

    @Override
    public <C> Context.Extracted extract(final C carrier, final ContextVisitor<C> getter) {
      return NoopContext.INSTANCE;
    }
  }

  static class NoopContinuation implements AgentScope.Continuation {
    static final NoopContinuation INSTANCE = new NoopContinuation();

    @Override
    public AgentScope activate() {
      return NoopAgentScope.INSTANCE;
    }

    @Override
    public void cancel() {}

    @Override
    public AgentSpan getSpan() {
      return NoopAgentSpan.INSTANCE;
    }
  }

  public static final class NoopContext implements Context.Extracted {
    public static final NoopContext INSTANCE = new NoopContext();

    private NoopContext() {}

    @Override
    public DDTraceId getTraceId() {
      return DDTraceId.ZERO;
    }

    @Override
    public long getSpanId() {
      return DDSpanId.ZERO;
    }

    @Override
    public AgentTrace getTrace() {
      return NoopAgentTrace.INSTANCE;
    }

    @Override
    public int getSamplingPriority() {
      return PrioritySampling.UNSET;
    }

    @Override
    public Iterable<Map.Entry<String, String>> baggageItems() {
      return emptyList();
    }

    @Override
    public PathwayContext getPathwayContext() {
      return NoopPathwayContext.INSTANCE;
    }

    @Override
    public List<AgentSpanLink> getTerminatedContextLinks() {
      return emptyList();
    }

    @Override
    public String getForwarded() {
      return null;
    }

    @Override
    public String getFastlyClientIp() {
      return null;
    }

    @Override
    public String getCfConnectingIp() {
      return null;
    }

    @Override
    public String getCfConnectingIpv6() {
      return null;
    }

    @Override
    public String getXForwardedProto() {
      return null;
    }

    @Override
    public String getXForwardedHost() {
      return null;
    }

    @Override
    public String getXForwardedPort() {
      return null;
    }

    @Override
    public String getForwardedFor() {
      return null;
    }

    @Override
    public String getXForwarded() {
      return null;
    }

    @Override
    public String getXForwardedFor() {
      return null;
    }

    @Override
    public String getXClusterClientIp() {
      return null;
    }

    @Override
    public String getXRealIp() {
      return null;
    }

    @Override
    public String getXClientIp() {
      return null;
    }

    @Override
    public String getUserAgent() {
      return null;
    }

    @Override
    public String getTrueClientIp() {
      return null;
    }

    @Override
    public String getCustomIpHeader() {
      return null;
    }
  }

  public static class NoopAgentTrace implements AgentTrace {
    public static final NoopAgentTrace INSTANCE = new NoopAgentTrace();

    @Override
    public void registerContinuation(final AgentScope.Continuation continuation) {}

    @Override
    public void cancelContinuation(final AgentScope.Continuation continuation) {}
  }

  public static class NoopAgentDataStreamsMonitoring implements AgentDataStreamsMonitoring {
    public static final NoopAgentDataStreamsMonitoring INSTANCE =
        new NoopAgentDataStreamsMonitoring();

    @Override
    public void trackBacklog(LinkedHashMap<String, String> sortedTags, long value) {}

    @Override
    public void setCheckpoint(
        AgentSpan span,
        LinkedHashMap<String, String> sortedTags,
        long defaultTimestamp,
        long payloadSizeBytes) {}

    @Override
    public PathwayContext newPathwayContext() {
      return NoopPathwayContext.INSTANCE;
    }

    @Override
    public void add(StatsPoint statsPoint) {}

    @Override
    public void setConsumeCheckpoint(
        String type, String source, DataStreamsContextCarrier carrier) {}

    @Override
    public void setProduceCheckpoint(
        String type, String target, DataStreamsContextCarrier carrier) {}
  }

  public static class NoopPathwayContext implements PathwayContext {
    public static final NoopPathwayContext INSTANCE = new NoopPathwayContext();

    @Override
    public boolean isStarted() {
      return false;
    }

    @Override
    public long getHash() {
      return 0L;
    }

    @Override
    public void setCheckpoint(
        LinkedHashMap<String, String> sortedTags,
        Consumer<StatsPoint> pointConsumer,
        long defaultTimestamp,
        long payloadSizeBytes) {}

    @Override
    public void setCheckpoint(
        LinkedHashMap<String, String> sortedTags,
        Consumer<StatsPoint> pointConsumer,
        long defaultTimestamp) {}

    @Override
    public void setCheckpoint(
        LinkedHashMap<String, String> sortedTags, Consumer<StatsPoint> pointConsumer) {}

    @Override
    public void saveStats(StatsPoint point) {}

    @Override
    public StatsPoint getSavedStats() {
      return null;
    }

    @Override
    public byte[] encode() {
      return null;
    }

    @Override
    public String strEncode() {
      return null;
    }
  }

  public static class NoopAgentHistogram implements AgentHistogram {
    public static final NoopAgentHistogram INSTANCE = new NoopAgentHistogram();

    @Override
    public double getCount() {
      return 0;
    }

    @Override
    public boolean isEmpty() {
      return true;
    }

    @Override
    public void accept(double value) {}

    @Override
    public void accept(double value, double count) {}

    @Override
    public double getValueAtQuantile(double quantile) {
      return 0;
    }

    @Override
    public double getMinValue() {
      return 0;
    }

    @Override
    public double getMaxValue() {
      return 0;
    }

    @Override
    public void clear() {}

    @Override
    public ByteBuffer serialize() {
      return null;
    }
  }

  /** TraceConfig when there is no tracer; this is not the same as a default config. */
  public static final class NoopTraceConfig implements TraceConfig {
    public static final NoopTraceConfig INSTANCE = new NoopTraceConfig();

    @Override
    public boolean isDebugEnabled() {
      return false;
    }

    @Override
    public boolean isTriageEnabled() {
      return false;
    }

    @Override
    public boolean isRuntimeMetricsEnabled() {
      return false;
    }

    @Override
    public boolean isLogsInjectionEnabled() {
      return false;
    }

    @Override
    public boolean isDataStreamsEnabled() {
      return false;
    }

    @Override
    public Map<String, String> getServiceMapping() {
      return Collections.emptyMap();
    }

    @Override
    public Map<String, String> getRequestHeaderTags() {
      return Collections.emptyMap();
    }

    @Override
    public Map<String, String> getResponseHeaderTags() {
      return Collections.emptyMap();
    }

    @Override
    public Map<String, String> getBaggageMapping() {
      return Collections.emptyMap();
    }

    @Override
    public Double getTraceSampleRate() {
      return null;
    }

    @Override
    public List<? extends SamplingRule.SpanSamplingRule> getSpanSamplingRules() {
      return Collections.emptyList();
    }

    @Override
    public List<? extends SamplingRule.TraceSamplingRule> getTraceSamplingRules() {
      return Collections.emptyList();
    }
  }
}<|MERGE_RESOLUTION|>--- conflicted
+++ resolved
@@ -874,10 +874,6 @@
         AgentSpan span, C carrier, Setter<C> setter, LinkedHashMap<String, String> sortedTags) {}
 
     @Override
-<<<<<<< HEAD
-    public <C> void injectPathwayContextWithoutSendingStats(
-        AgentSpan span, C carrier, Setter<C> setter, LinkedHashMap<String, String> sortedTags) {}
-=======
     public <C> void injectPathwayContext(
         AgentSpan span,
         C carrier,
@@ -885,7 +881,10 @@
         LinkedHashMap<String, String> sortedTags,
         long defaultTimestamp,
         long payloadSizeBytes) {}
->>>>>>> f4224fcf
+
+    @Override
+    public <C> void injectPathwayContextWithoutSendingStats(
+        AgentSpan span, C carrier, Setter<C> setter, LinkedHashMap<String, String> sortedTags) {}
 
     @Override
     public <C> Context.Extracted extract(final C carrier, final ContextVisitor<C> getter) {
