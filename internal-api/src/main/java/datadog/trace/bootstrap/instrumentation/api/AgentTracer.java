package datadog.trace.bootstrap.instrumentation.api;

import datadog.trace.api.interceptor.MutableSpan;
import datadog.trace.api.sampling.PrioritySampling;
import datadog.trace.bootstrap.instrumentation.api.AgentSpan.Context;
import datadog.trace.context.TraceScope;
import java.lang.ref.ReferenceQueue;
import java.lang.ref.WeakReference;
import java.math.BigInteger;
import java.util.Collections;
import java.util.Map;
import java.util.Set;
import java.util.concurrent.atomic.AtomicReference;

public class AgentTracer {

  // Implicit parent
  public static AgentSpan startSpan(final String spanName) {
    return get().startSpan(spanName);
  }

  // Implicit parent
  public static AgentSpan startSpan(final String spanName, final long startTimeMicros) {
    return get().startSpan(spanName, startTimeMicros);
  }

  // Explicit parent
  public static AgentSpan startSpan(final String spanName, final AgentSpan.Context parent) {
    return get().startSpan(spanName, parent);
  }

  // Explicit parent
  public static AgentSpan startSpan(
      final String spanName, final AgentSpan.Context parent, final long startTimeMicros) {
    return get().startSpan(spanName, parent, startTimeMicros);
  }

  public static AgentScope activateSpan(final AgentSpan span) {
    return get().activateSpan(span);
  }

  public static AgentSpan activeSpan() {
    return get().activeSpan();
  }

  // TODO figure out an alternative for this since it limits cleanup in ScopeManager.
  @Deprecated
  public static TraceScope activeScope() {
    return get().activeScope();
  }

  public static AgentPropagation propagate() {
    return get().propagate();
  }

  public static AgentSpan noopSpan() {
    return get().noopSpan();
  }

  private static final TracerAPI DEFAULT = new NoopTracerAPI();

  private static final AtomicReference<TracerAPI> provider = new AtomicReference<>(DEFAULT);

  public static void registerIfAbsent(final TracerAPI trace) {
    provider.compareAndSet(DEFAULT, trace);
  }

  public static TracerAPI get() {
    return provider.get();
  }

  // Not intended to be constructed.
  private AgentTracer() {}

  public interface TracerAPI {
    AgentSpan startSpan(String spanName);

    AgentSpan startSpan(String spanName, long startTimeMicros);

    AgentSpan startSpan(String spanName, AgentSpan.Context parent);

    AgentSpan startSpan(String spanName, AgentSpan.Context parent, long startTimeMicros);

    AgentScope activateSpan(AgentSpan span);

    AgentSpan activeSpan();

    TraceScope activeScope();

    AgentPropagation propagate();

    AgentSpan noopSpan();
  }

  static class NoopTracerAPI implements TracerAPI {

    protected NoopTracerAPI() {}

    @Override
    public AgentSpan startSpan(final String spanName) {
      return NoopAgentSpan.INSTANCE;
    }

    @Override
    public AgentSpan startSpan(final String spanName, final long startTimeMicros) {
      return NoopAgentSpan.INSTANCE;
    }

    @Override
    public AgentSpan startSpan(final String spanName, final Context parent) {
      return NoopAgentSpan.INSTANCE;
    }

    @Override
    public AgentSpan startSpan(
        final String spanName, final Context parent, final long startTimeMicros) {
      return NoopAgentSpan.INSTANCE;
    }

    @Override
    public AgentScope activateSpan(final AgentSpan span) {
      return NoopAgentScope.INSTANCE;
    }

    @Override
    public AgentSpan activeSpan() {
      return NoopAgentSpan.INSTANCE;
    }

    @Override
    public TraceScope activeScope() {
      return null;
    }

    @Override
    public AgentPropagation propagate() {
      return NoopAgentPropagation.INSTANCE;
    }

    @Override
    public AgentSpan noopSpan() {
      return NoopAgentSpan.INSTANCE;
    }
  }

  public static class NoopAgentSpan implements AgentSpan {
    public static final NoopAgentSpan INSTANCE = new NoopAgentSpan();

    @Override
    public BigInteger getTraceId() {
      return BigInteger.ZERO;
    }

    @Override
<<<<<<< HEAD
    public BigInteger getSpanId() {
      return BigInteger.ZERO;
    }

    @Override
    public BigInteger getParentId() {
      return BigInteger.ZERO;
    }

    @Override
=======
>>>>>>> 704da3f4
    public AgentSpan setTag(final String key, final boolean value) {
      return this;
    }

    @Override
    public MutableSpan setTag(final String tag, final Number value) {
      return this;
    }

    @Override
    public Boolean isError() {
      return false;
    }

    @Override
    public AgentSpan setTag(final String key, final int value) {
      return this;
    }

    @Override
    public AgentSpan setTag(final String key, final long value) {
      return this;
    }

    @Override
    public AgentSpan setTag(final String key, final double value) {
      return this;
    }

    @Override
    public long getStartTime() {
      return 0;
    }

    @Override
    public long getDurationNano() {
      return 0;
    }

    @Override
    public String getOperationName() {
      return null;
    }

    @Override
    public MutableSpan setOperationName(final String serviceName) {
      return this;
    }

    @Override
    public String getServiceName() {
      return null;
    }

    @Override
    public MutableSpan setServiceName(final String serviceName) {
      return this;
    }

    @Override
    public String getResourceName() {
      return null;
    }

    @Override
    public MutableSpan setResourceName(final String resourceName) {
      return this;
    }

    @Override
    public Integer getSamplingPriority() {
      return PrioritySampling.UNSET;
    }

    @Override
    public MutableSpan setSamplingPriority(final int newPriority) {
      return this;
    }

    @Override
    public String getSpanType() {
      return null;
    }

    @Override
    public MutableSpan setSpanType(final String type) {
      return this;
    }

    @Override
    public Map<String, Object> getTags() {
      return Collections.emptyMap();
    }

    @Override
    public AgentSpan setTag(final String key, final String value) {
      return this;
    }

    @Override
    public AgentSpan setError(final boolean error) {
      return this;
    }

    @Override
    public MutableSpan getRootSpan() {
      return this;
    }

    @Override
    public AgentSpan setErrorMessage(final String errorMessage) {
      return this;
    }

    @Override
    public AgentSpan addThrowable(final Throwable throwable) {
      return this;
    }

    @Override
    public AgentSpan getLocalRootSpan() {
      return this;
    }

    @Override
    public boolean isSameTrace(final AgentSpan otherSpan) {
      // FIXME [API] AgentSpan or AgentSpan.Context should have a "getTraceId()" type method
      // Not sure if this is the best idea...
      return otherSpan instanceof NoopAgentSpan;
    }

    @Override
    public Context context() {
      return NoopContext.INSTANCE;
    }

    @Override
    public void finish() {}

    @Override
    public String getSpanName() {
      return "";
    }

    @Override
    public void setSpanName(final String spanName) {}

    @Override
    public boolean hasResourceName() {
      return false;
    }
  }

  public static class NoopAgentScope implements AgentScope, TraceScope {
    public static final NoopAgentScope INSTANCE = new NoopAgentScope();

    @Override
    public AgentSpan span() {
      return NoopAgentSpan.INSTANCE;
    }

    @Override
    public void setAsyncPropagation(final boolean value) {}

    @Override
    public AgentScope.Continuation capture() {
      return NoopContinuation.INSTANCE;
    }

    @Override
    public void close() {}

    @Override
    public boolean isAsyncPropagating() {
      return false;
    }
  }

  static class NoopAgentPropagation implements AgentPropagation {
    static final NoopAgentPropagation INSTANCE = new NoopAgentPropagation();

    @Override
    public AgentScope.Continuation capture() {
      return NoopContinuation.INSTANCE;
    }

    @Override
    public <C> void inject(final AgentSpan span, final C carrier, final Setter<C> setter) {}

    @Override
    public <C> Context extract(final C carrier, final Getter<C> getter) {
      return NoopContext.INSTANCE;
    }
  }

  static class NoopContinuation implements AgentScope.Continuation {
    static final NoopContinuation INSTANCE = new NoopContinuation();

    @Override
    public TraceScope activate() {
      return NoopAgentScope.INSTANCE;
    }

    @Override
    public void cancel() {}

    @Override
    public boolean isRegistered() {
      return false;
    }

    @Override
    public WeakReference<AgentScope.Continuation> register(final ReferenceQueue referenceQueue) {
      return new WeakReference<>(null);
    }

    @Override
    public void cancel(final Set<WeakReference<AgentScope.Continuation>> weakReferences) {}
  }

  public static class NoopContext implements Context {
    public static final NoopContext INSTANCE = new NoopContext();

    @Override
    public AgentTrace getTrace() {
      return NoopAgentTrace.INSTANCE;
    }
  }

  public static class NoopAgentTrace implements AgentTrace {
    public static final NoopAgentTrace INSTANCE = new NoopAgentTrace();

    @Override
    public void registerContinuation(final AgentScope.Continuation continuation) {}

    @Override
    public void cancelContinuation(final AgentScope.Continuation continuation) {}
  }
}<|MERGE_RESOLUTION|>--- conflicted
+++ resolved
@@ -152,7 +152,6 @@
     }
 
     @Override
-<<<<<<< HEAD
     public BigInteger getSpanId() {
       return BigInteger.ZERO;
     }
@@ -163,8 +162,6 @@
     }
 
     @Override
-=======
->>>>>>> 704da3f4
     public AgentSpan setTag(final String key, final boolean value) {
       return this;
     }
