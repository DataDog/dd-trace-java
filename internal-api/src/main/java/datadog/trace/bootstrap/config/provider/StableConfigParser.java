--- conflicted
+++ resolved
@@ -8,10 +8,7 @@
 import java.io.IOException;
 import java.nio.charset.StandardCharsets;
 import java.nio.file.Files;
-<<<<<<< HEAD
 import java.nio.file.Path;
-=======
->>>>>>> d5d53cd5
 import java.nio.file.Paths;
 import java.util.Collections;
 import java.util.HashMap;
@@ -25,12 +22,8 @@
 
   private static final String ENVIRONMENT_VARIABLES_PREFIX = "environment_variables['";
   private static final String PROCESS_ARGUMENTS_PREFIX = "process_arguments['";
-<<<<<<< HEAD
-  private static final String UNDEFINED_VALUE = "";
   private static final int MAX_FILE_SIZE_BYTES = 256 * 1024; // 256 KB in bytes;
-=======
   private static final String UNDEFINED_VALUE = "UNDEFINED";
->>>>>>> d5d53cd5
 
   /**
    * Parses a configuration file and returns a stable configuration object.
@@ -48,7 +41,6 @@
    */
   public static StableConfigSource.StableConfig parse(String filePath) throws IOException {
     try {
-<<<<<<< HEAD
       Path path = Paths.get(filePath);
 
       // If file is over size limit, drop
@@ -62,9 +54,6 @@
 
       String content = new String(Files.readAllBytes(path), StandardCharsets.UTF_8);
 
-=======
-      String content = new String(Files.readAllBytes(Paths.get(filePath)), StandardCharsets.UTF_8);
->>>>>>> d5d53cd5
       String processedContent = processTemplate(content);
       StableConfigYaml data = YamlParser.parse(processedContent, StableConfigYaml.class);
 
@@ -269,11 +258,8 @@
       }
       String value = System.getenv(envVar.toUpperCase());
       if (value == null || value.isEmpty()) {
-<<<<<<< HEAD
         log.debug(
             "Environment variable specified in template {} has no value", envVar.toUpperCase());
-=======
->>>>>>> d5d53cd5
         return UNDEFINED_VALUE;
       }
       return value;
@@ -291,10 +277,7 @@
       }
       String value = System.getProperty(processArg.substring(2));
       if (value == null || value.isEmpty()) {
-<<<<<<< HEAD
         log.debug("Process argument specified in template {} has no value", processArg);
-=======
->>>>>>> d5d53cd5
         return UNDEFINED_VALUE;
       }
       return value;
@@ -302,11 +285,8 @@
       return UNDEFINED_VALUE;
     }
   }
-<<<<<<< HEAD
 
   static int getMaxFileSizeBytes() {
     return MAX_FILE_SIZE_BYTES;
   }
-=======
->>>>>>> d5d53cd5
 }