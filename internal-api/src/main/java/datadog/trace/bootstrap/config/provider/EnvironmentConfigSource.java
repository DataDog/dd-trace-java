--- conflicted
+++ resolved
@@ -9,15 +9,12 @@
 final class EnvironmentConfigSource extends ConfigProvider.Source {
   @Override
   protected String get(String key) {
-<<<<<<< HEAD
-    return EnvironmentVariables.get(propertyNameToEnvironmentVariableName(key));
-=======
+
     try {
-      return System.getenv(propertyNameToEnvironmentVariableName(key));
+      return EnvironmentVariables.get(propertyNameToEnvironmentVariableName(key));
     } catch (SecurityException e) {
       return null;
     }
->>>>>>> e7b8e373
   }
 
   @Override
