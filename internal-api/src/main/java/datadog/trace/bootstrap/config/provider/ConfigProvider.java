package datadog.trace.bootstrap.config.provider;

import static datadog.trace.api.ConfigSetting.ABSENT_SEQ_ID;
import static datadog.trace.api.ConfigSetting.DEFAULT_SEQ_ID;
import static datadog.trace.api.config.GeneralConfig.CONFIGURATION_FILE;

import datadog.environment.SystemProperties;
import datadog.trace.api.ConfigCollector;
import datadog.trace.api.ConfigOrigin;
import de.thetaphi.forbiddenapis.SuppressForbidden;
import java.io.File;
import java.io.FileNotFoundException;
import java.io.FileReader;
import java.io.IOException;
import java.util.Arrays;
import java.util.BitSet;
import java.util.Collections;
import java.util.HashMap;
import java.util.HashSet;
import java.util.LinkedHashMap;
import java.util.List;
import java.util.Map;
import java.util.Properties;
import java.util.Set;
import org.slf4j.Logger;
import org.slf4j.LoggerFactory;

public final class ConfigProvider {
  private static final class Singleton {
    private static final ConfigProvider INSTANCE = ConfigProvider.createDefault();
  }

  private static final Logger log = LoggerFactory.getLogger(ConfigProvider.class);

  private final boolean collectConfig;

  private final ConfigProvider.Source[] sources;

  private ConfigProvider(ConfigProvider.Source... sources) {
    this(true, sources);
  }

  private ConfigProvider(boolean collectConfig, ConfigProvider.Source... sources) {
    this.collectConfig = collectConfig;
    this.sources = sources;
  }

  public String getConfigFileStatus() {
    for (ConfigProvider.Source source : sources) {
      if (source instanceof PropertiesConfigSource) {
        String configFileStatus = ((PropertiesConfigSource) source).getConfigFileStatus();
        if (null != configFileStatus) {
          return configFileStatus;
        }
      }
    }
    return "no config file present";
  }

  public String getString(String key) {
    return getString(key, null);
  }

  public <T extends Enum<T>> T getEnum(String key, Class<T> enumType, T defaultValue) {
    // Always report defaults to telemetry before getString to ensure the first item we put at
    // DEFAULT
    // is the most accurate one
    if (collectConfig) {
      String defaultValueString = defaultValue == null ? null : defaultValue.name();
      reportDefault(key, defaultValueString);
    }
    String value = getString(key);
    if (null != value) {
      try {
        return Enum.valueOf(enumType, value);
      } catch (Exception ignoreAndUseDefault) {
        log.debug("failed to parse {} for {}, defaulting to {}", value, key, defaultValue);
      }
    }
    return defaultValue;
  }

  public String getString(String key, String defaultValue, String... aliases) {
    return getStringInternal(key, defaultValue, true, null, aliases);
  }

  /**
   * Like {@link #getString(String, String, String...)} but falls back to next source if a value is
   * an empty or blank string.
   */
  public String getStringNotEmpty(String key, String defaultValue, String... aliases) {
    return getStringInternal(key, defaultValue, false, null, aliases);
  }

  public String getStringExcludingSource(
      String key,
      String defaultValue,
      Class<? extends ConfigProvider.Source> excludedSource,
      String... aliases) {
    return getStringInternal(key, defaultValue, true, excludedSource, aliases);
  }

  private String getStringInternal(
      String key,
      String defaultValue,
      boolean allowEmpty,
      Class<? extends ConfigProvider.Source> excludedSource,
      String... aliases) {
    if (collectConfig) {
      reportDefault(key, defaultValue);
    }

    ConfigValueResolver<String> resolver = null;
    int seqId = DEFAULT_SEQ_ID + 1;

    for (int i = sources.length - 1; i >= 0; i--) {
      ConfigProvider.Source source = sources[i];
      String candidate = source.get(key, aliases);

      if (excludedSource != null) {
        // Skip excluded source types
        if (excludedSource.isAssignableFrom(source.getClass())) {
          seqId++;
          continue;
        }
      }

      // Create resolver if we have a valid candidate from non-excluded source
      if (candidate != null) {
        if (collectConfig) {
          ConfigCollector.get()
              .put(key, candidate, source.origin(), seqId, getConfigIdFromSource(source));
        }
        if (allowEmpty || !candidate.trim().isEmpty()) {
          resolver = ConfigValueResolver.of(candidate);
        }
      }
      seqId++;
    }

    return resolver != null ? resolver.value : defaultValue;
  }

  public boolean isSet(String key) {
    String value = getString(key);
    return value != null && !value.isEmpty();
  }

  public Boolean getBoolean(String key) {
    return get(key, null, Boolean.class);
  }

  public Boolean getBoolean(String key, String... aliases) {
    return get(key, null, Boolean.class, aliases);
  }

  public boolean getBoolean(String key, boolean defaultValue, String... aliases) {
    return get(key, defaultValue, Boolean.class, aliases);
  }

  public Integer getInteger(String key) {
    return get(key, null, Integer.class);
  }

  public Integer getInteger(String key, String... aliases) {
    return get(key, null, Integer.class, aliases);
  }

  public int getInteger(String key, int defaultValue, String... aliases) {
    return get(key, defaultValue, Integer.class, aliases);
  }

  public Long getLong(String key) {
    return get(key, null, Long.class);
  }

  public Long getLong(String key, String... aliases) {
    return get(key, null, Long.class, aliases);
  }

  public long getLong(String key, long defaultValue, String... aliases) {
    return get(key, defaultValue, Long.class, aliases);
  }

  public Float getFloat(String key, String... aliases) {
    return get(key, null, Float.class, aliases);
  }

  public float getFloat(String key, float defaultValue) {
    return get(key, defaultValue, Float.class);
  }

  public Double getDouble(String key) {
    return get(key, null, Double.class);
  }

  public double getDouble(String key, double defaultValue) {
    return get(key, defaultValue, Double.class);
  }

  private <T> T get(String key, T defaultValue, Class<T> type, String... aliases) {
    if (collectConfig) {
      reportDefault(key, defaultValue);
    }

    ConfigValueResolver<T> resolver = null;
    int seqId = DEFAULT_SEQ_ID + 1;

    for (int i = sources.length - 1; i >= 0; i--) {
      String sourceValue = sources[i].get(key, aliases);
      String configId = getConfigIdFromSource(sources[i]);

      // Always report raw value to telemetry
      if (sourceValue != null && collectConfig) {
        ConfigCollector.get().put(key, sourceValue, sources[i].origin(), seqId, configId);
      }

      try {
        T candidate = ConfigConverter.valueOf(sourceValue, type);
        if (candidate != null) {
          resolver = ConfigValueResolver.of(candidate, sources[i].origin(), seqId, configId);
        }
      } catch (ConfigConverter.InvalidBooleanValueException ex) {
        // For backward compatibility: invalid boolean values should return false, not default
        // Store the invalid sourceValue for telemetry, but return false
        if (Boolean.class.equals(type)) {
          resolver =
              ConfigValueResolver.of((T) Boolean.FALSE, ConfigOrigin.CALCULATED, seqId, configId);
        }
        // For non-boolean types, continue to next source
      } catch (IllegalArgumentException ex) {
        // continue - covers both NumberFormatException and other IllegalArgumentException
      }

      seqId++;
    }

    // Re-report the chosen value and origin to ensure its seqId is higher than any error configs
    if (resolver != null && collectConfig) {
      resolver.reReportToCollector(key, seqId + 1);
    }

    return resolver != null ? resolver.value : defaultValue;
  }

  public List<String> getList(String key) {
    return ConfigConverter.parseList(getString(key));
  }

  public List<String> getList(String key, List<String> defaultValue) {
<<<<<<< HEAD
    // Always report defaults to telemetry before getString to ensure the first item we put at
    // DEFAULT
    // is the most accurate one
=======
    String list = getString(key);
    // Re-report to ensure the last item at DEFAULT is the accurate one
>>>>>>> 24829330
    if (collectConfig) {
      reportDefault(key, defaultValue);
    }
    String list = getString(key);
    if (null == list) {
      return defaultValue;
    } else {
      return ConfigConverter.parseList(list);
    }
  }

  public Set<String> getSet(String key, Set<String> defaultValue) {
<<<<<<< HEAD
    // Always report defaults to telemetry before getString to ensure the first item we put at
    // DEFAULT
    // is the most accurate one
=======
    String list = getString(key);
     // Ensure the last item at DEFAULT is the most accurate one
>>>>>>> 24829330
    if (collectConfig) {
      reportDefault(key, defaultValue);
    }
    String list = getString(key);
    if (null == list) {
      return defaultValue;
    } else {
      return new HashSet(ConfigConverter.parseList(list));
    }
  }

  public List<String> getSpacedList(String key) {
    return ConfigConverter.parseList(getString(key), " ");
  }

  public Map<String, String> getMergedMap(String key, String... aliases) {
    ConfigMergeResolver mergeResolver = new ConfigMergeResolver(new HashMap<>());
    int seqId = DEFAULT_SEQ_ID + 1;

    // System properties take precedence over env
    // prior art:
    // https://docs.spring.io/spring-boot/docs/1.5.6.RELEASE/reference/html/boot-features-external-config.html
    // We reverse iterate to allow overrides
    for (int i = sources.length - 1; 0 <= i; i--) {
      String value = sources[i].get(key, aliases);
      Map<String, String> parsedMap = ConfigConverter.parseMap(value, key);

      if (!parsedMap.isEmpty()) {
        if (collectConfig) {
          seqId++;
          ConfigCollector.get()
              .put(key, parsedMap, sources[i].origin(), seqId, getConfigIdFromSource(sources[i]));
        }
        mergeResolver.addContribution(parsedMap, sources[i].origin());
      }
    }

    if (collectConfig) {
      reportDefault(key, Collections.emptyMap());
      mergeResolver.reReportFinalResult(key, seqId);
    }

    return mergeResolver.getMergedValue();
  }

  public Map<String, String> getMergedTagsMap(String key, String... aliases) {
    ConfigMergeResolver mergeResolver = new ConfigMergeResolver(new HashMap<>());
    int seqId = DEFAULT_SEQ_ID + 1;

    // System properties take precedence over env
    // prior art:
    // https://docs.spring.io/spring-boot/docs/1.5.6.RELEASE/reference/html/boot-features-external-config.html
    // We reverse iterate to allow overrides
    for (int i = sources.length - 1; 0 <= i; i--) {
      String value = sources[i].get(key, aliases);
      Map<String, String> parsedMap =
          ConfigConverter.parseTraceTagsMap(value, ':', Arrays.asList(',', ' '));

      if (!parsedMap.isEmpty()) {
        if (collectConfig) {
          seqId++;
          ConfigCollector.get()
              .put(key, parsedMap, sources[i].origin(), seqId, getConfigIdFromSource(sources[i]));
        }
        mergeResolver.addContribution(parsedMap, sources[i].origin());
      }
    }

    if (collectConfig) {
      reportDefault(key, Collections.emptyMap());
      mergeResolver.reReportFinalResult(key, seqId);
    }

    return mergeResolver.getMergedValue();
  }

  public Map<String, String> getOrderedMap(String key) {
    // Use LinkedHashMap to preserve insertion order of map entries
    ConfigMergeResolver mergeResolver = new ConfigMergeResolver(new LinkedHashMap<>());
    int seqId = DEFAULT_SEQ_ID + 1;

    // System properties take precedence over env
    // prior art:
    // https://docs.spring.io/spring-boot/docs/1.5.6.RELEASE/reference/html/boot-features-external-config.html
    // We reverse iterate to allow overrides
    for (int i = sources.length - 1; 0 <= i; i--) {
      String value = sources[i].get(key);
      Map<String, String> parsedMap = ConfigConverter.parseOrderedMap(value, key);

      if (!parsedMap.isEmpty()) {
        if (collectConfig) {
          seqId++;
          ConfigCollector.get()
              .put(key, parsedMap, sources[i].origin(), seqId, getConfigIdFromSource(sources[i]));
        }
        mergeResolver.addContribution(parsedMap, sources[i].origin());
      }
    }

    if (collectConfig) {
      reportDefault(key, Collections.emptyMap());
      mergeResolver.reReportFinalResult(key, seqId);
    }

    return mergeResolver.getMergedValue();
  }

  public Map<String, String> getMergedMapWithOptionalMappings(
      String defaultPrefix, boolean lowercaseKeys, String... keys) {
    ConfigMergeResolver mergeResolver = new ConfigMergeResolver(new HashMap<>());
    int seqId = DEFAULT_SEQ_ID + 1;

    // System properties take precedence over env
    // prior art:
    // https://docs.spring.io/spring-boot/docs/1.5.6.RELEASE/reference/html/boot-features-external-config.html
    // We reverse iterate to allow overrides
    for (String key : keys) {
      for (int i = sources.length - 1; 0 <= i; i--) {
        String value = sources[i].get(key);
        Map<String, String> parsedMap =
            ConfigConverter.parseMapWithOptionalMappings(value, key, defaultPrefix, lowercaseKeys);

        if (!parsedMap.isEmpty()) {
          if (collectConfig) {
            seqId++;
            ConfigCollector.get()
                .put(key, parsedMap, sources[i].origin(), seqId, getConfigIdFromSource(sources[i]));
          }
          mergeResolver.addContribution(parsedMap, sources[i].origin());
        }
      }

      if (collectConfig) {
        reportDefault(key, Collections.emptyMap());
        mergeResolver.reReportFinalResult(key, seqId);
      }
    }

    return mergeResolver.getMergedValue();
  }

  public BitSet getIntegerRange(final String key, final BitSet defaultValue, String... aliases) {
<<<<<<< HEAD
    // Always report defaults to telemetry before getString to ensure the first item we put at
    // DEFAULT
    // is the most accurate one
=======
    final String value = getString(key, null, aliases);
     // Ensure the last item at DEFAULT is the most accurate one
>>>>>>> 24829330
    if (collectConfig) {
      reportDefault(key, defaultValue);
    }
    final String value = getString(key, null, aliases);
    try {
      if (value != null) {
        return ConfigConverter.parseIntegerRangeSet(value, key);
      }
    } catch (final NumberFormatException e) {
      log.warn("Invalid configuration for {}", key, e);
    }
    return defaultValue;
  }

  public boolean isEnabled(
      final Iterable<String> settingNames,
      final String settingPrefix,
      final String settingSuffix,
      final boolean defaultEnabled) {
    // If default is enabled, we want to disable individually.
    // If default is disabled, we want to enable individually.
    boolean anyEnabled = defaultEnabled;
    for (final String name : settingNames) {
      final String configKey = settingPrefix + name + settingSuffix;
      final String fullKey = configKey.startsWith("trace.") ? configKey : "trace." + configKey;
      final boolean configEnabled = getBoolean(fullKey, defaultEnabled, configKey);
      if (defaultEnabled) {
        anyEnabled &= configEnabled;
      } else {
        anyEnabled |= configEnabled;
      }
    }
    return anyEnabled;
  }

  public static ConfigProvider getInstance() {
    return Singleton.INSTANCE;
  }

  public static ConfigProvider createDefault() {
    Properties configProperties =
        loadConfigurationFile(
            new ConfigProvider(new SystemPropertiesConfigSource(), new EnvironmentConfigSource()));
    if (configProperties.isEmpty()) {
      return new ConfigProvider(
          new SystemPropertiesConfigSource(),
          StableConfigSource.FLEET,
          new EnvironmentConfigSource(),
          new OtelEnvironmentConfigSource(),
          StableConfigSource.LOCAL,
          new CapturedEnvironmentConfigSource());
    } else {
      return new ConfigProvider(
          new SystemPropertiesConfigSource(),
          StableConfigSource.FLEET,
          new EnvironmentConfigSource(),
          new PropertiesConfigSource(configProperties, true),
          new OtelEnvironmentConfigSource(configProperties),
          StableConfigSource.LOCAL,
          new CapturedEnvironmentConfigSource());
    }
  }

  public static ConfigProvider withoutCollector() {
    Properties configProperties =
        loadConfigurationFile(
            new ConfigProvider(
                false, new SystemPropertiesConfigSource(), new EnvironmentConfigSource()));
    if (configProperties.isEmpty()) {
      return new ConfigProvider(
          false,
          new SystemPropertiesConfigSource(),
          StableConfigSource.FLEET,
          new EnvironmentConfigSource(),
          new OtelEnvironmentConfigSource(),
          StableConfigSource.LOCAL,
          new CapturedEnvironmentConfigSource());
    } else {
      return new ConfigProvider(
          false,
          new SystemPropertiesConfigSource(),
          StableConfigSource.FLEET,
          new EnvironmentConfigSource(),
          new PropertiesConfigSource(configProperties, true),
          new OtelEnvironmentConfigSource(configProperties),
          StableConfigSource.LOCAL,
          new CapturedEnvironmentConfigSource());
    }
  }

  public static ConfigProvider withPropertiesOverride(Properties properties) {
    PropertiesConfigSource providedConfigSource = new PropertiesConfigSource(properties, false);
    Properties configProperties =
        loadConfigurationFile(
            new ConfigProvider(
                new SystemPropertiesConfigSource(),
                new EnvironmentConfigSource(),
                providedConfigSource));
    if (configProperties.isEmpty()) {
      return new ConfigProvider(
          new SystemPropertiesConfigSource(),
          StableConfigSource.FLEET,
          new EnvironmentConfigSource(),
          providedConfigSource,
          new OtelEnvironmentConfigSource(),
          StableConfigSource.LOCAL,
          new CapturedEnvironmentConfigSource());
    } else {
      return new ConfigProvider(
          providedConfigSource,
          new SystemPropertiesConfigSource(),
          StableConfigSource.FLEET,
          new EnvironmentConfigSource(),
          new PropertiesConfigSource(configProperties, true),
          new OtelEnvironmentConfigSource(configProperties),
          StableConfigSource.LOCAL,
          new CapturedEnvironmentConfigSource());
    }
  }

  /**
   * Loads the optional configuration properties file into the global {@link Properties} object.
   *
   * @return The {@link Properties} object. the returned instance might be empty of file does not
   *     exist or if it is in a wrong format.
   * @param configProvider
   */
  @SuppressForbidden
  private static Properties loadConfigurationFile(ConfigProvider configProvider) {
    final Properties properties = new Properties();

    // Reading from system property first and from env after
    String configurationFilePath = configProvider.getString(CONFIGURATION_FILE);
    if (null == configurationFilePath) {
      return properties;
    }

    // Normalizing tilde (~) paths for unix systems
    String home;
    if (configurationFilePath.charAt(0) == '~'
        && (home = SystemProperties.get("user.home")) != null) {
      configurationFilePath = home + configurationFilePath.substring(1);
    }

    // Configuration properties file is optional
    final File configurationFile = new File(configurationFilePath);
    if (!configurationFile.exists()) {
      log.error("Configuration file '{}' not found.", configurationFilePath);
      return properties;
    }

    try (final FileReader fileReader = new FileReader(configurationFile)) {
      properties.load(fileReader);
    } catch (final FileNotFoundException fnf) {
      log.error("Configuration file '{}' not found.", configurationFilePath);
    } catch (final IOException ioe) {
      log.error(
          "Configuration file '{}' cannot be accessed or correctly parsed.", configurationFilePath);
    }

    properties.setProperty(PropertiesConfigSource.CONFIG_FILE_STATUS, configurationFilePath);

    return properties;
  }

  private static String getConfigIdFromSource(Source source) {
    if (source instanceof StableConfigSource) {
      return ((StableConfigSource) source).getConfigId();
    }
    return null;
  }

  private static <T> void reportDefault(String key, T defaultValue) {
    ConfigCollector.get().putDefault(key, defaultValue);
  }

  /** Helper class to store resolved configuration values with their metadata */
  static class ConfigValueResolver<T> {
    final T value;
    final ConfigOrigin origin;
    final int seqId;
    final String configId;

    // Single constructor that takes all fields
    private ConfigValueResolver(T value, ConfigOrigin origin, int seqId, String configId) {
      this.value = value;
      this.origin = origin;
      this.seqId = seqId;
      this.configId = configId;
    }

    // Factory method for cases where we only care about the value (e.g., getString)
    static <T> ConfigValueResolver<T> of(T value) {
      return new ConfigValueResolver<>(value, null, ABSENT_SEQ_ID, null);
    }

    // Factory method for cases where we need to re-report (e.g., getStringNotEmpty, get<T>)
    static <T> ConfigValueResolver<T> of(T value, ConfigOrigin origin, int seqId, String configId) {
      return new ConfigValueResolver<>(value, origin, seqId, configId);
    }

    /** Re-reports this resolved value to ConfigCollector with the specified seqId */
    void reReportToCollector(String key, int finalSeqId) {
      // Value should never be null if there is an initialized ConfigValueResolver
      if (origin != null) {
        ConfigCollector.get().put(key, value, origin, finalSeqId, configId);
      }
    }
  }

  /** Helper class for methods that merge maps from multiple sources (e.g., getMergedMap) */
  private static class ConfigMergeResolver {
    private final Map<String, String> mergedValue;
    private ConfigOrigin currentOrigin;

    ConfigMergeResolver(Map<String, String> initialValue) {
      this.mergedValue = initialValue;
      this.currentOrigin = ConfigOrigin.DEFAULT;
    }

    /** Adds a contribution from a source and updates the origin tracking */
    void addContribution(Map<String, String> contribution, ConfigOrigin sourceOrigin) {
      mergedValue.putAll(contribution);

      // Update origin: DEFAULT -> source origin -> CALCULATED if multiple sources
      if (currentOrigin != ConfigOrigin.DEFAULT) {
        // if we already have a non-default origin, the value is calculated from multiple sources
        currentOrigin = ConfigOrigin.CALCULATED;
      } else {
        currentOrigin = sourceOrigin;
      }
    }

    /**
     * Re-reports the final merged result to ConfigCollector if it has actual contributions. Does
     * NOT re-report when no contributions were made since defaults are reported separately.
     */
    void reReportFinalResult(String key, int finalSeqId) {
      if (currentOrigin != ConfigOrigin.DEFAULT && !mergedValue.isEmpty()) {
        ConfigCollector.get().put(key, mergedValue, ConfigOrigin.CALCULATED, finalSeqId);
      }
    }

    /** Gets the final merged value */
    Map<String, String> getMergedValue() {
      return mergedValue;
    }
  }

  public abstract static class Source {
    public final String get(String key, String... aliases) {
      String value = get(key);
      if (value != null) {
        return value;
      }
      for (String alias : aliases) {
        value = get(alias);
        if (value != null) {
          return value;
        }
      }
      return null;
    }

    protected abstract String get(String key);

    public abstract ConfigOrigin origin();
  }
}<|MERGE_RESOLUTION|>--- conflicted
+++ resolved
@@ -248,14 +248,7 @@
   }
 
   public List<String> getList(String key, List<String> defaultValue) {
-<<<<<<< HEAD
-    // Always report defaults to telemetry before getString to ensure the first item we put at
-    // DEFAULT
-    // is the most accurate one
-=======
-    String list = getString(key);
-    // Re-report to ensure the last item at DEFAULT is the accurate one
->>>>>>> 24829330
+    // Ensure the first item at DEFAULT is the accurate one
     if (collectConfig) {
       reportDefault(key, defaultValue);
     }
@@ -268,14 +261,7 @@
   }
 
   public Set<String> getSet(String key, Set<String> defaultValue) {
-<<<<<<< HEAD
-    // Always report defaults to telemetry before getString to ensure the first item we put at
-    // DEFAULT
-    // is the most accurate one
-=======
-    String list = getString(key);
-     // Ensure the last item at DEFAULT is the most accurate one
->>>>>>> 24829330
+    // Ensure the first item at DEFAULT is the most accurate one
     if (collectConfig) {
       reportDefault(key, defaultValue);
     }
@@ -418,14 +404,7 @@
   }
 
   public BitSet getIntegerRange(final String key, final BitSet defaultValue, String... aliases) {
-<<<<<<< HEAD
-    // Always report defaults to telemetry before getString to ensure the first item we put at
-    // DEFAULT
-    // is the most accurate one
-=======
-    final String value = getString(key, null, aliases);
-     // Ensure the last item at DEFAULT is the most accurate one
->>>>>>> 24829330
+    // Ensure the first item at DEFAULT is the most accurate one
     if (collectConfig) {
       reportDefault(key, defaultValue);
     }
