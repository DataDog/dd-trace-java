--- conflicted
+++ resolved
@@ -257,17 +257,13 @@
       String value = sources[i].get(key, aliases);
       Map<String, String> parsedMap = ConfigConverter.parseMap(value, key);
       if (!parsedMap.isEmpty()) {
-<<<<<<< HEAD
-        origin = sources[i].origin();
         configId = getConfigIdFromSource(sources[i]);
-=======
         if (origin != ConfigOrigin.DEFAULT) {
           // if we already have a non-default origin, the value is calculated from multiple sources
           origin = ConfigOrigin.CALCULATED;
         } else {
           origin = sources[i].origin();
         }
->>>>>>> def5c6a3
       }
       merged.putAll(parsedMap);
     }
@@ -290,17 +286,13 @@
       Map<String, String> parsedMap =
           ConfigConverter.parseTraceTagsMap(value, ':', Arrays.asList(',', ' '));
       if (!parsedMap.isEmpty()) {
-<<<<<<< HEAD
-        origin = sources[i].origin();
         configId = getConfigIdFromSource(sources[i]);
-=======
         if (origin != ConfigOrigin.DEFAULT) {
           // if we already have a non-default origin, the value is calculated from multiple sources
           origin = ConfigOrigin.CALCULATED;
         } else {
           origin = sources[i].origin();
         }
->>>>>>> def5c6a3
       }
       merged.putAll(parsedMap);
     }
@@ -322,17 +314,13 @@
       String value = sources[i].get(key);
       Map<String, String> parsedMap = ConfigConverter.parseOrderedMap(value, key);
       if (!parsedMap.isEmpty()) {
-<<<<<<< HEAD
-        origin = sources[i].origin();
         configId = getConfigIdFromSource(sources[i]);
-=======
         if (origin != ConfigOrigin.DEFAULT) {
           // if we already have a non-default origin, the value is calculated from multiple sources
           origin = ConfigOrigin.CALCULATED;
         } else {
           origin = sources[i].origin();
         }
->>>>>>> def5c6a3
       }
       merged.putAll(parsedMap);
     }
@@ -357,10 +345,7 @@
         Map<String, String> parsedMap =
             ConfigConverter.parseMapWithOptionalMappings(value, key, defaultPrefix, lowercaseKeys);
         if (!parsedMap.isEmpty()) {
-<<<<<<< HEAD
-          origin = sources[i].origin();
           configId = getConfigIdFromSource(sources[i]);
-=======
           if (origin != ConfigOrigin.DEFAULT) {
             // if we already have a non-default origin, the value is calculated from multiple
             // sources
@@ -368,7 +353,6 @@
           } else {
             origin = sources[i].origin();
           }
->>>>>>> def5c6a3
         }
         merged.putAll(parsedMap);
       }
