package datadog.trace.api;

import datadog.trace.api.sampling.SamplingRule.SpanSamplingRule;
import datadog.trace.api.sampling.SamplingRule.TraceSamplingRule;
import java.util.List;
import java.util.Map;

/** Snapshot of dynamic configuration; valid for the duration of a trace. */
public interface TraceConfig {

  boolean isDebugEnabled();

  boolean isRuntimeMetricsEnabled();

  boolean isLogsInjectionEnabled();

  boolean isDataStreamsEnabled();

  Map<String, String> getServiceMapping();

  Map<String, String> getRequestHeaderTags();

  Map<String, String> getResponseHeaderTags();

  Map<String, String> getBaggageMapping();

<<<<<<< HEAD
  /**
   * Get the tracer sampler span sampling rules.
   *
   * @return The tracer sampler span sampling rules, or an empty collection if no rule is defined.
   */
  List<? extends SpanSamplingRule> getSpanSamplingRules();

  /**
   * Get the tracer sampler trace sampling rules.
   *
   * @return The tracer sampler trace sampling rules, or an empty collection if no rule is defined.
   */
  List<? extends TraceSamplingRule> getTraceSamplingRules();
=======
  Double getTraceSampleRate();
>>>>>>> 46fcb7cb
}<|MERGE_RESOLUTION|>--- conflicted
+++ resolved
@@ -24,7 +24,8 @@
 
   Map<String, String> getBaggageMapping();
 
-<<<<<<< HEAD
+  Double getTraceSampleRate();
+
   /**
    * Get the tracer sampler span sampling rules.
    *
@@ -38,7 +39,4 @@
    * @return The tracer sampler trace sampling rules, or an empty collection if no rule is defined.
    */
   List<? extends TraceSamplingRule> getTraceSamplingRules();
-=======
-  Double getTraceSampleRate();
->>>>>>> 46fcb7cb
 }