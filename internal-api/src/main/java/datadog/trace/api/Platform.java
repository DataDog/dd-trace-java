package datadog.trace.api;

import datadog.trace.util.Strings;
import java.util.ArrayList;
import java.util.List;

public final class Platform {

<<<<<<< HEAD
  public static final Version JAVA_VERSION = parseJavaVersion(System.getProperty("java.version"));
=======
  private static final Version JAVA_VERSION = parseJavaVersion(System.getProperty("java.version"));
  private static final JvmRuntime RUNTIME = new JvmRuntime();

  private static final boolean HAS_JFR = checkForJfr();
  private static final boolean IS_NATIVE_IMAGE_BUILDER = checkForNativeImageBuilder();

  public static boolean hasJfr() {
    return HAS_JFR;
  }

  public static boolean isNativeImageBuilder() {
    return IS_NATIVE_IMAGE_BUILDER;
  }

  private static boolean checkForJfr() {
    try {
      /* Check only for the open-sources JFR implementation.
       * If it is ever needed to support also the closed sourced JDK 8 version the check should be
       * enhanced.
       * Need this custom check because ClassLoaderMatchers.hasClassNamed() does not support bootstrap class loader yet.
       * Note: the downside of this is that we load some JFR classes at startup.
       */
      return ClassLoader.getSystemClassLoader().getResource("jdk/jfr/Event.class") != null;
    } catch (Throwable e) {
      return false;
    }
  }

  private static boolean checkForNativeImageBuilder() {
    try {
      return "org.graalvm.nativeimage.builder".equals(System.getProperty("jdk.module.main"));
    } catch (Throwable e) {
      return false;
    }
  }
>>>>>>> 9661ccff

  /* The method splits java version string by digits. Delimiters are: dot, underscore and plus */
  private static List<Integer> splitDigits(String str) {
    List<Integer> results = new ArrayList<>();

    int len = str.length();

    int value = 0;
    for (int i = 0; i < len; i++) {
      char ch = str.charAt(i);
      if (ch >= '0' && ch <= '9') {
        value = value * 10 + (ch - '0');
      } else if (ch == '.' || ch == '_' || ch == '+') {
        results.add(value);
        value = 0;
      } else {
        throw new NumberFormatException();
      }
    }
    results.add(value);
    return results;
  }

  private static Version parseJavaVersion(String javaVersion) {
    javaVersion = Strings.replace(javaVersion, "-ea", "");

    int major = 0;
    int minor = 0;
    int update = 0;

    try {
      List<Integer> nums = splitDigits(javaVersion);
      major = nums.get(0);

      // for java 1.6/1.7/1.8
      if (major == 1) {
        major = nums.get(1);
        minor = nums.get(2);
        update = nums.get(3);
      } else {
        minor = nums.get(1);
        update = nums.get(2);
      }
    } catch (NumberFormatException | IndexOutOfBoundsException e) {
      // unable to parse version string - do nothing
    }
    return new Version(major, minor, update);
  }

  public static final class Version {
    public final int major, minor, update;

    public Version(int major, int minor, int update) {
      this.major = major;
      this.minor = minor;
      this.update = update;
    }

    public boolean is(int major) {
      return this.major == major;
    }

    public boolean is(int major, int minor) {
      return this.major == major && this.minor == minor;
    }

    public boolean is(int major, int minor, int update) {
      return this.major == major && this.minor == minor && this.update == update;
    }

    public boolean isAtLeast(int major, int minor, int update) {
      return isAtLeast(this.major, this.minor, this.update, major, minor, update);
    }

    public boolean isBetween(
        int fromMajor, int fromMinor, int fromUpdate, int toMajor, int toMinor, int toUpdate) {
      return isAtLeast(toMajor, toMinor, toUpdate, fromMajor, fromMinor, fromUpdate)
          && isAtLeast(fromMajor, fromMinor, fromUpdate)
          && !isAtLeast(toMajor, toMinor, toUpdate);
    }

    private static boolean isAtLeast(
        int major, int minor, int update, int atLeastMajor, int atLeastMinor, int atLeastUpdate) {
      return (major > atLeastMajor)
          || (major == atLeastMajor && minor > atLeastMinor)
          || (major == atLeastMajor && minor == atLeastMinor && update >= atLeastUpdate);
    }
  }

  static final class JvmRuntime {
    /*
     * Example:
     *    jvm     -> "AdoptOpenJDK 1.8.0_265-b01"
     *
     *    name    -> "OpenJDK"
     *    vendor  -> "AdoptOpenJDK"
     *    version -> "1.8.0_265"
     *    patches -> "b01"
     */
    public final String name;

    public final String vendor;
    public final String version;
    public final String patches;

    public JvmRuntime() {
      this(
          System.getProperty("java.version"),
          System.getProperty("java.runtime.version"),
          System.getProperty("java.runtime.name"),
          System.getProperty("java.vm.vendor"));
    }

    // Only visible for testing
    JvmRuntime(String javaVer, String rtVer, String name, String vendor) {
      this.name = name == null ? "" : name;
      this.vendor = vendor == null ? "" : vendor;
      javaVer = javaVer == null ? "" : javaVer;
      this.version = javaVer;
      rtVer = javaVer.isEmpty() || rtVer == null ? javaVer : rtVer;
      int patchStart = javaVer.length() + 1;
      this.patches = (patchStart >= rtVer.length()) ? "" : rtVer.substring(javaVer.length() + 1);
    }
  }

  public static boolean isJavaVersion(int major) {
    return JAVA_VERSION.is(major);
  }

  public static boolean isJavaVersion(int major, int minor) {
    return JAVA_VERSION.is(major, minor);
  }

  public static boolean isJavaVersion(int major, int minor, int update) {
    return JAVA_VERSION.is(major, minor, update);
  }

  public static boolean isJavaVersionAtLeast(int major) {
    return isJavaVersionAtLeast(major, 0, 0);
  }

  public static boolean isJavaVersionAtLeast(int major, int minor) {
    return isJavaVersionAtLeast(major, minor, 0);
  }

  public static boolean isJavaVersionAtLeast(int major, int minor, int update) {
    return JAVA_VERSION.isAtLeast(major, minor, update);
  }

  /**
   * Check if the Java version is between {@code fromMajor} (inclusive) and {@code toMajor}
   * (exclusive).
   *
   * @param fromMajor major from version (inclusive)
   * @param toMajor major to version (exclusive)
   * @return if the current java version is between the from version (inclusive) and the to version
   *     exclusive
   */
  public static boolean isJavaVersionBetween(int fromMajor, int toMajor) {
    return isJavaVersionBetween(fromMajor, 0, toMajor, 0);
  }

  /**
   * Check if the Java version is between {@code fromMajor.fromMinor} (inclusive) and {@code
   * toMajor.toMinor} (exclusive).
   *
   * @param fromMajor major from version (inclusive)
   * @param fromMinor minor from version (inclusive)
   * @param toMajor major to version (exclusive)
   * @param toMinor minor to version (exclusive)
   * @return if the current java version is between the from version (inclusive) and the to version
   *     exclusive
   */
  public static boolean isJavaVersionBetween(
      int fromMajor, int fromMinor, int toMajor, int toMinor) {
    return isJavaVersionBetween(fromMajor, fromMinor, 0, toMajor, toMinor, 0);
  }

  /**
   * Check if the Java version is between {@code fromMajor.fromMinor.fromUpdate} (inclusive) and
   * {@code toMajor.toMinor.toUpdate} (exclusive).
   *
   * @param fromMajor major from version (inclusive)
   * @param fromMinor minor from version (inclusive)
   * @param fromUpdate update from version (inclusive)
   * @param toMajor major to version (exclusive)
   * @param toMinor minor to version (exclusive)
   * @param toUpdate update to version (exclusive)
   * @return if the current java version is between the from version (inclusive) and the to version
   *     exclusive
   */
  public static boolean isJavaVersionBetween(
      int fromMajor, int fromMinor, int fromUpdate, int toMajor, int toMinor, int toUpdate) {
    return JAVA_VERSION.isBetween(fromMajor, fromMinor, fromUpdate, toMajor, toMinor, toUpdate);
  }

  public static boolean isLinux() {
    return System.getProperty("os.name").toLowerCase().contains("linux");
  }

  public static boolean isWindows() {
    // https://mkyong.com/java/how-to-detect-os-in-java-systemgetpropertyosname/
    final String os = System.getProperty("os.name").toLowerCase();
    return os.contains("win");
  }

  public static boolean isMac() {
    final String os = System.getProperty("os.name").toLowerCase();
    return os.contains("mac");
  }

  public static boolean isOracleJDK8() {
    return isJavaVersion(8)
        && RUNTIME.vendor.contains("Oracle")
        && !RUNTIME.name.contains("OpenJDK");
  }

  public static boolean isJ9() {
    return System.getProperty("java.vm.name").contains("J9");
  }

  public static String getLangVersion() {
    return String.valueOf(JAVA_VERSION.major);
  }

  public static String getRuntimeVendor() {
    return RUNTIME.vendor;
  }

  public static String getRuntimeVersion() {
    return RUNTIME.version;
  }

  public static String getRuntimePatches() {
    return RUNTIME.patches;
  }
}<|MERGE_RESOLUTION|>--- conflicted
+++ resolved
@@ -6,10 +6,7 @@
 
 public final class Platform {
 
-<<<<<<< HEAD
   public static final Version JAVA_VERSION = parseJavaVersion(System.getProperty("java.version"));
-=======
-  private static final Version JAVA_VERSION = parseJavaVersion(System.getProperty("java.version"));
   private static final JvmRuntime RUNTIME = new JvmRuntime();
 
   private static final boolean HAS_JFR = checkForJfr();
@@ -44,7 +41,6 @@
       return false;
     }
   }
->>>>>>> 9661ccff
 
   /* The method splits java version string by digits. Delimiters are: dot, underscore and plus */
   private static List<Integer> splitDigits(String str) {
