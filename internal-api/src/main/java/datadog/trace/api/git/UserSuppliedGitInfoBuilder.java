package datadog.trace.api.git;

import datadog.trace.api.Config;
import datadog.trace.api.civisibility.telemetry.tag.GitProviderDiscrepant;
import datadog.trace.api.civisibility.telemetry.tag.GitProviderExpected;
import datadog.trace.api.config.GeneralConfig;
import datadog.trace.bootstrap.config.provider.ConfigProvider;
import datadog.trace.bootstrap.instrumentation.api.Tags;
import datadog.trace.util.ConfigStrings;
import javax.annotation.Nullable;
import org.slf4j.Logger;
import org.slf4j.LoggerFactory;

public class UserSuppliedGitInfoBuilder implements GitInfoBuilder {

  public static final String DD_GIT_REPOSITORY_URL = "git.repository.url";
  public static final String DD_GIT_BRANCH = "git.branch";
  public static final String DD_GIT_TAG = "git.tag";
  public static final String DD_GIT_COMMIT_SHA = "git.commit.sha";
  public static final String DD_GIT_COMMIT_MESSAGE = "git.commit.message";
  public static final String DD_GIT_COMMIT_AUTHOR_NAME = "git.commit.author.name";
  public static final String DD_GIT_COMMIT_AUTHOR_EMAIL = "git.commit.author.email";
  public static final String DD_GIT_COMMIT_AUTHOR_DATE = "git.commit.author.date";
  public static final String DD_GIT_COMMIT_COMMITTER_NAME = "git.commit.committer.name";
  public static final String DD_GIT_COMMIT_COMMITTER_EMAIL = "git.commit.committer.email";
  public static final String DD_GIT_COMMIT_COMMITTER_DATE = "git.commit.committer.date";
  private static final Logger log = LoggerFactory.getLogger(UserSuppliedGitInfoBuilder.class);

  @Override
  public GitInfo build(@Nullable String repositoryPath) {
    ConfigProvider configProvider = ConfigProvider.getInstance();

    String gitRepositoryUrl = configProvider.getString(DD_GIT_REPOSITORY_URL);
    if (gitRepositoryUrl == null) {
      gitRepositoryUrl = Config.get().getGlobalTags().get(Tags.GIT_REPOSITORY_URL);
    }

    // The user can set the DD_GIT_BRANCH manually but
    // using the value returned by the CI Provider, so
    // we need to normalize the value. Also, it can contain
    // the tag (e.g. origin/tags/0.1.0)
    String gitTag = configProvider.getString(DD_GIT_TAG);
    String gitBranch = null;
    final String gitBranchOrTag = configProvider.getString(DD_GIT_BRANCH);
    if (gitBranchOrTag != null) {
      if (!GitUtils.isTagReference(gitBranchOrTag)) {
        gitBranch = GitUtils.normalizeBranch(gitBranchOrTag);
      } else if (gitTag == null) {
        gitTag = GitUtils.normalizeTag(gitBranchOrTag);
      }
    }

    String gitCommitSha = configProvider.getString(DD_GIT_COMMIT_SHA);
    if (gitCommitSha == null) {
      gitCommitSha = Config.get().getGlobalTags().get(Tags.GIT_COMMIT_SHA);
    }

    final String gitCommitMessage = configProvider.getString(DD_GIT_COMMIT_MESSAGE);
    final String gitCommitAuthorName = configProvider.getString(DD_GIT_COMMIT_AUTHOR_NAME);
    final String gitCommitAuthorEmail = configProvider.getString(DD_GIT_COMMIT_AUTHOR_EMAIL);
    final String gitCommitAuthorDate = configProvider.getString(DD_GIT_COMMIT_AUTHOR_DATE);
    final String gitCommitCommitterName = configProvider.getString(DD_GIT_COMMIT_COMMITTER_NAME);
    final String gitCommitCommitterEmail = configProvider.getString(DD_GIT_COMMIT_COMMITTER_EMAIL);
    final String gitCommitCommitterDate = configProvider.getString(DD_GIT_COMMIT_COMMITTER_DATE);

    GitInfo gitInfo =
        new GitInfo(
            gitRepositoryUrl,
            gitBranch,
            gitTag,
            new CommitInfo(
                gitCommitSha,
                new PersonInfo(gitCommitAuthorName, gitCommitAuthorEmail, gitCommitAuthorDate),
                new PersonInfo(
                    gitCommitCommitterName, gitCommitCommitterEmail, gitCommitCommitterDate),
                gitCommitMessage));

    if (!gitInfo.isEmpty()) {
      // if there is any git metadata supplied by the user, we want to check that repo URL and
      // commit SHA are valid
      String repoUrl = gitInfo.getRepositoryURL();
      if (repoUrl == null || repoUrl.isEmpty()) {
        log.error(
<<<<<<< HEAD
            "Could not resolve git repository URL (can be provided via {} env var or corresponding system property, {} config property or by embedding git metadata at build time)",
            Strings.propertyNameToEnvironmentVariableName(DD_GIT_REPOSITORY_URL),
            GeneralConfig.TAGS);
=======
            "Could not resolve git repository URL (can be provided via "
                + ConfigStrings.propertyNameToEnvironmentVariableName(DD_GIT_REPOSITORY_URL)
                + " env var or corresponding system property, "
                + GeneralConfig.TAGS
                + " config property or by embedding git metadata at build time)");
>>>>>>> 2cfe50a6
      }

      String commitSha = gitInfo.getCommit().getSha();
      if (!GitUtils.isValidCommitShaFull(commitSha)) {
        log.error(
<<<<<<< HEAD
            "Git commit SHA could not be resolved or is invalid: {}"
                + " (can be provided via {}"
                + " env var or corresponding system property, {}"
                + " config property or by embedding git metadata at build time; must be a full-length SHA",
            commitSha,
            Strings.propertyNameToEnvironmentVariableName(DD_GIT_COMMIT_SHA),
            GeneralConfig.TAGS);
=======
            "Git commit SHA could not be resolved or is invalid: "
                + commitSha
                + " (can be provided via "
                + ConfigStrings.propertyNameToEnvironmentVariableName(DD_GIT_COMMIT_SHA)
                + " env var or corresponding system property, "
                + GeneralConfig.TAGS
                + " config property or by embedding git metadata at build time; must be a full-length SHA");
>>>>>>> 2cfe50a6
      }
    }

    return gitInfo;
  }

  @Override
  public int order() {
    return 0;
  }

  @Override
  public GitProviderExpected providerAsExpected() {
    return GitProviderExpected.USER_SUPPLIED;
  }

  @Override
  public GitProviderDiscrepant providerAsDiscrepant() {
    return GitProviderDiscrepant.USER_SUPPLIED;
  }
}<|MERGE_RESOLUTION|>--- conflicted
+++ resolved
@@ -81,39 +81,21 @@
       String repoUrl = gitInfo.getRepositoryURL();
       if (repoUrl == null || repoUrl.isEmpty()) {
         log.error(
-<<<<<<< HEAD
             "Could not resolve git repository URL (can be provided via {} env var or corresponding system property, {} config property or by embedding git metadata at build time)",
-            Strings.propertyNameToEnvironmentVariableName(DD_GIT_REPOSITORY_URL),
+            ConfigStrings.propertyNameToEnvironmentVariableName(DD_GIT_REPOSITORY_URL),
             GeneralConfig.TAGS);
-=======
-            "Could not resolve git repository URL (can be provided via "
-                + ConfigStrings.propertyNameToEnvironmentVariableName(DD_GIT_REPOSITORY_URL)
-                + " env var or corresponding system property, "
-                + GeneralConfig.TAGS
-                + " config property or by embedding git metadata at build time)");
->>>>>>> 2cfe50a6
       }
 
       String commitSha = gitInfo.getCommit().getSha();
       if (!GitUtils.isValidCommitShaFull(commitSha)) {
         log.error(
-<<<<<<< HEAD
             "Git commit SHA could not be resolved or is invalid: {}"
                 + " (can be provided via {}"
                 + " env var or corresponding system property, {}"
                 + " config property or by embedding git metadata at build time; must be a full-length SHA",
             commitSha,
-            Strings.propertyNameToEnvironmentVariableName(DD_GIT_COMMIT_SHA),
+            ConfigStrings.propertyNameToEnvironmentVariableName(DD_GIT_COMMIT_SHA),
             GeneralConfig.TAGS);
-=======
-            "Git commit SHA could not be resolved or is invalid: "
-                + commitSha
-                + " (can be provided via "
-                + ConfigStrings.propertyNameToEnvironmentVariableName(DD_GIT_COMMIT_SHA)
-                + " env var or corresponding system property, "
-                + GeneralConfig.TAGS
-                + " config property or by embedding git metadata at build time; must be a full-length SHA");
->>>>>>> 2cfe50a6
       }
     }
 
