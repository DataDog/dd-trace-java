package datadog.trace.api.iast;

import java.io.File;
import java.net.URI;
import java.util.List;
import javax.annotation.Nonnull;
import javax.annotation.Nullable;
import org.slf4j.Logger;
import org.slf4j.LoggerFactory;

/**
 * Bridge between instrumentations and {@link IastModule} that contains the business logic relative
 * to vulnerability detection. The class contains a list of {@code public static} methods that will
 * be injected into the bytecode via {@code invokestatic} instructions. It's important that all
 * methods are protected from exception leakage.
 */
public abstract class InstrumentationBridge {

  private static final Logger LOG = LoggerFactory.getLogger(InstrumentationBridge.class);

  private static volatile IastModule MODULE;

  private InstrumentationBridge() {}

  public static void registerIastModule(final IastModule module) {
    MODULE = module;
  }

  /**
   * Executed when access to a cryptographic cipher is detected
   *
   * <p>{@link javax.crypto.Cipher#getInstance(String)}
   */
  public static void onCipherGetInstance(@Nonnull final String algorithm) {
    try {
      if (MODULE != null) {
        MODULE.onCipherAlgorithm(algorithm);
      }
    } catch (final Throwable t) {
      onUnexpectedException("Callback for onCipher threw.", t);
    }
  }

  /**
   * Executed when access to a message digest algorithm is detected
   *
   * <p>{@link java.security.MessageDigest#getInstance(String)}
   */
  public static void onMessageDigestGetInstance(@Nonnull final String algorithm) {
    try {
      if (MODULE != null) {
        MODULE.onHashingAlgorithm(algorithm);
      }
    } catch (final Throwable t) {
      onUnexpectedException("Callback for onHash threw.", t);
    }
  }

  public static void onParameterName(final String parameterName) {
    try {
      if (MODULE != null) {
        MODULE.onParameterName(parameterName);
      }
    } catch (final Throwable t) {
      onUnexpectedException("Callback for onParameterName threw.", t);
    }
  }

  public static void onParameterValue(final String paramName, final String paramValue) {
    try {
      if (MODULE != null) {
        MODULE.onParameterValue(paramName, paramValue);
      }
    } catch (final Throwable t) {
      onUnexpectedException("Callback for onParameterValue threw.", t);
    }
  }

  public static void onHeaderName(final String headerName) {
    try {
      if (MODULE != null) {
        MODULE.onHeaderName(headerName);
      }
    } catch (final Throwable t) {
      onUnexpectedException("Callback for onHeaderName threw.", t);
    }
  }

  public static void onHeaderValue(final String headerName, final String headerValue) {
    try {
      if (MODULE != null) {
        MODULE.onHeaderValue(headerName, headerValue);
      }
    } catch (final Throwable t) {
      onUnexpectedException("Callback for onHeaderValue threw.", t);
    }
  }

  public static void onStringConcat(
      @Nonnull final String self, @Nullable final String param, @Nonnull final String result) {
    try {
      if (MODULE != null) {
        MODULE.onStringConcat(self, param, result);
      }
    } catch (final Throwable t) {
      onUnexpectedException("Callback for onStringConcat threw.", t);
    }
  }

  public static void onStringSubSequence(
      String self, int beginIndex, int endIndex, CharSequence result) {
    try {
      if (MODULE != null) {
        MODULE.onStringSubSequence(self, beginIndex, endIndex, result);
      }
    } catch (final Throwable t) {
      onUnexpectedException("Callback for onStringSubstring threw.", t);
    }
  }

  public static void onStringBuilderInit(
      @Nonnull final StringBuilder self, @Nullable final CharSequence param) {
    try {
      if (MODULE != null) {
        MODULE.onStringBuilderInit(self, param);
      }
    } catch (final Throwable t) {
      onUnexpectedException("Callback for onStringBuilderInit threw.", t);
    }
  }

  public static void onStringBuilderAppend(
      @Nonnull final StringBuilder self, @Nullable final CharSequence param) {
    try {
      if (MODULE != null) {
        MODULE.onStringBuilderAppend(self, param);
      }
    } catch (final Throwable t) {
      onUnexpectedException("Callback for onStringBuilderAppend threw.", t);
    }
  }

  public static void onStringBuilderToString(
      @Nonnull final StringBuilder self, @Nonnull final String result) {
    try {
      if (MODULE != null) {
        MODULE.onStringBuilderToString(self, result);
      }
    } catch (final Throwable t) {
      onUnexpectedException("Callback for onStringBuilderToString threw.", t);
    }
  }

  public static String onStringConcatFactory(
      final String result,
      final String[] arguments,
      final String recipe,
      final Object[] constants,
      final int[] recipeOffsets) {
    try {
      if (MODULE != null) {
        MODULE.onStringConcatFactory(result, arguments, recipe, constants, recipeOffsets);
      }
    } catch (final Throwable t) {
      onUnexpectedException("Callback for onStringConcatFactory threw.", t);
    }
    return result;
  }

  public static void onJdbcQuery(String query) {
    try {
      if (MODULE != null) {
        MODULE.onJdbcQuery(query);
      }
    } catch (Throwable t) {
      onUnexpectedException("Callback for onJdbcQuery threw.", t);
    }
  }

  public static void onRuntimeExec(@Nonnull final String... command) {
    try {
      if (MODULE != null) {
        MODULE.onRuntimeExec(command);
      }
    } catch (final Throwable t) {
      onUnexpectedException("Callback for onRuntimeExec threw.", t);
    }
  }

  public static void onProcessBuilderStart(@Nonnull final List<String> command) {
    try {
      if (MODULE != null) {
        MODULE.onProcessBuilderStart(command);
      }
    } catch (final Throwable t) {
      onUnexpectedException("Callback for onProcessBuilderStart threw.", t);
    }
  }

  public static void onPathTraversal(@Nonnull final String path) {
    try {
      if (MODULE != null) {
        MODULE.onPathTraversal(path);
      }
    } catch (final Throwable t) {
      onUnexpectedException("Callback for onPathTraversal threw.", t);
    }
  }

  public static void onPathTraversal(@Nullable final String parent, @Nonnull final String child) {
    try {
      if (MODULE != null) {
        MODULE.onPathTraversal(parent, child);
      }
    } catch (final Throwable t) {
      onUnexpectedException("Callback for onPathTraversal threw.", t);
    }
  }

  public static void onPathTraversal(@Nonnull final String first, @Nonnull final String[] more) {
    try {
      if (MODULE != null) {
        MODULE.onPathTraversal(first, more);
      }
    } catch (final Throwable t) {
      onUnexpectedException("Callback for onPathTraversal threw.", t);
    }
  }

  public static void onPathTraversal(@Nullable final File parent, @Nonnull final String path) {
    try {
      if (MODULE != null) {
        MODULE.onPathTraversal(parent, path);
      }
    } catch (final Throwable t) {
      onUnexpectedException("Callback for onPathTraversal threw.", t);
    }
  }

  public static void onPathTraversal(@Nonnull final URI uri) {
    try {
      if (MODULE != null) {
        MODULE.onPathTraversal(uri);
      }
    } catch (final Throwable t) {
      onUnexpectedException("Callback for onPathTraversal threw.", t);
    }
  }

<<<<<<< HEAD
  public static void onStringToUppercase(@Nullable String self, @Nullable String result) {
    try {
      if (MODULE != null) {
        MODULE.onStringToUpperCase(self, result);
      }
    } catch (final Throwable t) {
      onUnexpectedException("Callback for onStringToUppercase threw.", t);
    }
  }

  public static void onStringToLowercase(String self, String result) {
    try {
      if (MODULE != null) {
        MODULE.onStringToLowerCase(self, result);
      }
    } catch (final Throwable t) {
      onUnexpectedException("Callback for onStringToLowerCase threw.", t);
    }
  }

  public static void onStringTrim(@Nullable String self, @Nullable String result) {
    try {
      if (MODULE != null) {
        MODULE.onStringTrim(self, result);
      }
    } catch (final Throwable t) {
      onUnexpectedException("Callback for onStringTrim threw.", t);
    }
  }

  public static void onDirContextSearch(String name, String filterExpr, Object[] filterArgs) {
    LOG.debug("Start onDirContextSearch");
    try {
      if (MODULE != null) {
        MODULE.onDirContextSearch(name, filterExpr, filterArgs);
      }
    } catch (final Throwable t) {
      onUnexpectedException("Callback for onProcessBuilderStart threw.", t);
    }
    LOG.debug("End onDirContextSearch");
  }

=======
  public static void onURLDecoderDecode(
      @Nonnull final String value, @Nullable final String encoding, @Nonnull final String result) {
    try {
      if (MODULE != null) {
        MODULE.onURLDecoderDecode(value, encoding, result);
      }
    } catch (final Throwable t) {
      onUnexpectedException("Callback for onURLDecoderDecode threw.", t);
    }
  }

>>>>>>> eee2b1d7
  private static void onUnexpectedException(final String message, final Throwable error) {
    LOG.warn(message, error);
  }
}<|MERGE_RESOLUTION|>--- conflicted
+++ resolved
@@ -247,7 +247,6 @@
     }
   }
 
-<<<<<<< HEAD
   public static void onStringToUppercase(@Nullable String self, @Nullable String result) {
     try {
       if (MODULE != null) {
@@ -290,7 +289,6 @@
     LOG.debug("End onDirContextSearch");
   }
 
-=======
   public static void onURLDecoderDecode(
       @Nonnull final String value, @Nullable final String encoding, @Nonnull final String result) {
     try {
@@ -302,7 +300,6 @@
     }
   }
 
->>>>>>> eee2b1d7
   private static void onUnexpectedException(final String message, final Throwable error) {
     LOG.warn(message, error);
   }
