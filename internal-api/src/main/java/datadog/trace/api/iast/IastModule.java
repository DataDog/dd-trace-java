package datadog.trace.api.iast;

import java.io.File;
import java.net.URI;
import java.util.List;
import javax.annotation.Nonnull;
import javax.annotation.Nullable;

public interface IastModule {

  void onCipherAlgorithm(@Nullable String algorithm);

  void onHashingAlgorithm(@Nullable String algorithm);

  void onJdbcQuery(@Nonnull String queryString);

  /**
   * An HTTP request parameter name is used. This should be used when it cannot be determined
   * whether the parameter comes in the query string or body (e.g. servlet's getParameter).
   */
  void onParameterName(@Nullable String paramName);

  /**
   * An HTTP request parameter value is used. This should be used when it cannot be determined
   * whether the parameter comes in the query string or body (e.g. servlet's getParameter).
   */
  void onParameterValue(@Nullable String paramName, @Nullable String paramValue);

  void onHeaderName(@Nullable String headerName);

  void onHeaderValue(@Nullable String headerName, @Nullable String headerValue);

  void onStringConcat(@Nonnull String left, @Nullable String right, @Nonnull String result);

  void onStringBuilderInit(@Nonnull StringBuilder builder, @Nullable CharSequence param);

  void onStringBuilderAppend(@Nonnull StringBuilder builder, @Nullable CharSequence param);

  void onStringBuilderToString(@Nonnull StringBuilder builder, @Nonnull String result);

  void onStringConcatFactory(
      @Nullable String result,
      @Nullable String[] args,
      @Nullable String recipe,
      @Nullable Object[] dynamicConstants,
      @Nonnull int[] recipeOffsets);

  void onRuntimeExec(@Nonnull String... command);

  void onProcessBuilderStart(@Nonnull List<String> command);

  void onPathTraversal(@Nonnull String path);

  void onPathTraversal(@Nullable String parent, @Nonnull String child);

  void onPathTraversal(@Nonnull String first, @Nonnull String[] more);

  void onStringToUpperCase(@Nullable String self, @Nullable String result);

  void onStringToLowerCase(@Nullable String self, @Nullable String result);

  void onPathTraversal(@Nonnull URI uri);

  void onPathTraversal(@Nullable File parent, @Nonnull String child);

<<<<<<< HEAD
  void onStringSubSequence(
      @Nullable String self, int beginIndex, int endIndex, @Nullable CharSequence result);

  void onStringTrim(@Nullable String self, @Nullable String result);

  void onDirContextSearch(String name, String filterExpr, Object[] filterArgs);
=======
  void onURLDecoderDecode(@Nonnull String value, @Nullable String encoding, @Nonnull String result);
>>>>>>> eee2b1d7
}<|MERGE_RESOLUTION|>--- conflicted
+++ resolved
@@ -63,14 +63,12 @@
 
   void onPathTraversal(@Nullable File parent, @Nonnull String child);
 
-<<<<<<< HEAD
   void onStringSubSequence(
       @Nullable String self, int beginIndex, int endIndex, @Nullable CharSequence result);
 
   void onStringTrim(@Nullable String self, @Nullable String result);
 
   void onDirContextSearch(String name, String filterExpr, Object[] filterArgs);
-=======
+
   void onURLDecoderDecode(@Nonnull String value, @Nullable String encoding, @Nonnull String result);
->>>>>>> eee2b1d7
 }