--- conflicted
+++ resolved
@@ -1,10 +1,7 @@
 package datadog.trace.api.iast;
 
-<<<<<<< HEAD
 import java.util.List;
-=======
 import java.util.Locale;
->>>>>>> ca924cb5
 import javax.annotation.Nonnull;
 import javax.annotation.Nullable;
 
@@ -26,8 +23,9 @@
    */
   void onParameterValue(@Nullable String paramName, @Nullable String paramValue);
 
-<<<<<<< HEAD
   void onStringConcat(@Nonnull String left, @Nullable String right, @Nonnull String result);
+
+  void onStringConstructor(@Nullable CharSequence argument, @Nonnull String result);
 
   void onStringBuilderInit(@Nonnull StringBuilder builder, @Nullable CharSequence param);
 
@@ -45,15 +43,6 @@
   void onRuntimeExec(@Nullable String... command);
 
   void onProcessBuilderStart(@Nullable List<String> command);
-=======
-  void onStringConcat(@Nullable String left, @Nullable String right, @Nullable String result);
-
-  void onStringConstructor(@Nullable CharSequence argument, @Nonnull String result);
-
-  void onStringBuilderAppend(@Nullable StringBuilder builder, @Nullable CharSequence param);
-
-  void onStringBuilderToString(@Nullable StringBuilder builder, @Nullable String result);
 
   String onStringFormat(@Nullable Locale l, @Nonnull String fmt, @Nullable Object[] args);
->>>>>>> ca924cb5
 }