package datadog.trace.api;

import static datadog.trace.api.config.GeneralConfig.DATA_STREAMS_ENABLED;
import static datadog.trace.api.config.GeneralConfig.RUNTIME_METRICS_ENABLED;
import static datadog.trace.api.config.GeneralConfig.TRACE_DEBUG;
import static datadog.trace.api.config.TraceInstrumentationConfig.LOGS_INJECTION_ENABLED;
import static datadog.trace.api.config.TracerConfig.BAGGAGE_MAPPING;
import static datadog.trace.api.config.TracerConfig.REQUEST_HEADER_TAGS;
import static datadog.trace.api.config.TracerConfig.RESPONSE_HEADER_TAGS;
import static datadog.trace.api.config.TracerConfig.SERVICE_MAPPING;
import static datadog.trace.api.config.TracerConfig.TRACE_SAMPLE_RATE;
import static datadog.trace.util.CollectionUtils.tryMakeImmutableMap;

<<<<<<< HEAD
import datadog.trace.api.sampling.SamplingRule.SpanSamplingRule;
import datadog.trace.api.sampling.SamplingRule.TraceSamplingRule;
import java.util.Collections;
import java.util.HashMap;
import java.util.List;
=======
import datadog.trace.util.Strings;
import java.util.Collection;
import java.util.Collections;
import java.util.HashMap;
import java.util.Locale;
>>>>>>> 46fcb7cb
import java.util.Map;
import java.util.function.BiFunction;
import java.util.function.Function;

<<<<<<< HEAD
/** Manages dynamic configuration for a particular {@link Tracer} instance. */
public final class DynamicConfig {
  private volatile Snapshot currentSnapshot;
=======
/**
 * Config that can be dynamically updated via remote-config
 *
 * <p>Only a small subset of config is currently supported
 *
 * <p>Not every config should be dynamic because there are performance implications
 *
 * @see InstrumenterConfig for pre-instrumentation configurations
 * @see Config for other configurations
 */
public final class DynamicConfig<S extends DynamicConfig.Snapshot> {
>>>>>>> 46fcb7cb

  static final Function<Map.Entry<String, String>, String> KEY = DynamicConfig::key;
  static final Function<Map.Entry<String, String>, String> VALUE = DynamicConfig::value;
  static final Function<Map.Entry<String, String>, String> LOWER_KEY = DynamicConfig::lowerKey;
  static final Function<Map.Entry<String, String>, String> REQUEST_TAG = DynamicConfig::requestTag;
  static final Function<Map.Entry<String, String>, String> RESPONSE_TAG =
      DynamicConfig::responseTag;

  BiFunction<Builder, S, S> snapshotFactory;

  S initialSnapshot;
  volatile S currentSnapshot;

  private DynamicConfig(BiFunction<Builder, S, S> snapshotFactory) {
    this.snapshotFactory = snapshotFactory;
  }

  /** Dynamic configuration that uses the default snapshot type. */
  public static DynamicConfig<Snapshot>.Builder create() {
    return new DynamicConfig<>(Snapshot::new).new Builder();
  }

  /** Dynamic configuration that wants to add its own state to the snapshot. */
  public static <S extends DynamicConfig.Snapshot> DynamicConfig<S>.Builder create(
      BiFunction<DynamicConfig<S>.Builder, S, S> snapshotFactory) {
    return new DynamicConfig<S>(snapshotFactory).new Builder();
  }

  /** Captures a snapshot of the configuration at the start of a trace. */
<<<<<<< HEAD
  public TraceConfig captureTraceConfig() {
    return currentSnapshot;
  }

  public Builder prepare() {
    return new Builder(currentSnapshot);
  }

  public final class Builder {
=======
  public S captureTraceConfig() {
    return currentSnapshot;
  }

  /** Start building a new configuration based on its initial state. */
  public Builder initial() {
    return new Builder(initialSnapshot);
  }

  /** Start building a new configuration based on its current state. */
  public Builder current() {
    return new Builder(currentSnapshot);
  }

  /** Reset the configuration to its initial state. */
  public void resetTraceConfig() {
    currentSnapshot = initialSnapshot;
    reportConfigChange(initialSnapshot);
  }

  public final class Builder {

    boolean debugEnabled;
    boolean runtimeMetricsEnabled;
    boolean logsInjectionEnabled;
    boolean dataStreamsEnabled;

>>>>>>> 46fcb7cb
    Map<String, String> serviceMapping;
    Map<String, String> requestHeaderTags;
    Map<String, String> responseHeaderTags;
    Map<String, String> baggageMapping;
    List<? extends SpanSamplingRule> spanSamplingRules;
    List<? extends TraceSamplingRule> traceSamplingRules;

<<<<<<< HEAD
    Builder(Snapshot snapshot) {
      if (null == snapshot) {
        this.serviceMapping = Collections.emptyMap();
        this.taggedHeaders = Collections.emptyMap();
        this.baggageMapping = Collections.emptyMap();
        this.spanSamplingRules = Collections.emptyList();
        this.traceSamplingRules = Collections.emptyList();
      } else {
        this.serviceMapping = snapshot.serviceMapping;
        this.taggedHeaders = snapshot.taggedHeaders;
        this.baggageMapping = snapshot.baggageMapping;
        this.spanSamplingRules = snapshot.spanSamplingRules;
        this.traceSamplingRules = snapshot.traceSamplingRules;
=======
    Double traceSampleRate;

    Builder() {}

    Builder(Snapshot snapshot) {

      this.debugEnabled = snapshot.debugEnabled;
      this.runtimeMetricsEnabled = snapshot.runtimeMetricsEnabled;
      this.logsInjectionEnabled = snapshot.logsInjectionEnabled;
      this.dataStreamsEnabled = snapshot.dataStreamsEnabled;

      this.serviceMapping = snapshot.serviceMapping;
      this.requestHeaderTags = snapshot.requestHeaderTags;
      this.responseHeaderTags = snapshot.responseHeaderTags;
      this.baggageMapping = snapshot.baggageMapping;

      this.traceSampleRate = snapshot.traceSampleRate;
    }

    public Builder setDebugEnabled(boolean debugEnabled) {
      this.debugEnabled = debugEnabled;
      return this;
    }

    public Builder setRuntimeMetricsEnabled(boolean runtimeMetricsEnabled) {
      this.runtimeMetricsEnabled = runtimeMetricsEnabled;
      return this;
    }

    public Builder setLogsInjectionEnabled(boolean logsInjectionEnabled) {
      this.logsInjectionEnabled = logsInjectionEnabled;
      return this;
    }

    public Builder setDataStreamsEnabled(boolean dataStreamsEnabled) {
      this.dataStreamsEnabled = dataStreamsEnabled;
      return this;
    }

    public Builder setServiceMapping(Map<String, String> serviceMapping) {
      return setServiceMapping(serviceMapping.entrySet());
    }

    @SuppressWarnings("deprecation")
    public Builder setHeaderTags(Map<String, String> headerTags) {
      if (Config.get().getRequestHeaderTags().equals(headerTags)
          && !Config.get().getResponseHeaderTags().equals(headerTags)) {
        // using static config; don't override separate static config for response header tags
        this.requestHeaderTags = Config.get().getRequestHeaderTags();
        this.responseHeaderTags = Config.get().getResponseHeaderTags();
        return this;
      } else {
        return setHeaderTags(headerTags.entrySet());
>>>>>>> 46fcb7cb
      }
    }

    public Builder setBaggageMapping(Map<String, String> baggageMapping) {
      return setBaggageMapping(baggageMapping.entrySet());
    }

    public Builder setServiceMapping(
        Collection<? extends Map.Entry<String, String>> serviceMapping) {
      this.serviceMapping = cleanMapping(serviceMapping, KEY, VALUE);
      return this;
    }

    public Builder setHeaderTags(Collection<? extends Map.Entry<String, String>> headerTags) {
      this.requestHeaderTags = cleanMapping(headerTags, LOWER_KEY, REQUEST_TAG);
      this.responseHeaderTags = cleanMapping(headerTags, LOWER_KEY, RESPONSE_TAG);
      return this;
    }

    public Builder setBaggageMapping(
        Collection<? extends Map.Entry<String, String>> baggageMapping) {
      this.baggageMapping = cleanMapping(baggageMapping, LOWER_KEY, VALUE);
      return this;
    }

<<<<<<< HEAD
    public Builder setSpanSamplingRules(List<? extends SpanSamplingRule> spanSamplingRules) {
      this.spanSamplingRules = spanSamplingRules;
      return this;
    }

    public Builder setTraceSamplingRules(List<? extends TraceSamplingRule> traceSamplingRules) {
      this.traceSamplingRules = traceSamplingRules;
      return this;
    }

    /** Overwrites the current configuration with a new snapshot. */
    public DynamicConfig apply() {
      DynamicConfig.this.currentSnapshot = new Snapshot(this);
      return DynamicConfig.this;
    }

    private Map<String, String> cleanMapping(
        Map<String, String> mapping, boolean lowerCaseKeys, boolean lowerCaseValues) {
      final Map<String, String> cleanedMapping = new HashMap<>(mapping.size() * 4 / 3);
      for (Map.Entry<String, String> association : mapping.entrySet()) {
        String key = association.getKey().trim();
        if (lowerCaseKeys) {
          key = key.toLowerCase();
        }
        String value = association.getValue().trim();
        if (lowerCaseValues) {
          value = value.toLowerCase();
        }
        cleanedMapping.put(key, value);
      }
      return tryMakeImmutableMap(cleanedMapping);
    }
=======
    public Builder setTraceSampleRate(Double traceSampleRate) {
      this.traceSampleRate = traceSampleRate;
      return this;
    }

    /** Overwrites the current configuration with a new snapshot. */
    public DynamicConfig<S> apply() {
      S oldSnapshot = currentSnapshot;
      S newSnapshot = snapshotFactory.apply(this, oldSnapshot);
      if (null == oldSnapshot) {
        initialSnapshot = newSnapshot; // captured when constructing the dynamic config
        currentSnapshot = newSnapshot;
      } else {
        currentSnapshot = newSnapshot;
        reportConfigChange(newSnapshot);
      }
      return DynamicConfig.this;
    }
>>>>>>> 46fcb7cb
  }

  static Map<String, String> cleanMapping(
      Collection<? extends Map.Entry<String, String>> mapping,
      Function<Map.Entry<String, String>, String> keyMapper,
      Function<Map.Entry<String, String>, String> valueMapper) {
    final Map<String, String> cleanedMapping = new HashMap<>(mapping.size() * 4 / 3);
    for (Map.Entry<String, String> association : mapping) {
      cleanedMapping.put(keyMapper.apply(association), valueMapper.apply(association));
    }
    return tryMakeImmutableMap(cleanedMapping);
  }

  static String key(Map.Entry<String, String> association) {
    return Strings.trim(association.getKey());
  }

  static String value(Map.Entry<String, String> association) {
    return Strings.trim(association.getValue());
  }

  static String lowerKey(Map.Entry<String, String> association) {
    return key(association).toLowerCase(Locale.ROOT);
  }

  static String requestTag(Map.Entry<String, String> association) {
    String requestTag = value(association);
    if (requestTag.isEmpty()) {
      // normalization is only applied when generating default tag names; see ConfigConverter
      requestTag = "http.request.headers." + Strings.normalizedHeaderTag(association.getKey());
    }
    return requestTag;
  }

  static String responseTag(Map.Entry<String, String> association) {
    String responseTag = value(association);
    if (responseTag.isEmpty()) {
      // normalization is only applied when generating default tag names; see ConfigConverter
      responseTag = "http.response.headers." + Strings.normalizedHeaderTag(association.getKey());
    }
    return responseTag;
  }

  static void reportConfigChange(Snapshot newSnapshot) {
    Map<String, Object> update = new HashMap<>();

    update.put(TRACE_DEBUG, newSnapshot.debugEnabled);
    update.put(RUNTIME_METRICS_ENABLED, newSnapshot.runtimeMetricsEnabled);
    update.put(LOGS_INJECTION_ENABLED, newSnapshot.logsInjectionEnabled);
    update.put(DATA_STREAMS_ENABLED, newSnapshot.dataStreamsEnabled);

    update.put(SERVICE_MAPPING, newSnapshot.serviceMapping);
    update.put(REQUEST_HEADER_TAGS, newSnapshot.requestHeaderTags);
    update.put(RESPONSE_HEADER_TAGS, newSnapshot.responseHeaderTags);
    update.put(BAGGAGE_MAPPING, newSnapshot.baggageMapping);

    maybePut(update, TRACE_SAMPLE_RATE, newSnapshot.traceSampleRate);

    ConfigCollector.get().putAll(update, ConfigOrigin.REMOTE);
  }

  @SuppressWarnings("SameParameterValue")
  private static void maybePut(Map<String, Object> update, String key, Object value) {
    if (null != value) {
      update.put(key, value);
    }
  }

  /** Immutable snapshot of the configuration. */
<<<<<<< HEAD
  static final class Snapshot implements TraceConfig {
=======
  public static class Snapshot implements TraceConfig {

    final boolean debugEnabled;
    final boolean runtimeMetricsEnabled;
    final boolean logsInjectionEnabled;
    final boolean dataStreamsEnabled;

>>>>>>> 46fcb7cb
    final Map<String, String> serviceMapping;
    final Map<String, String> requestHeaderTags;
    final Map<String, String> responseHeaderTags;
    final Map<String, String> baggageMapping;
    final List<? extends SpanSamplingRule> spanSamplingRules;
    final List<? extends TraceSamplingRule> traceSamplingRules;

<<<<<<< HEAD
    Snapshot(Builder builder) {
      this.serviceMapping = builder.serviceMapping;
      this.taggedHeaders = builder.taggedHeaders;
      this.baggageMapping = builder.baggageMapping;
      this.spanSamplingRules = builder.spanSamplingRules;
      this.traceSamplingRules = builder.traceSamplingRules;
    }

    @Override
=======
    final Double traceSampleRate;

    protected Snapshot(DynamicConfig<?>.Builder builder, Snapshot oldSnapshot) {

      this.debugEnabled = builder.debugEnabled;
      this.runtimeMetricsEnabled = builder.runtimeMetricsEnabled;
      this.logsInjectionEnabled = builder.logsInjectionEnabled;
      this.dataStreamsEnabled = builder.dataStreamsEnabled;

      this.serviceMapping = nullToEmpty(builder.serviceMapping);
      this.requestHeaderTags = nullToEmpty(builder.requestHeaderTags);
      this.responseHeaderTags = nullToEmpty(builder.responseHeaderTags);
      this.baggageMapping = nullToEmpty(builder.baggageMapping);

      this.traceSampleRate = builder.traceSampleRate;
    }

    private static <K, V> Map<K, V> nullToEmpty(Map<K, V> mapping) {
      return null != mapping ? mapping : Collections.emptyMap();
    }

    @Override
    public boolean isDebugEnabled() {
      return debugEnabled;
    }

    @Override
    public boolean isRuntimeMetricsEnabled() {
      return runtimeMetricsEnabled;
    }

    @Override
    public boolean isLogsInjectionEnabled() {
      return logsInjectionEnabled;
    }

    @Override
    public boolean isDataStreamsEnabled() {
      return dataStreamsEnabled;
    }

    @Override
>>>>>>> 46fcb7cb
    public Map<String, String> getServiceMapping() {
      return serviceMapping;
    }

    @Override
<<<<<<< HEAD
    public Map<String, String> getTaggedHeaders() {
      return taggedHeaders;
=======
    public Map<String, String> getRequestHeaderTags() {
      return requestHeaderTags;
    }

    @Override
    public Map<String, String> getResponseHeaderTags() {
      return responseHeaderTags;
>>>>>>> 46fcb7cb
    }

    @Override
    public Map<String, String> getBaggageMapping() {
      return baggageMapping;
    }

    @Override
<<<<<<< HEAD
    public List<? extends SpanSamplingRule> getSpanSamplingRules() {
      return this.spanSamplingRules;
    }

    @Override
    public List<? extends TraceSamplingRule> getTraceSamplingRules() {
      return traceSamplingRules;
=======
    public Double getTraceSampleRate() {
      return traceSampleRate;
>>>>>>> 46fcb7cb
    }
  }
}<|MERGE_RESOLUTION|>--- conflicted
+++ resolved
@@ -11,28 +11,18 @@
 import static datadog.trace.api.config.TracerConfig.TRACE_SAMPLE_RATE;
 import static datadog.trace.util.CollectionUtils.tryMakeImmutableMap;
 
-<<<<<<< HEAD
 import datadog.trace.api.sampling.SamplingRule.SpanSamplingRule;
 import datadog.trace.api.sampling.SamplingRule.TraceSamplingRule;
-import java.util.Collections;
-import java.util.HashMap;
-import java.util.List;
-=======
 import datadog.trace.util.Strings;
 import java.util.Collection;
 import java.util.Collections;
 import java.util.HashMap;
+import java.util.List;
 import java.util.Locale;
->>>>>>> 46fcb7cb
 import java.util.Map;
 import java.util.function.BiFunction;
 import java.util.function.Function;
 
-<<<<<<< HEAD
-/** Manages dynamic configuration for a particular {@link Tracer} instance. */
-public final class DynamicConfig {
-  private volatile Snapshot currentSnapshot;
-=======
 /**
  * Config that can be dynamically updated via remote-config
  *
@@ -44,7 +34,6 @@
  * @see Config for other configurations
  */
 public final class DynamicConfig<S extends DynamicConfig.Snapshot> {
->>>>>>> 46fcb7cb
 
   static final Function<Map.Entry<String, String>, String> KEY = DynamicConfig::key;
   static final Function<Map.Entry<String, String>, String> VALUE = DynamicConfig::value;
@@ -74,17 +63,6 @@
   }
 
   /** Captures a snapshot of the configuration at the start of a trace. */
-<<<<<<< HEAD
-  public TraceConfig captureTraceConfig() {
-    return currentSnapshot;
-  }
-
-  public Builder prepare() {
-    return new Builder(currentSnapshot);
-  }
-
-  public final class Builder {
-=======
   public S captureTraceConfig() {
     return currentSnapshot;
   }
@@ -112,7 +90,6 @@
     boolean logsInjectionEnabled;
     boolean dataStreamsEnabled;
 
->>>>>>> 46fcb7cb
     Map<String, String> serviceMapping;
     Map<String, String> requestHeaderTags;
     Map<String, String> responseHeaderTags;
@@ -120,21 +97,6 @@
     List<? extends SpanSamplingRule> spanSamplingRules;
     List<? extends TraceSamplingRule> traceSamplingRules;
 
-<<<<<<< HEAD
-    Builder(Snapshot snapshot) {
-      if (null == snapshot) {
-        this.serviceMapping = Collections.emptyMap();
-        this.taggedHeaders = Collections.emptyMap();
-        this.baggageMapping = Collections.emptyMap();
-        this.spanSamplingRules = Collections.emptyList();
-        this.traceSamplingRules = Collections.emptyList();
-      } else {
-        this.serviceMapping = snapshot.serviceMapping;
-        this.taggedHeaders = snapshot.taggedHeaders;
-        this.baggageMapping = snapshot.baggageMapping;
-        this.spanSamplingRules = snapshot.spanSamplingRules;
-        this.traceSamplingRules = snapshot.traceSamplingRules;
-=======
     Double traceSampleRate;
 
     Builder() {}
@@ -188,7 +150,6 @@
         return this;
       } else {
         return setHeaderTags(headerTags.entrySet());
->>>>>>> 46fcb7cb
       }
     }
 
@@ -214,7 +175,11 @@
       return this;
     }
 
-<<<<<<< HEAD
+    public Builder setTraceSampleRate(Double traceSampleRate) {
+      this.traceSampleRate = traceSampleRate;
+      return this;
+    }
+
     public Builder setSpanSamplingRules(List<? extends SpanSamplingRule> spanSamplingRules) {
       this.spanSamplingRules = spanSamplingRules;
       return this;
@@ -222,34 +187,6 @@
 
     public Builder setTraceSamplingRules(List<? extends TraceSamplingRule> traceSamplingRules) {
       this.traceSamplingRules = traceSamplingRules;
-      return this;
-    }
-
-    /** Overwrites the current configuration with a new snapshot. */
-    public DynamicConfig apply() {
-      DynamicConfig.this.currentSnapshot = new Snapshot(this);
-      return DynamicConfig.this;
-    }
-
-    private Map<String, String> cleanMapping(
-        Map<String, String> mapping, boolean lowerCaseKeys, boolean lowerCaseValues) {
-      final Map<String, String> cleanedMapping = new HashMap<>(mapping.size() * 4 / 3);
-      for (Map.Entry<String, String> association : mapping.entrySet()) {
-        String key = association.getKey().trim();
-        if (lowerCaseKeys) {
-          key = key.toLowerCase();
-        }
-        String value = association.getValue().trim();
-        if (lowerCaseValues) {
-          value = value.toLowerCase();
-        }
-        cleanedMapping.put(key, value);
-      }
-      return tryMakeImmutableMap(cleanedMapping);
-    }
-=======
-    public Builder setTraceSampleRate(Double traceSampleRate) {
-      this.traceSampleRate = traceSampleRate;
       return this;
     }
 
@@ -266,7 +203,6 @@
       }
       return DynamicConfig.this;
     }
->>>>>>> 46fcb7cb
   }
 
   static Map<String, String> cleanMapping(
@@ -336,9 +272,6 @@
   }
 
   /** Immutable snapshot of the configuration. */
-<<<<<<< HEAD
-  static final class Snapshot implements TraceConfig {
-=======
   public static class Snapshot implements TraceConfig {
 
     final boolean debugEnabled;
@@ -346,7 +279,6 @@
     final boolean logsInjectionEnabled;
     final boolean dataStreamsEnabled;
 
->>>>>>> 46fcb7cb
     final Map<String, String> serviceMapping;
     final Map<String, String> requestHeaderTags;
     final Map<String, String> responseHeaderTags;
@@ -354,17 +286,6 @@
     final List<? extends SpanSamplingRule> spanSamplingRules;
     final List<? extends TraceSamplingRule> traceSamplingRules;
 
-<<<<<<< HEAD
-    Snapshot(Builder builder) {
-      this.serviceMapping = builder.serviceMapping;
-      this.taggedHeaders = builder.taggedHeaders;
-      this.baggageMapping = builder.baggageMapping;
-      this.spanSamplingRules = builder.spanSamplingRules;
-      this.traceSamplingRules = builder.traceSamplingRules;
-    }
-
-    @Override
-=======
     final Double traceSampleRate;
 
     protected Snapshot(DynamicConfig<?>.Builder builder, Snapshot oldSnapshot) {
@@ -380,6 +301,9 @@
       this.baggageMapping = nullToEmpty(builder.baggageMapping);
 
       this.traceSampleRate = builder.traceSampleRate;
+
+      this.spanSamplingRules = builder.spanSamplingRules;
+      this.traceSamplingRules = builder.traceSamplingRules;
     }
 
     private static <K, V> Map<K, V> nullToEmpty(Map<K, V> mapping) {
@@ -407,16 +331,11 @@
     }
 
     @Override
->>>>>>> 46fcb7cb
     public Map<String, String> getServiceMapping() {
       return serviceMapping;
     }
 
     @Override
-<<<<<<< HEAD
-    public Map<String, String> getTaggedHeaders() {
-      return taggedHeaders;
-=======
     public Map<String, String> getRequestHeaderTags() {
       return requestHeaderTags;
     }
@@ -424,7 +343,6 @@
     @Override
     public Map<String, String> getResponseHeaderTags() {
       return responseHeaderTags;
->>>>>>> 46fcb7cb
     }
 
     @Override
@@ -433,7 +351,11 @@
     }
 
     @Override
-<<<<<<< HEAD
+    public Double getTraceSampleRate() {
+      return traceSampleRate;
+    }
+
+    @Override
     public List<? extends SpanSamplingRule> getSpanSamplingRules() {
       return this.spanSamplingRules;
     }
@@ -441,10 +363,6 @@
     @Override
     public List<? extends TraceSamplingRule> getTraceSamplingRules() {
       return traceSamplingRules;
-=======
-    public Double getTraceSampleRate() {
-      return traceSampleRate;
->>>>>>> 46fcb7cb
     }
   }
 }