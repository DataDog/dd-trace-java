--- conflicted
+++ resolved
@@ -148,13 +148,10 @@
       this.serviceMapping = builder.serviceMapping;
       this.headerTags = builder.headerTags;
       this.baggageMapping = builder.baggageMapping;
-<<<<<<< HEAD
       this.logsInjectionEnabled = builder.logsInjectionEnabled;
-=======
 
       // also apply headerTags to response headers if the initial reference has been overridden
       this.overrideResponseTags = null != initialState && headerTags != initialState.headerTags;
->>>>>>> 9eeb4f21
     }
 
     @Override
