package datadog.trace.api;

import static datadog.trace.api.config.GeneralConfig.DATA_STREAMS_ENABLED;
import static datadog.trace.api.config.GeneralConfig.RUNTIME_METRICS_ENABLED;
import static datadog.trace.api.config.GeneralConfig.TRACE_DEBUG;
import static datadog.trace.api.config.TraceInstrumentationConfig.LOGS_INJECTION_ENABLED;
import static datadog.trace.api.config.TracerConfig.BAGGAGE_MAPPING;
import static datadog.trace.api.config.TracerConfig.REQUEST_HEADER_TAGS;
import static datadog.trace.api.config.TracerConfig.RESPONSE_HEADER_TAGS;
import static datadog.trace.api.config.TracerConfig.SERVICE_MAPPING;
import static datadog.trace.api.config.TracerConfig.TRACE_SAMPLE_RATE;
import static datadog.trace.util.CollectionUtils.tryMakeImmutableMap;

import datadog.trace.api.sampling.SamplingRule.SpanSamplingRule;
import datadog.trace.api.sampling.SamplingRule.TraceSamplingRule;
import datadog.trace.util.Strings;
import java.util.Collection;
import java.util.Collections;
import java.util.HashMap;
import java.util.List;
import java.util.Locale;
import java.util.Map;
import java.util.function.BiFunction;
import java.util.function.Function;
import org.slf4j.Logger;
import org.slf4j.LoggerFactory;

/**
 * Config that can be dynamically updated via remote-config
 *
 * <p>Only a small subset of config is currently supported
 *
 * <p>Not every config should be dynamic because there are performance implications
 *
 * @see InstrumenterConfig for pre-instrumentation configurations
 * @see Config for other configurations
 */
public final class DynamicConfig<S extends DynamicConfig.Snapshot> {
  static final Logger rootLogger = LoggerFactory.getLogger(Logger.ROOT_LOGGER_NAME);

  static final Function<Map.Entry<String, String>, String> KEY = DynamicConfig::key;
  static final Function<Map.Entry<String, String>, String> VALUE = DynamicConfig::value;
  static final Function<Map.Entry<String, String>, String> LOWER_KEY = DynamicConfig::lowerKey;
  static final Function<Map.Entry<String, String>, String> REQUEST_TAG = DynamicConfig::requestTag;
  static final Function<Map.Entry<String, String>, String> RESPONSE_TAG =
      DynamicConfig::responseTag;

  BiFunction<Builder, S, S> snapshotFactory;

  S initialSnapshot;
  volatile S currentSnapshot;

  private DynamicConfig(BiFunction<Builder, S, S> snapshotFactory) {
    this.snapshotFactory = snapshotFactory;
  }

  /** Dynamic configuration that uses the default snapshot type. */
  public static DynamicConfig<Snapshot>.Builder create() {
    return new DynamicConfig<>(Snapshot::new).new Builder();
  }

  /** Dynamic configuration that wants to add its own state to the snapshot. */
  public static <S extends DynamicConfig.Snapshot> DynamicConfig<S>.Builder create(
      BiFunction<DynamicConfig<S>.Builder, S, S> snapshotFactory) {
    return new DynamicConfig<S>(snapshotFactory).new Builder();
  }

  /** Captures a snapshot of the configuration at the start of a trace. */
  public S captureTraceConfig() {
    return currentSnapshot;
  }

  /** Start building a new configuration based on its initial state. */
  public Builder initial() {
    return new Builder(initialSnapshot);
  }

  /** Start building a new configuration based on its current state. */
  public Builder current() {
    return new Builder(currentSnapshot);
  }

  /** Reset the configuration to its initial state. */
  public void resetTraceConfig() {
    currentSnapshot = initialSnapshot;
    reportConfigChange(initialSnapshot);
  }

  @Override
  public String toString() {
    return currentSnapshot.toString();
  }

  public final class Builder {

    boolean runtimeMetricsEnabled;
    boolean logsInjectionEnabled;
    boolean dataStreamsEnabled;

    Map<String, String> serviceMapping;
    Map<String, String> requestHeaderTags;
    Map<String, String> responseHeaderTags;
    Map<String, String> tracingTags;
    Map<String, String> baggageMapping;

    List<? extends SpanSamplingRule> spanSamplingRules;
    List<? extends TraceSamplingRule> traceSamplingRules;

    Double traceSampleRate;

    String preferredServiceName;

    Builder() {}

    Builder(Snapshot snapshot) {

      this.runtimeMetricsEnabled = snapshot.runtimeMetricsEnabled;
      this.logsInjectionEnabled = snapshot.logsInjectionEnabled;
      this.dataStreamsEnabled = snapshot.dataStreamsEnabled;

      this.serviceMapping = snapshot.serviceMapping;
      this.requestHeaderTags = snapshot.requestHeaderTags;
      this.responseHeaderTags = snapshot.responseHeaderTags;
      this.baggageMapping = snapshot.baggageMapping;

      this.traceSampleRate = snapshot.traceSampleRate;
<<<<<<< HEAD
      this.tracingTags = snapshot.tracingTags;
=======
      this.preferredServiceName = snapshot.preferredServiceName;
>>>>>>> c42d72c2
    }

    public Builder setRuntimeMetricsEnabled(boolean runtimeMetricsEnabled) {
      this.runtimeMetricsEnabled = runtimeMetricsEnabled;
      return this;
    }

    public Builder setLogsInjectionEnabled(boolean logsInjectionEnabled) {
      this.logsInjectionEnabled = logsInjectionEnabled;
      return this;
    }

    public Builder setDataStreamsEnabled(boolean dataStreamsEnabled) {
      this.dataStreamsEnabled = dataStreamsEnabled;
      return this;
    }

    public Builder setServiceMapping(Map<String, String> serviceMapping) {
      return setServiceMapping(serviceMapping.entrySet());
    }

    public Builder setHeaderTags(Map<String, String> headerTags) {
      if (Config.get().getRequestHeaderTags().equals(headerTags)
          && !Config.get().getResponseHeaderTags().equals(headerTags)) {
        // using static config; don't override separate static config for response header tags
        this.requestHeaderTags = Config.get().getRequestHeaderTags();
        this.responseHeaderTags = Config.get().getResponseHeaderTags();
        return this;
      } else {
        return setHeaderTags(headerTags.entrySet());
      }
    }

    public Builder setBaggageMapping(Map<String, String> baggageMapping) {
      return setBaggageMapping(baggageMapping.entrySet());
    }

    public Builder setServiceMapping(
        Collection<? extends Map.Entry<String, String>> serviceMapping) {
      this.serviceMapping = cleanMapping(serviceMapping, KEY, VALUE);
      return this;
    }

    public Builder setHeaderTags(Collection<? extends Map.Entry<String, String>> headerTags) {
      this.requestHeaderTags = cleanMapping(headerTags, LOWER_KEY, REQUEST_TAG);
      this.responseHeaderTags = cleanMapping(headerTags, LOWER_KEY, RESPONSE_TAG);
      return this;
    }

    public Builder setBaggageMapping(
        Collection<? extends Map.Entry<String, String>> baggageMapping) {
      this.baggageMapping = cleanMapping(baggageMapping, LOWER_KEY, VALUE);
      return this;
    }

    public Builder setTraceSampleRate(Double traceSampleRate) {
      this.traceSampleRate = traceSampleRate;
      return this;
    }

    public Builder setSpanSamplingRules(List<? extends SpanSamplingRule> spanSamplingRules) {
      this.spanSamplingRules = spanSamplingRules;
      return this;
    }

    public Builder setTraceSamplingRules(List<? extends TraceSamplingRule> traceSamplingRules) {
      this.traceSamplingRules = traceSamplingRules;
      return this;
    }

<<<<<<< HEAD
    public Builder setTracingTags(Map<String, String> tracingTags) {
      this.tracingTags = tracingTags;
=======
    public Builder setPreferredServiceName(String preferredServiceName) {
      this.preferredServiceName = preferredServiceName;
>>>>>>> c42d72c2
      return this;
    }

    /** Overwrites the current configuration with a new snapshot. */
    public DynamicConfig<S> apply() {
      S oldSnapshot = currentSnapshot;
      S newSnapshot = snapshotFactory.apply(this, oldSnapshot);
      if (null == oldSnapshot) {
        initialSnapshot = newSnapshot; // captured when constructing the dynamic config
        currentSnapshot = newSnapshot;
      } else {
        currentSnapshot = newSnapshot;
        reportConfigChange(newSnapshot);
      }
      return DynamicConfig.this;
    }
  }

  static Map<String, String> cleanMapping(
      Collection<? extends Map.Entry<String, String>> mapping,
      Function<Map.Entry<String, String>, String> keyMapper,
      Function<Map.Entry<String, String>, String> valueMapper) {
    final Map<String, String> cleanedMapping = new HashMap<>(mapping.size() * 4 / 3);
    for (Map.Entry<String, String> association : mapping) {
      cleanedMapping.put(keyMapper.apply(association), valueMapper.apply(association));
    }
    return tryMakeImmutableMap(cleanedMapping);
  }

  static String key(Map.Entry<String, String> association) {
    return Strings.trim(association.getKey());
  }

  static String value(Map.Entry<String, String> association) {
    return Strings.trim(association.getValue());
  }

  static String lowerKey(Map.Entry<String, String> association) {
    return key(association).toLowerCase(Locale.ROOT);
  }

  static String requestTag(Map.Entry<String, String> association) {
    String requestTag = value(association);
    if (requestTag.isEmpty()) {
      // normalization is only applied when generating default tag names; see ConfigConverter
      requestTag = "http.request.headers." + Strings.normalizedHeaderTag(association.getKey());
    }
    return requestTag;
  }

  static String responseTag(Map.Entry<String, String> association) {
    String responseTag = value(association);
    if (responseTag.isEmpty()) {
      // normalization is only applied when generating default tag names; see ConfigConverter
      responseTag = "http.response.headers." + Strings.normalizedHeaderTag(association.getKey());
    }
    return responseTag;
  }

  static void reportConfigChange(Snapshot newSnapshot) {
    Map<String, Object> update = new HashMap<>();

    update.put(TRACE_DEBUG, rootLogger.isDebugEnabled());
    update.put(RUNTIME_METRICS_ENABLED, newSnapshot.runtimeMetricsEnabled);
    update.put(LOGS_INJECTION_ENABLED, newSnapshot.logsInjectionEnabled);
    update.put(DATA_STREAMS_ENABLED, newSnapshot.dataStreamsEnabled);

    update.put(SERVICE_MAPPING, newSnapshot.serviceMapping);
    update.put(REQUEST_HEADER_TAGS, newSnapshot.requestHeaderTags);
    update.put(RESPONSE_HEADER_TAGS, newSnapshot.responseHeaderTags);
    update.put(BAGGAGE_MAPPING, newSnapshot.baggageMapping);

    maybePut(update, TRACE_SAMPLE_RATE, newSnapshot.traceSampleRate);

    ConfigCollector.get().putAll(update, ConfigOrigin.REMOTE);
  }

  private static void maybePut(Map<String, Object> update, String key, Object value) {
    if (null != value) {
      update.put(key, value);
    }
  }

  /** Immutable snapshot of the configuration. */
  public static class Snapshot implements TraceConfig {
    final boolean runtimeMetricsEnabled;
    final boolean logsInjectionEnabled;
    final boolean dataStreamsEnabled;

    final Map<String, String> serviceMapping;
    final Map<String, String> requestHeaderTags;
    final Map<String, String> responseHeaderTags;
    final Map<String, String> baggageMapping;

    final List<? extends SpanSamplingRule> spanSamplingRules;
    final List<? extends TraceSamplingRule> traceSamplingRules;

    final Double traceSampleRate;
    final Map<String, String> tracingTags;

    final String preferredServiceName;

    protected Snapshot(DynamicConfig<?>.Builder builder, Snapshot oldSnapshot) {

      this.runtimeMetricsEnabled = builder.runtimeMetricsEnabled;
      this.logsInjectionEnabled = builder.logsInjectionEnabled;
      this.dataStreamsEnabled = builder.dataStreamsEnabled;

      this.serviceMapping = nullToEmpty(builder.serviceMapping);
      this.requestHeaderTags = nullToEmpty(builder.requestHeaderTags);
      this.responseHeaderTags = nullToEmpty(builder.responseHeaderTags);
      this.baggageMapping = nullToEmpty(builder.baggageMapping);

      this.traceSampleRate = builder.traceSampleRate;

      this.spanSamplingRules = builder.spanSamplingRules;
      this.traceSamplingRules = builder.traceSamplingRules;
<<<<<<< HEAD
      this.tracingTags = builder.tracingTags;
=======
      this.preferredServiceName = builder.preferredServiceName;
>>>>>>> c42d72c2
    }

    private static <K, V> Map<K, V> nullToEmpty(Map<K, V> mapping) {
      return null != mapping ? mapping : Collections.emptyMap();
    }

    @Override
    public boolean isRuntimeMetricsEnabled() {
      return runtimeMetricsEnabled;
    }

    @Override
    public boolean isLogsInjectionEnabled() {
      return logsInjectionEnabled;
    }

    @Override
    public boolean isDataStreamsEnabled() {
      return dataStreamsEnabled;
    }

    @Override
    public Map<String, String> getServiceMapping() {
      return serviceMapping;
    }

    @Override
    public Map<String, String> getRequestHeaderTags() {
      return requestHeaderTags;
    }

    @Override
    public Map<String, String> getResponseHeaderTags() {
      return responseHeaderTags;
    }

    @Override
    public Map<String, String> getBaggageMapping() {
      return baggageMapping;
    }

    @Override
    public Double getTraceSampleRate() {
      return traceSampleRate;
    }

    @Override
    public String getPreferredServiceName() {
      return preferredServiceName;
    }

    @Override
    public List<? extends SpanSamplingRule> getSpanSamplingRules() {
      return spanSamplingRules;
    }

    @Override
    public List<? extends TraceSamplingRule> getTraceSamplingRules() {
      return traceSamplingRules;
    }

    @Override
    public Map<String, String> getTracingTags() {
      return tracingTags;
    }

    @Override
    public String toString() {
      return "DynamicConfig{"
          + "debugEnabled="
          + rootLogger.isDebugEnabled()
          + ", runtimeMetricsEnabled="
          + runtimeMetricsEnabled
          + ", logsInjectionEnabled="
          + logsInjectionEnabled
          + ", dataStreamsEnabled="
          + dataStreamsEnabled
          + ", serviceMapping="
          + serviceMapping
          + ", requestHeaderTags="
          + requestHeaderTags
          + ", responseHeaderTags="
          + responseHeaderTags
          + ", baggageMapping="
          + baggageMapping
          + ", spanSamplingRules="
          + spanSamplingRules
          + ", traceSamplingRules="
          + traceSamplingRules
          + ", traceSampleRate="
          + traceSampleRate
<<<<<<< HEAD
          + ", tracingTags="
          + tracingTags
=======
          + ", preferredServiceName="
          + preferredServiceName
>>>>>>> c42d72c2
          + '}';
    }
  }
}<|MERGE_RESOLUTION|>--- conflicted
+++ resolved
@@ -124,11 +124,8 @@
       this.baggageMapping = snapshot.baggageMapping;
 
       this.traceSampleRate = snapshot.traceSampleRate;
-<<<<<<< HEAD
       this.tracingTags = snapshot.tracingTags;
-=======
       this.preferredServiceName = snapshot.preferredServiceName;
->>>>>>> c42d72c2
     }
 
     public Builder setRuntimeMetricsEnabled(boolean runtimeMetricsEnabled) {
@@ -199,13 +196,13 @@
       return this;
     }
 
-<<<<<<< HEAD
     public Builder setTracingTags(Map<String, String> tracingTags) {
       this.tracingTags = tracingTags;
-=======
+      return this;
+    }
+
     public Builder setPreferredServiceName(String preferredServiceName) {
       this.preferredServiceName = preferredServiceName;
->>>>>>> c42d72c2
       return this;
     }
 
@@ -323,11 +320,8 @@
 
       this.spanSamplingRules = builder.spanSamplingRules;
       this.traceSamplingRules = builder.traceSamplingRules;
-<<<<<<< HEAD
       this.tracingTags = builder.tracingTags;
-=======
       this.preferredServiceName = builder.preferredServiceName;
->>>>>>> c42d72c2
     }
 
     private static <K, V> Map<K, V> nullToEmpty(Map<K, V> mapping) {
@@ -419,13 +413,10 @@
           + traceSamplingRules
           + ", traceSampleRate="
           + traceSampleRate
-<<<<<<< HEAD
           + ", tracingTags="
           + tracingTags
-=======
           + ", preferredServiceName="
           + preferredServiceName
->>>>>>> c42d72c2
           + '}';
     }
   }
