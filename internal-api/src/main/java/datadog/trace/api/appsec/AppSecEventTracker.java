--- conflicted
+++ resolved
@@ -8,10 +8,7 @@
 import static datadog.trace.api.telemetry.LoginEvent.LOGIN_SUCCESS;
 import static datadog.trace.api.telemetry.LoginEvent.SIGN_UP;
 import static datadog.trace.util.Strings.toHexString;
-<<<<<<< HEAD
-=======
 import static java.util.Collections.emptyMap;
->>>>>>> 1d303095
 
 import datadog.appsec.api.blocking.BlockingException;
 import datadog.appsec.api.user.User;
@@ -33,10 +30,7 @@
 import datadog.trace.bootstrap.instrumentation.api.Tags;
 import java.security.MessageDigest;
 import java.security.NoSuchAlgorithmException;
-<<<<<<< HEAD
-=======
 import java.util.Base64;
->>>>>>> 1d303095
 import java.util.Map;
 import java.util.function.BiFunction;
 
@@ -50,13 +44,9 @@
   private static final String SIGNUP_TAG = "users.signup";
 
   public static void install() {
-<<<<<<< HEAD
-    GlobalTracer.setEventTracker(new AppSecEventTracker());
-=======
     final AppSecEventTracker tracker = new AppSecEventTracker();
     GlobalTracer.setEventTracker(tracker);
     User.setUserService(tracker);
->>>>>>> 1d303095
   }
 
   @Override
@@ -137,12 +127,9 @@
     }
     if (isNewUser(mode, segment)) {
       segment.setTagTop("usr.id", finalUserId);
-<<<<<<< HEAD
-=======
       if (metadata != null && !metadata.isEmpty()) {
         segment.setTagTop("usr", metadata);
       }
->>>>>>> 1d303095
       segment.setTagTop("_dd.appsec.user.collection_mode", mode.fullName());
       segment.setTagTop(Tags.ASM_KEEP, true);
       segment.setTagTop(Tags.PROPAGATED_TRACE_SOURCE, ProductTraceSource.ASM);
@@ -392,13 +379,10 @@
     return ANON_PREFIX + toHexString(hash);
   }
 
-<<<<<<< HEAD
-=======
   protected static String encodeBase64(final String userId) {
     return Base64.getEncoder().encodeToString(userId.getBytes());
   }
 
->>>>>>> 1d303095
   protected boolean isEnabled(final UserIdCollectionMode mode) {
     return mode == SDK || (ActiveSubsystems.APPSEC_ACTIVE && mode != DISABLED);
   }
