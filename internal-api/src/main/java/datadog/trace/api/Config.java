package datadog.trace.api;

import static datadog.trace.api.ConfigDefaults.*;
import static datadog.trace.api.DDTags.*;
import static datadog.trace.api.config.AppSecConfig.*;
import static datadog.trace.api.config.CiVisibilityConfig.*;
import static datadog.trace.api.config.CrashTrackingConfig.*;
import static datadog.trace.api.config.CwsConfig.CWS_ENABLED;
import static datadog.trace.api.config.CwsConfig.CWS_TLS_REFRESH;
import static datadog.trace.api.config.DebuggerConfig.*;
import static datadog.trace.api.config.GeneralConfig.*;
import static datadog.trace.api.config.GeneralConfig.SERVICE_NAME;
import static datadog.trace.api.config.IastConfig.*;
import static datadog.trace.api.config.JmxFetchConfig.*;
import static datadog.trace.api.config.LlmObsConfig.*;
import static datadog.trace.api.config.ProfilingConfig.*;
import static datadog.trace.api.config.RemoteConfigConfig.*;
import static datadog.trace.api.config.TraceInstrumentationConfig.*;
import static datadog.trace.api.config.TracerConfig.*;
import static datadog.trace.api.iast.IastDetectionMode.DEFAULT;
import static datadog.trace.api.telemetry.LogCollector.SEND_TELEMETRY;
import static datadog.trace.util.CollectionUtils.tryMakeImmutableList;
import static datadog.trace.util.CollectionUtils.tryMakeImmutableSet;
import static datadog.trace.util.Strings.propertyNameToEnvironmentVariableName;

import datadog.trace.api.civisibility.CiVisibilityWellKnownTags;
import datadog.trace.api.config.GeneralConfig;
import datadog.trace.api.config.ProfilingConfig;
import datadog.trace.api.config.TracerConfig;
import datadog.trace.api.iast.IastContext;
import datadog.trace.api.iast.IastDetectionMode;
import datadog.trace.api.iast.telemetry.Verbosity;
import datadog.trace.api.naming.SpanNaming;
import datadog.trace.api.profiling.ProfilingEnablement;
import datadog.trace.bootstrap.config.provider.CapturedEnvironmentConfigSource;
import datadog.trace.bootstrap.config.provider.ConfigProvider;
import datadog.trace.bootstrap.config.provider.SystemPropertiesConfigSource;
import datadog.trace.bootstrap.instrumentation.api.AgentTracer;
import datadog.trace.context.TraceScope;
import datadog.trace.util.PidHelper;
import datadog.trace.util.RandomUtils;
import datadog.trace.util.Strings;
import datadog.trace.util.throwable.FatalAgentMisconfigurationError;
import edu.umd.cs.findbugs.annotations.SuppressFBWarnings;
import java.io.BufferedReader;
import java.io.File;
import java.io.IOException;
import java.io.InputStreamReader;
import java.net.*;
import java.nio.charset.StandardCharsets;
import java.nio.file.FileSystems;
import java.nio.file.Files;
import java.nio.file.Path;
import java.nio.file.Paths;
import java.util.*;
import java.util.concurrent.TimeUnit;
import java.util.function.Function;
import java.util.function.Supplier;
import java.util.regex.Matcher;
import java.util.regex.Pattern;
import javax.annotation.Nonnull;
import javax.annotation.Nullable;
import org.slf4j.Logger;
import org.slf4j.LoggerFactory;

/**
 * Config reads values with the following priority:
 *
 * <p>1) system properties
 *
 * <p>2) environment variables,
 *
 * <p>3) optional configuration file
 *
 * <p>4) platform dependant properties. It also includes default values to ensure a valid config.
 *
 * <p>System properties are {@link Config#PREFIX}'ed. Environment variables are the same as the
 * system property, but uppercased and '.' is replaced with '_'.
 *
 * @see ConfigProvider for details on how configs are processed
 * @see InstrumenterConfig for pre-instrumentation configurations
 * @see DynamicConfig for configuration that can be dynamically updated via remote-config
 */
public class Config {

  private static final Logger log = LoggerFactory.getLogger(Config.class);

  private static final Pattern COLON = Pattern.compile(":");

  private final InstrumenterConfig instrumenterConfig;

  private final long startTimeMillis = System.currentTimeMillis();
  private final boolean timelineEventsEnabled;

  /**
   * this is a random UUID that gets generated on JVM start up and is attached to every root span
   * and every JMX metric that is sent out.
   */
  static class RuntimeIdHolder {
    static final String runtimeId = RandomUtils.randomUUID().toString();
  }

  static class HostNameHolder {
    static final String hostName = initHostName();

    public static String getHostName() {
      return hostName;
    }
  }

  private final boolean runtimeIdEnabled;

  /** This is the version of the runtime, ex: 1.8.0_332, 11.0.15, 17.0.3 */
  private final String runtimeVersion;

  private final String applicationKey;

  /**
   * Note: this has effect only on profiling site. Traces are sent to Datadog agent and are not
   * affected by this setting. If CI Visibility is used with agentless mode, api key is used when
   * sending data (including traces) to backend
   */
  private final String apiKey;

  /**
   * Note: this has effect only on profiling site. Traces are sent to Datadog agent and are not
   * affected by this setting.
   */
  private final String site;

  private final String serviceName;
  private final boolean serviceNameSetByUser;
  private final String rootContextServiceName;
  private final boolean integrationSynapseLegacyOperationName;
  private final String writerType;
  private final boolean injectBaggageAsTagsEnabled;
  private final boolean agentConfiguredUsingDefault;
  private final String agentUrl;
  private final String agentHost;
  private final int agentPort;
  private final String agentUnixDomainSocket;
  private final String agentNamedPipe;
  private final int agentTimeout;
  private final Set<String> noProxyHosts;
  private final boolean prioritySamplingEnabled;
  private final String prioritySamplingForce;
  private final boolean traceResolverEnabled;
  private final int spanAttributeSchemaVersion;
  private final boolean peerHostNameEnabled;
  private final boolean peerServiceDefaultsEnabled;
  private final Map<String, String> peerServiceComponentOverrides;
  private final boolean removeIntegrationServiceNamesEnabled;
  private final Map<String, String> peerServiceMapping;
  private final Map<String, String> serviceMapping;
  private final Map<String, String> tags;
  private final Map<String, String> spanTags;
  private final Map<String, String> jmxTags;
  private final Map<String, String> requestHeaderTags;
  private final Map<String, String> responseHeaderTags;
  private final Map<String, String> baggageMapping;
  private final boolean requestHeaderTagsCommaAllowed;
  private final BitSet httpServerErrorStatuses;
  private final BitSet httpClientErrorStatuses;
  private final boolean httpServerTagQueryString;
  private final boolean httpServerRawQueryString;
  private final boolean httpServerRawResource;
  private final boolean httpServerDecodedResourcePreserveSpaces;
  private final boolean httpServerRouteBasedNaming;
  private final Map<String, String> httpServerPathResourceNameMapping;
  private final Map<String, String> httpClientPathResourceNameMapping;
  private final boolean httpResourceRemoveTrailingSlash;
  private final boolean httpClientTagQueryString;
  private final boolean httpClientTagHeaders;
  private final boolean httpClientSplitByDomain;
  private final boolean dbClientSplitByInstance;
  private final boolean dbClientSplitByInstanceTypeSuffix;
  private final boolean dbClientSplitByHost;
  private final Set<String> splitByTags;
  private final boolean jeeSplitByDeployment;
  private final int scopeDepthLimit;
  private final boolean scopeStrictMode;
  private final int scopeIterationKeepAlive;
  private final int partialFlushMinSpans;
  private final int traceKeepLatencyThreshold;
  private final boolean traceKeepLatencyThresholdEnabled;
  private final boolean traceStrictWritesEnabled;
  private final boolean logExtractHeaderNames;
  private final Set<PropagationStyle> propagationStylesToExtract;
  private final Set<PropagationStyle> propagationStylesToInject;
  private final boolean tracePropagationStyleB3PaddingEnabled;
  private final Set<TracePropagationStyle> tracePropagationStylesToExtract;
  private final Set<TracePropagationStyle> tracePropagationStylesToInject;
  private final TracePropagationBehaviorExtract tracePropagationBehaviorExtract;
  private final boolean tracePropagationExtractFirst;
  private final int traceBaggageMaxItems;
  private final int traceBaggageMaxBytes;
  private final int clockSyncPeriod;
  private final boolean logsInjectionEnabled;

  private final String dogStatsDNamedPipe;
  private final int dogStatsDStartDelay;

  private final Integer statsDClientQueueSize;
  private final Integer statsDClientSocketBuffer;
  private final Integer statsDClientSocketTimeout;

  private final boolean runtimeMetricsEnabled;
  private final boolean jmxFetchEnabled;
  private final String jmxFetchConfigDir;
  private final List<String> jmxFetchConfigs;
  @Deprecated private final List<String> jmxFetchMetricsConfigs;
  private final Integer jmxFetchCheckPeriod;
  private final Integer jmxFetchInitialRefreshBeansPeriod;
  private final Integer jmxFetchRefreshBeansPeriod;
  private final String jmxFetchStatsdHost;
  private final Integer jmxFetchStatsdPort;
  private final boolean jmxFetchMultipleRuntimeServicesEnabled;
  private final int jmxFetchMultipleRuntimeServicesLimit;

  // These values are default-ed to those of jmx fetch values as needed
  private final boolean healthMetricsEnabled;
  private final String healthMetricsStatsdHost;
  private final Integer healthMetricsStatsdPort;
  private final boolean perfMetricsEnabled;

  private final boolean tracerMetricsEnabled;
  private final boolean tracerMetricsBufferingEnabled;
  private final int tracerMetricsMaxAggregates;
  private final int tracerMetricsMaxPending;

  private final boolean reportHostName;

  private final boolean traceAnalyticsEnabled;
  private final String traceClientIpHeader;
  private final boolean traceClientIpResolverEnabled;

  private final boolean traceGitMetadataEnabled;

  private final Map<String, String> traceSamplingServiceRules;
  private final Map<String, String> traceSamplingOperationRules;
  private final String traceSamplingRules;
  private final Double traceSampleRate;
  private final int traceRateLimit;
  private final String spanSamplingRules;
  private final String spanSamplingRulesFile;

  private final ProfilingEnablement profilingEnabled;
  private final boolean profilingAgentless;
  private final boolean isDatadogProfilerEnabled;
  @Deprecated private final String profilingUrl;
  private final Map<String, String> profilingTags;
  private final int profilingStartDelay;
  private final boolean profilingStartForceFirst;
  private final int profilingUploadPeriod;
  private final String profilingTemplateOverrideFile;
  private final int profilingUploadTimeout;
  private final String profilingUploadCompression;
  private final String profilingProxyHost;
  private final int profilingProxyPort;
  private final String profilingProxyUsername;
  private final String profilingProxyPassword;
  private final int profilingExceptionSampleLimit;
  private final int profilingBackPressureSampleLimit;
  private final boolean profilingBackPressureEnabled;
  private final int profilingDirectAllocationSampleLimit;
  private final int profilingExceptionHistogramTopItems;
  private final int profilingExceptionHistogramMaxCollectionSize;
  private final boolean profilingExcludeAgentThreads;
  private final boolean profilingUploadSummaryOn413Enabled;
  private final boolean profilingRecordExceptionMessage;

  private final boolean crashTrackingAgentless;
  private final Map<String, String> crashTrackingTags;

  private final boolean clientIpEnabled;

  private final boolean appSecReportingInband;
  private final String appSecRulesFile;
  private final int appSecReportMinTimeout;
  private final int appSecReportMaxTimeout;
  private final int appSecTraceRateLimit;
  private final boolean appSecWafMetrics;
  private final int appSecWafTimeout;
  private final String appSecObfuscationParameterKeyRegexp;
  private final String appSecObfuscationParameterValueRegexp;
  private final String appSecHttpBlockedTemplateHtml;
  private final String appSecHttpBlockedTemplateJson;
  private final UserIdCollectionMode appSecUserIdCollectionMode;
  private final Boolean appSecScaEnabled;
  private final boolean appSecRaspEnabled;
  private final boolean appSecStackTraceEnabled;
  private final int appSecMaxStackTraces;
  private final int appSecMaxStackTraceDepth;
  private final boolean apiSecurityEnabled;
  private final float apiSecurityRequestSampleRate;

  private final IastDetectionMode iastDetectionMode;
  private final int iastMaxConcurrentRequests;
  private final int iastVulnerabilitiesPerRequest;
  private final float iastRequestSampling;
  private final boolean iastDebugEnabled;
  private final Verbosity iastTelemetryVerbosity;
  private final boolean iastRedactionEnabled;
  private final String iastRedactionNamePattern;
  private final String iastRedactionValuePattern;
  private final int iastMaxRangeCount;
  private final int iastTruncationMaxValueLength;
  private final boolean iastStacktraceLeakSuppress;
  private final IastContext.Mode iastContextMode;
  private final boolean iastHardcodedSecretEnabled;
  private final boolean iastAnonymousClassesEnabled;
  private final boolean iastSourceMappingEnabled;
  private final int iastSourceMappingMaxSize;
  private final boolean iastStackTraceEnabled;
  private final boolean iastExperimentalPropagationEnabled;
  private final String iastSecurityControlsConfiguration;
  private final int iastDbRowsToTaint;

  private final boolean llmObsAgentlessEnabled;
  private final String llmObsMlApp;

  private final boolean ciVisibilityTraceSanitationEnabled;
  private final boolean ciVisibilityAgentlessEnabled;
  private final String ciVisibilityAgentlessUrl;

  private final boolean ciVisibilitySourceDataEnabled;
  private final boolean ciVisibilityBuildInstrumentationEnabled;
  private final String ciVisibilityAgentJarUri;
  private final boolean ciVisibilityAutoConfigurationEnabled;
  private final String ciVisibilityAdditionalChildProcessJvmArgs;
  private final boolean ciVisibilityCompilerPluginAutoConfigurationEnabled;
  private final boolean ciVisibilityCodeCoverageEnabled;
  private final Boolean ciVisibilityCoverageLinesEnabled;
  private final String ciVisibilityCodeCoverageReportDumpDir;
  private final String ciVisibilityCompilerPluginVersion;
  private final String ciVisibilityJacocoPluginVersion;
  private final boolean ciVisibilityJacocoPluginVersionProvided;
  private final List<String> ciVisibilityCodeCoverageIncludes;
  private final List<String> ciVisibilityCodeCoverageExcludes;
  private final String[] ciVisibilityCodeCoverageIncludedPackages;
  private final String[] ciVisibilityCodeCoverageExcludedPackages;
  private final List<String> ciVisibilityJacocoGradleSourceSets;
  private final Integer ciVisibilityDebugPort;
  private final boolean ciVisibilityGitClientEnabled;
  private final boolean ciVisibilityGitUploadEnabled;
  private final boolean ciVisibilityGitUnshallowEnabled;
  private final boolean ciVisibilityGitUnshallowDefer;
  private final long ciVisibilityGitCommandTimeoutMillis;
  private final String ciVisibilityGitRemoteName;
  private final long ciVisibilityBackendApiTimeoutMillis;
  private final long ciVisibilityGitUploadTimeoutMillis;
  private final String ciVisibilitySignalServerHost;
  private final int ciVisibilitySignalServerPort;
  private final int ciVisibilitySignalClientTimeoutMillis;
  private final boolean ciVisibilityItrEnabled;
  private final boolean ciVisibilityTestSkippingEnabled;
  private final boolean ciVisibilityCiProviderIntegrationEnabled;
  private final boolean ciVisibilityRepoIndexDuplicateKeyCheckEnabled;
  private final int ciVisibilityExecutionSettingsCacheSize;
  private final int ciVisibilityJvmInfoCacheSize;
  private final int ciVisibilityCoverageRootPackagesLimit;
  private final String ciVisibilityInjectedTracerVersion;
  private final List<String> ciVisibilityResourceFolderNames;
  private final boolean ciVisibilityFlakyRetryEnabled;
  private final boolean ciVisibilityImpactedTestsDetectionEnabled;
  private final boolean ciVisibilityImpactedTestsBackendRequestEnabled;
  private final boolean ciVisibilityKnownTestsRequestEnabled;
  private final boolean ciVisibilityFlakyRetryOnlyKnownFlakes;
  private final int ciVisibilityFlakyRetryCount;
  private final int ciVisibilityTotalFlakyRetryCount;
  private final boolean ciVisibilityEarlyFlakeDetectionEnabled;
  private final int ciVisibilityEarlyFlakeDetectionLowerLimit;
  private final String ciVisibilitySessionName;
  private final String ciVisibilityModuleName;
  private final String ciVisibilityTestCommand;
  private final boolean ciVisibilityTelemetryEnabled;
  private final long ciVisibilityRumFlushWaitMillis;
  private final boolean ciVisibilityAutoInjected;
  private final String ciVisibilityRemoteEnvVarsProviderUrl;
  private final String ciVisibilityRemoteEnvVarsProviderKey;
  private final String ciVisibilityTestOrder;
  private final boolean ciVisibilityTestManagementEnabled;
  private final Integer ciVisibilityTestManagementAttemptToFixRetries;

  private final boolean remoteConfigEnabled;
  private final boolean remoteConfigIntegrityCheckEnabled;
  private final String remoteConfigUrl;
  private final float remoteConfigPollIntervalSeconds;
  private final long remoteConfigMaxPayloadSize;
  private final String remoteConfigTargetsKeyId;
  private final String remoteConfigTargetsKey;

  private final int remoteConfigMaxExtraServices;

  private final String DBMPropagationMode;
  private final boolean DBMTracePreparedStatements;

  private final boolean dynamicInstrumentationEnabled;
  private final int dynamicInstrumentationUploadTimeout;
  private final int dynamicInstrumentationUploadFlushInterval;
  private final boolean dynamicInstrumentationClassFileDumpEnabled;
  private final int dynamicInstrumentationPollInterval;
  private final int dynamicInstrumentationDiagnosticsInterval;
  private final boolean dynamicInstrumentationMetricEnabled;
  private final String dynamicInstrumentationProbeFile;
  private final int dynamicInstrumentationUploadBatchSize;
  private final long dynamicInstrumentationMaxPayloadSize;
  private final boolean dynamicInstrumentationVerifyByteCode;
  private final boolean dynamicInstrumentationInstrumentTheWorld;
  private final String dynamicInstrumentationExcludeFiles;
  private final String dynamicInstrumentationIncludeFiles;
  private final int dynamicInstrumentationCaptureTimeout;
  private final String dynamicInstrumentationRedactedIdentifiers;
  private final Set<String> dynamicInstrumentationRedactionExcludedIdentifiers;
  private final String dynamicInstrumentationRedactedTypes;
  private final boolean dynamicInstrumentationHoistLocalVarsEnabled;
  private final boolean symbolDatabaseEnabled;
  private final boolean symbolDatabaseForceUpload;
  private final int symbolDatabaseFlushThreshold;
  private final boolean symbolDatabaseCompressed;
  private final boolean debuggerExceptionEnabled;
  private final int debuggerMaxExceptionPerSecond;
  @Deprecated private final boolean debuggerExceptionOnlyLocalRoot;
  private final boolean debuggerExceptionCaptureIntermediateSpansEnabled;
  private final int debuggerExceptionMaxCapturedFrames;
  private final int debuggerExceptionCaptureInterval;
  private final boolean debuggerCodeOriginEnabled;
  private final int debuggerCodeOriginMaxUserFrames;
  private final boolean distributedDebuggerEnabled;

  private final Set<String> debuggerThirdPartyIncludes;
  private final Set<String> debuggerThirdPartyExcludes;

  private final boolean awsPropagationEnabled;
  private final boolean sqsPropagationEnabled;
  private final boolean sqsBodyPropagationEnabled;

  private final boolean kafkaClientPropagationEnabled;
  private final Set<String> kafkaClientPropagationDisabledTopics;
  private final boolean kafkaClientBase64DecodingEnabled;

  private final boolean jmsPropagationEnabled;
  private final Set<String> jmsPropagationDisabledTopics;
  private final Set<String> jmsPropagationDisabledQueues;
  private final int jmsUnacknowledgedMaxAge;

  private final boolean rabbitPropagationEnabled;
  private final Set<String> rabbitPropagationDisabledQueues;
  private final Set<String> rabbitPropagationDisabledExchanges;

  private final boolean rabbitIncludeRoutingKeyInResource;

  private final boolean messageBrokerSplitByDestination;

  private final boolean hystrixTagsEnabled;
  private final boolean hystrixMeasuredEnabled;

  private final boolean igniteCacheIncludeKeys;

  private final String obfuscationQueryRegexp;

  // TODO: remove at a future point.
  private final boolean playReportHttpStatus;

  private final boolean servletPrincipalEnabled;
  private final boolean servletAsyncTimeoutError;

  private final boolean springDataRepositoryInterfaceResourceName;

  private final int xDatadogTagsMaxLength;

  private final boolean traceAgentV05Enabled;

  private final String logLevel;
  private final boolean debugEnabled;
  private final boolean triageEnabled;
  private final String triageReportTrigger;
  private final String triageReportDir;

  private final boolean startupLogsEnabled;
  private final String configFileStatus;

  private final IdGenerationStrategy idGenerationStrategy;

  private final boolean secureRandom;

  private final boolean trace128bitTraceIdGenerationEnabled;
  private final boolean logs128bitTraceIdEnabled;

  private final Set<String> grpcIgnoredInboundMethods;
  private final Set<String> grpcIgnoredOutboundMethods;
  private final boolean grpcServerTrimPackageResource;
  private final BitSet grpcServerErrorStatuses;
  private final BitSet grpcClientErrorStatuses;

  private final boolean cwsEnabled;
  private final int cwsTlsRefresh;

  private final boolean dataJobsEnabled;
  private final String dataJobsCommandPattern;

  private final boolean dataStreamsEnabled;
  private final float dataStreamsBucketDurationSeconds;

  private final Set<String> iastWeakHashAlgorithms;

  private final Pattern iastWeakCipherAlgorithms;

  private final boolean iastDeduplicationEnabled;

  private final float telemetryHeartbeatInterval;
  private final long telemetryExtendedHeartbeatInterval;
  private final float telemetryMetricsInterval;
  private final boolean isTelemetryDependencyServiceEnabled;
  private final boolean telemetryMetricsEnabled;
  private final boolean isTelemetryLogCollectionEnabled;
  private final int telemetryDependencyResolutionQueueSize;

  private final boolean azureAppServices;
  private final boolean azureFunctions;
  private final String traceAgentPath;
  private final List<String> traceAgentArgs;
  private final String dogStatsDPath;
  private final List<String> dogStatsDArgs;

  private String env;
  private String version;
  private final String primaryTag;

  private final ConfigProvider configProvider;

  private final boolean longRunningTraceEnabled;
  private final long longRunningTraceInitialFlushInterval;
  private final long longRunningTraceFlushInterval;
  private final boolean cassandraKeyspaceStatementExtractionEnabled;
  private final boolean couchbaseInternalSpansEnabled;
  private final boolean elasticsearchBodyEnabled;
  private final boolean elasticsearchParamsEnabled;
  private final boolean elasticsearchBodyAndParamsEnabled;
  private final boolean sparkTaskHistogramEnabled;
  private final boolean sparkAppNameAsService;
  private final boolean jaxRsExceptionAsErrorsEnabled;
  private final boolean websocketMessagesInheritSampling;
  private final boolean websocketMessagesSeparateTraces;
  private final boolean websocketTagSessionId;
  private final boolean axisPromoteResourceName;
  private final float traceFlushIntervalSeconds;
  private final long tracePostProcessingTimeout;

  private final boolean telemetryDebugRequestsEnabled;

  private final boolean agentlessLogSubmissionEnabled;
  private final int agentlessLogSubmissionQueueSize;
  private final String agentlessLogSubmissionLevel;
  private final String agentlessLogSubmissionUrl;
  private final String agentlessLogSubmissionProduct;

  private final Set<String> cloudPayloadTaggingServices;
  @Nullable private final List<String> cloudRequestPayloadTagging;
  @Nullable private final List<String> cloudResponsePayloadTagging;
  private final int cloudPayloadTaggingMaxDepth;
  private final int cloudPayloadTaggingMaxTags;

  private final long dependecyResolutionPeriodMillis;

  private final boolean apmTracingEnabled;
  private final Set<String> experimentalFeaturesEnabled;

  private final boolean jdkSocketEnabled;

  // Read order: System Properties -> Env Variables, [-> properties file], [-> default value]
  private Config() {
    this(ConfigProvider.createDefault());
  }

  private Config(final ConfigProvider configProvider) {
    this(configProvider, new InstrumenterConfig(configProvider));
  }

  private Config(final ConfigProvider configProvider, final InstrumenterConfig instrumenterConfig) {
    this.configProvider = configProvider;
    this.instrumenterConfig = instrumenterConfig;
    configFileStatus = configProvider.getConfigFileStatus();
    runtimeIdEnabled = configProvider.getBoolean(RUNTIME_ID_ENABLED, true);
    runtimeVersion = System.getProperty("java.version", "unknown");

    // Note: We do not want APiKey to be loaded from property for security reasons
    // Note: we do not use defined default here
    // FIXME: We should use better authentication mechanism
    final String apiKeyFile = configProvider.getString(API_KEY_FILE);
    String tmpApiKey =
        configProvider.getStringExcludingSource(API_KEY, null, SystemPropertiesConfigSource.class);
    if (apiKeyFile != null) {
      try {
        tmpApiKey =
            new String(Files.readAllBytes(Paths.get(apiKeyFile)), StandardCharsets.UTF_8).trim();
      } catch (final IOException e) {
        log.error(
            "Cannot read API key from file {}, skipping. Exception {}", apiKeyFile, e.getMessage());
      }
    }
    site = configProvider.getString(SITE, DEFAULT_SITE);

    String tmpApplicationKey =
        configProvider.getStringExcludingSource(
            APPLICATION_KEY, null, SystemPropertiesConfigSource.class);
    String applicationKeyFile = configProvider.getString(APPLICATION_KEY_FILE);
    if (applicationKeyFile != null) {
      try {
        tmpApplicationKey =
            new String(Files.readAllBytes(Paths.get(applicationKeyFile)), StandardCharsets.UTF_8)
                .trim();
      } catch (final IOException e) {
        log.error("Cannot read API key from file {}, skipping", applicationKeyFile, e);
      }
    }
    applicationKey = tmpApplicationKey;

    String userProvidedServiceName =
        configProvider.getStringExcludingSource(
            SERVICE, null, CapturedEnvironmentConfigSource.class, SERVICE_NAME);

    if (userProvidedServiceName == null) {
      serviceNameSetByUser = false;
      serviceName = configProvider.getString(SERVICE, DEFAULT_SERVICE_NAME, SERVICE_NAME);
    } else {
      serviceNameSetByUser = true;
      serviceName = userProvidedServiceName;
    }

    rootContextServiceName =
        configProvider.getString(
            SERVLET_ROOT_CONTEXT_SERVICE_NAME, DEFAULT_SERVLET_ROOT_CONTEXT_SERVICE_NAME);

    experimentalFeaturesEnabled =
<<<<<<< HEAD
        configProvider.getSet(
            TRACE_EXPERIMENTAL_FEATURES_ENABLED, DEFAULT_TRACE_EXPERIMENTAL_FEATURES_ENABLED);
=======
        configProvider.getString(TRACE_EXPERIMENTAL_FEATURES_ENABLED, "").equals("all")
            ? DEFAULT_TRACE_EXPERIMENTAL_FEATURES_ENABLED
            : configProvider.getSet(TRACE_EXPERIMENTAL_FEATURES_ENABLED, new HashSet<>());
>>>>>>> 1d303095

    integrationSynapseLegacyOperationName =
        configProvider.getBoolean(INTEGRATION_SYNAPSE_LEGACY_OPERATION_NAME, false);
    writerType = configProvider.getString(WRITER_TYPE, DEFAULT_AGENT_WRITER_TYPE);
    injectBaggageAsTagsEnabled =
        configProvider.getBoolean(WRITER_BAGGAGE_INJECT, DEFAULT_WRITER_BAGGAGE_INJECT);
    String lambdaInitType = getEnv("AWS_LAMBDA_INITIALIZATION_TYPE");
    if (lambdaInitType != null && lambdaInitType.equals("snap-start")) {
      secureRandom = true;
    } else {
      secureRandom = configProvider.getBoolean(SECURE_RANDOM, DEFAULT_SECURE_RANDOM);
    }
    cassandraKeyspaceStatementExtractionEnabled =
        configProvider.getBoolean(
            CASSANDRA_KEYSPACE_STATEMENT_EXTRACTION_ENABLED,
            DEFAULT_CASSANDRA_KEYSPACE_STATEMENT_EXTRACTION_ENABLED);
    couchbaseInternalSpansEnabled =
        configProvider.getBoolean(
            COUCHBASE_INTERNAL_SPANS_ENABLED, DEFAULT_COUCHBASE_INTERNAL_SPANS_ENABLED);
    elasticsearchBodyEnabled =
        configProvider.getBoolean(ELASTICSEARCH_BODY_ENABLED, DEFAULT_ELASTICSEARCH_BODY_ENABLED);
    elasticsearchParamsEnabled =
        configProvider.getBoolean(
            ELASTICSEARCH_PARAMS_ENABLED, DEFAULT_ELASTICSEARCH_PARAMS_ENABLED);
    elasticsearchBodyAndParamsEnabled =
        configProvider.getBoolean(
            ELASTICSEARCH_BODY_AND_PARAMS_ENABLED, DEFAULT_ELASTICSEARCH_BODY_AND_PARAMS_ENABLED);
    String strategyName = configProvider.getString(ID_GENERATION_STRATEGY);
    trace128bitTraceIdGenerationEnabled =
        configProvider.getBoolean(
            TRACE_128_BIT_TRACEID_GENERATION_ENABLED,
            DEFAULT_TRACE_128_BIT_TRACEID_GENERATION_ENABLED);

    logs128bitTraceIdEnabled =
        configProvider.getBoolean(
            TRACE_128_BIT_TRACEID_LOGGING_ENABLED, DEFAULT_TRACE_128_BIT_TRACEID_LOGGING_ENABLED);

    if (secureRandom) {
      strategyName = "SECURE_RANDOM";
    }
    if (strategyName == null) {
      strategyName = "RANDOM";
    }
    IdGenerationStrategy strategy =
        IdGenerationStrategy.fromName(strategyName, trace128bitTraceIdGenerationEnabled);
    if (strategy == null) {
      log.warn(
          "*** you are trying to use an unknown id generation strategy {} - falling back to RANDOM",
          strategyName);
      strategyName = "RANDOM";
      strategy = IdGenerationStrategy.fromName(strategyName, trace128bitTraceIdGenerationEnabled);
    }
    if (!strategyName.equals("RANDOM") && !strategyName.equals("SECURE_RANDOM")) {
      log.warn(
          "*** you are using an unsupported id generation strategy {} - this can impact correctness of traces",
          strategyName);
    }
    idGenerationStrategy = strategy;

    String agentHostFromEnvironment = null;
    int agentPortFromEnvironment = -1;
    String unixSocketFromEnvironment = null;
    boolean rebuildAgentUrl = false;

    final String agentUrlFromEnvironment = configProvider.getString(TRACE_AGENT_URL);
    if (agentUrlFromEnvironment != null) {
      try {
        final URI parsedAgentUrl = new URI(agentUrlFromEnvironment);
        agentHostFromEnvironment = parsedAgentUrl.getHost();
        agentPortFromEnvironment = parsedAgentUrl.getPort();
        if ("unix".equals(parsedAgentUrl.getScheme())) {
          unixSocketFromEnvironment = parsedAgentUrl.getPath();
        }
      } catch (URISyntaxException e) {
        log.warn("{} not configured correctly: {}. Ignoring", TRACE_AGENT_URL, e.getMessage());
      }
    }

    // avoid merging in supplementary host/port settings when dealing with unix: URLs
    if (unixSocketFromEnvironment == null) {
      if (agentHostFromEnvironment == null) {
        agentHostFromEnvironment = configProvider.getString(AGENT_HOST);
        rebuildAgentUrl = true;
      }
      if (agentPortFromEnvironment < 0) {
        agentPortFromEnvironment =
            configProvider.getInteger(TRACE_AGENT_PORT, -1, AGENT_PORT_LEGACY);
        rebuildAgentUrl = true;
      }
    }

    if (agentHostFromEnvironment == null) {
      agentHost = DEFAULT_AGENT_HOST;
    } else if (agentHostFromEnvironment.charAt(0) == '[') {
      agentHost = agentHostFromEnvironment.substring(1, agentHostFromEnvironment.length() - 1);
    } else {
      agentHost = agentHostFromEnvironment;
    }

    if (agentPortFromEnvironment < 0) {
      agentPort = DEFAULT_TRACE_AGENT_PORT;
    } else {
      agentPort = agentPortFromEnvironment;
    }

    if (rebuildAgentUrl) { // check if agenthost contains ':'
      if (agentHost.indexOf(':') != -1) { // Checking to see whether host address is IPv6 vs IPv4
        agentUrl = "http://[" + agentHost + "]:" + agentPort;
      } else {
        agentUrl = "http://" + agentHost + ":" + agentPort;
      }
    } else {
      agentUrl = agentUrlFromEnvironment;
    }

    if (unixSocketFromEnvironment == null) {
      unixSocketFromEnvironment = configProvider.getString(AGENT_UNIX_DOMAIN_SOCKET);
      String unixPrefix = "unix://";
      // handle situation where someone passes us a unix:// URL instead of a socket path
      if (unixSocketFromEnvironment != null && unixSocketFromEnvironment.startsWith(unixPrefix)) {
        unixSocketFromEnvironment = unixSocketFromEnvironment.substring(unixPrefix.length());
      }
    }

    agentUnixDomainSocket = unixSocketFromEnvironment;

    agentNamedPipe = configProvider.getString(AGENT_NAMED_PIPE);

    agentConfiguredUsingDefault =
        agentHostFromEnvironment == null
            && agentPortFromEnvironment < 0
            && unixSocketFromEnvironment == null
            && agentNamedPipe == null;

    agentTimeout = configProvider.getInteger(AGENT_TIMEOUT, DEFAULT_AGENT_TIMEOUT);

    // DD_PROXY_NO_PROXY is specified as a space-separated list of hosts
    noProxyHosts = tryMakeImmutableSet(configProvider.getSpacedList(PROXY_NO_PROXY));

    prioritySamplingEnabled =
        configProvider.getBoolean(PRIORITY_SAMPLING, DEFAULT_PRIORITY_SAMPLING_ENABLED);
    prioritySamplingForce =
        configProvider.getString(PRIORITY_SAMPLING_FORCE, DEFAULT_PRIORITY_SAMPLING_FORCE);

    traceResolverEnabled =
        configProvider.getBoolean(TRACE_RESOLVER_ENABLED, DEFAULT_TRACE_RESOLVER_ENABLED);
    serviceMapping = configProvider.getMergedMap(SERVICE_MAPPING);

    {
      final Map<String, String> tags = new HashMap<>(configProvider.getMergedMap(GLOBAL_TAGS));
      if (experimentalFeaturesEnabled.contains("DD_TAGS")) {
        tags.putAll(configProvider.getMergedTagsMap(TRACE_TAGS, TAGS));
      } else {
        tags.putAll(configProvider.getMergedMap(TRACE_TAGS, TAGS));
      }
      if (serviceNameSetByUser) { // prioritize service name set by DD_SERVICE over DD_TAGS config
        tags.remove("service");
      }
      this.tags = getMapWithPropertiesDefinedByEnvironment(tags, ENV, VERSION);
    }

    spanTags = configProvider.getMergedMap(SPAN_TAGS);
    jmxTags = configProvider.getMergedMap(JMX_TAGS);

    primaryTag = configProvider.getString(PRIMARY_TAG);

    if (isEnabled(false, HEADER_TAGS, ".legacy.parsing.enabled")) {
      requestHeaderTags = configProvider.getMergedMap(HEADER_TAGS);
      responseHeaderTags = Collections.emptyMap();
      if (configProvider.isSet(REQUEST_HEADER_TAGS)) {
        logIgnoredSettingWarning(REQUEST_HEADER_TAGS, HEADER_TAGS, ".legacy.parsing.enabled");
      }
      if (configProvider.isSet(RESPONSE_HEADER_TAGS)) {
        logIgnoredSettingWarning(RESPONSE_HEADER_TAGS, HEADER_TAGS, ".legacy.parsing.enabled");
      }
    } else {
      requestHeaderTags =
          configProvider.getMergedMapWithOptionalMappings(
              "http.request.headers.", true, HEADER_TAGS, REQUEST_HEADER_TAGS);
      responseHeaderTags =
          configProvider.getMergedMapWithOptionalMappings(
              "http.response.headers.", true, HEADER_TAGS, RESPONSE_HEADER_TAGS);
    }
    requestHeaderTagsCommaAllowed =
        configProvider.getBoolean(REQUEST_HEADER_TAGS_COMMA_ALLOWED, true);

    baggageMapping = configProvider.getMergedMapWithOptionalMappings(null, true, BAGGAGE_MAPPING);

    azureFunctions =
        getEnv("FUNCTIONS_WORKER_RUNTIME") != null && getEnv("FUNCTIONS_EXTENSION_VERSION") != null;

    spanAttributeSchemaVersion = schemaVersionFromConfig();

    peerHostNameEnabled = configProvider.getBoolean(TRACE_PEER_HOSTNAME_ENABLED, true);

    // following two only used in v0.
    // in v1+ defaults are always calculated regardless this feature flag
    peerServiceDefaultsEnabled =
        configProvider.getBoolean(TRACE_PEER_SERVICE_DEFAULTS_ENABLED, false);
    peerServiceComponentOverrides =
        configProvider.getMergedMap(TRACE_PEER_SERVICE_COMPONENT_OVERRIDES);
    // feature flag to remove fake services in v0
    removeIntegrationServiceNamesEnabled =
        configProvider.getBoolean(TRACE_REMOVE_INTEGRATION_SERVICE_NAMES_ENABLED, false);

    peerServiceMapping = configProvider.getMergedMap(TRACE_PEER_SERVICE_MAPPING);

    httpServerPathResourceNameMapping =
        configProvider.getOrderedMap(TRACE_HTTP_SERVER_PATH_RESOURCE_NAME_MAPPING);

    httpClientPathResourceNameMapping =
        configProvider.getOrderedMap(TRACE_HTTP_CLIENT_PATH_RESOURCE_NAME_MAPPING);

    httpResourceRemoveTrailingSlash =
        configProvider.getBoolean(
            TRACE_HTTP_RESOURCE_REMOVE_TRAILING_SLASH,
            DEFAULT_TRACE_HTTP_RESOURCE_REMOVE_TRAILING_SLASH);

    httpServerErrorStatuses =
        configProvider.getIntegerRange(
            TRACE_HTTP_SERVER_ERROR_STATUSES,
            DEFAULT_HTTP_SERVER_ERROR_STATUSES,
            HTTP_SERVER_ERROR_STATUSES);

    httpClientErrorStatuses =
        configProvider.getIntegerRange(
            TRACE_HTTP_CLIENT_ERROR_STATUSES,
            DEFAULT_HTTP_CLIENT_ERROR_STATUSES,
            HTTP_CLIENT_ERROR_STATUSES);

    httpServerTagQueryString =
        configProvider.getBoolean(
            HTTP_SERVER_TAG_QUERY_STRING, DEFAULT_HTTP_SERVER_TAG_QUERY_STRING);

    httpServerRawQueryString = configProvider.getBoolean(HTTP_SERVER_RAW_QUERY_STRING, true);

    httpServerRawResource = configProvider.getBoolean(HTTP_SERVER_RAW_RESOURCE, false);

    httpServerDecodedResourcePreserveSpaces =
        configProvider.getBoolean(HTTP_SERVER_DECODED_RESOURCE_PRESERVE_SPACES, true);

    httpServerRouteBasedNaming =
        configProvider.getBoolean(
            HTTP_SERVER_ROUTE_BASED_NAMING, DEFAULT_HTTP_SERVER_ROUTE_BASED_NAMING);

    httpClientTagQueryString =
        configProvider.getBoolean(
            TRACE_HTTP_CLIENT_TAG_QUERY_STRING,
            DEFAULT_HTTP_CLIENT_TAG_QUERY_STRING,
            HTTP_CLIENT_TAG_QUERY_STRING);

    httpClientTagHeaders = configProvider.getBoolean(HTTP_CLIENT_TAG_HEADERS, true);

    httpClientSplitByDomain =
        configProvider.getBoolean(
            HTTP_CLIENT_HOST_SPLIT_BY_DOMAIN, DEFAULT_HTTP_CLIENT_SPLIT_BY_DOMAIN);

    dbClientSplitByInstance =
        configProvider.getBoolean(
            DB_CLIENT_HOST_SPLIT_BY_INSTANCE, DEFAULT_DB_CLIENT_HOST_SPLIT_BY_INSTANCE);

    dbClientSplitByInstanceTypeSuffix =
        configProvider.getBoolean(
            DB_CLIENT_HOST_SPLIT_BY_INSTANCE_TYPE_SUFFIX,
            DEFAULT_DB_CLIENT_HOST_SPLIT_BY_INSTANCE_TYPE_SUFFIX);

    dbClientSplitByHost =
        configProvider.getBoolean(
            DB_CLIENT_HOST_SPLIT_BY_HOST, DEFAULT_DB_CLIENT_HOST_SPLIT_BY_HOST);

    DBMPropagationMode =
        configProvider.getString(
            DB_DBM_PROPAGATION_MODE_MODE, DEFAULT_DB_DBM_PROPAGATION_MODE_MODE);

    DBMTracePreparedStatements =
        configProvider.getBoolean(
            DB_DBM_TRACE_PREPARED_STATEMENTS, DEFAULT_DB_DBM_TRACE_PREPARED_STATEMENTS);

    splitByTags = tryMakeImmutableSet(configProvider.getList(SPLIT_BY_TAGS));

    jeeSplitByDeployment =
        configProvider.getBoolean(
            EXPERIMENTATAL_JEE_SPLIT_BY_DEPLOYMENT, DEFAULT_EXPERIMENTATAL_JEE_SPLIT_BY_DEPLOYMENT);

    springDataRepositoryInterfaceResourceName =
        configProvider.getBoolean(SPRING_DATA_REPOSITORY_INTERFACE_RESOURCE_NAME, true);

    scopeDepthLimit = configProvider.getInteger(SCOPE_DEPTH_LIMIT, DEFAULT_SCOPE_DEPTH_LIMIT);

    scopeStrictMode = configProvider.getBoolean(SCOPE_STRICT_MODE, false);

    scopeIterationKeepAlive =
        configProvider.getInteger(SCOPE_ITERATION_KEEP_ALIVE, DEFAULT_SCOPE_ITERATION_KEEP_ALIVE);

    boolean partialFlushEnabled = configProvider.getBoolean(PARTIAL_FLUSH_ENABLED, true);
    partialFlushMinSpans =
        !partialFlushEnabled
            ? 0
            : configProvider.getInteger(PARTIAL_FLUSH_MIN_SPANS, DEFAULT_PARTIAL_FLUSH_MIN_SPANS);

    traceKeepLatencyThreshold =
        configProvider.getInteger(
            TRACE_KEEP_LATENCY_THRESHOLD_MS, DEFAULT_TRACE_KEEP_LATENCY_THRESHOLD_MS);

    traceKeepLatencyThresholdEnabled = !partialFlushEnabled && (traceKeepLatencyThreshold > 0);

    traceStrictWritesEnabled = configProvider.getBoolean(TRACE_STRICT_WRITES_ENABLED, false);

    logExtractHeaderNames =
        configProvider.getBoolean(
            PROPAGATION_EXTRACT_LOG_HEADER_NAMES_ENABLED,
            DEFAULT_PROPAGATION_EXTRACT_LOG_HEADER_NAMES_ENABLED);

    tracePropagationStyleB3PaddingEnabled =
        isEnabled(true, TRACE_PROPAGATION_STYLE, ".b3.padding.enabled");

    TracePropagationBehaviorExtract tmpTracePropagationBehaviorExtract;
    try {
      tmpTracePropagationBehaviorExtract =
          TracePropagationBehaviorExtract.valueOf(
              configProvider
                  .getString(
                      TRACE_PROPAGATION_BEHAVIOR_EXTRACT,
                      DEFAULT_TRACE_PROPAGATION_BEHAVIOR_EXTRACT.toString())
                  .toUpperCase(Locale.ROOT));
    } catch (IllegalArgumentException e) {
      tmpTracePropagationBehaviorExtract = TracePropagationBehaviorExtract.CONTINUE;
      log.warn("Error while parsing TRACE_PROPAGATION_BEHAVIOR_EXTRACT, defaulting to `continue`");
    }
    tracePropagationBehaviorExtract = tmpTracePropagationBehaviorExtract;

    {
      // The dd.propagation.style.(extract|inject) settings have been deprecated in
      // favor of dd.trace.propagation.style(|.extract|.inject) settings.
      // The different propagation settings when set will be applied in the following order of
      // precedence, and warnings will be logged for both deprecation and overrides.
      // * dd.trace.propagation.style.(extract|inject)
      // * dd.trace.propagation.style
      // * dd.propagation.style.(extract|inject)
      Set<PropagationStyle> deprecatedExtract =
          getSettingsSetFromEnvironment(
              PROPAGATION_STYLE_EXTRACT, PropagationStyle::valueOfConfigName, true);
      Set<PropagationStyle> deprecatedInject =
          getSettingsSetFromEnvironment(
              PROPAGATION_STYLE_INJECT, PropagationStyle::valueOfConfigName, true);
      Set<TracePropagationStyle> common =
          getSettingsSetFromEnvironment(
              TRACE_PROPAGATION_STYLE, TracePropagationStyle::valueOfDisplayName, false);
      Set<TracePropagationStyle> extract =
          getSettingsSetFromEnvironment(
              TRACE_PROPAGATION_STYLE_EXTRACT, TracePropagationStyle::valueOfDisplayName, false);
      Set<TracePropagationStyle> inject =
          getSettingsSetFromEnvironment(
              TRACE_PROPAGATION_STYLE_INJECT, TracePropagationStyle::valueOfDisplayName, false);
      String extractOrigin = TRACE_PROPAGATION_STYLE_EXTRACT;
      String injectOrigin = TRACE_PROPAGATION_STYLE_INJECT;
      // Check if we should use the common setting for extraction
      if (extract.isEmpty()) {
        extract = common;
        extractOrigin = TRACE_PROPAGATION_STYLE;
      } else if (!common.isEmpty()) {
        // The more specific settings will override the common setting, so log a warning
        logOverriddenSettingWarning(
            TRACE_PROPAGATION_STYLE, TRACE_PROPAGATION_STYLE_EXTRACT, extract);
      }
      // Check if we should use the common setting for injection
      if (inject.isEmpty()) {
        inject = common;
        injectOrigin = TRACE_PROPAGATION_STYLE;
      } else if (!common.isEmpty()) {
        // The more specific settings will override the common setting, so log a warning
        logOverriddenSettingWarning(
            TRACE_PROPAGATION_STYLE, TRACE_PROPAGATION_STYLE_INJECT, inject);
      }
      // Check if we should use the deprecated setting for extraction
      if (extract.isEmpty()) {
        // If we don't have a new setting, we convert the deprecated one
        extract = convertSettingsSet(deprecatedExtract, PropagationStyle::getNewStyles);
        if (!extract.isEmpty()) {
          logDeprecatedConvertedSetting(
              PROPAGATION_STYLE_EXTRACT,
              deprecatedExtract,
              TRACE_PROPAGATION_STYLE_EXTRACT,
              extract);
        }
      } else if (!deprecatedExtract.isEmpty()) {
        // If we have a new setting, we log a warning
        logOverriddenDeprecatedSettingWarning(PROPAGATION_STYLE_EXTRACT, extractOrigin, extract);
      }
      // Check if we should use the deprecated setting for injection
      if (inject.isEmpty()) {
        // If we don't have a new setting, we convert the deprecated one
        inject = convertSettingsSet(deprecatedInject, PropagationStyle::getNewStyles);
        if (!inject.isEmpty()) {
          logDeprecatedConvertedSetting(
              PROPAGATION_STYLE_INJECT, deprecatedInject, TRACE_PROPAGATION_STYLE_INJECT, inject);
        }
      } else if (!deprecatedInject.isEmpty()) {
        // If we have a new setting, we log a warning
        logOverriddenDeprecatedSettingWarning(PROPAGATION_STYLE_INJECT, injectOrigin, inject);
      }
      // Now we can check if we should pick the default injection/extraction

      if (extract.isEmpty()) {
        extract = DEFAULT_TRACE_PROPAGATION_STYLE;
      }

      tracePropagationStylesToExtract =
          tracePropagationBehaviorExtract == TracePropagationBehaviorExtract.IGNORE
              ? new HashSet<>()
              : extract;

      tracePropagationStylesToInject = inject.isEmpty() ? DEFAULT_TRACE_PROPAGATION_STYLE : inject;

      traceBaggageMaxItems =
          configProvider.getInteger(TRACE_BAGGAGE_MAX_ITEMS, DEFAULT_TRACE_BAGGAGE_MAX_ITEMS);
      traceBaggageMaxBytes =
          configProvider.getInteger(TRACE_BAGGAGE_MAX_BYTES, DEFAULT_TRACE_BAGGAGE_MAX_BYTES);

      // These setting are here for backwards compatibility until they can be removed in a major
      // release of the tracer
      propagationStylesToExtract =
          deprecatedExtract.isEmpty() ? DEFAULT_PROPAGATION_STYLE : deprecatedExtract;
      propagationStylesToInject =
          deprecatedInject.isEmpty() ? DEFAULT_PROPAGATION_STYLE : deprecatedInject;
    }

    tracePropagationExtractFirst =
        configProvider.getBoolean(
            TRACE_PROPAGATION_EXTRACT_FIRST, DEFAULT_TRACE_PROPAGATION_EXTRACT_FIRST);

    clockSyncPeriod = configProvider.getInteger(CLOCK_SYNC_PERIOD, DEFAULT_CLOCK_SYNC_PERIOD);

    if (experimentalFeaturesEnabled.contains(
        propertyNameToEnvironmentVariableName(LOGS_INJECTION))) {
      logsInjectionEnabled =
          configProvider.getBoolean(LOGS_INJECTION_ENABLED, false, LOGS_INJECTION);
    } else {
      logsInjectionEnabled =
          configProvider.getBoolean(
              LOGS_INJECTION_ENABLED, DEFAULT_LOGS_INJECTION_ENABLED, LOGS_INJECTION);
    }

    dogStatsDNamedPipe = configProvider.getString(DOGSTATSD_NAMED_PIPE);

    dogStatsDStartDelay =
        configProvider.getInteger(
            DOGSTATSD_START_DELAY, DEFAULT_DOGSTATSD_START_DELAY, JMX_FETCH_START_DELAY);

    statsDClientQueueSize = configProvider.getInteger(STATSD_CLIENT_QUEUE_SIZE);
    statsDClientSocketBuffer = configProvider.getInteger(STATSD_CLIENT_SOCKET_BUFFER);
    statsDClientSocketTimeout = configProvider.getInteger(STATSD_CLIENT_SOCKET_TIMEOUT);

    runtimeMetricsEnabled = configProvider.getBoolean(RUNTIME_METRICS_ENABLED, true);

    jmxFetchEnabled =
        runtimeMetricsEnabled
            && configProvider.getBoolean(JMX_FETCH_ENABLED, DEFAULT_JMX_FETCH_ENABLED);
    jmxFetchConfigDir = configProvider.getString(JMX_FETCH_CONFIG_DIR);
    jmxFetchConfigs = tryMakeImmutableList(configProvider.getList(JMX_FETCH_CONFIG));
    jmxFetchMetricsConfigs =
        tryMakeImmutableList(configProvider.getList(JMX_FETCH_METRICS_CONFIGS));
    jmxFetchCheckPeriod = configProvider.getInteger(JMX_FETCH_CHECK_PERIOD);
    jmxFetchInitialRefreshBeansPeriod =
        configProvider.getInteger(JMX_FETCH_INITIAL_REFRESH_BEANS_PERIOD);
    jmxFetchRefreshBeansPeriod = configProvider.getInteger(JMX_FETCH_REFRESH_BEANS_PERIOD);

    jmxFetchStatsdPort = configProvider.getInteger(JMX_FETCH_STATSD_PORT, DOGSTATSD_PORT);
    jmxFetchStatsdHost =
        configProvider.getString(
            JMX_FETCH_STATSD_HOST,
            // default to agent host if an explicit port has been set
            null != jmxFetchStatsdPort && jmxFetchStatsdPort > 0 ? agentHost : null,
            DOGSTATSD_HOST);

    jmxFetchMultipleRuntimeServicesEnabled =
        configProvider.getBoolean(
            JMX_FETCH_MULTIPLE_RUNTIME_SERVICES_ENABLED,
            DEFAULT_JMX_FETCH_MULTIPLE_RUNTIME_SERVICES_ENABLED);
    jmxFetchMultipleRuntimeServicesLimit =
        configProvider.getInteger(
            JMX_FETCH_MULTIPLE_RUNTIME_SERVICES_LIMIT,
            DEFAULT_JMX_FETCH_MULTIPLE_RUNTIME_SERVICES_LIMIT);

    // Writer.Builder createMonitor will use the values of the JMX fetch & agent to fill-in defaults
    healthMetricsEnabled =
        runtimeMetricsEnabled
            && configProvider.getBoolean(HEALTH_METRICS_ENABLED, DEFAULT_HEALTH_METRICS_ENABLED);
    healthMetricsStatsdHost = configProvider.getString(HEALTH_METRICS_STATSD_HOST);
    healthMetricsStatsdPort = configProvider.getInteger(HEALTH_METRICS_STATSD_PORT);
    perfMetricsEnabled =
        runtimeMetricsEnabled
            && configProvider.getBoolean(PERF_METRICS_ENABLED, DEFAULT_PERF_METRICS_ENABLED);

    // Enable tracer computed trace metrics by default for Azure Functions
    tracerMetricsEnabled = configProvider.getBoolean(TRACER_METRICS_ENABLED, azureFunctions);
    tracerMetricsBufferingEnabled =
        configProvider.getBoolean(TRACER_METRICS_BUFFERING_ENABLED, false);
    tracerMetricsMaxAggregates = configProvider.getInteger(TRACER_METRICS_MAX_AGGREGATES, 2048);
    tracerMetricsMaxPending = configProvider.getInteger(TRACER_METRICS_MAX_PENDING, 2048);

    reportHostName =
        configProvider.getBoolean(TRACE_REPORT_HOSTNAME, DEFAULT_TRACE_REPORT_HOSTNAME);

    traceAgentV05Enabled =
        configProvider.getBoolean(ENABLE_TRACE_AGENT_V05, DEFAULT_TRACE_AGENT_V05_ENABLED);

    traceAnalyticsEnabled =
        configProvider.getBoolean(TRACE_ANALYTICS_ENABLED, DEFAULT_TRACE_ANALYTICS_ENABLED);

    String traceClientIpHeader = configProvider.getString(TRACE_CLIENT_IP_HEADER);
    if (traceClientIpHeader == null) {
      traceClientIpHeader = configProvider.getString(APPSEC_IP_ADDR_HEADER);
    }
    if (traceClientIpHeader != null) {
      traceClientIpHeader = traceClientIpHeader.toLowerCase(Locale.ROOT);
    }
    this.traceClientIpHeader = traceClientIpHeader;

    traceClientIpResolverEnabled =
        configProvider.getBoolean(TRACE_CLIENT_IP_RESOLVER_ENABLED, true);

    traceGitMetadataEnabled = configProvider.getBoolean(TRACE_GIT_METADATA_ENABLED, true);

    traceSamplingServiceRules = configProvider.getMergedMap(TRACE_SAMPLING_SERVICE_RULES);
    traceSamplingOperationRules = configProvider.getMergedMap(TRACE_SAMPLING_OPERATION_RULES);
    traceSamplingRules = configProvider.getString(TRACE_SAMPLING_RULES);
    traceSampleRate = configProvider.getDouble(TRACE_SAMPLE_RATE);
    traceRateLimit = configProvider.getInteger(TRACE_RATE_LIMIT, DEFAULT_TRACE_RATE_LIMIT);
    spanSamplingRules = configProvider.getString(SPAN_SAMPLING_RULES);
    spanSamplingRulesFile = configProvider.getString(SPAN_SAMPLING_RULES_FILE);

    // For the native image 'instrumenterConfig.isProfilingEnabled()' value will be 'baked-in' based
    // on whether
    // the profiler was enabled at build time or not.
    // Otherwise just do the standard config lookup by key.
    // An extra step is needed to properly handle the 'auto' value for profiling enablement via SSI.
    String value =
        configProvider.getString(
            ProfilingConfig.PROFILING_ENABLED,
            String.valueOf(instrumenterConfig.isProfilingEnabled()));
    // Run a validator that will emit a warning if the value is not a valid ProfilingEnablement
    // We don't want it to run in each call to ProfilingEnablement.of(value) not to flood the logs
    ProfilingEnablement.validate(value);
    profilingEnabled = ProfilingEnablement.of(value);
    profilingAgentless =
        configProvider.getBoolean(PROFILING_AGENTLESS, PROFILING_AGENTLESS_DEFAULT);
    isDatadogProfilerEnabled =
        !isDatadogProfilerEnablementOverridden()
            && configProvider.getBoolean(
                PROFILING_DATADOG_PROFILER_ENABLED, isDatadogProfilerSafeInCurrentEnvironment())
            && !(Platform.isNativeImageBuilder() || Platform.isNativeImage());
    profilingUrl = configProvider.getString(PROFILING_URL);

    if (tmpApiKey == null) {
      final String oldProfilingApiKeyFile = configProvider.getString(PROFILING_API_KEY_FILE_OLD);
      tmpApiKey = getEnv(propertyNameToEnvironmentVariableName(PROFILING_API_KEY_OLD));
      if (oldProfilingApiKeyFile != null) {
        try {
          tmpApiKey =
              new String(
                      Files.readAllBytes(Paths.get(oldProfilingApiKeyFile)), StandardCharsets.UTF_8)
                  .trim();
        } catch (final IOException e) {
          log.error("Cannot read API key from file {}, skipping", oldProfilingApiKeyFile, e);
        }
      }
    }
    if (tmpApiKey == null) {
      final String veryOldProfilingApiKeyFile =
          configProvider.getString(PROFILING_API_KEY_FILE_VERY_OLD);
      tmpApiKey = getEnv(propertyNameToEnvironmentVariableName(PROFILING_API_KEY_VERY_OLD));
      if (veryOldProfilingApiKeyFile != null) {
        try {
          tmpApiKey =
              new String(
                      Files.readAllBytes(Paths.get(veryOldProfilingApiKeyFile)),
                      StandardCharsets.UTF_8)
                  .trim();
        } catch (final IOException e) {
          log.error("Cannot read API key from file {}, skipping", veryOldProfilingApiKeyFile, e);
        }
      }
    }

    profilingTags = configProvider.getMergedMap(PROFILING_TAGS);
    int profilingStartDelayValue =
        configProvider.getInteger(PROFILING_START_DELAY, PROFILING_START_DELAY_DEFAULT);
    boolean profilingStartForceFirstValue =
        configProvider.getBoolean(PROFILING_START_FORCE_FIRST, PROFILING_START_FORCE_FIRST_DEFAULT);
    if (profilingEnabled == ProfilingEnablement.AUTO
        || profilingEnabled == ProfilingEnablement.INJECTED) {
      if (profilingStartDelayValue != PROFILING_START_DELAY_DEFAULT) {
        log.info(
            "Profiling start delay is set to {}s, but profiling enablement is set to auto. Using the default delay of {}s.",
            profilingStartDelayValue,
            PROFILING_START_DELAY_DEFAULT);
      }
      if (profilingStartForceFirstValue != PROFILING_START_FORCE_FIRST_DEFAULT) {
        log.info(
            "Profiling is requested to start immediately, but profiling enablement is set to auto. Profiling will be started with delay of {}s.",
            PROFILING_START_DELAY_DEFAULT);
      }
      profilingStartDelayValue = PROFILING_START_DELAY_DEFAULT;
      profilingStartForceFirstValue = PROFILING_START_FORCE_FIRST_DEFAULT;
    }
    profilingStartDelay = profilingStartDelayValue;
    profilingStartForceFirst = profilingStartForceFirstValue;
    profilingUploadPeriod =
        configProvider.getInteger(PROFILING_UPLOAD_PERIOD, PROFILING_UPLOAD_PERIOD_DEFAULT);
    profilingTemplateOverrideFile = configProvider.getString(PROFILING_TEMPLATE_OVERRIDE_FILE);
    profilingUploadTimeout =
        configProvider.getInteger(PROFILING_UPLOAD_TIMEOUT, PROFILING_UPLOAD_TIMEOUT_DEFAULT);
    profilingUploadCompression =
        configProvider.getString(
            PROFILING_UPLOAD_COMPRESSION, PROFILING_UPLOAD_COMPRESSION_DEFAULT);
    profilingProxyHost = configProvider.getString(PROFILING_PROXY_HOST);
    profilingProxyPort =
        configProvider.getInteger(PROFILING_PROXY_PORT, PROFILING_PROXY_PORT_DEFAULT);
    profilingProxyUsername = configProvider.getString(PROFILING_PROXY_USERNAME);
    profilingProxyPassword = configProvider.getString(PROFILING_PROXY_PASSWORD);

    profilingExceptionSampleLimit =
        configProvider.getInteger(
            PROFILING_EXCEPTION_SAMPLE_LIMIT, PROFILING_EXCEPTION_SAMPLE_LIMIT_DEFAULT);
    profilingBackPressureSampleLimit =
        configProvider.getInteger(
            PROFILING_EXCEPTION_SAMPLE_LIMIT, PROFILING_BACKPRESSURE_SAMPLE_LIMIT_DEFAULT);
    profilingBackPressureEnabled =
        configProvider.getBoolean(
            PROFILING_BACKPRESSURE_SAMPLING_ENABLED,
            PROFILING_BACKPRESSURE_SAMPLING_ENABLED_DEFAULT);
    profilingDirectAllocationSampleLimit =
        configProvider.getInteger(
            PROFILING_DIRECT_ALLOCATION_SAMPLE_LIMIT,
            PROFILING_DIRECT_ALLOCATION_SAMPLE_LIMIT_DEFAULT);
    profilingExceptionHistogramTopItems =
        configProvider.getInteger(
            PROFILING_EXCEPTION_HISTOGRAM_TOP_ITEMS,
            PROFILING_EXCEPTION_HISTOGRAM_TOP_ITEMS_DEFAULT);
    profilingExceptionHistogramMaxCollectionSize =
        configProvider.getInteger(
            PROFILING_EXCEPTION_HISTOGRAM_MAX_COLLECTION_SIZE,
            PROFILING_EXCEPTION_HISTOGRAM_MAX_COLLECTION_SIZE_DEFAULT);

    profilingExcludeAgentThreads = configProvider.getBoolean(PROFILING_EXCLUDE_AGENT_THREADS, true);

    profilingRecordExceptionMessage =
        configProvider.getBoolean(
            PROFILING_EXCEPTION_RECORD_MESSAGE, PROFILING_EXCEPTION_RECORD_MESSAGE_DEFAULT);

    profilingUploadSummaryOn413Enabled =
        configProvider.getBoolean(
            PROFILING_UPLOAD_SUMMARY_ON_413, PROFILING_UPLOAD_SUMMARY_ON_413_DEFAULT);

    crashTrackingAgentless =
        configProvider.getBoolean(CRASH_TRACKING_AGENTLESS, CRASH_TRACKING_AGENTLESS_DEFAULT);
    crashTrackingTags = configProvider.getMergedMap(CRASH_TRACKING_TAGS);

    float telemetryInterval =
        configProvider.getFloat(TELEMETRY_HEARTBEAT_INTERVAL, DEFAULT_TELEMETRY_HEARTBEAT_INTERVAL);
    if (telemetryInterval < 0.1 || telemetryInterval > 3600) {
      log.warn(
          "Invalid Telemetry heartbeat interval: {}. The value must be in range 0.1-3600",
          telemetryInterval);
      telemetryInterval = DEFAULT_TELEMETRY_HEARTBEAT_INTERVAL;
    }
    telemetryHeartbeatInterval = telemetryInterval;

    telemetryExtendedHeartbeatInterval =
        configProvider.getLong(
            TELEMETRY_EXTENDED_HEARTBEAT_INTERVAL, DEFAULT_TELEMETRY_EXTENDED_HEARTBEAT_INTERVAL);

    telemetryInterval =
        configProvider.getFloat(TELEMETRY_METRICS_INTERVAL, DEFAULT_TELEMETRY_METRICS_INTERVAL);
    if (telemetryInterval < 0.1 || telemetryInterval > 3600) {
      log.warn(
          "Invalid Telemetry metrics interval: {}. The value must be in range 0.1-3600",
          telemetryInterval);
      telemetryInterval = DEFAULT_TELEMETRY_METRICS_INTERVAL;
    }
    telemetryMetricsInterval = telemetryInterval;

    telemetryMetricsEnabled = configProvider.getBoolean(TELEMETRY_METRICS_ENABLED, true);

    isTelemetryLogCollectionEnabled =
        instrumenterConfig.isTelemetryEnabled()
            && configProvider.getBoolean(
                TELEMETRY_LOG_COLLECTION_ENABLED, DEFAULT_TELEMETRY_LOG_COLLECTION_ENABLED);

    isTelemetryDependencyServiceEnabled =
        configProvider.getBoolean(
            TELEMETRY_DEPENDENCY_COLLECTION_ENABLED,
            DEFAULT_TELEMETRY_DEPENDENCY_COLLECTION_ENABLED);
    telemetryDependencyResolutionQueueSize =
        configProvider.getInteger(
            TELEMETRY_DEPENDENCY_RESOLUTION_QUEUE_SIZE,
            DEFAULT_TELEMETRY_DEPENDENCY_RESOLUTION_QUEUE_SIZE);
    clientIpEnabled = configProvider.getBoolean(CLIENT_IP_ENABLED, DEFAULT_CLIENT_IP_ENABLED);

    appSecReportingInband =
        configProvider.getBoolean(APPSEC_REPORTING_INBAND, DEFAULT_APPSEC_REPORTING_INBAND);
    appSecRulesFile = configProvider.getString(APPSEC_RULES_FILE, null);

    // Default AppSec report timeout min=5, max=60
    appSecReportMaxTimeout = configProvider.getInteger(APPSEC_REPORT_TIMEOUT_SEC, 60);
    appSecReportMinTimeout = Math.min(appSecReportMaxTimeout, 5);

    appSecTraceRateLimit =
        configProvider.getInteger(APPSEC_TRACE_RATE_LIMIT, DEFAULT_APPSEC_TRACE_RATE_LIMIT);

    appSecWafMetrics = configProvider.getBoolean(APPSEC_WAF_METRICS, DEFAULT_APPSEC_WAF_METRICS);

    appSecWafTimeout = configProvider.getInteger(APPSEC_WAF_TIMEOUT, DEFAULT_APPSEC_WAF_TIMEOUT);

    appSecObfuscationParameterKeyRegexp =
        configProvider.getString(APPSEC_OBFUSCATION_PARAMETER_KEY_REGEXP, null);
    appSecObfuscationParameterValueRegexp =
        configProvider.getString(APPSEC_OBFUSCATION_PARAMETER_VALUE_REGEXP, null);

    appSecHttpBlockedTemplateHtml =
        configProvider.getString(APPSEC_HTTP_BLOCKED_TEMPLATE_HTML, null);
    appSecHttpBlockedTemplateJson =
        configProvider.getString(APPSEC_HTTP_BLOCKED_TEMPLATE_JSON, null);
    appSecUserIdCollectionMode =
        UserIdCollectionMode.fromString(
            configProvider.getStringNotEmpty(APPSEC_AUTO_USER_INSTRUMENTATION_MODE, null),
            configProvider.getStringNotEmpty(APPSEC_AUTOMATED_USER_EVENTS_TRACKING, null));
    appSecScaEnabled = configProvider.getBoolean(APPSEC_SCA_ENABLED);
    appSecRaspEnabled = configProvider.getBoolean(APPSEC_RASP_ENABLED, DEFAULT_APPSEC_RASP_ENABLED);
    appSecStackTraceEnabled =
        configProvider.getBoolean(
            APPSEC_STACK_TRACE_ENABLED,
            DEFAULT_APPSEC_STACK_TRACE_ENABLED,
            APPSEC_STACKTRACE_ENABLED_DEPRECATED);
    appSecMaxStackTraces =
        configProvider.getInteger(
            APPSEC_MAX_STACK_TRACES,
            DEFAULT_APPSEC_MAX_STACK_TRACES,
            APPSEC_MAX_STACKTRACES_DEPRECATED);
    appSecMaxStackTraceDepth =
        configProvider.getInteger(
            APPSEC_MAX_STACK_TRACE_DEPTH,
            DEFAULT_APPSEC_MAX_STACK_TRACE_DEPTH,
            APPSEC_MAX_STACKTRACE_DEPTH_DEPRECATED);
    apiSecurityEnabled =
        configProvider.getBoolean(
            API_SECURITY_ENABLED, DEFAULT_API_SECURITY_ENABLED, API_SECURITY_ENABLED_EXPERIMENTAL);
    apiSecurityRequestSampleRate =
        configProvider.getFloat(
            API_SECURITY_REQUEST_SAMPLE_RATE, DEFAULT_API_SECURITY_REQUEST_SAMPLE_RATE);

    iastDebugEnabled = configProvider.getBoolean(IAST_DEBUG_ENABLED, DEFAULT_IAST_DEBUG_ENABLED);

    iastContextMode =
        configProvider.getEnum(IAST_CONTEXT_MODE, IastContext.Mode.class, IastContext.Mode.REQUEST);
    iastDetectionMode =
        configProvider.getEnum(IAST_DETECTION_MODE, IastDetectionMode.class, DEFAULT);
    iastMaxConcurrentRequests = iastDetectionMode.getIastMaxConcurrentRequests(configProvider);
    iastVulnerabilitiesPerRequest =
        iastDetectionMode.getIastVulnerabilitiesPerRequest(configProvider);
    iastRequestSampling = iastDetectionMode.getIastRequestSampling(configProvider);
    iastDeduplicationEnabled = iastDetectionMode.isIastDeduplicationEnabled(configProvider);
    iastWeakHashAlgorithms =
        tryMakeImmutableSet(
            configProvider.getSet(IAST_WEAK_HASH_ALGORITHMS, DEFAULT_IAST_WEAK_HASH_ALGORITHMS));
    iastWeakCipherAlgorithms =
        getPattern(
            DEFAULT_IAST_WEAK_CIPHER_ALGORITHMS,
            configProvider.getString(IAST_WEAK_CIPHER_ALGORITHMS));
    iastTelemetryVerbosity =
        configProvider.getEnum(IAST_TELEMETRY_VERBOSITY, Verbosity.class, Verbosity.INFORMATION);
    iastRedactionEnabled =
        configProvider.getBoolean(IAST_REDACTION_ENABLED, DEFAULT_IAST_REDACTION_ENABLED);
    iastRedactionNamePattern =
        configProvider.getString(IAST_REDACTION_NAME_PATTERN, DEFAULT_IAST_REDACTION_NAME_PATTERN);
    iastRedactionValuePattern =
        configProvider.getString(
            IAST_REDACTION_VALUE_PATTERN, DEFAULT_IAST_REDACTION_VALUE_PATTERN);
    iastTruncationMaxValueLength =
        configProvider.getInteger(
            IAST_TRUNCATION_MAX_VALUE_LENGTH, DEFAULT_IAST_TRUNCATION_MAX_VALUE_LENGTH);
    iastMaxRangeCount = iastDetectionMode.getIastMaxRangeCount(configProvider);
    iastStacktraceLeakSuppress =
        configProvider.getBoolean(
            IAST_STACK_TRACE_LEAK_SUPPRESS,
            DEFAULT_IAST_STACKTRACE_LEAK_SUPPRESS,
            IAST_STACKTRACE_LEAK_SUPPRESS_DEPRECATED);
    iastHardcodedSecretEnabled =
        configProvider.getBoolean(
            IAST_HARDCODED_SECRET_ENABLED, DEFAULT_IAST_HARDCODED_SECRET_ENABLED);
    iastAnonymousClassesEnabled =
        configProvider.getBoolean(
            IAST_ANONYMOUS_CLASSES_ENABLED, DEFAULT_IAST_ANONYMOUS_CLASSES_ENABLED);
    iastSourceMappingEnabled = configProvider.getBoolean(IAST_SOURCE_MAPPING_ENABLED, false);
    iastSourceMappingMaxSize = configProvider.getInteger(IAST_SOURCE_MAPPING_MAX_SIZE, 1000);
    iastStackTraceEnabled =
        configProvider.getBoolean(
            IAST_STACK_TRACE_ENABLED,
            DEFAULT_IAST_STACK_TRACE_ENABLED,
            IAST_STACKTRACE_ENABLED_DEPRECATED);
    iastExperimentalPropagationEnabled =
        configProvider.getBoolean(IAST_EXPERIMENTAL_PROPAGATION_ENABLED, false);
    iastSecurityControlsConfiguration =
        configProvider.getString(IAST_SECURITY_CONTROLS_CONFIGURATION, null);
    iastDbRowsToTaint =
        configProvider.getInteger(IAST_DB_ROWS_TO_TAINT, DEFAULT_IAST_DB_ROWS_TO_TAINT);

    llmObsAgentlessEnabled =
        configProvider.getBoolean(LLMOBS_AGENTLESS_ENABLED, DEFAULT_LLM_OBS_AGENTLESS_ENABLED);
    llmObsMlApp = configProvider.getString(LLMOBS_ML_APP);

    ciVisibilityTraceSanitationEnabled =
        configProvider.getBoolean(CIVISIBILITY_TRACE_SANITATION_ENABLED, true);

    ciVisibilityAgentlessEnabled =
        configProvider.getBoolean(
            CIVISIBILITY_AGENTLESS_ENABLED, DEFAULT_CIVISIBILITY_AGENTLESS_ENABLED);

    ciVisibilitySourceDataEnabled =
        configProvider.getBoolean(
            CIVISIBILITY_SOURCE_DATA_ENABLED, DEFAULT_CIVISIBILITY_SOURCE_DATA_ENABLED);

    ciVisibilityBuildInstrumentationEnabled =
        configProvider.getBoolean(
            CIVISIBILITY_BUILD_INSTRUMENTATION_ENABLED,
            DEFAULT_CIVISIBILITY_BUILD_INSTRUMENTATION_ENABLED);

    final String ciVisibilityAgentlessUrlStr = configProvider.getString(CIVISIBILITY_AGENTLESS_URL);
    URI parsedCiVisibilityUri = null;
    if (ciVisibilityAgentlessUrlStr != null && !ciVisibilityAgentlessUrlStr.isEmpty()) {
      try {
        parsedCiVisibilityUri = new URL(ciVisibilityAgentlessUrlStr).toURI();
      } catch (MalformedURLException | URISyntaxException ex) {
        log.error(
            "Cannot parse CI Visibility agentless URL '{}', skipping", ciVisibilityAgentlessUrlStr);
      }
    }
    if (parsedCiVisibilityUri != null) {
      ciVisibilityAgentlessUrl = ciVisibilityAgentlessUrlStr;
    } else {
      ciVisibilityAgentlessUrl = null;
    }

    ciVisibilityAgentJarUri = configProvider.getString(CIVISIBILITY_AGENT_JAR_URI);
    ciVisibilityAutoConfigurationEnabled =
        configProvider.getBoolean(
            CIVISIBILITY_AUTO_CONFIGURATION_ENABLED,
            DEFAULT_CIVISIBILITY_AUTO_CONFIGURATION_ENABLED);
    ciVisibilityAdditionalChildProcessJvmArgs =
        configProvider.getString(CIVISIBILITY_ADDITIONAL_CHILD_PROCESS_JVM_ARGS);
    ciVisibilityCompilerPluginAutoConfigurationEnabled =
        configProvider.getBoolean(
            CIVISIBILITY_COMPILER_PLUGIN_AUTO_CONFIGURATION_ENABLED,
            DEFAULT_CIVISIBILITY_COMPILER_PLUGIN_AUTO_CONFIGURATION_ENABLED);
    ciVisibilityCodeCoverageEnabled =
        configProvider.getBoolean(CIVISIBILITY_CODE_COVERAGE_ENABLED, true);
    ciVisibilityCoverageLinesEnabled =
        configProvider.getBoolean(CIVISIBILITY_CODE_COVERAGE_LINES_ENABLED);
    ciVisibilityCodeCoverageReportDumpDir =
        configProvider.getString(CIVISIBILITY_CODE_COVERAGE_REPORT_DUMP_DIR);
    ciVisibilityCompilerPluginVersion =
        configProvider.getString(
            CIVISIBILITY_COMPILER_PLUGIN_VERSION, DEFAULT_CIVISIBILITY_COMPILER_PLUGIN_VERSION);
    ciVisibilityJacocoPluginVersion =
        configProvider.getString(
            CIVISIBILITY_JACOCO_PLUGIN_VERSION, DEFAULT_CIVISIBILITY_JACOCO_PLUGIN_VERSION);
    ciVisibilityJacocoPluginVersionProvided =
        configProvider.getString(CIVISIBILITY_JACOCO_PLUGIN_VERSION) != null;
    ciVisibilityCodeCoverageIncludes =
        Arrays.asList(
            COLON.split(configProvider.getString(CIVISIBILITY_CODE_COVERAGE_INCLUDES, ":")));
    ciVisibilityCodeCoverageExcludes =
        Arrays.asList(
            COLON.split(
                configProvider.getString(
                    CIVISIBILITY_CODE_COVERAGE_EXCLUDES,
                    DEFAULT_CIVISIBILITY_JACOCO_PLUGIN_EXCLUDES)));
    ciVisibilityCodeCoverageIncludedPackages =
        convertJacocoExclusionFormatToPackagePrefixes(ciVisibilityCodeCoverageIncludes);
    ciVisibilityCodeCoverageExcludedPackages =
        convertJacocoExclusionFormatToPackagePrefixes(ciVisibilityCodeCoverageExcludes);
    ciVisibilityJacocoGradleSourceSets =
        configProvider.getList(CIVISIBILITY_GRADLE_SOURCE_SETS, Arrays.asList("main", "test"));
    ciVisibilityDebugPort = configProvider.getInteger(CIVISIBILITY_DEBUG_PORT);
    ciVisibilityGitClientEnabled = configProvider.getBoolean(CIVISIBILITY_GIT_CLIENT_ENABLED, true);
    ciVisibilityGitUploadEnabled =
        configProvider.getBoolean(
            CIVISIBILITY_GIT_UPLOAD_ENABLED, DEFAULT_CIVISIBILITY_GIT_UPLOAD_ENABLED);
    ciVisibilityGitUnshallowEnabled =
        configProvider.getBoolean(
            CIVISIBILITY_GIT_UNSHALLOW_ENABLED, DEFAULT_CIVISIBILITY_GIT_UNSHALLOW_ENABLED);
    ciVisibilityGitUnshallowDefer =
        configProvider.getBoolean(CIVISIBILITY_GIT_UNSHALLOW_DEFER, true);
    ciVisibilityGitCommandTimeoutMillis =
        configProvider.getLong(
            CIVISIBILITY_GIT_COMMAND_TIMEOUT_MILLIS,
            DEFAULT_CIVISIBILITY_GIT_COMMAND_TIMEOUT_MILLIS);
    ciVisibilityBackendApiTimeoutMillis =
        configProvider.getLong(
            CIVISIBILITY_BACKEND_API_TIMEOUT_MILLIS,
            DEFAULT_CIVISIBILITY_BACKEND_API_TIMEOUT_MILLIS);
    ciVisibilityGitUploadTimeoutMillis =
        configProvider.getLong(
            CIVISIBILITY_GIT_UPLOAD_TIMEOUT_MILLIS, DEFAULT_CIVISIBILITY_GIT_UPLOAD_TIMEOUT_MILLIS);
    ciVisibilityGitRemoteName =
        configProvider.getString(
            CIVISIBILITY_GIT_REMOTE_NAME, DEFAULT_CIVISIBILITY_GIT_REMOTE_NAME);
    ciVisibilitySignalServerHost =
        configProvider.getString(
            CIVISIBILITY_SIGNAL_SERVER_HOST, DEFAULT_CIVISIBILITY_SIGNAL_SERVER_HOST);
    ciVisibilitySignalServerPort =
        configProvider.getInteger(
            CIVISIBILITY_SIGNAL_SERVER_PORT, DEFAULT_CIVISIBILITY_SIGNAL_SERVER_PORT);
    ciVisibilitySignalClientTimeoutMillis =
        configProvider.getInteger(CIVISIBILITY_SIGNAL_CLIENT_TIMEOUT_MILLIS, 10_000);
    ciVisibilityItrEnabled = configProvider.getBoolean(CIVISIBILITY_ITR_ENABLED, true);
    ciVisibilityTestSkippingEnabled =
        configProvider.getBoolean(CIVISIBILITY_TEST_SKIPPING_ENABLED, true);
    ciVisibilityCiProviderIntegrationEnabled =
        configProvider.getBoolean(CIVISIBILITY_CIPROVIDER_INTEGRATION_ENABLED, true);
    ciVisibilityRepoIndexDuplicateKeyCheckEnabled =
        configProvider.getBoolean(CIVISIBILITY_REPO_INDEX_DUPLICATE_KEY_CHECK_ENABLED, true);
    ciVisibilityExecutionSettingsCacheSize =
        configProvider.getInteger(CIVISIBILITY_EXECUTION_SETTINGS_CACHE_SIZE, 16);
    ciVisibilityJvmInfoCacheSize = configProvider.getInteger(CIVISIBILITY_JVM_INFO_CACHE_SIZE, 8);
    ciVisibilityCoverageRootPackagesLimit =
        configProvider.getInteger(CIVISIBILITY_CODE_COVERAGE_ROOT_PACKAGES_LIMIT, 50);
    ciVisibilityInjectedTracerVersion =
        configProvider.getString(CIVISIBILITY_INJECTED_TRACER_VERSION);
    ciVisibilityResourceFolderNames =
        configProvider.getList(
            CIVISIBILITY_RESOURCE_FOLDER_NAMES, DEFAULT_CIVISIBILITY_RESOURCE_FOLDER_NAMES);
    ciVisibilityFlakyRetryEnabled =
        configProvider.getBoolean(CIVISIBILITY_FLAKY_RETRY_ENABLED, true);
    ciVisibilityImpactedTestsDetectionEnabled =
        configProvider.getBoolean(CIVISIBILITY_IMPACTED_TESTS_DETECTION_ENABLED, true);
    ciVisibilityImpactedTestsBackendRequestEnabled =
        configProvider.getBoolean(CIVISIBILITY_IMPACTED_TESTS_BACKEND_REQUEST_ENABLED, false);
    ciVisibilityKnownTestsRequestEnabled =
        configProvider.getBoolean(CIVISIBILITY_KNOWN_TESTS_REQUEST_ENABLED, true);
    ciVisibilityFlakyRetryOnlyKnownFlakes =
        configProvider.getBoolean(CIVISIBILITY_FLAKY_RETRY_ONLY_KNOWN_FLAKES, false);
    ciVisibilityEarlyFlakeDetectionEnabled =
        configProvider.getBoolean(CIVISIBILITY_EARLY_FLAKE_DETECTION_ENABLED, true);
    ciVisibilityEarlyFlakeDetectionLowerLimit =
        configProvider.getInteger(CIVISIBILITY_EARLY_FLAKE_DETECTION_LOWER_LIMIT, 30);
    ciVisibilityFlakyRetryCount = configProvider.getInteger(CIVISIBILITY_FLAKY_RETRY_COUNT, 5);
    ciVisibilityTotalFlakyRetryCount =
        configProvider.getInteger(CIVISIBILITY_TOTAL_FLAKY_RETRY_COUNT, 1000);
    ciVisibilitySessionName = configProvider.getString(TEST_SESSION_NAME);
    ciVisibilityModuleName = configProvider.getString(CIVISIBILITY_MODULE_NAME);
    ciVisibilityTestCommand = configProvider.getString(CIVISIBILITY_TEST_COMMAND);
    ciVisibilityTelemetryEnabled = configProvider.getBoolean(CIVISIBILITY_TELEMETRY_ENABLED, true);
    ciVisibilityRumFlushWaitMillis =
        configProvider.getLong(CIVISIBILITY_RUM_FLUSH_WAIT_MILLIS, 500);
    ciVisibilityAutoInjected =
        Strings.isNotBlank(configProvider.getString(CIVISIBILITY_AUTO_INSTRUMENTATION_PROVIDER));
    ciVisibilityRemoteEnvVarsProviderUrl =
        configProvider.getString(CIVISIBILITY_REMOTE_ENV_VARS_PROVIDER_URL);
    ciVisibilityRemoteEnvVarsProviderKey =
        configProvider.getString(CIVISIBILITY_REMOTE_ENV_VARS_PROVIDER_KEY);
    ciVisibilityTestOrder = configProvider.getString(CIVISIBILITY_TEST_ORDER);
    ciVisibilityTestManagementEnabled = configProvider.getBoolean(TEST_MANAGEMENT_ENABLED, true);
    ciVisibilityTestManagementAttemptToFixRetries =
        configProvider.getInteger(TEST_MANAGEMENT_ATTEMPT_TO_FIX_RETRIES);

    remoteConfigEnabled =
        configProvider.getBoolean(
            REMOTE_CONFIGURATION_ENABLED, DEFAULT_REMOTE_CONFIG_ENABLED, REMOTE_CONFIG_ENABLED);
    remoteConfigIntegrityCheckEnabled =
        configProvider.getBoolean(
            REMOTE_CONFIG_INTEGRITY_CHECK_ENABLED, DEFAULT_REMOTE_CONFIG_INTEGRITY_CHECK_ENABLED);
    remoteConfigUrl = configProvider.getString(REMOTE_CONFIG_URL);
    remoteConfigPollIntervalSeconds =
        configProvider.getFloat(
            REMOTE_CONFIG_POLL_INTERVAL_SECONDS, DEFAULT_REMOTE_CONFIG_POLL_INTERVAL_SECONDS);
    remoteConfigMaxPayloadSize =
        configProvider.getInteger(
                REMOTE_CONFIG_MAX_PAYLOAD_SIZE, DEFAULT_REMOTE_CONFIG_MAX_PAYLOAD_SIZE)
            * 1024;
    remoteConfigTargetsKeyId =
        configProvider.getString(
            REMOTE_CONFIG_TARGETS_KEY_ID, DEFAULT_REMOTE_CONFIG_TARGETS_KEY_ID);
    remoteConfigTargetsKey =
        configProvider.getString(REMOTE_CONFIG_TARGETS_KEY, DEFAULT_REMOTE_CONFIG_TARGETS_KEY);

    remoteConfigMaxExtraServices =
        configProvider.getInteger(
            REMOTE_CONFIG_MAX_EXTRA_SERVICES, DEFAULT_REMOTE_CONFIG_MAX_EXTRA_SERVICES);

    dynamicInstrumentationEnabled =
        configProvider.getBoolean(
            DYNAMIC_INSTRUMENTATION_ENABLED, DEFAULT_DYNAMIC_INSTRUMENTATION_ENABLED);
    distributedDebuggerEnabled =
        configProvider.getBoolean(
            DISTRIBUTED_DEBUGGER_ENABLED, DEFAULT_DISTRIBUTED_DEBUGGER_ENABLED);
    dynamicInstrumentationUploadTimeout =
        configProvider.getInteger(
            DYNAMIC_INSTRUMENTATION_UPLOAD_TIMEOUT, DEFAULT_DYNAMIC_INSTRUMENTATION_UPLOAD_TIMEOUT);
    dynamicInstrumentationUploadFlushInterval =
        configProvider.getInteger(
            DYNAMIC_INSTRUMENTATION_UPLOAD_FLUSH_INTERVAL,
            DEFAULT_DYNAMIC_INSTRUMENTATION_UPLOAD_FLUSH_INTERVAL);
    dynamicInstrumentationClassFileDumpEnabled =
        configProvider.getBoolean(
            DYNAMIC_INSTRUMENTATION_CLASSFILE_DUMP_ENABLED,
            DEFAULT_DYNAMIC_INSTRUMENTATION_CLASSFILE_DUMP_ENABLED);
    dynamicInstrumentationPollInterval =
        configProvider.getInteger(
            DYNAMIC_INSTRUMENTATION_POLL_INTERVAL, DEFAULT_DYNAMIC_INSTRUMENTATION_POLL_INTERVAL);
    dynamicInstrumentationDiagnosticsInterval =
        configProvider.getInteger(
            DYNAMIC_INSTRUMENTATION_DIAGNOSTICS_INTERVAL,
            DEFAULT_DYNAMIC_INSTRUMENTATION_DIAGNOSTICS_INTERVAL);
    dynamicInstrumentationMetricEnabled =
        runtimeMetricsEnabled
            && configProvider.getBoolean(
                DYNAMIC_INSTRUMENTATION_METRICS_ENABLED,
                DEFAULT_DYNAMIC_INSTRUMENTATION_METRICS_ENABLED);
    dynamicInstrumentationProbeFile = configProvider.getString(DYNAMIC_INSTRUMENTATION_PROBE_FILE);
    dynamicInstrumentationUploadBatchSize =
        configProvider.getInteger(
            DYNAMIC_INSTRUMENTATION_UPLOAD_BATCH_SIZE,
            DEFAULT_DYNAMIC_INSTRUMENTATION_UPLOAD_BATCH_SIZE);
    dynamicInstrumentationMaxPayloadSize =
        configProvider.getInteger(
                DYNAMIC_INSTRUMENTATION_MAX_PAYLOAD_SIZE,
                DEFAULT_DYNAMIC_INSTRUMENTATION_MAX_PAYLOAD_SIZE)
            * 1024;
    dynamicInstrumentationVerifyByteCode =
        configProvider.getBoolean(
            DYNAMIC_INSTRUMENTATION_VERIFY_BYTECODE,
            DEFAULT_DYNAMIC_INSTRUMENTATION_VERIFY_BYTECODE);
    dynamicInstrumentationInstrumentTheWorld =
        configProvider.getBoolean(
            DYNAMIC_INSTRUMENTATION_INSTRUMENT_THE_WORLD,
            DEFAULT_DYNAMIC_INSTRUMENTATION_INSTRUMENT_THE_WORLD);
    dynamicInstrumentationExcludeFiles =
        configProvider.getString(DYNAMIC_INSTRUMENTATION_EXCLUDE_FILES);
    dynamicInstrumentationIncludeFiles =
        configProvider.getString(DYNAMIC_INSTRUMENTATION_INCLUDE_FILES);
    dynamicInstrumentationCaptureTimeout =
        configProvider.getInteger(
            DYNAMIC_INSTRUMENTATION_CAPTURE_TIMEOUT,
            DEFAULT_DYNAMIC_INSTRUMENTATION_CAPTURE_TIMEOUT);
    dynamicInstrumentationRedactedIdentifiers =
        configProvider.getString(DYNAMIC_INSTRUMENTATION_REDACTED_IDENTIFIERS, null);
    dynamicInstrumentationRedactionExcludedIdentifiers =
        tryMakeImmutableSet(
            configProvider.getList(DYNAMIC_INSTRUMENTATION_REDACTION_EXCLUDED_IDENTIFIERS));
    dynamicInstrumentationRedactedTypes =
        configProvider.getString(DYNAMIC_INSTRUMENTATION_REDACTED_TYPES, null);
    dynamicInstrumentationHoistLocalVarsEnabled =
        configProvider.getBoolean(
            DYNAMIC_INSTRUMENTATION_HOIST_LOCALVARS_ENABLED,
            DEFAULT_DYNAMIC_INSTRUMENTATION_HOIST_LOCALVARS_ENABLED);
    symbolDatabaseEnabled =
        configProvider.getBoolean(SYMBOL_DATABASE_ENABLED, DEFAULT_SYMBOL_DATABASE_ENABLED);
    symbolDatabaseForceUpload =
        configProvider.getBoolean(
            SYMBOL_DATABASE_FORCE_UPLOAD, DEFAULT_SYMBOL_DATABASE_FORCE_UPLOAD);
    symbolDatabaseFlushThreshold =
        configProvider.getInteger(
            SYMBOL_DATABASE_FLUSH_THRESHOLD, DEFAULT_SYMBOL_DATABASE_FLUSH_THRESHOLD);
    symbolDatabaseCompressed =
        configProvider.getBoolean(SYMBOL_DATABASE_COMPRESSED, DEFAULT_SYMBOL_DATABASE_COMPRESSED);
    debuggerExceptionEnabled =
        configProvider.getBoolean(
            DEBUGGER_EXCEPTION_ENABLED,
            DEFAULT_DEBUGGER_EXCEPTION_ENABLED,
            EXCEPTION_REPLAY_ENABLED);
    debuggerCodeOriginEnabled =
        configProvider.getBoolean(
            CODE_ORIGIN_FOR_SPANS_ENABLED, DEFAULT_CODE_ORIGIN_FOR_SPANS_ENABLED);
    debuggerCodeOriginMaxUserFrames =
        configProvider.getInteger(CODE_ORIGIN_MAX_USER_FRAMES, DEFAULT_CODE_ORIGIN_MAX_USER_FRAMES);
    debuggerMaxExceptionPerSecond =
        configProvider.getInteger(
            DEBUGGER_MAX_EXCEPTION_PER_SECOND, DEFAULT_DEBUGGER_MAX_EXCEPTION_PER_SECOND);
    debuggerExceptionOnlyLocalRoot =
        configProvider.getBoolean(
            DEBUGGER_EXCEPTION_ONLY_LOCAL_ROOT, DEFAULT_DEBUGGER_EXCEPTION_ONLY_LOCAL_ROOT);
    debuggerExceptionCaptureIntermediateSpansEnabled =
        configProvider.getBoolean(
            DEBUGGER_EXCEPTION_CAPTURE_INTERMEDIATE_SPANS_ENABLED,
            DEFAULT_DEBUGGER_EXCEPTION_CAPTURE_INTERMEDIATE_SPANS_ENABLED);
    debuggerExceptionMaxCapturedFrames =
        configProvider.getInteger(
            DEBUGGER_EXCEPTION_MAX_CAPTURED_FRAMES,
            DEFAULT_DEBUGGER_EXCEPTION_MAX_CAPTURED_FRAMES,
            DEBUGGER_EXCEPTION_CAPTURE_MAX_FRAMES);
    debuggerExceptionCaptureInterval =
        configProvider.getInteger(
            DEBUGGER_EXCEPTION_CAPTURE_INTERVAL_SECONDS,
            DEFAULT_DEBUGGER_EXCEPTION_CAPTURE_INTERVAL_SECONDS);

    debuggerThirdPartyIncludes = tryMakeImmutableSet(configProvider.getList(THIRD_PARTY_INCLUDES));
    debuggerThirdPartyExcludes = tryMakeImmutableSet(configProvider.getList(THIRD_PARTY_EXCLUDES));

    awsPropagationEnabled = isPropagationEnabled(true, "aws", "aws-sdk");
    sqsPropagationEnabled = isPropagationEnabled(true, "sqs");
    sqsBodyPropagationEnabled = configProvider.getBoolean(SQS_BODY_PROPAGATION_ENABLED, false);

    kafkaClientPropagationEnabled = isPropagationEnabled(true, "kafka", "kafka.client");
    kafkaClientPropagationDisabledTopics =
        tryMakeImmutableSet(configProvider.getList(KAFKA_CLIENT_PROPAGATION_DISABLED_TOPICS));
    kafkaClientBase64DecodingEnabled =
        configProvider.getBoolean(KAFKA_CLIENT_BASE64_DECODING_ENABLED, false);
    jmsPropagationEnabled = isPropagationEnabled(true, "jms");
    jmsPropagationDisabledTopics =
        tryMakeImmutableSet(configProvider.getList(JMS_PROPAGATION_DISABLED_TOPICS));
    jmsPropagationDisabledQueues =
        tryMakeImmutableSet(configProvider.getList(JMS_PROPAGATION_DISABLED_QUEUES));
    jmsUnacknowledgedMaxAge = configProvider.getInteger(JMS_UNACKNOWLEDGED_MAX_AGE, 3600);

    rabbitPropagationEnabled = isPropagationEnabled(true, "rabbit", "rabbitmq");
    rabbitPropagationDisabledQueues =
        tryMakeImmutableSet(configProvider.getList(RABBIT_PROPAGATION_DISABLED_QUEUES));
    rabbitPropagationDisabledExchanges =
        tryMakeImmutableSet(configProvider.getList(RABBIT_PROPAGATION_DISABLED_EXCHANGES));
    rabbitIncludeRoutingKeyInResource =
        configProvider.getBoolean(RABBIT_INCLUDE_ROUTINGKEY_IN_RESOURCE, true);

    messageBrokerSplitByDestination =
        configProvider.getBoolean(MESSAGE_BROKER_SPLIT_BY_DESTINATION, false);

    grpcIgnoredInboundMethods =
        tryMakeImmutableSet(configProvider.getList(GRPC_IGNORED_INBOUND_METHODS));
    final List<String> tmpGrpcIgnoredOutboundMethods = new ArrayList<>();
    tmpGrpcIgnoredOutboundMethods.addAll(configProvider.getList(GRPC_IGNORED_OUTBOUND_METHODS));
    // When tracing shadowing will be possible we can instrument the stubs to silent tracing
    // starting from interception points
    if (InstrumenterConfig.get()
        .isIntegrationEnabled(Collections.singleton("google-pubsub"), true)) {
      tmpGrpcIgnoredOutboundMethods.addAll(
          configProvider.getList(
              GOOGLE_PUBSUB_IGNORED_GRPC_METHODS,
              Arrays.asList(
                  "google.pubsub.v1.Subscriber/ModifyAckDeadline",
                  "google.pubsub.v1.Subscriber/Acknowledge",
                  "google.pubsub.v1.Subscriber/Pull",
                  "google.pubsub.v1.Subscriber/StreamingPull",
                  "google.pubsub.v1.Publisher/Publish")));
    }
    grpcIgnoredOutboundMethods = tryMakeImmutableSet(tmpGrpcIgnoredOutboundMethods);
    grpcServerTrimPackageResource =
        configProvider.getBoolean(GRPC_SERVER_TRIM_PACKAGE_RESOURCE, false);
    grpcServerErrorStatuses =
        configProvider.getIntegerRange(
            GRPC_SERVER_ERROR_STATUSES, DEFAULT_GRPC_SERVER_ERROR_STATUSES);
    grpcClientErrorStatuses =
        configProvider.getIntegerRange(
            GRPC_CLIENT_ERROR_STATUSES, DEFAULT_GRPC_CLIENT_ERROR_STATUSES);

    hystrixTagsEnabled = configProvider.getBoolean(HYSTRIX_TAGS_ENABLED, false);
    hystrixMeasuredEnabled = configProvider.getBoolean(HYSTRIX_MEASURED_ENABLED, false);

    igniteCacheIncludeKeys = configProvider.getBoolean(IGNITE_CACHE_INCLUDE_KEYS, false);

    obfuscationQueryRegexp =
        configProvider.getString(
            OBFUSCATION_QUERY_STRING_REGEXP, null, "obfuscation.query.string.regexp");

    playReportHttpStatus = configProvider.getBoolean(PLAY_REPORT_HTTP_STATUS, false);

    servletPrincipalEnabled = configProvider.getBoolean(SERVLET_PRINCIPAL_ENABLED, false);

    xDatadogTagsMaxLength =
        configProvider.getInteger(
            TRACE_X_DATADOG_TAGS_MAX_LENGTH, DEFAULT_TRACE_X_DATADOG_TAGS_MAX_LENGTH);

    servletAsyncTimeoutError = configProvider.getBoolean(SERVLET_ASYNC_TIMEOUT_ERROR, true);

    logLevel = configProvider.getString(LOG_LEVEL);
    debugEnabled = configProvider.getBoolean(TRACE_DEBUG, false);
    triageEnabled = configProvider.getBoolean(TRACE_TRIAGE, instrumenterConfig.isTriageEnabled());
    triageReportTrigger = configProvider.getString(TRIAGE_REPORT_TRIGGER);
    if (null != triageReportTrigger) {
      triageReportDir = configProvider.getString(TRIAGE_REPORT_DIR, getProp("java.io.tmpdir"));
    } else {
      triageReportDir = null;
    }

    startupLogsEnabled =
        configProvider.getBoolean(STARTUP_LOGS_ENABLED, DEFAULT_STARTUP_LOGS_ENABLED);

    cwsEnabled = configProvider.getBoolean(CWS_ENABLED, DEFAULT_CWS_ENABLED);
    cwsTlsRefresh = configProvider.getInteger(CWS_TLS_REFRESH, DEFAULT_CWS_TLS_REFRESH);

    dataJobsEnabled = configProvider.getBoolean(DATA_JOBS_ENABLED, DEFAULT_DATA_JOBS_ENABLED);
    dataJobsCommandPattern = configProvider.getString(DATA_JOBS_COMMAND_PATTERN);

    dataStreamsEnabled =
        configProvider.getBoolean(DATA_STREAMS_ENABLED, DEFAULT_DATA_STREAMS_ENABLED);
    dataStreamsBucketDurationSeconds =
        configProvider.getFloat(
            DATA_STREAMS_BUCKET_DURATION_SECONDS, DEFAULT_DATA_STREAMS_BUCKET_DURATION);

    azureAppServices = configProvider.getBoolean(AZURE_APP_SERVICES, false);
    traceAgentPath = configProvider.getString(TRACE_AGENT_PATH);
    String traceAgentArgsString = configProvider.getString(TRACE_AGENT_ARGS);
    if (traceAgentArgsString == null) {
      traceAgentArgs = Collections.emptyList();
    } else {
      traceAgentArgs =
          Collections.unmodifiableList(
              new ArrayList<>(parseStringIntoSetOfNonEmptyStrings(traceAgentArgsString)));
    }

    dogStatsDPath = configProvider.getString(DOGSTATSD_PATH);
    String dogStatsDArgsString = configProvider.getString(DOGSTATSD_ARGS);
    if (dogStatsDArgsString == null) {
      dogStatsDArgs = Collections.emptyList();
    } else {
      dogStatsDArgs =
          Collections.unmodifiableList(
              new ArrayList<>(parseStringIntoSetOfNonEmptyStrings(dogStatsDArgsString)));
    }

    // Setting this last because we have a few places where this can come from
    apiKey = tmpApiKey;

    boolean longRunningEnabled =
        configProvider.getBoolean(TRACE_LONG_RUNNING_ENABLED, DEFAULT_TRACE_LONG_RUNNING_ENABLED);
    long longRunningTraceInitialFlushInterval =
        configProvider.getLong(
            TRACE_LONG_RUNNING_INITIAL_FLUSH_INTERVAL,
            DEFAULT_TRACE_LONG_RUNNING_INITIAL_FLUSH_INTERVAL);
    long longRunningTraceFlushInterval =
        configProvider.getLong(
            TRACE_LONG_RUNNING_FLUSH_INTERVAL, DEFAULT_TRACE_LONG_RUNNING_FLUSH_INTERVAL);

    if (longRunningEnabled
        && (longRunningTraceInitialFlushInterval < 10
            || longRunningTraceInitialFlushInterval > 450)) {
      log.warn(
          "Provided long running trace initial flush interval of {} seconds. It should be between 10 seconds and 7.5 minutes."
              + "Setting the flush interval to the default value of {} seconds .",
          longRunningTraceInitialFlushInterval,
          DEFAULT_TRACE_LONG_RUNNING_INITIAL_FLUSH_INTERVAL);
      longRunningTraceInitialFlushInterval = DEFAULT_TRACE_LONG_RUNNING_INITIAL_FLUSH_INTERVAL;
    }
    if (longRunningEnabled
        && (longRunningTraceFlushInterval < 20 || longRunningTraceFlushInterval > 450)) {
      log.warn(
          "Provided long running trace flush interval of {} seconds. It should be between 20 seconds and 7.5 minutes."
              + "Setting the flush interval to the default value of {} seconds .",
          longRunningTraceFlushInterval,
          DEFAULT_TRACE_LONG_RUNNING_FLUSH_INTERVAL);
      longRunningTraceFlushInterval = DEFAULT_TRACE_LONG_RUNNING_FLUSH_INTERVAL;
    }
    this.longRunningTraceEnabled = longRunningEnabled;
    this.longRunningTraceInitialFlushInterval = longRunningTraceInitialFlushInterval;
    this.longRunningTraceFlushInterval = longRunningTraceFlushInterval;

    this.sparkTaskHistogramEnabled =
        configProvider.getBoolean(
            SPARK_TASK_HISTOGRAM_ENABLED, DEFAULT_SPARK_TASK_HISTOGRAM_ENABLED);

    this.sparkAppNameAsService =
        configProvider.getBoolean(SPARK_APP_NAME_AS_SERVICE, DEFAULT_SPARK_APP_NAME_AS_SERVICE);

    this.jaxRsExceptionAsErrorsEnabled =
        configProvider.getBoolean(
            JAX_RS_EXCEPTION_AS_ERROR_ENABLED, DEFAULT_JAX_RS_EXCEPTION_AS_ERROR_ENABLED);

    axisPromoteResourceName = configProvider.getBoolean(AXIS_PROMOTE_RESOURCE_NAME, false);

    websocketMessagesInheritSampling =
        configProvider.getBoolean(
            TRACE_WEBSOCKET_MESSAGES_INHERIT_SAMPLING, DEFAULT_WEBSOCKET_MESSAGES_INHERIT_SAMPLING);
    websocketMessagesSeparateTraces =
        configProvider.getBoolean(
            TRACE_WEBSOCKET_MESSAGES_SEPARATE_TRACES, DEFAULT_WEBSOCKET_MESSAGES_SEPARATE_TRACES);
    websocketTagSessionId =
        configProvider.getBoolean(TRACE_WEBSOCKET_TAG_SESSION_ID, DEFAULT_WEBSOCKET_TAG_SESSION_ID);

    this.traceFlushIntervalSeconds =
        configProvider.getFloat(
            TracerConfig.TRACE_FLUSH_INTERVAL, ConfigDefaults.DEFAULT_TRACE_FLUSH_INTERVAL);

    this.tracePostProcessingTimeout =
        configProvider.getLong(
            TRACE_POST_PROCESSING_TIMEOUT, DEFAULT_TRACE_POST_PROCESSING_TIMEOUT);

    if (isLlmObsEnabled()) {
      log.debug("Attempting to enable LLM Observability");
      if (llmObsMlApp == null || llmObsMlApp.isEmpty()) {
        throw new IllegalArgumentException(
            "Attempt to enable LLM Observability without ML app defined."
                + "Please ensure that the name of the ML app is provided through properties or env variable");
      }

      log.debug(
          "LLM Observability enabled for ML app {}, agentless mode {}",
          llmObsMlApp,
          llmObsAgentlessEnabled);
    }

    // if API key is not provided, check if any products are using agentless mode and require it
    if (apiKey == null || apiKey.isEmpty()) {
      // CI Visibility
      if (isCiVisibilityEnabled() && ciVisibilityAgentlessEnabled) {
        throw new FatalAgentMisconfigurationError(
            "Attempt to start in CI Visibility in Agentless mode without API key. "
                + "Please ensure that either an API key is configured, or the tracer is set up to work with the Agent");
      }

      // Profiling
      if (profilingAgentless) {
        log.warn(
            "Agentless profiling activated but no api key provided. Profile uploading will likely fail");
      }

      // LLM Observability
      if (isLlmObsEnabled() && llmObsAgentlessEnabled) {
        throw new FatalAgentMisconfigurationError(
            "Attempt to start LLM Observability in Agentless mode without API key. "
                + "Please ensure that either an API key is configured, or the tracer is set up to work with the Agent");
      }
    }

    this.telemetryDebugRequestsEnabled =
        configProvider.getBoolean(
            TELEMETRY_DEBUG_REQUESTS_ENABLED, DEFAULT_TELEMETRY_DEBUG_REQUESTS_ENABLED);

    this.agentlessLogSubmissionEnabled =
        configProvider.getBoolean(AGENTLESS_LOG_SUBMISSION_ENABLED, false);
    this.agentlessLogSubmissionQueueSize =
        configProvider.getInteger(AGENTLESS_LOG_SUBMISSION_QUEUE_SIZE, 1024);
    this.agentlessLogSubmissionLevel =
        configProvider.getString(AGENTLESS_LOG_SUBMISSION_LEVEL, "INFO");
    this.agentlessLogSubmissionUrl = configProvider.getString(AGENTLESS_LOG_SUBMISSION_URL);
    this.agentlessLogSubmissionProduct = isCiVisibilityEnabled() ? "citest" : "apm";

    this.cloudPayloadTaggingServices =
        configProvider.getSet(
            TRACE_CLOUD_PAYLOAD_TAGGING_SERVICES, DEFAULT_TRACE_CLOUD_PAYLOAD_TAGGING_SERVICES);
    this.cloudRequestPayloadTagging =
        configProvider.getList(TRACE_CLOUD_REQUEST_PAYLOAD_TAGGING, null);
    this.cloudResponsePayloadTagging =
        configProvider.getList(TRACE_CLOUD_RESPONSE_PAYLOAD_TAGGING, null);
    this.cloudPayloadTaggingMaxDepth =
        configProvider.getInteger(TRACE_CLOUD_PAYLOAD_TAGGING_MAX_DEPTH, 10);
    this.cloudPayloadTaggingMaxTags =
        configProvider.getInteger(TRACE_CLOUD_PAYLOAD_TAGGING_MAX_TAGS, 758);

    this.dependecyResolutionPeriodMillis =
        configProvider.getLong(
            GeneralConfig.TELEMETRY_DEPENDENCY_RESOLUTION_PERIOD_MILLIS,
            1000); // 1 second by default

    timelineEventsEnabled =
        configProvider.getBoolean(
            PROFILING_TIMELINE_EVENTS_ENABLED, PROFILING_TIMELINE_EVENTS_ENABLED_DEFAULT);

    if (appSecScaEnabled != null
        && appSecScaEnabled
        && (!isTelemetryEnabled() || !isTelemetryDependencyServiceEnabled())) {
      log.warn(
          SEND_TELEMETRY,
          "AppSec SCA is enabled but telemetry is disabled. AppSec SCA will not work.");
    }

    this.apmTracingEnabled = configProvider.getBoolean(GeneralConfig.APM_TRACING_ENABLED, true);

    this.jdkSocketEnabled = configProvider.getBoolean(JDK_SOCKET_ENABLED, true);

    log.debug("New instance: {}", this);
  }

  /**
   * Converts a list of packages in Jacoco exclusion format ({@code
   * my.package.*,my.other.package.*}) to list of package prefixes suitable for use with ASM ({@code
   * my/package/,my/other/package/})
   */
  public static String[] convertJacocoExclusionFormatToPackagePrefixes(List<String> packages) {
    return packages.stream()
        .map(s -> (s.endsWith("*") ? s.substring(0, s.length() - 1) : s).replace('.', '/'))
        .toArray(String[]::new);
  }

  public ConfigProvider configProvider() {
    return configProvider;
  }

  public long getStartTimeMillis() {
    return startTimeMillis;
  }

  public String getRuntimeId() {
    return runtimeIdEnabled ? RuntimeIdHolder.runtimeId : "";
  }

  public Long getProcessId() {
    return PidHelper.getPidAsLong();
  }

  public String getRuntimeVersion() {
    return runtimeVersion;
  }

  public String getApiKey() {
    return apiKey;
  }

  public String getApplicationKey() {
    return applicationKey;
  }

  public String getSite() {
    return site;
  }

  public String getHostName() {
    return HostNameHolder.hostName;
  }

  public Supplier<String> getHostNameSupplier() {
    return HostNameHolder::getHostName;
  }

  public String getServiceName() {
    return serviceName;
  }

  public boolean isServiceNameSetByUser() {
    return serviceNameSetByUser;
  }

  public String getRootContextServiceName() {
    return rootContextServiceName;
  }

  public Set<String> getExperimentalFeaturesEnabled() {
    return experimentalFeaturesEnabled;
  }

  public boolean isTraceEnabled() {
    return instrumenterConfig.isTraceEnabled();
  }

  public boolean isLongRunningTraceEnabled() {
    return longRunningTraceEnabled;
  }

  public long getLongRunningTraceInitialFlushInterval() {
    return longRunningTraceInitialFlushInterval;
  }

  public long getLongRunningTraceFlushInterval() {
    return longRunningTraceFlushInterval;
  }

  public float getTraceFlushIntervalSeconds() {
    return traceFlushIntervalSeconds;
  }

  public long getTracePostProcessingTimeout() {
    return tracePostProcessingTimeout;
  }

  public boolean isIntegrationSynapseLegacyOperationName() {
    return integrationSynapseLegacyOperationName;
  }

  public String getWriterType() {
    return writerType;
  }

  public boolean isInjectBaggageAsTagsEnabled() {
    return injectBaggageAsTagsEnabled;
  }

  public boolean isAgentConfiguredUsingDefault() {
    return agentConfiguredUsingDefault;
  }

  public String getAgentUrl() {
    return agentUrl;
  }

  public String getAgentHost() {
    return agentHost;
  }

  public int getAgentPort() {
    return agentPort;
  }

  public String getAgentUnixDomainSocket() {
    return agentUnixDomainSocket;
  }

  public String getAgentNamedPipe() {
    return agentNamedPipe;
  }

  public int getAgentTimeout() {
    return agentTimeout;
  }

  public Set<String> getNoProxyHosts() {
    return noProxyHosts;
  }

  public boolean isPrioritySamplingEnabled() {
    return prioritySamplingEnabled;
  }

  public String getPrioritySamplingForce() {
    return prioritySamplingForce;
  }

  public boolean isTraceResolverEnabled() {
    return traceResolverEnabled;
  }

  public Set<String> getIastWeakHashAlgorithms() {
    return iastWeakHashAlgorithms;
  }

  public Pattern getIastWeakCipherAlgorithms() {
    return iastWeakCipherAlgorithms;
  }

  public boolean isIastDeduplicationEnabled() {
    return iastDeduplicationEnabled;
  }

  public int getSpanAttributeSchemaVersion() {
    return spanAttributeSchemaVersion;
  }

  public boolean isPeerHostNameEnabled() {
    return peerHostNameEnabled;
  }

  public boolean isPeerServiceDefaultsEnabled() {
    return peerServiceDefaultsEnabled;
  }

  public Map<String, String> getPeerServiceComponentOverrides() {
    return peerServiceComponentOverrides;
  }

  public boolean isRemoveIntegrationServiceNamesEnabled() {
    return removeIntegrationServiceNamesEnabled;
  }

  public Map<String, String> getPeerServiceMapping() {
    return peerServiceMapping;
  }

  public Map<String, String> getServiceMapping() {
    return serviceMapping;
  }

  public Map<String, String> getRequestHeaderTags() {
    return requestHeaderTags;
  }

  public Map<String, String> getResponseHeaderTags() {
    return responseHeaderTags;
  }

  public boolean isRequestHeaderTagsCommaAllowed() {
    return requestHeaderTagsCommaAllowed;
  }

  public Map<String, String> getBaggageMapping() {
    return baggageMapping;
  }

  public Map<String, String> getHttpServerPathResourceNameMapping() {
    return httpServerPathResourceNameMapping;
  }

  public Map<String, String> getHttpClientPathResourceNameMapping() {
    return httpClientPathResourceNameMapping;
  }

  public boolean getHttpResourceRemoveTrailingSlash() {
    return httpResourceRemoveTrailingSlash;
  }

  public BitSet getHttpServerErrorStatuses() {
    return httpServerErrorStatuses;
  }

  public BitSet getHttpClientErrorStatuses() {
    return httpClientErrorStatuses;
  }

  public boolean isHttpServerTagQueryString() {
    return httpServerTagQueryString;
  }

  public boolean isHttpServerRawQueryString() {
    return httpServerRawQueryString;
  }

  public boolean isHttpServerRawResource() {
    return httpServerRawResource;
  }

  public boolean isHttpServerDecodedResourcePreserveSpaces() {
    return httpServerDecodedResourcePreserveSpaces;
  }

  public boolean isHttpServerRouteBasedNaming() {
    return httpServerRouteBasedNaming;
  }

  public boolean isHttpClientTagQueryString() {
    return httpClientTagQueryString;
  }

  public boolean isHttpClientTagHeaders() {
    return httpClientTagHeaders;
  }

  public boolean isHttpClientSplitByDomain() {
    return httpClientSplitByDomain;
  }

  public boolean isDbClientSplitByInstance() {
    return dbClientSplitByInstance;
  }

  public boolean isDbClientSplitByInstanceTypeSuffix() {
    return dbClientSplitByInstanceTypeSuffix;
  }

  public boolean isDbClientSplitByHost() {
    return dbClientSplitByHost;
  }

  public Set<String> getSplitByTags() {
    return splitByTags;
  }

  public boolean isJeeSplitByDeployment() {
    return jeeSplitByDeployment;
  }

  public int getScopeDepthLimit() {
    return scopeDepthLimit;
  }

  public boolean isScopeStrictMode() {
    return scopeStrictMode;
  }

  public int getScopeIterationKeepAlive() {
    return scopeIterationKeepAlive;
  }

  public int getPartialFlushMinSpans() {
    return partialFlushMinSpans;
  }

  public int getTraceKeepLatencyThreshold() {
    return traceKeepLatencyThreshold;
  }

  public boolean isTraceKeepLatencyThresholdEnabled() {
    return traceKeepLatencyThresholdEnabled;
  }

  public boolean isTraceStrictWritesEnabled() {
    return traceStrictWritesEnabled;
  }

  public boolean isLogExtractHeaderNames() {
    return logExtractHeaderNames;
  }

  @Deprecated
  public Set<PropagationStyle> getPropagationStylesToExtract() {
    return propagationStylesToExtract;
  }

  @Deprecated
  public Set<PropagationStyle> getPropagationStylesToInject() {
    return propagationStylesToInject;
  }

  public boolean isTracePropagationStyleB3PaddingEnabled() {
    return tracePropagationStyleB3PaddingEnabled;
  }

  public Set<TracePropagationStyle> getTracePropagationStylesToExtract() {
    return tracePropagationStylesToExtract;
  }

  public Set<TracePropagationStyle> getTracePropagationStylesToInject() {
    return tracePropagationStylesToInject;
  }

  public TracePropagationBehaviorExtract getTracePropagationBehaviorExtract() {
    return tracePropagationBehaviorExtract;
  }

  public boolean isTracePropagationExtractFirst() {
    return tracePropagationExtractFirst;
  }

  public boolean isBaggageExtract() {
    return tracePropagationStylesToExtract.contains(TracePropagationStyle.BAGGAGE);
  }

  public boolean isBaggageInject() {
    return tracePropagationStylesToInject.contains(TracePropagationStyle.BAGGAGE);
  }

  public boolean isBaggagePropagationEnabled() {
    return isBaggageInject() || isBaggageExtract();
  }

  public int getTraceBaggageMaxItems() {
    return traceBaggageMaxItems;
  }

  public int getTraceBaggageMaxBytes() {
    return traceBaggageMaxBytes;
  }

  public int getClockSyncPeriod() {
    return clockSyncPeriod;
  }

  public String getDogStatsDNamedPipe() {
    return dogStatsDNamedPipe;
  }

  public int getDogStatsDStartDelay() {
    return dogStatsDStartDelay;
  }

  public Integer getStatsDClientQueueSize() {
    return statsDClientQueueSize;
  }

  public Integer getStatsDClientSocketBuffer() {
    return statsDClientSocketBuffer;
  }

  public Integer getStatsDClientSocketTimeout() {
    return statsDClientSocketTimeout;
  }

  public boolean isRuntimeMetricsEnabled() {
    return runtimeMetricsEnabled;
  }

  public boolean isJmxFetchEnabled() {
    return jmxFetchEnabled;
  }

  public String getJmxFetchConfigDir() {
    return jmxFetchConfigDir;
  }

  public List<String> getJmxFetchConfigs() {
    return jmxFetchConfigs;
  }

  public List<String> getJmxFetchMetricsConfigs() {
    return jmxFetchMetricsConfigs;
  }

  public Integer getJmxFetchCheckPeriod() {
    return jmxFetchCheckPeriod;
  }

  public Integer getJmxFetchRefreshBeansPeriod() {
    return jmxFetchRefreshBeansPeriod;
  }

  public Integer getJmxFetchInitialRefreshBeansPeriod() {
    return jmxFetchInitialRefreshBeansPeriod;
  }

  public String getJmxFetchStatsdHost() {
    return jmxFetchStatsdHost;
  }

  public Integer getJmxFetchStatsdPort() {
    return jmxFetchStatsdPort;
  }

  public boolean isJmxFetchMultipleRuntimeServicesEnabled() {
    return jmxFetchMultipleRuntimeServicesEnabled;
  }

  public int getJmxFetchMultipleRuntimeServicesLimit() {
    return jmxFetchMultipleRuntimeServicesLimit;
  }

  public boolean isHealthMetricsEnabled() {
    return healthMetricsEnabled;
  }

  public String getHealthMetricsStatsdHost() {
    return healthMetricsStatsdHost;
  }

  public Integer getHealthMetricsStatsdPort() {
    return healthMetricsStatsdPort;
  }

  public boolean isPerfMetricsEnabled() {
    return perfMetricsEnabled;
  }

  public boolean isTracerMetricsEnabled() {
    // When ASM Standalone Billing is enabled metrics should be disabled
    return tracerMetricsEnabled && isApmTracingEnabled();
  }

  public boolean isTracerMetricsBufferingEnabled() {
    return tracerMetricsBufferingEnabled;
  }

  public int getTracerMetricsMaxAggregates() {
    return tracerMetricsMaxAggregates;
  }

  public int getTracerMetricsMaxPending() {
    return tracerMetricsMaxPending;
  }

  public boolean isLogsInjectionEnabled() {
    return logsInjectionEnabled;
  }

  public boolean isReportHostName() {
    return reportHostName;
  }

  public boolean isTraceAnalyticsEnabled() {
    return traceAnalyticsEnabled;
  }

  public String getTraceClientIpHeader() {
    return traceClientIpHeader;
  }

  // whether to collect headers and run the client ip resolution (also requires appsec to be enabled
  // or clientIpEnabled)
  public boolean isTraceClientIpResolverEnabled() {
    return traceClientIpResolverEnabled;
  }

  public boolean isTraceGitMetadataEnabled() {
    return traceGitMetadataEnabled;
  }

  public Map<String, String> getTraceSamplingServiceRules() {
    return traceSamplingServiceRules;
  }

  public Map<String, String> getTraceSamplingOperationRules() {
    return traceSamplingOperationRules;
  }

  public String getTraceSamplingRules() {
    return traceSamplingRules;
  }

  public Double getTraceSampleRate() {
    return traceSampleRate;
  }

  public int getTraceRateLimit() {
    return traceRateLimit;
  }

  public String getSpanSamplingRules() {
    return spanSamplingRules;
  }

  public String getSpanSamplingRulesFile() {
    return spanSamplingRulesFile;
  }

  public boolean isProfilingEnabled() {
    if (Platform.isNativeImage()) {
      if (!instrumenterConfig.isProfilingEnabled() && profilingEnabled.isActive()) {
        log.warn(
            "Profiling was not enabled during the native image build. "
                + "Please set DD_PROFILING_ENABLED=true in your native image build configuration if you want"
                + "to use profiling.");
      }
    }
    return profilingEnabled.isActive() && instrumenterConfig.isProfilingEnabled();
  }

  public boolean isProfilingTimelineEventsEnabled() {
    return timelineEventsEnabled;
  }

  public boolean isProfilingAgentless() {
    return profilingAgentless;
  }

  public int getProfilingStartDelay() {
    return profilingStartDelay;
  }

  public boolean isProfilingStartForceFirst() {
    return profilingStartForceFirst;
  }

  public int getProfilingUploadPeriod() {
    return profilingUploadPeriod;
  }

  public String getProfilingTemplateOverrideFile() {
    return profilingTemplateOverrideFile;
  }

  public int getProfilingUploadTimeout() {
    return profilingUploadTimeout;
  }

  public String getProfilingUploadCompression() {
    return profilingUploadCompression;
  }

  public String getProfilingProxyHost() {
    return profilingProxyHost;
  }

  public int getProfilingProxyPort() {
    return profilingProxyPort;
  }

  public String getProfilingProxyUsername() {
    return profilingProxyUsername;
  }

  public String getProfilingProxyPassword() {
    return profilingProxyPassword;
  }

  public int getProfilingExceptionSampleLimit() {
    return profilingExceptionSampleLimit;
  }

  public int getProfilingDirectAllocationSampleLimit() {
    return profilingDirectAllocationSampleLimit;
  }

  public int getProfilingBackPressureSampleLimit() {
    return profilingBackPressureSampleLimit;
  }

  public boolean isProfilingBackPressureSamplingEnabled() {
    return profilingBackPressureEnabled;
  }

  public int getProfilingExceptionHistogramTopItems() {
    return profilingExceptionHistogramTopItems;
  }

  public int getProfilingExceptionHistogramMaxCollectionSize() {
    return profilingExceptionHistogramMaxCollectionSize;
  }

  public boolean isProfilingExcludeAgentThreads() {
    return profilingExcludeAgentThreads;
  }

  public boolean isProfilingUploadSummaryOn413Enabled() {
    return profilingUploadSummaryOn413Enabled;
  }

  public boolean isProfilingRecordExceptionMessage() {
    return profilingRecordExceptionMessage;
  }

  public boolean isDatadogProfilerEnabled() {
    return isProfilingEnabled() && isDatadogProfilerEnabled;
  }

  public static boolean isDatadogProfilerEnablementOverridden() {
    // old non-LTS versions without important backports
    // also, we have no windows binaries
    return Platform.isWindows()
        || Platform.isJavaVersion(18)
        || Platform.isJavaVersion(16)
        || Platform.isJavaVersion(15)
        || Platform.isJavaVersion(14)
        || Platform.isJavaVersion(13)
        || Platform.isJavaVersion(12)
        || Platform.isJavaVersion(10)
        || Platform.isJavaVersion(9);
  }

  public static boolean isDatadogProfilerSafeInCurrentEnvironment() {
    // don't want to put this logic (which will evolve) in the public ProfilingConfig, and can't
    // access Platform there
    if (!Platform.isJ9() && Platform.isJavaVersion(8)) {
      String arch = System.getProperty("os.arch");
      if ("aarch64".equalsIgnoreCase(arch) || "arm64".equalsIgnoreCase(arch)) {
        return false;
      }
    }
    if (Platform.isGraalVM()) {
      // let's be conservative about GraalVM and require opt-in from the users
      return false;
    }
    boolean result = false;
    if (Platform.isJ9()) {
      // OpenJ9 will activate only JVMTI GetAllStackTraces based profiling which is safe
      result = true;
    } else {
      // JDK 18 is missing ASGCT fixes, so we can't use it
      if (!Platform.isJavaVersion(18)) {
        result =
            Platform.isJavaVersionAtLeast(17, 0, 5)
                || (Platform.isJavaVersion(11) && Platform.isJavaVersionAtLeast(11, 0, 17))
                || (Platform.isJavaVersion(8) && Platform.isJavaVersionAtLeast(8, 0, 352));
      }
    }
    return result;
  }

  public boolean isCrashTrackingAgentless() {
    return crashTrackingAgentless;
  }

  public boolean isTelemetryEnabled() {
    return instrumenterConfig.isTelemetryEnabled();
  }

  public float getTelemetryHeartbeatInterval() {
    return telemetryHeartbeatInterval;
  }

  public long getTelemetryExtendedHeartbeatInterval() {
    return telemetryExtendedHeartbeatInterval;
  }

  public float getTelemetryMetricsInterval() {
    return telemetryMetricsInterval;
  }

  public boolean isTelemetryDependencyServiceEnabled() {
    return isTelemetryDependencyServiceEnabled;
  }

  public boolean isTelemetryMetricsEnabled() {
    return telemetryMetricsEnabled;
  }

  public boolean isTelemetryLogCollectionEnabled() {
    return isTelemetryLogCollectionEnabled;
  }

  public int getTelemetryDependencyResolutionQueueSize() {
    return telemetryDependencyResolutionQueueSize;
  }

  public boolean isClientIpEnabled() {
    return clientIpEnabled;
  }

  public ProductActivation getAppSecActivation() {
    return instrumenterConfig.getAppSecActivation();
  }

  public boolean isAppSecReportingInband() {
    return appSecReportingInband;
  }

  public int getAppSecReportMinTimeout() {
    return appSecReportMinTimeout;
  }

  public int getAppSecReportMaxTimeout() {
    return appSecReportMaxTimeout;
  }

  public int getAppSecTraceRateLimit() {
    return appSecTraceRateLimit;
  }

  public boolean isAppSecWafMetrics() {
    return appSecWafMetrics;
  }

  // in microseconds
  public int getAppSecWafTimeout() {
    return appSecWafTimeout;
  }

  public String getAppSecObfuscationParameterKeyRegexp() {
    return appSecObfuscationParameterKeyRegexp;
  }

  public String getAppSecObfuscationParameterValueRegexp() {
    return appSecObfuscationParameterValueRegexp;
  }

  public String getAppSecHttpBlockedTemplateHtml() {
    return appSecHttpBlockedTemplateHtml;
  }

  public String getAppSecHttpBlockedTemplateJson() {
    return appSecHttpBlockedTemplateJson;
  }

  public UserIdCollectionMode getAppSecUserIdCollectionMode() {
    return appSecUserIdCollectionMode;
  }

  public boolean isApiSecurityEnabled() {
    return apiSecurityEnabled;
  }

  public float getApiSecurityRequestSampleRate() {
    return apiSecurityRequestSampleRate;
  }

  public ProductActivation getIastActivation() {
    return instrumenterConfig.getIastActivation();
  }

  public boolean isIastDebugEnabled() {
    return iastDebugEnabled;
  }

  public int getIastMaxConcurrentRequests() {
    return iastMaxConcurrentRequests;
  }

  public int getIastVulnerabilitiesPerRequest() {
    return iastVulnerabilitiesPerRequest;
  }

  public float getIastRequestSampling() {
    return iastRequestSampling;
  }

  public Verbosity getIastTelemetryVerbosity() {
    return isTelemetryEnabled() ? iastTelemetryVerbosity : Verbosity.OFF;
  }

  public boolean isIastRedactionEnabled() {
    return iastRedactionEnabled;
  }

  public String getIastRedactionNamePattern() {
    return iastRedactionNamePattern;
  }

  public String getIastRedactionValuePattern() {
    return iastRedactionValuePattern;
  }

  public int getIastTruncationMaxValueLength() {
    return iastTruncationMaxValueLength;
  }

  public int getIastMaxRangeCount() {
    return iastMaxRangeCount;
  }

  public boolean isIastStacktraceLeakSuppress() {
    return iastStacktraceLeakSuppress;
  }

  public IastContext.Mode getIastContextMode() {
    return iastContextMode;
  }

  public boolean isIastHardcodedSecretEnabled() {
    return iastHardcodedSecretEnabled;
  }

  public boolean isIastSourceMappingEnabled() {
    return iastSourceMappingEnabled;
  }

  public int getIastSourceMappingMaxSize() {
    return iastSourceMappingMaxSize;
  }

  public IastDetectionMode getIastDetectionMode() {
    return iastDetectionMode;
  }

  public boolean isIastAnonymousClassesEnabled() {
    return iastAnonymousClassesEnabled;
  }

  public boolean isIastStackTraceEnabled() {
    return iastStackTraceEnabled;
  }

  public boolean isIastExperimentalPropagationEnabled() {
    return iastExperimentalPropagationEnabled;
  }

  public String getIastSecurityControlsConfiguration() {
    return iastSecurityControlsConfiguration;
  }

  public int getIastDbRowsToTaint() {
    return iastDbRowsToTaint;
  }

  public boolean isLlmObsEnabled() {
    return instrumenterConfig.isLlmObsEnabled();
  }

  public boolean isLlmObsAgentlessEnabled() {
    return llmObsAgentlessEnabled;
  }

  public String getLlmObsMlApp() {
    return llmObsMlApp;
  }

  public boolean isCiVisibilityEnabled() {
    return instrumenterConfig.isCiVisibilityEnabled();
  }

  public boolean isUsmEnabled() {
    return instrumenterConfig.isUsmEnabled();
  }

  public boolean isCiVisibilityTraceSanitationEnabled() {
    return ciVisibilityTraceSanitationEnabled;
  }

  public boolean isCiVisibilityAgentlessEnabled() {
    return ciVisibilityAgentlessEnabled;
  }

  public String getCiVisibilityAgentlessUrl() {
    return ciVisibilityAgentlessUrl;
  }

  public boolean isCiVisibilitySourceDataEnabled() {
    return ciVisibilitySourceDataEnabled;
  }

  public boolean isCiVisibilityBuildInstrumentationEnabled() {
    return ciVisibilityBuildInstrumentationEnabled;
  }

  public String getCiVisibilityAgentJarUri() {
    return ciVisibilityAgentJarUri;
  }

  public File getCiVisibilityAgentJarFile() {
    if (ciVisibilityAgentJarUri == null || ciVisibilityAgentJarUri.isEmpty()) {
      throw new IllegalArgumentException("Agent JAR URI is not set in config");
    }

    try {
      URI agentJarUri = new URI(ciVisibilityAgentJarUri);
      return new File(agentJarUri);
    } catch (URISyntaxException e) {
      throw new IllegalArgumentException("Malformed agent JAR URI: " + ciVisibilityAgentJarUri, e);
    }
  }

  public boolean isCiVisibilityAutoConfigurationEnabled() {
    return ciVisibilityAutoConfigurationEnabled;
  }

  public String getCiVisibilityAdditionalChildProcessJvmArgs() {
    return ciVisibilityAdditionalChildProcessJvmArgs;
  }

  public boolean isCiVisibilityCompilerPluginAutoConfigurationEnabled() {
    return ciVisibilityCompilerPluginAutoConfigurationEnabled;
  }

  public boolean isCiVisibilityCodeCoverageEnabled() {
    return ciVisibilityCodeCoverageEnabled;
  }

  /** @return {@code true} if code coverage line-granularity is explicitly enabled */
  public boolean isCiVisibilityCoverageLinesEnabled() {
    return ciVisibilityCoverageLinesEnabled != null && ciVisibilityCoverageLinesEnabled;
  }

  /** @return {@code true} if code coverage line-granularity is explicitly disabled */
  public boolean isCiVisibilityCoverageLinesDisabled() {
    return ciVisibilityCoverageLinesEnabled != null && !ciVisibilityCoverageLinesEnabled;
  }

  public String getCiVisibilityCodeCoverageReportDumpDir() {
    return ciVisibilityCodeCoverageReportDumpDir;
  }

  public String getCiVisibilityCompilerPluginVersion() {
    return ciVisibilityCompilerPluginVersion;
  }

  public String getCiVisibilityJacocoPluginVersion() {
    return ciVisibilityJacocoPluginVersion;
  }

  public boolean isCiVisibilityJacocoPluginVersionProvided() {
    return ciVisibilityJacocoPluginVersionProvided;
  }

  public List<String> getCiVisibilityCodeCoverageIncludes() {
    return ciVisibilityCodeCoverageIncludes;
  }

  public List<String> getCiVisibilityCodeCoverageExcludes() {
    return ciVisibilityCodeCoverageExcludes;
  }

  public String[] getCiVisibilityCodeCoverageIncludedPackages() {
    return Arrays.copyOf(
        ciVisibilityCodeCoverageIncludedPackages, ciVisibilityCodeCoverageIncludedPackages.length);
  }

  public String[] getCiVisibilityCodeCoverageExcludedPackages() {
    return Arrays.copyOf(
        ciVisibilityCodeCoverageExcludedPackages, ciVisibilityCodeCoverageExcludedPackages.length);
  }

  public List<String> getCiVisibilityJacocoGradleSourceSets() {
    return ciVisibilityJacocoGradleSourceSets;
  }

  public Integer getCiVisibilityDebugPort() {
    return ciVisibilityDebugPort;
  }

  public boolean isCiVisibilityGitClientEnabled() {
    return ciVisibilityGitClientEnabled;
  }

  public boolean isCiVisibilityGitUploadEnabled() {
    return ciVisibilityGitUploadEnabled;
  }

  public boolean isCiVisibilityGitUnshallowEnabled() {
    return ciVisibilityGitUnshallowEnabled;
  }

  public boolean isCiVisibilityGitUnshallowDefer() {
    return ciVisibilityGitUnshallowDefer;
  }

  public long getCiVisibilityGitCommandTimeoutMillis() {
    return ciVisibilityGitCommandTimeoutMillis;
  }

  public long getCiVisibilityBackendApiTimeoutMillis() {
    return ciVisibilityBackendApiTimeoutMillis;
  }

  public long getCiVisibilityGitUploadTimeoutMillis() {
    return ciVisibilityGitUploadTimeoutMillis;
  }

  public String getCiVisibilityGitRemoteName() {
    return ciVisibilityGitRemoteName;
  }

  public int getCiVisibilitySignalServerPort() {
    return ciVisibilitySignalServerPort;
  }

  public int getCiVisibilitySignalClientTimeoutMillis() {
    return ciVisibilitySignalClientTimeoutMillis;
  }

  public String getCiVisibilitySignalServerHost() {
    return ciVisibilitySignalServerHost;
  }

  public boolean isCiVisibilityItrEnabled() {
    return ciVisibilityItrEnabled;
  }

  public boolean isCiVisibilityTestSkippingEnabled() {
    return ciVisibilityTestSkippingEnabled;
  }

  public boolean isCiVisibilityCiProviderIntegrationEnabled() {
    return ciVisibilityCiProviderIntegrationEnabled;
  }

  public boolean isCiVisibilityRepoIndexDuplicateKeyCheckEnabled() {
    return ciVisibilityRepoIndexDuplicateKeyCheckEnabled;
  }

  public int getCiVisibilityExecutionSettingsCacheSize() {
    return ciVisibilityExecutionSettingsCacheSize;
  }

  public int getCiVisibilityJvmInfoCacheSize() {
    return ciVisibilityJvmInfoCacheSize;
  }

  public int getCiVisibilityCoverageRootPackagesLimit() {
    return ciVisibilityCoverageRootPackagesLimit;
  }

  public String getCiVisibilityInjectedTracerVersion() {
    return ciVisibilityInjectedTracerVersion;
  }

  public List<String> getCiVisibilityResourceFolderNames() {
    return ciVisibilityResourceFolderNames;
  }

  public boolean isCiVisibilityFlakyRetryEnabled() {
    return ciVisibilityFlakyRetryEnabled;
  }

  public boolean isCiVisibilityImpactedTestsDetectionEnabled() {
    return ciVisibilityImpactedTestsDetectionEnabled;
  }

  public boolean isCiVisibilityImpactedTestsBackendRequestEnabled() {
    return ciVisibilityImpactedTestsBackendRequestEnabled;
  }

  public boolean isCiVisibilityKnownTestsRequestEnabled() {
    return ciVisibilityKnownTestsRequestEnabled;
  }

  public boolean isCiVisibilityFlakyRetryOnlyKnownFlakes() {
    return ciVisibilityFlakyRetryOnlyKnownFlakes;
  }

  public boolean isCiVisibilityEarlyFlakeDetectionEnabled() {
    return ciVisibilityEarlyFlakeDetectionEnabled;
  }

  public int getCiVisibilityEarlyFlakeDetectionLowerLimit() {
    return ciVisibilityEarlyFlakeDetectionLowerLimit;
  }

  /**
   * @return {@code true} if any of the features that require CI Visibility execution policies are
   *     enabled. This is used to enable corresponding instrumentations only when they're needed,
   *     avoiding unnecessary overhead.
   */
  public boolean isCiVisibilityExecutionPoliciesEnabled() {
    return ciVisibilityFlakyRetryEnabled
        || ciVisibilityEarlyFlakeDetectionEnabled
        || ciVisibilityTestManagementEnabled;
  }

  public int getCiVisibilityFlakyRetryCount() {
    return ciVisibilityFlakyRetryCount;
  }

  public int getCiVisibilityTotalFlakyRetryCount() {
    return ciVisibilityTotalFlakyRetryCount;
  }

  public String getCiVisibilitySessionName() {
    return ciVisibilitySessionName;
  }

  public String getCiVisibilityModuleName() {
    return ciVisibilityModuleName;
  }

  public String getCiVisibilityTestCommand() {
    return ciVisibilityTestCommand;
  }

  public boolean isCiVisibilityTelemetryEnabled() {
    return ciVisibilityTelemetryEnabled;
  }

  public long getCiVisibilityRumFlushWaitMillis() {
    return ciVisibilityRumFlushWaitMillis;
  }

  public boolean isCiVisibilityAutoInjected() {
    return ciVisibilityAutoInjected;
  }

  public String getCiVisibilityRemoteEnvVarsProviderUrl() {
    return ciVisibilityRemoteEnvVarsProviderUrl;
  }

  public String getCiVisibilityRemoteEnvVarsProviderKey() {
    return ciVisibilityRemoteEnvVarsProviderKey;
  }

  public String getCiVisibilityTestOrder() {
    return ciVisibilityTestOrder;
  }

  public boolean isCiVisibilityTestManagementEnabled() {
    return ciVisibilityTestManagementEnabled;
  }

  public Integer getCiVisibilityTestManagementAttemptToFixRetries() {
    return ciVisibilityTestManagementAttemptToFixRetries;
  }

  public String getAppSecRulesFile() {
    return appSecRulesFile;
  }

  public long getRemoteConfigMaxPayloadSizeBytes() {
    return remoteConfigMaxPayloadSize;
  }

  public boolean isRemoteConfigEnabled() {
    return remoteConfigEnabled;
  }

  public boolean isRemoteConfigIntegrityCheckEnabled() {
    return remoteConfigIntegrityCheckEnabled;
  }

  public String getFinalRemoteConfigUrl() {
    return remoteConfigUrl;
  }

  public float getRemoteConfigPollIntervalSeconds() {
    return remoteConfigPollIntervalSeconds;
  }

  public String getRemoteConfigTargetsKeyId() {
    return remoteConfigTargetsKeyId;
  }

  public String getRemoteConfigTargetsKey() {
    return remoteConfigTargetsKey;
  }

  public int getRemoteConfigMaxExtraServices() {
    return remoteConfigMaxExtraServices;
  }

  public boolean isDynamicInstrumentationEnabled() {
    return dynamicInstrumentationEnabled;
  }

  public int getDynamicInstrumentationUploadTimeout() {
    return dynamicInstrumentationUploadTimeout;
  }

  public int getDynamicInstrumentationUploadFlushInterval() {
    return dynamicInstrumentationUploadFlushInterval;
  }

  public boolean isDynamicInstrumentationClassFileDumpEnabled() {
    return dynamicInstrumentationClassFileDumpEnabled;
  }

  public int getDynamicInstrumentationPollInterval() {
    return dynamicInstrumentationPollInterval;
  }

  public int getDynamicInstrumentationDiagnosticsInterval() {
    return dynamicInstrumentationDiagnosticsInterval;
  }

  public boolean isDynamicInstrumentationMetricsEnabled() {
    return dynamicInstrumentationMetricEnabled;
  }

  public int getDynamicInstrumentationUploadBatchSize() {
    return dynamicInstrumentationUploadBatchSize;
  }

  public long getDynamicInstrumentationMaxPayloadSize() {
    return dynamicInstrumentationMaxPayloadSize;
  }

  public boolean isDynamicInstrumentationVerifyByteCode() {
    return dynamicInstrumentationVerifyByteCode;
  }

  public boolean isDynamicInstrumentationInstrumentTheWorld() {
    return dynamicInstrumentationInstrumentTheWorld;
  }

  public String getDynamicInstrumentationExcludeFiles() {
    return dynamicInstrumentationExcludeFiles;
  }

  public String getDynamicInstrumentationIncludeFiles() {
    return dynamicInstrumentationIncludeFiles;
  }

  public int getDynamicInstrumentationCaptureTimeout() {
    return dynamicInstrumentationCaptureTimeout;
  }

  public boolean isSymbolDatabaseEnabled() {
    return symbolDatabaseEnabled;
  }

  public boolean isSymbolDatabaseForceUpload() {
    return symbolDatabaseForceUpload;
  }

  public int getSymbolDatabaseFlushThreshold() {
    return symbolDatabaseFlushThreshold;
  }

  public boolean isSymbolDatabaseCompressed() {
    return symbolDatabaseCompressed;
  }

  public boolean isDebuggerExceptionEnabled() {
    return debuggerExceptionEnabled;
  }

  public int getDebuggerMaxExceptionPerSecond() {
    return debuggerMaxExceptionPerSecond;
  }

  public boolean isDebuggerExceptionOnlyLocalRoot() {
    return debuggerExceptionOnlyLocalRoot;
  }

  public boolean isDebuggerExceptionCaptureIntermediateSpansEnabled() {
    return debuggerExceptionCaptureIntermediateSpansEnabled;
  }

  public int getDebuggerExceptionMaxCapturedFrames() {
    return debuggerExceptionMaxCapturedFrames;
  }

  public int getDebuggerExceptionCaptureInterval() {
    return debuggerExceptionCaptureInterval;
  }

  public boolean isDebuggerCodeOriginEnabled() {
    return debuggerCodeOriginEnabled;
  }

  public int getDebuggerCodeOriginMaxUserFrames() {
    return debuggerCodeOriginMaxUserFrames;
  }

  public boolean isDistributedDebuggerEnabled() {
    return distributedDebuggerEnabled;
  }

  public Set<String> getThirdPartyIncludes() {
    return debuggerThirdPartyIncludes;
  }

  public Set<String> getThirdPartyExcludes() {
    return debuggerThirdPartyExcludes;
  }

  private String getFinalDebuggerBaseUrl() {
    if (agentUrl.startsWith("unix:")) {
      // provide placeholder agent URL, in practice we'll be tunnelling over UDS
      return "http://" + agentHost + ":" + agentPort;
    } else {
      return agentUrl;
    }
  }

  public String getFinalDebuggerSnapshotUrl() {
    return getFinalDebuggerBaseUrl() + "/debugger/v1/input";
  }

  public String getFinalDebuggerSymDBUrl() {
    return getFinalDebuggerBaseUrl() + "/symdb/v1/input";
  }

  public String getDynamicInstrumentationProbeFile() {
    return dynamicInstrumentationProbeFile;
  }

  public String getDynamicInstrumentationRedactedIdentifiers() {
    return dynamicInstrumentationRedactedIdentifiers;
  }

  public Set<String> getDynamicInstrumentationRedactionExcludedIdentifiers() {
    return dynamicInstrumentationRedactionExcludedIdentifiers;
  }

  public String getDynamicInstrumentationRedactedTypes() {
    return dynamicInstrumentationRedactedTypes;
  }

  public boolean isDynamicInstrumentationHoistLocalVarsEnabled() {
    return dynamicInstrumentationHoistLocalVarsEnabled;
  }

  public boolean isAwsPropagationEnabled() {
    return awsPropagationEnabled;
  }

  public boolean isSqsPropagationEnabled() {
    return sqsPropagationEnabled;
  }

  public boolean isSqsBodyPropagationEnabled() {
    return sqsBodyPropagationEnabled;
  }

  public boolean isKafkaClientPropagationEnabled() {
    return kafkaClientPropagationEnabled;
  }

  public boolean isKafkaClientPropagationDisabledForTopic(String topic) {
    return null != topic && kafkaClientPropagationDisabledTopics.contains(topic);
  }

  public boolean isJmsPropagationEnabled() {
    return jmsPropagationEnabled;
  }

  public boolean isJmsPropagationDisabledForDestination(final String queueOrTopic) {
    return null != queueOrTopic
        && (jmsPropagationDisabledQueues.contains(queueOrTopic)
            || jmsPropagationDisabledTopics.contains(queueOrTopic));
  }

  public int getJmsUnacknowledgedMaxAge() {
    return jmsUnacknowledgedMaxAge;
  }

  public boolean isKafkaClientBase64DecodingEnabled() {
    return kafkaClientBase64DecodingEnabled;
  }

  public boolean isRabbitPropagationEnabled() {
    return rabbitPropagationEnabled;
  }

  public boolean isRabbitPropagationDisabledForDestination(final String queueOrExchange) {
    return null != queueOrExchange
        && (rabbitPropagationDisabledQueues.contains(queueOrExchange)
            || rabbitPropagationDisabledExchanges.contains(queueOrExchange));
  }

  public boolean isRabbitIncludeRoutingKeyInResource() {
    return rabbitIncludeRoutingKeyInResource;
  }

  public boolean isMessageBrokerSplitByDestination() {
    return messageBrokerSplitByDestination;
  }

  public boolean isHystrixTagsEnabled() {
    return hystrixTagsEnabled;
  }

  public boolean isHystrixMeasuredEnabled() {
    return hystrixMeasuredEnabled;
  }

  public boolean isIgniteCacheIncludeKeys() {
    return igniteCacheIncludeKeys;
  }

  public String getObfuscationQueryRegexp() {
    return obfuscationQueryRegexp;
  }

  public boolean getPlayReportHttpStatus() {
    return playReportHttpStatus;
  }

  public boolean isServletPrincipalEnabled() {
    return servletPrincipalEnabled;
  }

  public boolean isSpringDataRepositoryInterfaceResourceName() {
    return springDataRepositoryInterfaceResourceName;
  }

  public int getxDatadogTagsMaxLength() {
    return xDatadogTagsMaxLength;
  }

  public boolean isServletAsyncTimeoutError() {
    return servletAsyncTimeoutError;
  }

  public boolean isTraceAgentV05Enabled() {
    return traceAgentV05Enabled;
  }

  public String getLogLevel() {
    return logLevel;
  }

  public boolean isDebugEnabled() {
    return debugEnabled;
  }

  public boolean isTriageEnabled() {
    return triageEnabled;
  }

  public String getTriageReportTrigger() {
    return triageReportTrigger;
  }

  public String getTriageReportDir() {
    return triageReportDir;
  }

  public boolean isStartupLogsEnabled() {
    return startupLogsEnabled;
  }

  public boolean isCwsEnabled() {
    return cwsEnabled;
  }

  public int getCwsTlsRefresh() {
    return cwsTlsRefresh;
  }

  public boolean isAzureAppServices() {
    return azureAppServices;
  }

  public boolean isDataStreamsEnabled() {
    return dataStreamsEnabled;
  }

  public float getDataStreamsBucketDurationSeconds() {
    return dataStreamsBucketDurationSeconds;
  }

  public long getDataStreamsBucketDurationNanoseconds() {
    // Rounds to the nearest millisecond before converting to nanos
    int milliseconds = Math.round(dataStreamsBucketDurationSeconds * 1000);
    return TimeUnit.MILLISECONDS.toNanos(milliseconds);
  }

  public String getTraceAgentPath() {
    return traceAgentPath;
  }

  public List<String> getTraceAgentArgs() {
    return traceAgentArgs;
  }

  public String getDogStatsDPath() {
    return dogStatsDPath;
  }

  public List<String> getDogStatsDArgs() {
    return dogStatsDArgs;
  }

  public String getConfigFileStatus() {
    return configFileStatus;
  }

  public IdGenerationStrategy getIdGenerationStrategy() {
    return idGenerationStrategy;
  }

  public boolean isTrace128bitTraceIdGenerationEnabled() {
    return trace128bitTraceIdGenerationEnabled;
  }

  public boolean isLogs128bitTraceIdEnabled() {
    return logs128bitTraceIdEnabled;
  }

  public Set<String> getGrpcIgnoredInboundMethods() {
    return grpcIgnoredInboundMethods;
  }

  public Set<String> getGrpcIgnoredOutboundMethods() {
    return grpcIgnoredOutboundMethods;
  }

  public boolean isGrpcServerTrimPackageResource() {
    return grpcServerTrimPackageResource;
  }

  public BitSet getGrpcServerErrorStatuses() {
    return grpcServerErrorStatuses;
  }

  public BitSet getGrpcClientErrorStatuses() {
    return grpcClientErrorStatuses;
  }

  public boolean isCassandraKeyspaceStatementExtractionEnabled() {
    return cassandraKeyspaceStatementExtractionEnabled;
  }

  public boolean isCouchbaseInternalSpansEnabled() {
    return couchbaseInternalSpansEnabled;
  }

  public boolean isElasticsearchBodyEnabled() {
    return elasticsearchBodyEnabled;
  }

  public boolean isElasticsearchParamsEnabled() {
    return elasticsearchParamsEnabled;
  }

  public boolean isElasticsearchBodyAndParamsEnabled() {
    return elasticsearchBodyAndParamsEnabled;
  }

  public boolean isSparkTaskHistogramEnabled() {
    return sparkTaskHistogramEnabled;
  }

  public boolean useSparkAppNameAsService() {
    return sparkAppNameAsService;
  }

  public boolean isJaxRsExceptionAsErrorEnabled() {
    return jaxRsExceptionAsErrorsEnabled;
  }

  public boolean isAxisPromoteResourceName() {
    return axisPromoteResourceName;
  }

  public boolean isWebsocketMessagesInheritSampling() {
    return websocketMessagesInheritSampling;
  }

  public boolean isWebsocketMessagesSeparateTraces() {
    return websocketMessagesSeparateTraces;
  }

  public boolean isWebsocketTagSessionId() {
    return websocketTagSessionId;
  }

  public boolean isDataJobsEnabled() {
    return dataJobsEnabled;
  }

  public String getDataJobsCommandPattern() {
    return dataJobsCommandPattern;
  }

  public boolean isApmTracingEnabled() {
    return apmTracingEnabled;
  }

  public boolean isJdkSocketEnabled() {
    return jdkSocketEnabled;
  }

  /** @return A map of tags to be applied only to the local application root span. */
  public Map<String, Object> getLocalRootSpanTags() {
    final Map<String, String> runtimeTags = getRuntimeTags();
    final Map<String, Object> result = new HashMap<>(runtimeTags.size() + 2);
    result.putAll(runtimeTags);
    result.put(LANGUAGE_TAG_KEY, LANGUAGE_TAG_VALUE);
    result.put(SCHEMA_VERSION_TAG_KEY, SpanNaming.instance().version());
    result.put(DDTags.PROFILING_ENABLED, isProfilingEnabled() ? 1 : 0);
    if (!isApmTracingEnabled()) {
      result.put(APM_ENABLED, 0);
    }

    if (reportHostName) {
      final String hostName = getHostName();
      if (null != hostName && !hostName.isEmpty()) {
        result.put(INTERNAL_HOST_NAME, hostName);
      }
    }

    if (azureAppServices) {
      result.putAll(getAzureAppServicesTags());
    }

    result.putAll(getProcessIdTag());

    return Collections.unmodifiableMap(result);
  }

  public WellKnownTags getWellKnownTags() {
    return new WellKnownTags(
        getRuntimeId(),
        reportHostName ? getHostName() : "",
        getEnv(),
        serviceName,
        getVersion(),
        LANGUAGE_TAG_VALUE);
  }

  public CiVisibilityWellKnownTags getCiVisibilityWellKnownTags() {
    return new CiVisibilityWellKnownTags(
        getRuntimeId(),
        getEnv(),
        LANGUAGE_TAG_VALUE,
        System.getProperty("java.runtime.name"),
        System.getProperty("java.version"),
        System.getProperty("java.vendor"),
        System.getProperty("os.arch"),
        System.getProperty("os.name"),
        System.getProperty("os.version"),
        isServiceNameSetByUser() ? "true" : "false");
  }

  public String getPrimaryTag() {
    return primaryTag;
  }

  public Set<String> getMetricsIgnoredResources() {
    return tryMakeImmutableSet(configProvider.getList(TRACER_METRICS_IGNORED_RESOURCES));
  }

  public String getEnv() {
    // intentionally not thread safe
    if (env == null) {
      env = getMergedSpanTags().get("env");
      if (env == null) {
        env = "";
      }
    }

    return env;
  }

  public String getVersion() {
    // intentionally not thread safe
    if (version == null) {
      version = getMergedSpanTags().get("version");
      if (version == null) {
        version = "";
      }
    }

    return version;
  }

  public Map<String, String> getMergedSpanTags() {
    // Do not include runtimeId into span tags: we only want that added to the root span
    final Map<String, String> result = newHashMap(getGlobalTags().size() + spanTags.size());
    result.putAll(getGlobalTags());
    result.putAll(spanTags);
    return Collections.unmodifiableMap(result);
  }

  public Map<String, String> getMergedJmxTags() {
    final Map<String, String> runtimeTags = getRuntimeTags();
    final Map<String, String> result =
        newHashMap(
            getGlobalTags().size() + jmxTags.size() + runtimeTags.size() + 1 /* for serviceName */);
    result.putAll(getGlobalTags());
    result.putAll(jmxTags);
    result.putAll(runtimeTags);
    // service name set here instead of getRuntimeTags because apm already manages the service tag
    // and may chose to override it.
    // Additionally, infra/JMX metrics require `service` rather than APM's `service.name` tag
    result.put(SERVICE_TAG, serviceName);
    return Collections.unmodifiableMap(result);
  }

  public Map<String, String> getMergedProfilingTags() {
    final Map<String, String> runtimeTags = getRuntimeTags();
    final String host = getHostName();
    final Map<String, String> result =
        newHashMap(
            getGlobalTags().size()
                + profilingTags.size()
                + runtimeTags.size()
                + 4 /* for serviceName and host and language and runtime_version */);
    result.put(HOST_TAG, host); // Host goes first to allow to override it
    result.putAll(getGlobalTags());
    result.putAll(profilingTags);
    result.putAll(runtimeTags);
    // service name set here instead of getRuntimeTags because apm already manages the service tag
    // and may chose to override it.
    result.put(SERVICE_TAG, serviceName);
    result.put(LANGUAGE_TAG_KEY, LANGUAGE_TAG_VALUE);
    result.put(RUNTIME_VERSION_TAG, runtimeVersion);
    if (azureAppServices) {
      result.putAll(getAzureAppServicesTags());
    }
    return Collections.unmodifiableMap(result);
  }

  public Map<String, String> getMergedCrashTrackingTags() {
    final Map<String, String> runtimeTags = getRuntimeTags();
    final String host = getHostName();
    final Map<String, String> result =
        newHashMap(
            getGlobalTags().size()
                + crashTrackingTags.size()
                + runtimeTags.size()
                + 3 /* for serviceName and host and language */);
    result.put(HOST_TAG, host); // Host goes first to allow to override it
    result.putAll(getGlobalTags());
    result.putAll(crashTrackingTags);
    result.putAll(runtimeTags);
    // service name set here instead of getRuntimeTags because apm already manages the service tag
    // and may chose to override it.
    result.put(SERVICE_TAG, serviceName);
    result.put(LANGUAGE_TAG_KEY, LANGUAGE_TAG_VALUE);
    return Collections.unmodifiableMap(result);
  }

  /**
   * Returns the sample rate for the specified instrumentation or {@link
   * ConfigDefaults#DEFAULT_ANALYTICS_SAMPLE_RATE} if none specified.
   */
  public float getInstrumentationAnalyticsSampleRate(final String... aliases) {
    for (final String alias : aliases) {
      final String configKey = alias + ".analytics.sample-rate";
      final Float rate = configProvider.getFloat("trace." + configKey, configKey);
      if (null != rate) {
        return rate;
      }
    }
    return DEFAULT_ANALYTICS_SAMPLE_RATE;
  }

  /**
   * Provide 'global' tags, i.e. tags set everywhere. We have to support old (dd.trace.global.tags)
   * version of this setting if new (dd.tags) version has not been specified.
   */
  public Map<String, String> getGlobalTags() {
    return tags;
  }

  /**
   * Return a map of tags required by the datadog backend to link runtime metrics (i.e. jmx) and
   * traces.
   *
   * <p>These tags must be applied to every runtime metrics and placed on the root span of every
   * trace.
   *
   * @return A map of tag-name -> tag-value
   */
  private Map<String, String> getRuntimeTags() {
    return Collections.singletonMap(RUNTIME_ID_TAG, getRuntimeId());
  }

  private Map<String, Long> getProcessIdTag() {
    return Collections.singletonMap(PID_TAG, getProcessId());
  }

  private Map<String, String> getAzureAppServicesTags() {
    // These variable names and derivations are copied from the dotnet tracer
    // See
    // https://github.com/DataDog/dd-trace-dotnet/blob/master/tracer/src/Datadog.Trace/PlatformHelpers/AzureAppServices.cs
    // and
    // https://github.com/DataDog/dd-trace-dotnet/blob/master/tracer/src/Datadog.Trace/TraceContext.cs#L207
    Map<String, String> aasTags = new HashMap<>();

    /// The site name of the site instance in Azure where the traced application is running.
    String siteName = getEnv("WEBSITE_SITE_NAME");
    if (siteName != null) {
      aasTags.put("aas.site.name", siteName);
    }

    // The kind of application instance running in Azure.
    // Possible values: app, api, mobileapp, app_linux, app_linux_container, functionapp,
    // functionapp_linux, functionapp_linux_container

    // The type of application instance running in Azure.
    // Possible values: app, function
    if (getEnv("FUNCTIONS_WORKER_RUNTIME") != null
        || getEnv("FUNCTIONS_EXTENSIONS_VERSION") != null) {
      aasTags.put("aas.site.kind", "functionapp");
      aasTags.put("aas.site.type", "function");
    } else {
      aasTags.put("aas.site.kind", "app");
      aasTags.put("aas.site.type", "app");
    }

    //  The resource group of the site instance in Azure App Services
    String resourceGroup = getEnv("WEBSITE_RESOURCE_GROUP");
    if (resourceGroup != null) {
      aasTags.put("aas.resource.group", resourceGroup);
    }

    // Example: 8c500027-5f00-400e-8f00-60000000000f+apm-dotnet-EastUSwebspace
    // Format: {subscriptionId}+{planResourceGroup}-{hostedInRegion}
    String websiteOwner = getEnv("WEBSITE_OWNER_NAME");
    int plusIndex = websiteOwner == null ? -1 : websiteOwner.indexOf("+");

    // The subscription ID of the site instance in Azure App Services
    String subscriptionId = null;
    if (plusIndex > 0) {
      subscriptionId = websiteOwner.substring(0, plusIndex);
      aasTags.put("aas.subscription.id", subscriptionId);
    }

    if (subscriptionId != null && siteName != null && resourceGroup != null) {
      // The resource ID of the site instance in Azure App Services
      String resourceId =
          "/subscriptions/"
              + subscriptionId
              + "/resourcegroups/"
              + resourceGroup
              + "/providers/microsoft.web/sites/"
              + siteName;
      resourceId = resourceId.toLowerCase(Locale.ROOT);
      aasTags.put("aas.resource.id", resourceId);
    } else {
      log.warn(
          "Unable to generate resource id subscription id: {}, site name: {}, resource group {}",
          subscriptionId,
          siteName,
          resourceGroup);
    }

    // The instance ID in Azure
    String instanceId = getEnv("WEBSITE_INSTANCE_ID");
    instanceId = instanceId == null ? "unknown" : instanceId;
    aasTags.put("aas.environment.instance_id", instanceId);

    // The instance name in Azure
    String instanceName = getEnv("COMPUTERNAME");
    instanceName = instanceName == null ? "unknown" : instanceName;
    aasTags.put("aas.environment.instance_name", instanceName);

    // The operating system in Azure
    String operatingSystem = getEnv("WEBSITE_OS");
    operatingSystem = operatingSystem == null ? "unknown" : operatingSystem;
    aasTags.put("aas.environment.os", operatingSystem);

    // The version of the extension installed
    String siteExtensionVersion = getEnv("DD_AAS_JAVA_EXTENSION_VERSION");
    siteExtensionVersion = siteExtensionVersion == null ? "unknown" : siteExtensionVersion;
    aasTags.put("aas.environment.extension_version", siteExtensionVersion);

    aasTags.put("aas.environment.runtime", getProp("java.vm.name", "unknown"));

    return aasTags;
  }

  private int schemaVersionFromConfig() {
    String defaultVersion;
    // use v1 so Azure Functions operation name is consistent with that of other tracers
    if (azureFunctions) {
      defaultVersion = "v1";
    } else {
      defaultVersion = "v" + SpanNaming.SCHEMA_MIN_VERSION;
    }
    String versionStr = configProvider.getString(TRACE_SPAN_ATTRIBUTE_SCHEMA, defaultVersion);
    Matcher matcher = Pattern.compile("^v?(0|[1-9]\\d*)$").matcher(versionStr);
    int parsedVersion = -1;
    if (matcher.matches()) {
      parsedVersion = Integer.parseInt(matcher.group(1));
    }
    if (parsedVersion < SpanNaming.SCHEMA_MIN_VERSION
        || parsedVersion > SpanNaming.SCHEMA_MAX_VERSION) {
      log.warn(
          "Invalid attribute schema version {} invalid or out of range [v{}, v{}]. Defaulting to v{}",
          versionStr,
          SpanNaming.SCHEMA_MIN_VERSION,
          SpanNaming.SCHEMA_MAX_VERSION,
          SpanNaming.SCHEMA_MIN_VERSION);
      parsedVersion = SpanNaming.SCHEMA_MIN_VERSION;
    }
    return parsedVersion;
  }

  public String getFinalProfilingUrl() {
    if (profilingUrl != null) {
      // when profilingUrl is set we use it regardless of apiKey/agentless config
      return profilingUrl;
    } else if (profilingAgentless) {
      // when agentless profiling is turned on we send directly to our intake
      return "https://intake.profile." + site + "/api/v2/profile";
    } else {
      // when profilingUrl and agentless are not set we send to the dd trace agent running locally
      return "http://" + agentHost + ":" + agentPort + "/profiling/v1/input";
    }
  }

  public String getFinalCrashTrackingTelemetryUrl() {
    if (crashTrackingAgentless) {
      // when agentless crashTracking is turned on we send directly to our intake
      return "https://all-http-intake.logs." + site + "/api/v2/apmtelemetry";
    } else {
      // when agentless are not set we send to the dd trace agent running locally
      return "http://" + agentHost + ":" + agentPort + "/telemetry/proxy/api/v2/apmtelemetry";
    }
  }

  public boolean isJmxFetchIntegrationEnabled(
      final Iterable<String> integrationNames, final boolean defaultEnabled) {
    return configProvider.isEnabled(integrationNames, "jmxfetch.", ".enabled", defaultEnabled);
  }

  public boolean isRuleEnabled(final String name) {
    return isRuleEnabled(name, true);
  }

  public boolean isRuleEnabled(final String name, boolean defaultEnabled) {
    boolean enabled = configProvider.getBoolean("trace." + name + ".enabled", defaultEnabled);
    boolean lowerEnabled =
        configProvider.getBoolean(
            "trace." + name.toLowerCase(Locale.ROOT) + ".enabled", defaultEnabled);
    return defaultEnabled ? enabled && lowerEnabled : enabled || lowerEnabled;
  }

  /**
   * @param integrationNames
   * @param defaultEnabled
   * @return
   * @deprecated This method should only be used internally. Use the instance getter instead {@link
   *     #isJmxFetchIntegrationEnabled(Iterable, boolean)}.
   */
  public static boolean jmxFetchIntegrationEnabled(
      final SortedSet<String> integrationNames, final boolean defaultEnabled) {
    return Config.get().isJmxFetchIntegrationEnabled(integrationNames, defaultEnabled);
  }

  public boolean isEndToEndDurationEnabled(
      final boolean defaultEnabled, final String... integrationNames) {
    return configProvider.isEnabled(
        Arrays.asList(integrationNames), "", ".e2e.duration.enabled", defaultEnabled);
  }

  public boolean isPropagationEnabled(
      final boolean defaultEnabled, final String... integrationNames) {
    return configProvider.isEnabled(
        Arrays.asList(integrationNames), "", ".propagation.enabled", defaultEnabled);
  }

  public boolean isLegacyTracingEnabled(
      final boolean defaultEnabled, final String... integrationNames) {
    return configProvider.isEnabled(
        Arrays.asList(integrationNames), "", ".legacy.tracing.enabled", defaultEnabled);
  }

  public boolean isSqsLegacyTracingEnabled() {
    return SpanNaming.instance().namingSchema().allowInferredServices()
        && isLegacyTracingEnabled(true, "sqs");
  }

  public boolean isAwsLegacyTracingEnabled() {
    return SpanNaming.instance().namingSchema().allowInferredServices()
        && isLegacyTracingEnabled(false, "aws-sdk");
  }

  public boolean isJmsLegacyTracingEnabled() {
    return SpanNaming.instance().namingSchema().allowInferredServices()
        && isLegacyTracingEnabled(true, "jms");
  }

  public boolean isKafkaLegacyTracingEnabled() {
    return SpanNaming.instance().namingSchema().allowInferredServices()
        && isLegacyTracingEnabled(true, "kafka");
  }

  public boolean isGooglePubSubLegacyTracingEnabled() {
    return SpanNaming.instance().namingSchema().allowInferredServices()
        && isLegacyTracingEnabled(true, "google-pubsub");
  }

  public boolean isTimeInQueueEnabled(
      final boolean defaultEnabled, final String... integrationNames) {
    return SpanNaming.instance().namingSchema().allowInferredServices()
        && configProvider.isEnabled(
            Arrays.asList(integrationNames), "", ".time-in-queue.enabled", defaultEnabled);
  }

  public boolean isAddSpanPointers(final String integrationName) {
    return configProvider.isEnabled(
        Collections.singletonList(ADD_SPAN_POINTERS),
        integrationName,
        "",
        DEFAULT_ADD_SPAN_POINTERS);
  }

  public boolean isEnabled(
      final boolean defaultEnabled, final String settingName, String settingSuffix) {
    return configProvider.isEnabled(
        Collections.singletonList(settingName), "", settingSuffix, defaultEnabled);
  }

  public long getDependecyResolutionPeriodMillis() {
    return dependecyResolutionPeriodMillis;
  }

  public boolean isDBMTracePreparedStatements() {
    return DBMTracePreparedStatements;
  }

  public String getDBMPropagationMode() {
    return DBMPropagationMode;
  }

  private void logIgnoredSettingWarning(
      String setting, String overridingSetting, String overridingSuffix) {
    log.warn(
        "Setting {} ignored since {}{} is enabled.",
        propertyNameToSystemPropertyName(setting),
        propertyNameToSystemPropertyName(overridingSetting),
        overridingSuffix);
  }

  private void logOverriddenSettingWarning(String setting, String overridingSetting, Object value) {
    log.warn(
        "Setting {} is overridden by setting {} with value {}.",
        propertyNameToSystemPropertyName(setting),
        propertyNameToSystemPropertyName(overridingSetting),
        value);
  }

  private void logOverriddenDeprecatedSettingWarning(
      String setting, String overridingSetting, Object value) {
    log.warn(
        "Setting {} is deprecated and overridden by setting {} with value {}.",
        propertyNameToSystemPropertyName(setting),
        propertyNameToSystemPropertyName(overridingSetting),
        value);
  }

  private void logDeprecatedConvertedSetting(
      String deprecatedSetting, Object oldValue, String newSetting, Object newValue) {
    log.warn(
        "Setting {} is deprecated and the value {} has been converted to {} for setting {}.",
        propertyNameToSystemPropertyName(deprecatedSetting),
        oldValue,
        newValue,
        propertyNameToSystemPropertyName(newSetting));
  }

  public boolean isTraceAnalyticsIntegrationEnabled(
      final SortedSet<String> integrationNames, final boolean defaultEnabled) {
    return configProvider.isEnabled(integrationNames, "", ".analytics.enabled", defaultEnabled);
  }

  public boolean isTraceAnalyticsIntegrationEnabled(
      final boolean defaultEnabled, final String... integrationNames) {
    return configProvider.isEnabled(
        Arrays.asList(integrationNames), "", ".analytics.enabled", defaultEnabled);
  }

  public boolean isSamplingMechanismValidationDisabled() {
    return configProvider.getBoolean(SAMPLING_MECHANISM_VALIDATION_DISABLED, false);
  }

  public <T extends Enum<T>> T getEnumValue(
      final String name, final Class<T> type, final T defaultValue) {
    return configProvider.getEnum(name, type, defaultValue);
  }

  /**
   * @param integrationNames
   * @param defaultEnabled
   * @return
   * @deprecated This method should only be used internally. Use the instance getter instead {@link
   *     #isTraceAnalyticsIntegrationEnabled(SortedSet, boolean)}.
   */
  public static boolean traceAnalyticsIntegrationEnabled(
      final SortedSet<String> integrationNames, final boolean defaultEnabled) {
    return Config.get().isTraceAnalyticsIntegrationEnabled(integrationNames, defaultEnabled);
  }

  public boolean isTelemetryDebugRequestsEnabled() {
    return telemetryDebugRequestsEnabled;
  }

  public boolean isAgentlessLogSubmissionEnabled() {
    return agentlessLogSubmissionEnabled;
  }

  public int getAgentlessLogSubmissionQueueSize() {
    return agentlessLogSubmissionQueueSize;
  }

  public String getAgentlessLogSubmissionLevel() {
    return agentlessLogSubmissionLevel;
  }

  public String getAgentlessLogSubmissionUrl() {
    return agentlessLogSubmissionUrl;
  }

  public String getAgentlessLogSubmissionProduct() {
    return agentlessLogSubmissionProduct;
  }

  public boolean isAppSecScaEnabled() {
    return appSecScaEnabled != null && appSecScaEnabled;
  }

  public boolean isAppSecRaspEnabled() {
    return appSecRaspEnabled;
  }

  public boolean isAppSecStackTraceEnabled() {
    return appSecStackTraceEnabled;
  }

  public int getAppSecMaxStackTraces() {
    return appSecMaxStackTraces;
  }

  public int getAppSecMaxStackTraceDepth() {
    return appSecMaxStackTraceDepth;
  }

  public boolean isCloudPayloadTaggingEnabledFor(String serviceName) {
    return cloudPayloadTaggingServices.contains(serviceName);
  }

  public boolean isCloudPayloadTaggingEnabled() {
    return isCloudRequestPayloadTaggingEnabled() || isCloudResponsePayloadTaggingEnabled();
  }

  public List<String> getCloudRequestPayloadTagging() {
    return cloudRequestPayloadTagging == null
        ? Collections.emptyList()
        : cloudRequestPayloadTagging;
  }

  public boolean isCloudRequestPayloadTaggingEnabled() {
    return cloudRequestPayloadTagging != null;
  }

  public List<String> getCloudResponsePayloadTagging() {
    return cloudResponsePayloadTagging == null
        ? Collections.emptyList()
        : cloudResponsePayloadTagging;
  }

  public boolean isCloudResponsePayloadTaggingEnabled() {
    return cloudResponsePayloadTagging != null;
  }

  public int getCloudPayloadTaggingMaxDepth() {
    return cloudPayloadTaggingMaxDepth;
  }

  public int getCloudPayloadTaggingMaxTags() {
    return cloudPayloadTaggingMaxTags;
  }

  private <T> Set<T> getSettingsSetFromEnvironment(
      String name, Function<String, T> mapper, boolean splitOnWS) {
    final String value = configProvider.getString(name, "");
    return convertStringSetToSet(
        name, parseStringIntoSetOfNonEmptyStrings(value, splitOnWS), mapper);
  }

  private <F, T> Set<T> convertSettingsSet(Set<F> fromSet, Function<F, Iterable<T>> mapper) {
    if (fromSet.isEmpty()) {
      return Collections.emptySet();
    }
    Set<T> result = new LinkedHashSet<>(fromSet.size());
    for (F from : fromSet) {
      for (T to : mapper.apply(from)) {
        result.add(to);
      }
    }
    return Collections.unmodifiableSet(result);
  }

  public static final String PREFIX = "dd.";

  /**
   * Converts the property name, e.g. 'service.name' into a public system property name, e.g.
   * `dd.service.name`.
   *
   * @param setting The setting name, e.g. `service.name`
   * @return The public facing system property name
   */
  @Nonnull
  private static String propertyNameToSystemPropertyName(final String setting) {
    return PREFIX + setting;
  }

  @Nonnull
  private static Map<String, String> newHashMap(final int size) {
    return new HashMap<>(size + 1, 1f);
  }

  /**
   * @param map
   * @param propNames
   * @return new unmodifiable copy of {@param map} where properties are overwritten from environment
   */
  @Nonnull
  private Map<String, String> getMapWithPropertiesDefinedByEnvironment(
      @Nonnull final Map<String, String> map, @Nonnull final String... propNames) {
    final Map<String, String> res = new HashMap<>(map);
    for (final String propName : propNames) {
      final String val = configProvider.getString(propName);
      if (val != null) {
        res.put(propName, val);
      }
    }
    return Collections.unmodifiableMap(res);
  }

  @Nonnull
  private static Set<String> parseStringIntoSetOfNonEmptyStrings(final String str) {
    return parseStringIntoSetOfNonEmptyStrings(str, true);
  }

  @Nonnull
  private static Set<String> parseStringIntoSetOfNonEmptyStrings(
      final String str, boolean splitOnWS) {
    // Using LinkedHashSet to preserve original string order
    final Set<String> result = new LinkedHashSet<>();
    // Java returns single value when splitting an empty string. We do not need that value, so
    // we need to throw it out.
    int start = 0;
    int i = 0;
    for (; i < str.length(); ++i) {
      char c = str.charAt(i);
      if (c == ',' || (splitOnWS && Character.isWhitespace(c))) {
        if (i - start - 1 > 0) {
          result.add(str.substring(start, i));
        }
        start = i + 1;
      }
    }
    if (i - start - 1 > 0) {
      result.add(str.substring(start));
    }
    return Collections.unmodifiableSet(result);
  }

  private static <T> Set<T> convertStringSetToSet(
      String setting, final Set<String> input, Function<String, T> mapper) {
    if (input.isEmpty()) {
      return Collections.emptySet();
    }
    // Using LinkedHashSet to preserve original string order
    final Set<T> result = new LinkedHashSet<>();
    for (final String value : input) {
      try {
        result.add(mapper.apply(value));
      } catch (final IllegalArgumentException e) {
        log.warn(
            "Cannot recognize config string value {} for setting {}",
            value,
            propertyNameToSystemPropertyName(setting));
      }
    }
    return Collections.unmodifiableSet(result);
  }

  /** Returns the detected hostname. First tries locally, then using DNS */
  static String initHostName() {
    String possibleHostname;

    // Try environment variable.  This works in almost all environments
    if (isWindowsOS()) {
      possibleHostname = getEnv("COMPUTERNAME");
    } else {
      possibleHostname = getEnv("HOSTNAME");
    }

    if (possibleHostname != null && !possibleHostname.isEmpty()) {
      log.debug("Determined hostname from environment variable");
      return possibleHostname.trim();
    }

    // Try hostname files
    final String[] hostNameFiles = new String[] {"/proc/sys/kernel/hostname", "/etc/hostname"};
    for (final String hostNameFile : hostNameFiles) {
      try {
        final Path hostNamePath = FileSystems.getDefault().getPath(hostNameFile);
        if (Files.isRegularFile(hostNamePath)) {
          byte[] bytes = Files.readAllBytes(hostNamePath);
          possibleHostname = new String(bytes, StandardCharsets.ISO_8859_1);
        }
      } catch (Throwable t) {
        // Ignore
      }
      possibleHostname = Strings.trim(possibleHostname);
      if (!possibleHostname.isEmpty()) {
        log.debug("Determined hostname from file {}", hostNameFile);
        return possibleHostname;
      }
    }

    // Try hostname command
    try (final TraceScope scope = AgentTracer.get().muteTracing();
        final BufferedReader reader =
            new BufferedReader(
                new InputStreamReader(Runtime.getRuntime().exec("hostname").getInputStream()))) {
      possibleHostname = reader.readLine();
    } catch (final Throwable ignore) {
      // Ignore.  Hostname command is not always available
    }

    if (possibleHostname != null && !possibleHostname.isEmpty()) {
      log.debug("Determined hostname from hostname command");
      return possibleHostname.trim();
    }

    // From DNS
    try {
      return InetAddress.getLocalHost().getHostName();
    } catch (final UnknownHostException e) {
      // If we are not able to detect the hostname we do not throw an exception.
    }

    return null;
  }

  private static boolean isWindowsOS() {
    return getProp("os.name").startsWith("Windows");
  }

  private static String getEnv(String name) {
    String value = System.getenv(name);
    if (value != null) {
      ConfigCollector.get().put(name, value, ConfigOrigin.ENV);
    }
    return value;
  }

  private static Pattern getPattern(String defaultValue, String userValue) {
    try {
      if (userValue != null) {
        return Pattern.compile(userValue);
      }
    } catch (Exception e) {
      log.debug("Cannot create pattern from user value {}", userValue);
    }
    return Pattern.compile(defaultValue);
  }

  private static String getProp(String name) {
    return getProp(name, null);
  }

  private static String getProp(String name, String def) {
    String value = System.getProperty(name, def);
    if (value != null) {
      ConfigCollector.get().put(name, value, ConfigOrigin.JVM_PROP);
    }
    return value;
  }

  // This has to be placed after all other static fields to give them a chance to initialize
  @SuppressFBWarnings("SI_INSTANCE_BEFORE_FINALS_ASSIGNED")
  private static final Config INSTANCE =
      new Config(
          Platform.isNativeImageBuilder()
              ? ConfigProvider.withoutCollector()
              : ConfigProvider.getInstance(),
          InstrumenterConfig.get());

  public static Config get() {
    return INSTANCE;
  }

  /**
   * This method is deprecated since the method of configuration will be changed in the future. The
   * properties instance should instead be passed directly into the DDTracer builder:
   *
   * <pre>
   *   DDTracer.builder().withProperties(new Properties()).build()
   * </pre>
   *
   * <p>Config keys for use in Properties instance construction can be found in {@link
   * GeneralConfig} and {@link TracerConfig}.
   *
   * @deprecated
   */
  @Deprecated
  public static Config get(final Properties properties) {
    if (properties == null || properties.isEmpty()) {
      return INSTANCE;
    } else {
      return new Config(ConfigProvider.withPropertiesOverride(properties));
    }
  }

  @Override
  public String toString() {
    return "Config{"
        + "instrumenterConfig="
        + instrumenterConfig
        + ", runtimeId='"
        + getRuntimeId()
        + '\''
        + ", runtimeVersion='"
        + runtimeVersion
        + ", apiKey="
        + (apiKey == null ? "null" : "****")
        + ", site='"
        + site
        + '\''
        + ", hostName='"
        + getHostName()
        + '\''
        + ", serviceName='"
        + serviceName
        + '\''
        + ", serviceNameSetByUser="
        + serviceNameSetByUser
        + ", rootContextServiceName="
        + rootContextServiceName
        + ", experimentalFeaturesEnabled="
        + experimentalFeaturesEnabled
        + ", integrationSynapseLegacyOperationName="
        + integrationSynapseLegacyOperationName
        + ", writerType='"
        + writerType
        + '\''
        + ", agentConfiguredUsingDefault="
        + agentConfiguredUsingDefault
        + ", agentUrl='"
        + agentUrl
        + '\''
        + ", agentHost='"
        + agentHost
        + '\''
        + ", agentPort="
        + agentPort
        + ", agentUnixDomainSocket='"
        + agentUnixDomainSocket
        + '\''
        + ", agentTimeout="
        + agentTimeout
        + ", noProxyHosts="
        + noProxyHosts
        + ", prioritySamplingEnabled="
        + prioritySamplingEnabled
        + ", prioritySamplingForce='"
        + prioritySamplingForce
        + '\''
        + ", traceResolverEnabled="
        + traceResolverEnabled
        + ", serviceMapping="
        + serviceMapping
        + ", tags="
        + tags
        + ", spanTags="
        + spanTags
        + ", jmxTags="
        + jmxTags
        + ", requestHeaderTags="
        + requestHeaderTags
        + ", responseHeaderTags="
        + responseHeaderTags
        + ", baggageMapping="
        + baggageMapping
        + ", httpServerErrorStatuses="
        + httpServerErrorStatuses
        + ", httpClientErrorStatuses="
        + httpClientErrorStatuses
        + ", httpServerTagQueryString="
        + httpServerTagQueryString
        + ", httpServerRawQueryString="
        + httpServerRawQueryString
        + ", httpServerRawResource="
        + httpServerRawResource
        + ", httpServerRouteBasedNaming="
        + httpServerRouteBasedNaming
        + ", httpServerPathResourceNameMapping="
        + httpServerPathResourceNameMapping
        + ", httpClientPathResourceNameMapping="
        + httpClientPathResourceNameMapping
        + ", httpClientTagQueryString="
        + httpClientTagQueryString
        + ", httpClientSplitByDomain="
        + httpClientSplitByDomain
        + ", httpResourceRemoveTrailingSlash="
        + httpResourceRemoveTrailingSlash
        + ", dbClientSplitByInstance="
        + dbClientSplitByInstance
        + ", dbClientSplitByInstanceTypeSuffix="
        + dbClientSplitByInstanceTypeSuffix
        + ", dbClientSplitByHost="
        + dbClientSplitByHost
        + ", DBMPropagationMode="
        + DBMPropagationMode
        + ", DBMTracePreparedStatements="
        + DBMTracePreparedStatements
        + ", splitByTags="
        + splitByTags
        + ", jeeSplitByDeployment="
        + jeeSplitByDeployment
        + ", scopeDepthLimit="
        + scopeDepthLimit
        + ", scopeStrictMode="
        + scopeStrictMode
        + ", scopeIterationKeepAlive="
        + scopeIterationKeepAlive
        + ", partialFlushMinSpans="
        + partialFlushMinSpans
        + ", traceKeepLatencyThresholdEnabled="
        + traceKeepLatencyThresholdEnabled
        + ", traceKeepLatencyThreshold="
        + traceKeepLatencyThreshold
        + ", traceStrictWritesEnabled="
        + traceStrictWritesEnabled
        + ", tracePropagationStylesToExtract="
        + tracePropagationStylesToExtract
        + ", tracePropagationStylesToInject="
        + tracePropagationStylesToInject
        + ", tracePropagationBehaviorExtract="
        + tracePropagationBehaviorExtract
        + ", tracePropagationExtractFirst="
        + tracePropagationExtractFirst
        + ", clockSyncPeriod="
        + clockSyncPeriod
        + ", jmxFetchEnabled="
        + jmxFetchEnabled
        + ", dogStatsDStartDelay="
        + dogStatsDStartDelay
        + ", jmxFetchConfigDir='"
        + jmxFetchConfigDir
        + '\''
        + ", jmxFetchConfigs="
        + jmxFetchConfigs
        + ", jmxFetchMetricsConfigs="
        + jmxFetchMetricsConfigs
        + ", jmxFetchCheckPeriod="
        + jmxFetchCheckPeriod
        + ", jmxFetchInitialRefreshBeansPeriod="
        + jmxFetchInitialRefreshBeansPeriod
        + ", jmxFetchRefreshBeansPeriod="
        + jmxFetchRefreshBeansPeriod
        + ", jmxFetchStatsdHost='"
        + jmxFetchStatsdHost
        + '\''
        + ", jmxFetchStatsdPort="
        + jmxFetchStatsdPort
        + ", jmxFetchMultipleRuntimeServicesEnabled="
        + jmxFetchMultipleRuntimeServicesEnabled
        + ", jmxFetchMultipleRuntimeServicesLimit="
        + jmxFetchMultipleRuntimeServicesLimit
        + ", healthMetricsEnabled="
        + healthMetricsEnabled
        + ", healthMetricsStatsdHost='"
        + healthMetricsStatsdHost
        + '\''
        + ", healthMetricsStatsdPort="
        + healthMetricsStatsdPort
        + ", perfMetricsEnabled="
        + perfMetricsEnabled
        + ", tracerMetricsEnabled="
        + tracerMetricsEnabled
        + ", tracerMetricsBufferingEnabled="
        + tracerMetricsBufferingEnabled
        + ", tracerMetricsMaxAggregates="
        + tracerMetricsMaxAggregates
        + ", tracerMetricsMaxPending="
        + tracerMetricsMaxPending
        + ", reportHostName="
        + reportHostName
        + ", traceAnalyticsEnabled="
        + traceAnalyticsEnabled
        + ", traceSamplingServiceRules="
        + traceSamplingServiceRules
        + ", traceSamplingOperationRules="
        + traceSamplingOperationRules
        + ", traceSamplingJsonRules="
        + traceSamplingRules
        + ", traceSampleRate="
        + traceSampleRate
        + ", traceRateLimit="
        + traceRateLimit
        + ", spanSamplingRules="
        + spanSamplingRules
        + ", spanSamplingRulesFile="
        + spanSamplingRulesFile
        + ", profilingAgentless="
        + profilingAgentless
        + ", profilingUrl='"
        + profilingUrl
        + '\''
        + ", profilingTags="
        + profilingTags
        + ", profilingStartDelay="
        + profilingStartDelay
        + ", profilingStartForceFirst="
        + profilingStartForceFirst
        + ", profilingUploadPeriod="
        + profilingUploadPeriod
        + ", profilingTemplateOverrideFile='"
        + profilingTemplateOverrideFile
        + '\''
        + ", profilingUploadTimeout="
        + profilingUploadTimeout
        + ", profilingUploadCompression='"
        + profilingUploadCompression
        + '\''
        + ", profilingProxyHost='"
        + profilingProxyHost
        + '\''
        + ", profilingProxyPort="
        + profilingProxyPort
        + ", profilingProxyUsername='"
        + profilingProxyUsername
        + '\''
        + ", profilingProxyPassword="
        + (profilingProxyPassword == null ? "null" : "****")
        + ", profilingExceptionSampleLimit="
        + profilingExceptionSampleLimit
        + ", profilingExceptionHistogramTopItems="
        + profilingExceptionHistogramTopItems
        + ", profilingExceptionHistogramMaxCollectionSize="
        + profilingExceptionHistogramMaxCollectionSize
        + ", profilingExcludeAgentThreads="
        + profilingExcludeAgentThreads
        + ", crashTrackingTags="
        + crashTrackingTags
        + ", crashTrackingAgentless="
        + crashTrackingAgentless
        + ", remoteConfigEnabled="
        + remoteConfigEnabled
        + ", remoteConfigUrl="
        + remoteConfigUrl
        + ", remoteConfigPollIntervalSeconds="
        + remoteConfigPollIntervalSeconds
        + ", remoteConfigMaxPayloadSize="
        + remoteConfigMaxPayloadSize
        + ", remoteConfigIntegrityCheckEnabled="
        + remoteConfigIntegrityCheckEnabled
        + ", debuggerEnabled="
        + dynamicInstrumentationEnabled
        + ", debuggerUploadTimeout="
        + dynamicInstrumentationUploadTimeout
        + ", debuggerUploadFlushInterval="
        + dynamicInstrumentationUploadFlushInterval
        + ", debuggerClassFileDumpEnabled="
        + dynamicInstrumentationClassFileDumpEnabled
        + ", debuggerPollInterval="
        + dynamicInstrumentationPollInterval
        + ", debuggerDiagnosticsInterval="
        + dynamicInstrumentationDiagnosticsInterval
        + ", debuggerMetricEnabled="
        + dynamicInstrumentationMetricEnabled
        + ", debuggerProbeFileLocation="
        + dynamicInstrumentationProbeFile
        + ", debuggerUploadBatchSize="
        + dynamicInstrumentationUploadBatchSize
        + ", debuggerMaxPayloadSize="
        + dynamicInstrumentationMaxPayloadSize
        + ", debuggerVerifyByteCode="
        + dynamicInstrumentationVerifyByteCode
        + ", debuggerInstrumentTheWorld="
        + dynamicInstrumentationInstrumentTheWorld
        + ", debuggerExcludeFiles="
        + dynamicInstrumentationExcludeFiles
        + ", debuggerIncludeFiles="
        + dynamicInstrumentationIncludeFiles
        + ", debuggerCaptureTimeout="
        + dynamicInstrumentationCaptureTimeout
        + ", debuggerRedactIdentifiers="
        + dynamicInstrumentationRedactedIdentifiers
        + ", debuggerRedactTypes="
        + dynamicInstrumentationRedactedTypes
        + ", debuggerSymbolEnabled="
        + symbolDatabaseEnabled
        + ", debuggerSymbolForceUpload="
        + symbolDatabaseForceUpload
        + ", debuggerSymbolFlushThreshold="
        + symbolDatabaseFlushThreshold
        + ", thirdPartyIncludes="
        + debuggerThirdPartyIncludes
        + ", thirdPartyExcludes="
        + debuggerThirdPartyExcludes
        + ", debuggerExceptionEnabled="
        + debuggerExceptionEnabled
        + ", debuggerCodeOriginEnabled="
        + debuggerCodeOriginEnabled
        + ", awsPropagationEnabled="
        + awsPropagationEnabled
        + ", sqsPropagationEnabled="
        + sqsPropagationEnabled
        + ", kafkaClientPropagationEnabled="
        + kafkaClientPropagationEnabled
        + ", kafkaClientPropagationDisabledTopics="
        + kafkaClientPropagationDisabledTopics
        + ", kafkaClientBase64DecodingEnabled="
        + kafkaClientBase64DecodingEnabled
        + ", jmsPropagationEnabled="
        + jmsPropagationEnabled
        + ", jmsPropagationDisabledTopics="
        + jmsPropagationDisabledTopics
        + ", jmsPropagationDisabledQueues="
        + jmsPropagationDisabledQueues
        + ", rabbitPropagationEnabled="
        + rabbitPropagationEnabled
        + ", rabbitPropagationDisabledQueues="
        + rabbitPropagationDisabledQueues
        + ", rabbitPropagationDisabledExchanges="
        + rabbitPropagationDisabledExchanges
        + ", messageBrokerSplitByDestination="
        + messageBrokerSplitByDestination
        + ", hystrixTagsEnabled="
        + hystrixTagsEnabled
        + ", hystrixMeasuredEnabled="
        + hystrixMeasuredEnabled
        + ", igniteCacheIncludeKeys="
        + igniteCacheIncludeKeys
        + ", servletPrincipalEnabled="
        + servletPrincipalEnabled
        + ", servletAsyncTimeoutError="
        + servletAsyncTimeoutError
        + ", datadogTagsLimit="
        + xDatadogTagsMaxLength
        + ", traceAgentV05Enabled="
        + traceAgentV05Enabled
        + ", logLevel="
        + logLevel
        + ", debugEnabled="
        + debugEnabled
        + ", triageEnabled="
        + triageEnabled
        + ", triageReportDir="
        + triageReportDir
        + ", startLogsEnabled="
        + startupLogsEnabled
        + ", configFile='"
        + configFileStatus
        + '\''
        + ", idGenerationStrategy="
        + idGenerationStrategy
        + ", trace128bitTraceIdGenerationEnabled="
        + trace128bitTraceIdGenerationEnabled
        + ", logs128bitTraceIdEnabled="
        + logs128bitTraceIdEnabled
        + ", grpcIgnoredInboundMethods="
        + grpcIgnoredInboundMethods
        + ", grpcIgnoredOutboundMethods="
        + grpcIgnoredOutboundMethods
        + ", grpcServerErrorStatuses="
        + grpcServerErrorStatuses
        + ", grpcClientErrorStatuses="
        + grpcClientErrorStatuses
        + ", clientIpEnabled="
        + clientIpEnabled
        + ", appSecReportingInband="
        + appSecReportingInband
        + ", appSecRulesFile='"
        + appSecRulesFile
        + "'"
        + ", appSecHttpBlockedTemplateHtml="
        + appSecHttpBlockedTemplateHtml
        + ", appSecWafTimeout="
        + appSecWafTimeout
        + " us, appSecHttpBlockedTemplateJson="
        + appSecHttpBlockedTemplateJson
        + ", apiSecurityEnabled="
        + apiSecurityEnabled
        + ", apiSecurityRequestSampleRate="
        + apiSecurityRequestSampleRate
        + ", cwsEnabled="
        + cwsEnabled
        + ", cwsTlsRefresh="
        + cwsTlsRefresh
        + ", longRunningTraceEnabled="
        + longRunningTraceEnabled
        + ", longRunningTraceInitialFlushInterval="
        + longRunningTraceInitialFlushInterval
        + ", longRunningTraceFlushInterval="
        + longRunningTraceFlushInterval
        + ", cassandraKeyspaceStatementExtractionEnabled="
        + cassandraKeyspaceStatementExtractionEnabled
        + ", couchbaseInternalSpansEnabled="
        + couchbaseInternalSpansEnabled
        + ", elasticsearchBodyEnabled="
        + elasticsearchBodyEnabled
        + ", elasticsearchParamsEnabled="
        + elasticsearchParamsEnabled
        + ", elasticsearchBodyAndParamsEnabled="
        + elasticsearchBodyAndParamsEnabled
        + ", traceFlushInterval="
        + traceFlushIntervalSeconds
        + ", injectBaggageAsTagsEnabled="
        + injectBaggageAsTagsEnabled
        + ", logsInjectionEnabled="
        + logsInjectionEnabled
        + ", sparkTaskHistogramEnabled="
        + sparkTaskHistogramEnabled
        + ", sparkAppNameAsService="
        + sparkAppNameAsService
        + ", jaxRsExceptionAsErrorsEnabled="
        + jaxRsExceptionAsErrorsEnabled
        + ", axisPromoteResourceName="
        + axisPromoteResourceName
        + ", peerHostNameEnabled="
        + peerHostNameEnabled
        + ", peerServiceDefaultsEnabled="
        + peerServiceDefaultsEnabled
        + ", peerServiceComponentOverrides="
        + peerServiceComponentOverrides
        + ", removeIntegrationServiceNamesEnabled="
        + removeIntegrationServiceNamesEnabled
        + ", spanAttributeSchemaVersion="
        + spanAttributeSchemaVersion
        + ", telemetryDebugRequestsEnabled="
        + telemetryDebugRequestsEnabled
        + ", telemetryMetricsEnabled="
        + telemetryMetricsEnabled
        + ", appSecScaEnabled="
        + appSecScaEnabled
        + ", appSecRaspEnabled="
        + appSecRaspEnabled
        + ", dataJobsEnabled="
        + dataJobsEnabled
        + ", dataJobsCommandPattern="
        + dataJobsCommandPattern
        + ", apmTracingEnabled="
        + apmTracingEnabled
        + ", jdkSocketEnabled="
        + jdkSocketEnabled
<<<<<<< HEAD
=======
        + ", cloudPayloadTaggingServices="
        + cloudPayloadTaggingServices
>>>>>>> 1d303095
        + ", cloudRequestPayloadTagging="
        + cloudRequestPayloadTagging
        + ", cloudResponsePayloadTagging="
        + cloudResponsePayloadTagging
        + '}';
  }
}<|MERGE_RESOLUTION|>--- conflicted
+++ resolved
@@ -633,14 +633,9 @@
             SERVLET_ROOT_CONTEXT_SERVICE_NAME, DEFAULT_SERVLET_ROOT_CONTEXT_SERVICE_NAME);
 
     experimentalFeaturesEnabled =
-<<<<<<< HEAD
-        configProvider.getSet(
-            TRACE_EXPERIMENTAL_FEATURES_ENABLED, DEFAULT_TRACE_EXPERIMENTAL_FEATURES_ENABLED);
-=======
         configProvider.getString(TRACE_EXPERIMENTAL_FEATURES_ENABLED, "").equals("all")
             ? DEFAULT_TRACE_EXPERIMENTAL_FEATURES_ENABLED
             : configProvider.getSet(TRACE_EXPERIMENTAL_FEATURES_ENABLED, new HashSet<>());
->>>>>>> 1d303095
 
     integrationSynapseLegacyOperationName =
         configProvider.getBoolean(INTEGRATION_SYNAPSE_LEGACY_OPERATION_NAME, false);
@@ -4859,11 +4854,8 @@
         + apmTracingEnabled
         + ", jdkSocketEnabled="
         + jdkSocketEnabled
-<<<<<<< HEAD
-=======
         + ", cloudPayloadTaggingServices="
         + cloudPayloadTaggingServices
->>>>>>> 1d303095
         + ", cloudRequestPayloadTagging="
         + cloudRequestPayloadTagging
         + ", cloudResponsePayloadTagging="
