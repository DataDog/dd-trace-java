--- conflicted
+++ resolved
@@ -192,12 +192,8 @@
   private final Set<TracePropagationStyle> tracePropagationStylesToInject;
   private final TracePropagationBehaviorExtract tracePropagationBehaviorExtract;
   private final boolean tracePropagationExtractFirst;
-<<<<<<< HEAD
-  private final boolean inferredProxyEnabled;
-=======
   private final int traceBaggageMaxItems;
   private final int traceBaggageMaxBytes;
->>>>>>> c9b90071
   private final int clockSyncPeriod;
   private final boolean logsInjectionEnabled;
 
@@ -2361,22 +2357,6 @@
     return tracePropagationExtractFirst;
   }
 
-<<<<<<< HEAD
-  public boolean isInferredProxyToExtract() {
-    return tracePropagationStylesToExtract.contains(TracePropagationStyle.INFERREDPROXY);
-  }
-
-  public boolean isInferredProxyToInject() {
-    return tracePropagationStylesToInject.contains(TracePropagationStyle.INFERREDPROXY);
-  }
-
-  public boolean isInferredProxyEnabledByEnv() {
-    return inferredProxyEnabled;
-  }
-
-  public boolean isInferredProxyPropagationEnabled() {
-    return isInferredProxyToExtract() || isInferredProxyToInject() || isInferredProxyEnabledByEnv();
-=======
   public boolean isBaggageExtract() {
     return tracePropagationStylesToExtract.contains(TracePropagationStyle.BAGGAGE);
   }
@@ -2395,7 +2375,6 @@
 
   public int getTraceBaggageMaxBytes() {
     return traceBaggageMaxBytes;
->>>>>>> c9b90071
   }
 
   public int getClockSyncPeriod() {
