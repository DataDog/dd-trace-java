package datadog.trace.api;

import static datadog.environment.JavaVirtualMachine.isJavaVersion;
import static datadog.environment.JavaVirtualMachine.isJavaVersionAtLeast;
import static datadog.trace.api.ConfigDefaults.DEFAULT_ADD_SPAN_POINTERS;
import static datadog.trace.api.ConfigDefaults.DEFAULT_AGENT_HOST;
import static datadog.trace.api.ConfigDefaults.DEFAULT_AGENT_TIMEOUT;
import static datadog.trace.api.ConfigDefaults.DEFAULT_AGENT_WRITER_TYPE;
import static datadog.trace.api.ConfigDefaults.DEFAULT_ANALYTICS_SAMPLE_RATE;
import static datadog.trace.api.ConfigDefaults.DEFAULT_API_SECURITY_DOWNSTREAM_REQUEST_ANALYSIS_SAMPLE_RATE;
import static datadog.trace.api.ConfigDefaults.DEFAULT_API_SECURITY_ENABLED;
import static datadog.trace.api.ConfigDefaults.DEFAULT_API_SECURITY_ENDPOINT_COLLECTION_ENABLED;
import static datadog.trace.api.ConfigDefaults.DEFAULT_API_SECURITY_ENDPOINT_COLLECTION_MESSAGE_LIMIT;
import static datadog.trace.api.ConfigDefaults.DEFAULT_API_SECURITY_MAX_DOWNSTREAM_REQUEST_BODY_ANALYSIS;
import static datadog.trace.api.ConfigDefaults.DEFAULT_API_SECURITY_SAMPLE_DELAY;
import static datadog.trace.api.ConfigDefaults.DEFAULT_APPSEC_BODY_PARSING_SIZE_LIMIT;
import static datadog.trace.api.ConfigDefaults.DEFAULT_APPSEC_MAX_STACK_TRACES;
import static datadog.trace.api.ConfigDefaults.DEFAULT_APPSEC_MAX_STACK_TRACE_DEPTH;
import static datadog.trace.api.ConfigDefaults.DEFAULT_APPSEC_RASP_ENABLED;
import static datadog.trace.api.ConfigDefaults.DEFAULT_APPSEC_REPORTING_INBAND;
import static datadog.trace.api.ConfigDefaults.DEFAULT_APPSEC_STACK_TRACE_ENABLED;
import static datadog.trace.api.ConfigDefaults.DEFAULT_APPSEC_TRACE_RATE_LIMIT;
import static datadog.trace.api.ConfigDefaults.DEFAULT_APPSEC_WAF_METRICS;
import static datadog.trace.api.ConfigDefaults.DEFAULT_APPSEC_WAF_TIMEOUT;
import static datadog.trace.api.ConfigDefaults.DEFAULT_CASSANDRA_KEYSPACE_STATEMENT_EXTRACTION_ENABLED;
import static datadog.trace.api.ConfigDefaults.DEFAULT_CIVISIBILITY_AGENTLESS_ENABLED;
import static datadog.trace.api.ConfigDefaults.DEFAULT_CIVISIBILITY_AUTO_CONFIGURATION_ENABLED;
import static datadog.trace.api.ConfigDefaults.DEFAULT_CIVISIBILITY_BACKEND_API_TIMEOUT_MILLIS;
import static datadog.trace.api.ConfigDefaults.DEFAULT_CIVISIBILITY_BUILD_INSTRUMENTATION_ENABLED;
import static datadog.trace.api.ConfigDefaults.DEFAULT_CIVISIBILITY_COMPILER_PLUGIN_AUTO_CONFIGURATION_ENABLED;
import static datadog.trace.api.ConfigDefaults.DEFAULT_CIVISIBILITY_COMPILER_PLUGIN_VERSION;
import static datadog.trace.api.ConfigDefaults.DEFAULT_CIVISIBILITY_GIT_COMMAND_TIMEOUT_MILLIS;
import static datadog.trace.api.ConfigDefaults.DEFAULT_CIVISIBILITY_GIT_REMOTE_NAME;
import static datadog.trace.api.ConfigDefaults.DEFAULT_CIVISIBILITY_GIT_UNSHALLOW_ENABLED;
import static datadog.trace.api.ConfigDefaults.DEFAULT_CIVISIBILITY_GIT_UPLOAD_ENABLED;
import static datadog.trace.api.ConfigDefaults.DEFAULT_CIVISIBILITY_GIT_UPLOAD_TIMEOUT_MILLIS;
import static datadog.trace.api.ConfigDefaults.DEFAULT_CIVISIBILITY_JACOCO_PLUGIN_EXCLUDES;
import static datadog.trace.api.ConfigDefaults.DEFAULT_CIVISIBILITY_JACOCO_PLUGIN_VERSION;
import static datadog.trace.api.ConfigDefaults.DEFAULT_CIVISIBILITY_RESOURCE_FOLDER_NAMES;
import static datadog.trace.api.ConfigDefaults.DEFAULT_CIVISIBILITY_SIGNAL_SERVER_HOST;
import static datadog.trace.api.ConfigDefaults.DEFAULT_CIVISIBILITY_SIGNAL_SERVER_PORT;
import static datadog.trace.api.ConfigDefaults.DEFAULT_CIVISIBILITY_SOURCE_DATA_ENABLED;
import static datadog.trace.api.ConfigDefaults.DEFAULT_CLIENT_IP_ENABLED;
import static datadog.trace.api.ConfigDefaults.DEFAULT_CLOCK_SYNC_PERIOD;
import static datadog.trace.api.ConfigDefaults.DEFAULT_CODE_ORIGIN_FOR_SPANS_ENABLED;
import static datadog.trace.api.ConfigDefaults.DEFAULT_CODE_ORIGIN_MAX_USER_FRAMES;
import static datadog.trace.api.ConfigDefaults.DEFAULT_COUCHBASE_INTERNAL_SPANS_ENABLED;
import static datadog.trace.api.ConfigDefaults.DEFAULT_CWS_ENABLED;
import static datadog.trace.api.ConfigDefaults.DEFAULT_CWS_TLS_REFRESH;
import static datadog.trace.api.ConfigDefaults.DEFAULT_DATA_JOBS_ENABLED;
import static datadog.trace.api.ConfigDefaults.DEFAULT_DATA_JOBS_OPENLINEAGE_ENABLED;
import static datadog.trace.api.ConfigDefaults.DEFAULT_DATA_JOBS_OPENLINEAGE_TIMEOUT_ENABLED;
import static datadog.trace.api.ConfigDefaults.DEFAULT_DATA_STREAMS_BUCKET_DURATION;
import static datadog.trace.api.ConfigDefaults.DEFAULT_DATA_STREAMS_ENABLED;
import static datadog.trace.api.ConfigDefaults.DEFAULT_DB_CLIENT_HOST_SPLIT_BY_HOST;
import static datadog.trace.api.ConfigDefaults.DEFAULT_DB_CLIENT_HOST_SPLIT_BY_INSTANCE;
import static datadog.trace.api.ConfigDefaults.DEFAULT_DB_CLIENT_HOST_SPLIT_BY_INSTANCE_TYPE_SUFFIX;
import static datadog.trace.api.ConfigDefaults.DEFAULT_DB_DBM_PROPAGATION_MODE_MODE;
import static datadog.trace.api.ConfigDefaults.DEFAULT_DB_DBM_TRACE_PREPARED_STATEMENTS;
import static datadog.trace.api.ConfigDefaults.DEFAULT_DEBUGGER_EXCEPTION_CAPTURE_INTERMEDIATE_SPANS_ENABLED;
import static datadog.trace.api.ConfigDefaults.DEFAULT_DEBUGGER_EXCEPTION_CAPTURE_INTERVAL_SECONDS;
import static datadog.trace.api.ConfigDefaults.DEFAULT_DEBUGGER_EXCEPTION_ENABLED;
import static datadog.trace.api.ConfigDefaults.DEFAULT_DEBUGGER_EXCEPTION_MAX_CAPTURED_FRAMES;
import static datadog.trace.api.ConfigDefaults.DEFAULT_DEBUGGER_EXCEPTION_ONLY_LOCAL_ROOT;
import static datadog.trace.api.ConfigDefaults.DEFAULT_DEBUGGER_MAX_EXCEPTION_PER_SECOND;
import static datadog.trace.api.ConfigDefaults.DEFAULT_DEBUGGER_SOURCE_FILE_TRACKING_ENABLED;
import static datadog.trace.api.ConfigDefaults.DEFAULT_DISTRIBUTED_DEBUGGER_ENABLED;
import static datadog.trace.api.ConfigDefaults.DEFAULT_DOGSTATSD_PORT;
import static datadog.trace.api.ConfigDefaults.DEFAULT_DOGSTATSD_START_DELAY;
import static datadog.trace.api.ConfigDefaults.DEFAULT_DYNAMIC_INSTRUMENTATION_CAPTURE_TIMEOUT;
import static datadog.trace.api.ConfigDefaults.DEFAULT_DYNAMIC_INSTRUMENTATION_CLASSFILE_DUMP_ENABLED;
import static datadog.trace.api.ConfigDefaults.DEFAULT_DYNAMIC_INSTRUMENTATION_DIAGNOSTICS_INTERVAL;
import static datadog.trace.api.ConfigDefaults.DEFAULT_DYNAMIC_INSTRUMENTATION_ENABLED;
import static datadog.trace.api.ConfigDefaults.DEFAULT_DYNAMIC_INSTRUMENTATION_LOCALVAR_HOISTING_LEVEL;
import static datadog.trace.api.ConfigDefaults.DEFAULT_DYNAMIC_INSTRUMENTATION_MAX_PAYLOAD_SIZE;
import static datadog.trace.api.ConfigDefaults.DEFAULT_DYNAMIC_INSTRUMENTATION_METRICS_ENABLED;
import static datadog.trace.api.ConfigDefaults.DEFAULT_DYNAMIC_INSTRUMENTATION_POLL_INTERVAL;
import static datadog.trace.api.ConfigDefaults.DEFAULT_DYNAMIC_INSTRUMENTATION_UPLOAD_BATCH_SIZE;
import static datadog.trace.api.ConfigDefaults.DEFAULT_DYNAMIC_INSTRUMENTATION_UPLOAD_FLUSH_INTERVAL;
import static datadog.trace.api.ConfigDefaults.DEFAULT_DYNAMIC_INSTRUMENTATION_UPLOAD_TIMEOUT;
import static datadog.trace.api.ConfigDefaults.DEFAULT_DYNAMIC_INSTRUMENTATION_VERIFY_BYTECODE;
import static datadog.trace.api.ConfigDefaults.DEFAULT_ELASTICSEARCH_BODY_AND_PARAMS_ENABLED;
import static datadog.trace.api.ConfigDefaults.DEFAULT_ELASTICSEARCH_BODY_ENABLED;
import static datadog.trace.api.ConfigDefaults.DEFAULT_ELASTICSEARCH_PARAMS_ENABLED;
import static datadog.trace.api.ConfigDefaults.DEFAULT_EXPERIMENTATAL_JEE_SPLIT_BY_DEPLOYMENT;
import static datadog.trace.api.ConfigDefaults.DEFAULT_GRPC_CLIENT_ERROR_STATUSES;
import static datadog.trace.api.ConfigDefaults.DEFAULT_GRPC_SERVER_ERROR_STATUSES;
import static datadog.trace.api.ConfigDefaults.DEFAULT_HEALTH_METRICS_ENABLED;
import static datadog.trace.api.ConfigDefaults.DEFAULT_HTTP_CLIENT_ERROR_STATUSES;
import static datadog.trace.api.ConfigDefaults.DEFAULT_HTTP_CLIENT_SPLIT_BY_DOMAIN;
import static datadog.trace.api.ConfigDefaults.DEFAULT_HTTP_CLIENT_TAG_QUERY_STRING;
import static datadog.trace.api.ConfigDefaults.DEFAULT_HTTP_SERVER_ERROR_STATUSES;
import static datadog.trace.api.ConfigDefaults.DEFAULT_HTTP_SERVER_ROUTE_BASED_NAMING;
import static datadog.trace.api.ConfigDefaults.DEFAULT_HTTP_SERVER_TAG_QUERY_STRING;
import static datadog.trace.api.ConfigDefaults.DEFAULT_IAST_ANONYMOUS_CLASSES_ENABLED;
import static datadog.trace.api.ConfigDefaults.DEFAULT_IAST_DB_ROWS_TO_TAINT;
import static datadog.trace.api.ConfigDefaults.DEFAULT_IAST_DEBUG_ENABLED;
import static datadog.trace.api.ConfigDefaults.DEFAULT_IAST_HARDCODED_SECRET_ENABLED;
import static datadog.trace.api.ConfigDefaults.DEFAULT_IAST_REDACTION_ENABLED;
import static datadog.trace.api.ConfigDefaults.DEFAULT_IAST_REDACTION_NAME_PATTERN;
import static datadog.trace.api.ConfigDefaults.DEFAULT_IAST_REDACTION_VALUE_PATTERN;
import static datadog.trace.api.ConfigDefaults.DEFAULT_IAST_STACKTRACE_LEAK_SUPPRESS;
import static datadog.trace.api.ConfigDefaults.DEFAULT_IAST_STACK_TRACE_ENABLED;
import static datadog.trace.api.ConfigDefaults.DEFAULT_IAST_TRUNCATION_MAX_VALUE_LENGTH;
import static datadog.trace.api.ConfigDefaults.DEFAULT_IAST_WEAK_CIPHER_ALGORITHMS;
import static datadog.trace.api.ConfigDefaults.DEFAULT_IAST_WEAK_HASH_ALGORITHMS;
import static datadog.trace.api.ConfigDefaults.DEFAULT_INSTRUMENTATION_SOURCE;
import static datadog.trace.api.ConfigDefaults.DEFAULT_JAX_RS_EXCEPTION_AS_ERROR_ENABLED;
import static datadog.trace.api.ConfigDefaults.DEFAULT_JMX_FETCH_ENABLED;
import static datadog.trace.api.ConfigDefaults.DEFAULT_JMX_FETCH_MULTIPLE_RUNTIME_SERVICES_ENABLED;
import static datadog.trace.api.ConfigDefaults.DEFAULT_JMX_FETCH_MULTIPLE_RUNTIME_SERVICES_LIMIT;
import static datadog.trace.api.ConfigDefaults.DEFAULT_LLM_OBS_AGENTLESS_ENABLED;
import static datadog.trace.api.ConfigDefaults.DEFAULT_LOGS_INJECTION_ENABLED;
import static datadog.trace.api.ConfigDefaults.DEFAULT_METRICS_OTEL_ENABLED;
import static datadog.trace.api.ConfigDefaults.DEFAULT_OTEL_EXPORTER_OTLP_METRICS_PROTOCOL;
import static datadog.trace.api.ConfigDefaults.DEFAULT_OTEL_EXPORTER_OTLP_METRICS_TIMEOUT;
import static datadog.trace.api.ConfigDefaults.DEFAULT_OTEL_METRICS_EXPORTER;
import static datadog.trace.api.ConfigDefaults.DEFAULT_OTEL_METRIC_EXPORT_INTERVAL;
import static datadog.trace.api.ConfigDefaults.DEFAULT_OTEL_METRIC_EXPORT_TIMEOUT;
import static datadog.trace.api.ConfigDefaults.DEFAULT_PARTIAL_FLUSH_MIN_SPANS;
import static datadog.trace.api.ConfigDefaults.DEFAULT_PERF_METRICS_ENABLED;
import static datadog.trace.api.ConfigDefaults.DEFAULT_PRIORITY_SAMPLING_ENABLED;
import static datadog.trace.api.ConfigDefaults.DEFAULT_PRIORITY_SAMPLING_FORCE;
import static datadog.trace.api.ConfigDefaults.DEFAULT_PROPAGATION_EXTRACT_LOG_HEADER_NAMES_ENABLED;
import static datadog.trace.api.ConfigDefaults.DEFAULT_PROPAGATION_STYLE;
import static datadog.trace.api.ConfigDefaults.DEFAULT_REMOTE_CONFIG_ENABLED;
import static datadog.trace.api.ConfigDefaults.DEFAULT_REMOTE_CONFIG_INTEGRITY_CHECK_ENABLED;
import static datadog.trace.api.ConfigDefaults.DEFAULT_REMOTE_CONFIG_MAX_EXTRA_SERVICES;
import static datadog.trace.api.ConfigDefaults.DEFAULT_REMOTE_CONFIG_MAX_PAYLOAD_SIZE;
import static datadog.trace.api.ConfigDefaults.DEFAULT_REMOTE_CONFIG_POLL_INTERVAL_SECONDS;
import static datadog.trace.api.ConfigDefaults.DEFAULT_REMOTE_CONFIG_TARGETS_KEY;
import static datadog.trace.api.ConfigDefaults.DEFAULT_REMOTE_CONFIG_TARGETS_KEY_ID;
import static datadog.trace.api.ConfigDefaults.DEFAULT_RUM_MAJOR_VERSION;
import static datadog.trace.api.ConfigDefaults.DEFAULT_SCOPE_DEPTH_LIMIT;
import static datadog.trace.api.ConfigDefaults.DEFAULT_SCOPE_ITERATION_KEEP_ALIVE;
import static datadog.trace.api.ConfigDefaults.DEFAULT_SECURE_RANDOM;
import static datadog.trace.api.ConfigDefaults.DEFAULT_SERVICE_DISCOVERY_ENABLED;
import static datadog.trace.api.ConfigDefaults.DEFAULT_SERVICE_NAME;
import static datadog.trace.api.ConfigDefaults.DEFAULT_SERVLET_ROOT_CONTEXT_SERVICE_NAME;
import static datadog.trace.api.ConfigDefaults.DEFAULT_SITE;
import static datadog.trace.api.ConfigDefaults.DEFAULT_SPARK_APP_NAME_AS_SERVICE;
import static datadog.trace.api.ConfigDefaults.DEFAULT_SPARK_TASK_HISTOGRAM_ENABLED;
import static datadog.trace.api.ConfigDefaults.DEFAULT_SSI_INJECTION_FORCE;
import static datadog.trace.api.ConfigDefaults.DEFAULT_STARTUP_LOGS_ENABLED;
import static datadog.trace.api.ConfigDefaults.DEFAULT_SYMBOL_DATABASE_COMPRESSED;
import static datadog.trace.api.ConfigDefaults.DEFAULT_SYMBOL_DATABASE_ENABLED;
import static datadog.trace.api.ConfigDefaults.DEFAULT_SYMBOL_DATABASE_FLUSH_THRESHOLD;
import static datadog.trace.api.ConfigDefaults.DEFAULT_SYMBOL_DATABASE_FORCE_UPLOAD;
import static datadog.trace.api.ConfigDefaults.DEFAULT_TELEMETRY_DEBUG_REQUESTS_ENABLED;
import static datadog.trace.api.ConfigDefaults.DEFAULT_TELEMETRY_DEPENDENCY_COLLECTION_ENABLED;
import static datadog.trace.api.ConfigDefaults.DEFAULT_TELEMETRY_DEPENDENCY_RESOLUTION_QUEUE_SIZE;
import static datadog.trace.api.ConfigDefaults.DEFAULT_TELEMETRY_EXTENDED_HEARTBEAT_INTERVAL;
import static datadog.trace.api.ConfigDefaults.DEFAULT_TELEMETRY_HEARTBEAT_INTERVAL;
import static datadog.trace.api.ConfigDefaults.DEFAULT_TELEMETRY_LOG_COLLECTION_ENABLED;
import static datadog.trace.api.ConfigDefaults.DEFAULT_TELEMETRY_METRICS_INTERVAL;
import static datadog.trace.api.ConfigDefaults.DEFAULT_TRACE_128_BIT_TRACEID_GENERATION_ENABLED;
import static datadog.trace.api.ConfigDefaults.DEFAULT_TRACE_128_BIT_TRACEID_LOGGING_ENABLED;
import static datadog.trace.api.ConfigDefaults.DEFAULT_TRACE_AGENT_PORT;
import static datadog.trace.api.ConfigDefaults.DEFAULT_TRACE_AGENT_V05_ENABLED;
import static datadog.trace.api.ConfigDefaults.DEFAULT_TRACE_ANALYTICS_ENABLED;
import static datadog.trace.api.ConfigDefaults.DEFAULT_TRACE_BAGGAGE_MAX_BYTES;
import static datadog.trace.api.ConfigDefaults.DEFAULT_TRACE_BAGGAGE_MAX_ITEMS;
import static datadog.trace.api.ConfigDefaults.DEFAULT_TRACE_BAGGAGE_TAG_KEYS;
import static datadog.trace.api.ConfigDefaults.DEFAULT_TRACE_CLOUD_PAYLOAD_TAGGING_SERVICES;
import static datadog.trace.api.ConfigDefaults.DEFAULT_TRACE_EXPERIMENTAL_FEATURES_ENABLED;
import static datadog.trace.api.ConfigDefaults.DEFAULT_TRACE_HTTP_RESOURCE_REMOVE_TRAILING_SLASH;
import static datadog.trace.api.ConfigDefaults.DEFAULT_TRACE_KEEP_LATENCY_THRESHOLD_MS;
import static datadog.trace.api.ConfigDefaults.DEFAULT_TRACE_LONG_RUNNING_ENABLED;
import static datadog.trace.api.ConfigDefaults.DEFAULT_TRACE_LONG_RUNNING_FLUSH_INTERVAL;
import static datadog.trace.api.ConfigDefaults.DEFAULT_TRACE_LONG_RUNNING_INITIAL_FLUSH_INTERVAL;
import static datadog.trace.api.ConfigDefaults.DEFAULT_TRACE_POST_PROCESSING_TIMEOUT;
import static datadog.trace.api.ConfigDefaults.DEFAULT_TRACE_PROPAGATION_BEHAVIOR_EXTRACT;
import static datadog.trace.api.ConfigDefaults.DEFAULT_TRACE_PROPAGATION_EXTRACT_FIRST;
import static datadog.trace.api.ConfigDefaults.DEFAULT_TRACE_PROPAGATION_STYLE;
import static datadog.trace.api.ConfigDefaults.DEFAULT_TRACE_RATE_LIMIT;
import static datadog.trace.api.ConfigDefaults.DEFAULT_TRACE_REPORT_HOSTNAME;
import static datadog.trace.api.ConfigDefaults.DEFAULT_TRACE_RESOLVER_ENABLED;
import static datadog.trace.api.ConfigDefaults.DEFAULT_TRACE_X_DATADOG_TAGS_MAX_LENGTH;
import static datadog.trace.api.ConfigDefaults.DEFAULT_WEBSOCKET_MESSAGES_INHERIT_SAMPLING;
import static datadog.trace.api.ConfigDefaults.DEFAULT_WEBSOCKET_MESSAGES_SEPARATE_TRACES;
import static datadog.trace.api.ConfigDefaults.DEFAULT_WEBSOCKET_TAG_SESSION_ID;
import static datadog.trace.api.ConfigDefaults.DEFAULT_WRITER_BAGGAGE_INJECT;
import static datadog.trace.api.ConfigSetting.NON_DEFAULT_SEQ_ID;
import static datadog.trace.api.DDTags.APM_ENABLED;
import static datadog.trace.api.DDTags.HOST_TAG;
import static datadog.trace.api.DDTags.INTERNAL_HOST_NAME;
import static datadog.trace.api.DDTags.LANGUAGE_TAG_KEY;
import static datadog.trace.api.DDTags.LANGUAGE_TAG_VALUE;
import static datadog.trace.api.DDTags.PID_TAG;
import static datadog.trace.api.DDTags.RUNTIME_ID_TAG;
import static datadog.trace.api.DDTags.RUNTIME_VERSION_TAG;
import static datadog.trace.api.DDTags.SCHEMA_VERSION_TAG_KEY;
import static datadog.trace.api.DDTags.SERVICE;
import static datadog.trace.api.DDTags.SERVICE_TAG;
import static datadog.trace.api.config.AIGuardConfig.AI_GUARD_ENABLED;
import static datadog.trace.api.config.AIGuardConfig.AI_GUARD_ENDPOINT;
import static datadog.trace.api.config.AIGuardConfig.AI_GUARD_MAX_CONTENT_SIZE;
import static datadog.trace.api.config.AIGuardConfig.AI_GUARD_MAX_MESSAGES_LENGTH;
import static datadog.trace.api.config.AIGuardConfig.AI_GUARD_TIMEOUT;
import static datadog.trace.api.config.AIGuardConfig.DEFAULT_AI_GUARD_ENABLED;
import static datadog.trace.api.config.AIGuardConfig.DEFAULT_AI_GUARD_MAX_CONTENT_SIZE;
import static datadog.trace.api.config.AIGuardConfig.DEFAULT_AI_GUARD_MAX_MESSAGES_LENGTH;
import static datadog.trace.api.config.AIGuardConfig.DEFAULT_AI_GUARD_TIMEOUT;
import static datadog.trace.api.config.AppSecConfig.API_SECURITY_DOWNSTREAM_REQUEST_ANALYSIS_SAMPLE_RATE;
import static datadog.trace.api.config.AppSecConfig.API_SECURITY_ENABLED;
import static datadog.trace.api.config.AppSecConfig.API_SECURITY_ENABLED_EXPERIMENTAL;
import static datadog.trace.api.config.AppSecConfig.API_SECURITY_ENDPOINT_COLLECTION_ENABLED;
import static datadog.trace.api.config.AppSecConfig.API_SECURITY_ENDPOINT_COLLECTION_MESSAGE_LIMIT;
import static datadog.trace.api.config.AppSecConfig.API_SECURITY_MAX_DOWNSTREAM_REQUEST_BODY_ANALYSIS;
import static datadog.trace.api.config.AppSecConfig.API_SECURITY_SAMPLE_DELAY;
import static datadog.trace.api.config.AppSecConfig.APPSEC_AUTOMATED_USER_EVENTS_TRACKING;
import static datadog.trace.api.config.AppSecConfig.APPSEC_AUTO_USER_INSTRUMENTATION_MODE;
import static datadog.trace.api.config.AppSecConfig.APPSEC_BODY_PARSING_SIZE_LIMIT;
import static datadog.trace.api.config.AppSecConfig.APPSEC_HTTP_BLOCKED_TEMPLATE_HTML;
import static datadog.trace.api.config.AppSecConfig.APPSEC_HTTP_BLOCKED_TEMPLATE_JSON;
import static datadog.trace.api.config.AppSecConfig.APPSEC_IP_ADDR_HEADER;
import static datadog.trace.api.config.AppSecConfig.APPSEC_MAX_STACKTRACES_DEPRECATED;
import static datadog.trace.api.config.AppSecConfig.APPSEC_MAX_STACKTRACE_DEPTH_DEPRECATED;
import static datadog.trace.api.config.AppSecConfig.APPSEC_MAX_STACK_TRACES;
import static datadog.trace.api.config.AppSecConfig.APPSEC_MAX_STACK_TRACE_DEPTH;
import static datadog.trace.api.config.AppSecConfig.APPSEC_OBFUSCATION_PARAMETER_KEY_REGEXP;
import static datadog.trace.api.config.AppSecConfig.APPSEC_OBFUSCATION_PARAMETER_VALUE_REGEXP;
import static datadog.trace.api.config.AppSecConfig.APPSEC_RASP_ENABLED;
import static datadog.trace.api.config.AppSecConfig.APPSEC_REPORTING_INBAND;
import static datadog.trace.api.config.AppSecConfig.APPSEC_REPORT_TIMEOUT_SEC;
import static datadog.trace.api.config.AppSecConfig.APPSEC_RULES_FILE;
import static datadog.trace.api.config.AppSecConfig.APPSEC_SCA_ENABLED;
import static datadog.trace.api.config.AppSecConfig.APPSEC_STACKTRACE_ENABLED_DEPRECATED;
import static datadog.trace.api.config.AppSecConfig.APPSEC_STACK_TRACE_ENABLED;
import static datadog.trace.api.config.AppSecConfig.APPSEC_TRACE_RATE_LIMIT;
import static datadog.trace.api.config.AppSecConfig.APPSEC_WAF_METRICS;
import static datadog.trace.api.config.AppSecConfig.APPSEC_WAF_TIMEOUT;
import static datadog.trace.api.config.CiVisibilityConfig.CIVISIBILITY_ADDITIONAL_CHILD_PROCESS_JVM_ARGS;
import static datadog.trace.api.config.CiVisibilityConfig.CIVISIBILITY_AGENTLESS_ENABLED;
import static datadog.trace.api.config.CiVisibilityConfig.CIVISIBILITY_AGENTLESS_URL;
import static datadog.trace.api.config.CiVisibilityConfig.CIVISIBILITY_AGENT_JAR_URI;
import static datadog.trace.api.config.CiVisibilityConfig.CIVISIBILITY_AUTO_CONFIGURATION_ENABLED;
import static datadog.trace.api.config.CiVisibilityConfig.CIVISIBILITY_AUTO_INSTRUMENTATION_PROVIDER;
import static datadog.trace.api.config.CiVisibilityConfig.CIVISIBILITY_BACKEND_API_TIMEOUT_MILLIS;
import static datadog.trace.api.config.CiVisibilityConfig.CIVISIBILITY_BUILD_INSTRUMENTATION_ENABLED;
import static datadog.trace.api.config.CiVisibilityConfig.CIVISIBILITY_CIPROVIDER_INTEGRATION_ENABLED;
import static datadog.trace.api.config.CiVisibilityConfig.CIVISIBILITY_CODE_COVERAGE_ENABLED;
import static datadog.trace.api.config.CiVisibilityConfig.CIVISIBILITY_CODE_COVERAGE_EXCLUDES;
import static datadog.trace.api.config.CiVisibilityConfig.CIVISIBILITY_CODE_COVERAGE_INCLUDES;
import static datadog.trace.api.config.CiVisibilityConfig.CIVISIBILITY_CODE_COVERAGE_LINES_ENABLED;
import static datadog.trace.api.config.CiVisibilityConfig.CIVISIBILITY_CODE_COVERAGE_REPORT_DUMP_DIR;
import static datadog.trace.api.config.CiVisibilityConfig.CIVISIBILITY_CODE_COVERAGE_REPORT_UPLOAD_ENABLED;
import static datadog.trace.api.config.CiVisibilityConfig.CIVISIBILITY_CODE_COVERAGE_ROOT_PACKAGES_LIMIT;
import static datadog.trace.api.config.CiVisibilityConfig.CIVISIBILITY_COMPILER_PLUGIN_AUTO_CONFIGURATION_ENABLED;
import static datadog.trace.api.config.CiVisibilityConfig.CIVISIBILITY_COMPILER_PLUGIN_VERSION;
import static datadog.trace.api.config.CiVisibilityConfig.CIVISIBILITY_DEBUG_PORT;
import static datadog.trace.api.config.CiVisibilityConfig.CIVISIBILITY_EARLY_FLAKE_DETECTION_ENABLED;
import static datadog.trace.api.config.CiVisibilityConfig.CIVISIBILITY_EARLY_FLAKE_DETECTION_LOWER_LIMIT;
import static datadog.trace.api.config.CiVisibilityConfig.CIVISIBILITY_EXECUTION_SETTINGS_CACHE_SIZE;
import static datadog.trace.api.config.CiVisibilityConfig.CIVISIBILITY_FLAKY_RETRY_COUNT;
import static datadog.trace.api.config.CiVisibilityConfig.CIVISIBILITY_FLAKY_RETRY_ENABLED;
import static datadog.trace.api.config.CiVisibilityConfig.CIVISIBILITY_FLAKY_RETRY_ONLY_KNOWN_FLAKES;
import static datadog.trace.api.config.CiVisibilityConfig.CIVISIBILITY_GIT_CLIENT_ENABLED;
import static datadog.trace.api.config.CiVisibilityConfig.CIVISIBILITY_GIT_COMMAND_TIMEOUT_MILLIS;
import static datadog.trace.api.config.CiVisibilityConfig.CIVISIBILITY_GIT_REMOTE_NAME;
import static datadog.trace.api.config.CiVisibilityConfig.CIVISIBILITY_GIT_UNSHALLOW_DEFER;
import static datadog.trace.api.config.CiVisibilityConfig.CIVISIBILITY_GIT_UNSHALLOW_ENABLED;
import static datadog.trace.api.config.CiVisibilityConfig.CIVISIBILITY_GIT_UPLOAD_ENABLED;
import static datadog.trace.api.config.CiVisibilityConfig.CIVISIBILITY_GIT_UPLOAD_TIMEOUT_MILLIS;
import static datadog.trace.api.config.CiVisibilityConfig.CIVISIBILITY_GRADLE_SOURCE_SETS;
import static datadog.trace.api.config.CiVisibilityConfig.CIVISIBILITY_IMPACTED_TESTS_DETECTION_ENABLED;
import static datadog.trace.api.config.CiVisibilityConfig.CIVISIBILITY_INJECTED_TRACER_VERSION;
import static datadog.trace.api.config.CiVisibilityConfig.CIVISIBILITY_INTAKE_AGENTLESS_URL;
import static datadog.trace.api.config.CiVisibilityConfig.CIVISIBILITY_ITR_ENABLED;
import static datadog.trace.api.config.CiVisibilityConfig.CIVISIBILITY_JACOCO_PLUGIN_VERSION;
import static datadog.trace.api.config.CiVisibilityConfig.CIVISIBILITY_JVM_INFO_CACHE_SIZE;
import static datadog.trace.api.config.CiVisibilityConfig.CIVISIBILITY_KNOWN_TESTS_REQUEST_ENABLED;
import static datadog.trace.api.config.CiVisibilityConfig.CIVISIBILITY_MODULE_NAME;
import static datadog.trace.api.config.CiVisibilityConfig.CIVISIBILITY_REPO_INDEX_DUPLICATE_KEY_CHECK_ENABLED;
import static datadog.trace.api.config.CiVisibilityConfig.CIVISIBILITY_REPO_INDEX_FOLLOW_SYMLINKS;
import static datadog.trace.api.config.CiVisibilityConfig.CIVISIBILITY_RESOURCE_FOLDER_NAMES;
import static datadog.trace.api.config.CiVisibilityConfig.CIVISIBILITY_RUM_FLUSH_WAIT_MILLIS;
import static datadog.trace.api.config.CiVisibilityConfig.CIVISIBILITY_SCALATEST_FORK_MONITOR_ENABLED;
import static datadog.trace.api.config.CiVisibilityConfig.CIVISIBILITY_SIGNAL_CLIENT_TIMEOUT_MILLIS;
import static datadog.trace.api.config.CiVisibilityConfig.CIVISIBILITY_SIGNAL_SERVER_HOST;
import static datadog.trace.api.config.CiVisibilityConfig.CIVISIBILITY_SIGNAL_SERVER_PORT;
import static datadog.trace.api.config.CiVisibilityConfig.CIVISIBILITY_SOURCE_DATA_ENABLED;
import static datadog.trace.api.config.CiVisibilityConfig.CIVISIBILITY_TELEMETRY_ENABLED;
import static datadog.trace.api.config.CiVisibilityConfig.CIVISIBILITY_TEST_COMMAND;
import static datadog.trace.api.config.CiVisibilityConfig.CIVISIBILITY_TEST_ORDER;
import static datadog.trace.api.config.CiVisibilityConfig.CIVISIBILITY_TEST_SKIPPING_ENABLED;
import static datadog.trace.api.config.CiVisibilityConfig.CIVISIBILITY_TOTAL_FLAKY_RETRY_COUNT;
import static datadog.trace.api.config.CiVisibilityConfig.CIVISIBILITY_TRACE_SANITATION_ENABLED;
import static datadog.trace.api.config.CiVisibilityConfig.GIT_COMMIT_HEAD_SHA;
import static datadog.trace.api.config.CiVisibilityConfig.GIT_PULL_REQUEST_BASE_BRANCH;
import static datadog.trace.api.config.CiVisibilityConfig.GIT_PULL_REQUEST_BASE_BRANCH_SHA;
import static datadog.trace.api.config.CiVisibilityConfig.TEST_FAILED_TEST_REPLAY_ENABLED;
import static datadog.trace.api.config.CiVisibilityConfig.TEST_MANAGEMENT_ATTEMPT_TO_FIX_RETRIES;
import static datadog.trace.api.config.CiVisibilityConfig.TEST_MANAGEMENT_ENABLED;
import static datadog.trace.api.config.CiVisibilityConfig.TEST_SESSION_NAME;
import static datadog.trace.api.config.CrashTrackingConfig.CRASH_TRACKING_AGENTLESS;
import static datadog.trace.api.config.CrashTrackingConfig.CRASH_TRACKING_AGENTLESS_DEFAULT;
import static datadog.trace.api.config.CrashTrackingConfig.CRASH_TRACKING_TAGS;
import static datadog.trace.api.config.CwsConfig.CWS_ENABLED;
import static datadog.trace.api.config.CwsConfig.CWS_TLS_REFRESH;
import static datadog.trace.api.config.DebuggerConfig.DEBUGGER_EXCEPTION_CAPTURE_INTERMEDIATE_SPANS_ENABLED;
import static datadog.trace.api.config.DebuggerConfig.DEBUGGER_EXCEPTION_CAPTURE_INTERVAL_SECONDS;
import static datadog.trace.api.config.DebuggerConfig.DEBUGGER_EXCEPTION_CAPTURE_MAX_FRAMES;
import static datadog.trace.api.config.DebuggerConfig.DEBUGGER_EXCEPTION_ENABLED;
import static datadog.trace.api.config.DebuggerConfig.DEBUGGER_EXCEPTION_MAX_CAPTURED_FRAMES;
import static datadog.trace.api.config.DebuggerConfig.DEBUGGER_EXCEPTION_ONLY_LOCAL_ROOT;
import static datadog.trace.api.config.DebuggerConfig.DEBUGGER_MAX_EXCEPTION_PER_SECOND;
import static datadog.trace.api.config.DebuggerConfig.DEBUGGER_SOURCE_FILE_TRACKING_ENABLED;
import static datadog.trace.api.config.DebuggerConfig.DISTRIBUTED_DEBUGGER_ENABLED;
import static datadog.trace.api.config.DebuggerConfig.DYNAMIC_INSTRUMENTATION_CAPTURE_TIMEOUT;
import static datadog.trace.api.config.DebuggerConfig.DYNAMIC_INSTRUMENTATION_CLASSFILE_DUMP_ENABLED;
import static datadog.trace.api.config.DebuggerConfig.DYNAMIC_INSTRUMENTATION_DIAGNOSTICS_INTERVAL;
import static datadog.trace.api.config.DebuggerConfig.DYNAMIC_INSTRUMENTATION_ENABLED;
import static datadog.trace.api.config.DebuggerConfig.DYNAMIC_INSTRUMENTATION_EXCLUDE_FILES;
import static datadog.trace.api.config.DebuggerConfig.DYNAMIC_INSTRUMENTATION_INCLUDE_FILES;
import static datadog.trace.api.config.DebuggerConfig.DYNAMIC_INSTRUMENTATION_INSTRUMENT_THE_WORLD;
import static datadog.trace.api.config.DebuggerConfig.DYNAMIC_INSTRUMENTATION_LOCALVAR_HOISTING_LEVEL;
import static datadog.trace.api.config.DebuggerConfig.DYNAMIC_INSTRUMENTATION_MAX_PAYLOAD_SIZE;
import static datadog.trace.api.config.DebuggerConfig.DYNAMIC_INSTRUMENTATION_METRICS_ENABLED;
import static datadog.trace.api.config.DebuggerConfig.DYNAMIC_INSTRUMENTATION_POLL_INTERVAL;
import static datadog.trace.api.config.DebuggerConfig.DYNAMIC_INSTRUMENTATION_PROBE_FILE;
import static datadog.trace.api.config.DebuggerConfig.DYNAMIC_INSTRUMENTATION_REDACTED_IDENTIFIERS;
import static datadog.trace.api.config.DebuggerConfig.DYNAMIC_INSTRUMENTATION_REDACTED_TYPES;
import static datadog.trace.api.config.DebuggerConfig.DYNAMIC_INSTRUMENTATION_REDACTION_EXCLUDED_IDENTIFIERS;
import static datadog.trace.api.config.DebuggerConfig.DYNAMIC_INSTRUMENTATION_SNAPSHOT_URL;
import static datadog.trace.api.config.DebuggerConfig.DYNAMIC_INSTRUMENTATION_UPLOAD_BATCH_SIZE;
import static datadog.trace.api.config.DebuggerConfig.DYNAMIC_INSTRUMENTATION_UPLOAD_FLUSH_INTERVAL;
import static datadog.trace.api.config.DebuggerConfig.DYNAMIC_INSTRUMENTATION_UPLOAD_INTERVAL_SECONDS;
import static datadog.trace.api.config.DebuggerConfig.DYNAMIC_INSTRUMENTATION_UPLOAD_TIMEOUT;
import static datadog.trace.api.config.DebuggerConfig.DYNAMIC_INSTRUMENTATION_VERIFY_BYTECODE;
import static datadog.trace.api.config.DebuggerConfig.EXCEPTION_REPLAY_ENABLED;
import static datadog.trace.api.config.DebuggerConfig.SYMBOL_DATABASE_COMPRESSED;
import static datadog.trace.api.config.DebuggerConfig.SYMBOL_DATABASE_ENABLED;
import static datadog.trace.api.config.DebuggerConfig.SYMBOL_DATABASE_FLUSH_THRESHOLD;
import static datadog.trace.api.config.DebuggerConfig.SYMBOL_DATABASE_FORCE_UPLOAD;
import static datadog.trace.api.config.DebuggerConfig.THIRD_PARTY_EXCLUDES;
import static datadog.trace.api.config.DebuggerConfig.THIRD_PARTY_INCLUDES;
import static datadog.trace.api.config.DebuggerConfig.THIRD_PARTY_SHADING_IDENTIFIERS;
import static datadog.trace.api.config.GeneralConfig.AGENTLESS_LOG_SUBMISSION_ENABLED;
import static datadog.trace.api.config.GeneralConfig.AGENTLESS_LOG_SUBMISSION_LEVEL;
import static datadog.trace.api.config.GeneralConfig.AGENTLESS_LOG_SUBMISSION_QUEUE_SIZE;
import static datadog.trace.api.config.GeneralConfig.AGENTLESS_LOG_SUBMISSION_URL;
import static datadog.trace.api.config.GeneralConfig.API_KEY;
import static datadog.trace.api.config.GeneralConfig.API_KEY_FILE;
import static datadog.trace.api.config.GeneralConfig.APPLICATION_KEY;
import static datadog.trace.api.config.GeneralConfig.APPLICATION_KEY_FILE;
import static datadog.trace.api.config.GeneralConfig.APP_KEY;
import static datadog.trace.api.config.GeneralConfig.AZURE_APP_SERVICES;
import static datadog.trace.api.config.GeneralConfig.DATA_JOBS_ENABLED;
import static datadog.trace.api.config.GeneralConfig.DATA_JOBS_OPENLINEAGE_ENABLED;
import static datadog.trace.api.config.GeneralConfig.DATA_JOBS_OPENLINEAGE_TIMEOUT_ENABLED;
import static datadog.trace.api.config.GeneralConfig.DATA_STREAMS_BUCKET_DURATION_SECONDS;
import static datadog.trace.api.config.GeneralConfig.DATA_STREAMS_ENABLED;
import static datadog.trace.api.config.GeneralConfig.DOGSTATSD_ARGS;
import static datadog.trace.api.config.GeneralConfig.DOGSTATSD_HOST;
import static datadog.trace.api.config.GeneralConfig.DOGSTATSD_NAMED_PIPE;
import static datadog.trace.api.config.GeneralConfig.DOGSTATSD_PATH;
import static datadog.trace.api.config.GeneralConfig.DOGSTATSD_PORT;
import static datadog.trace.api.config.GeneralConfig.DOGSTATSD_START_DELAY;
import static datadog.trace.api.config.GeneralConfig.ENV;
import static datadog.trace.api.config.GeneralConfig.EXPERIMENTAL_PROPAGATE_PROCESS_TAGS_ENABLED;
import static datadog.trace.api.config.GeneralConfig.GLOBAL_TAGS;
import static datadog.trace.api.config.GeneralConfig.HEALTH_METRICS_ENABLED;
import static datadog.trace.api.config.GeneralConfig.HEALTH_METRICS_STATSD_HOST;
import static datadog.trace.api.config.GeneralConfig.HEALTH_METRICS_STATSD_PORT;
import static datadog.trace.api.config.GeneralConfig.INSTRUMENTATION_SOURCE;
import static datadog.trace.api.config.GeneralConfig.JDK_SOCKET_ENABLED;
import static datadog.trace.api.config.GeneralConfig.LOG_LEVEL;
import static datadog.trace.api.config.GeneralConfig.PERF_METRICS_ENABLED;
import static datadog.trace.api.config.GeneralConfig.PRIMARY_TAG;
import static datadog.trace.api.config.GeneralConfig.RUNTIME_ID_ENABLED;
import static datadog.trace.api.config.GeneralConfig.RUNTIME_METRICS_ENABLED;
import static datadog.trace.api.config.GeneralConfig.RUNTIME_METRICS_RUNTIME_ID_ENABLED;
import static datadog.trace.api.config.GeneralConfig.SERVICE_NAME;
import static datadog.trace.api.config.GeneralConfig.SERVICE_NAME_SET_BY_USER;
import static datadog.trace.api.config.GeneralConfig.SITE;
import static datadog.trace.api.config.GeneralConfig.SSI_INJECTION_ENABLED;
import static datadog.trace.api.config.GeneralConfig.SSI_INJECTION_FORCE;
import static datadog.trace.api.config.GeneralConfig.STACK_TRACE_LENGTH_LIMIT;
import static datadog.trace.api.config.GeneralConfig.STARTUP_LOGS_ENABLED;
import static datadog.trace.api.config.GeneralConfig.STATSD_CLIENT_QUEUE_SIZE;
import static datadog.trace.api.config.GeneralConfig.STATSD_CLIENT_SOCKET_BUFFER;
import static datadog.trace.api.config.GeneralConfig.STATSD_CLIENT_SOCKET_TIMEOUT;
import static datadog.trace.api.config.GeneralConfig.TAGS;
import static datadog.trace.api.config.GeneralConfig.TELEMETRY_DEBUG_REQUESTS_ENABLED;
import static datadog.trace.api.config.GeneralConfig.TELEMETRY_DEPENDENCY_COLLECTION_ENABLED;
import static datadog.trace.api.config.GeneralConfig.TELEMETRY_DEPENDENCY_RESOLUTION_QUEUE_SIZE;
import static datadog.trace.api.config.GeneralConfig.TELEMETRY_EXTENDED_HEARTBEAT_INTERVAL;
import static datadog.trace.api.config.GeneralConfig.TELEMETRY_HEARTBEAT_INTERVAL;
import static datadog.trace.api.config.GeneralConfig.TELEMETRY_LOG_COLLECTION_ENABLED;
import static datadog.trace.api.config.GeneralConfig.TELEMETRY_METRICS_ENABLED;
import static datadog.trace.api.config.GeneralConfig.TELEMETRY_METRICS_INTERVAL;
import static datadog.trace.api.config.GeneralConfig.TRACER_METRICS_BUFFERING_ENABLED;
import static datadog.trace.api.config.GeneralConfig.TRACER_METRICS_ENABLED;
import static datadog.trace.api.config.GeneralConfig.TRACER_METRICS_IGNORED_RESOURCES;
import static datadog.trace.api.config.GeneralConfig.TRACER_METRICS_MAX_AGGREGATES;
import static datadog.trace.api.config.GeneralConfig.TRACER_METRICS_MAX_PENDING;
import static datadog.trace.api.config.GeneralConfig.TRACE_DEBUG;
import static datadog.trace.api.config.GeneralConfig.TRACE_STATS_COMPUTATION_ENABLED;
import static datadog.trace.api.config.GeneralConfig.TRACE_TAGS;
import static datadog.trace.api.config.GeneralConfig.TRACE_TRIAGE;
import static datadog.trace.api.config.GeneralConfig.TRIAGE_REPORT_DIR;
import static datadog.trace.api.config.GeneralConfig.TRIAGE_REPORT_TRIGGER;
import static datadog.trace.api.config.GeneralConfig.VERSION;
import static datadog.trace.api.config.IastConfig.IAST_ANONYMOUS_CLASSES_ENABLED;
import static datadog.trace.api.config.IastConfig.IAST_CONTEXT_MODE;
import static datadog.trace.api.config.IastConfig.IAST_DB_ROWS_TO_TAINT;
import static datadog.trace.api.config.IastConfig.IAST_DEBUG_ENABLED;
import static datadog.trace.api.config.IastConfig.IAST_DETECTION_MODE;
import static datadog.trace.api.config.IastConfig.IAST_EXPERIMENTAL_PROPAGATION_ENABLED;
import static datadog.trace.api.config.IastConfig.IAST_HARDCODED_SECRET_ENABLED;
import static datadog.trace.api.config.IastConfig.IAST_REDACTION_ENABLED;
import static datadog.trace.api.config.IastConfig.IAST_REDACTION_NAME_PATTERN;
import static datadog.trace.api.config.IastConfig.IAST_REDACTION_VALUE_PATTERN;
import static datadog.trace.api.config.IastConfig.IAST_SECURITY_CONTROLS_CONFIGURATION;
import static datadog.trace.api.config.IastConfig.IAST_SOURCE_MAPPING_ENABLED;
import static datadog.trace.api.config.IastConfig.IAST_SOURCE_MAPPING_MAX_SIZE;
import static datadog.trace.api.config.IastConfig.IAST_STACKTRACE_ENABLED_DEPRECATED;
import static datadog.trace.api.config.IastConfig.IAST_STACKTRACE_LEAK_SUPPRESS_DEPRECATED;
import static datadog.trace.api.config.IastConfig.IAST_STACK_TRACE_ENABLED;
import static datadog.trace.api.config.IastConfig.IAST_STACK_TRACE_LEAK_SUPPRESS;
import static datadog.trace.api.config.IastConfig.IAST_TELEMETRY_VERBOSITY;
import static datadog.trace.api.config.IastConfig.IAST_TRUNCATION_MAX_VALUE_LENGTH;
import static datadog.trace.api.config.IastConfig.IAST_WEAK_CIPHER_ALGORITHMS;
import static datadog.trace.api.config.IastConfig.IAST_WEAK_HASH_ALGORITHMS;
import static datadog.trace.api.config.JmxFetchConfig.JMX_FETCH_CHECK_PERIOD;
import static datadog.trace.api.config.JmxFetchConfig.JMX_FETCH_CONFIG;
import static datadog.trace.api.config.JmxFetchConfig.JMX_FETCH_CONFIG_DIR;
import static datadog.trace.api.config.JmxFetchConfig.JMX_FETCH_ENABLED;
import static datadog.trace.api.config.JmxFetchConfig.JMX_FETCH_INITIAL_REFRESH_BEANS_PERIOD;
import static datadog.trace.api.config.JmxFetchConfig.JMX_FETCH_METRICS_CONFIGS;
import static datadog.trace.api.config.JmxFetchConfig.JMX_FETCH_MULTIPLE_RUNTIME_SERVICES_ENABLED;
import static datadog.trace.api.config.JmxFetchConfig.JMX_FETCH_MULTIPLE_RUNTIME_SERVICES_LIMIT;
import static datadog.trace.api.config.JmxFetchConfig.JMX_FETCH_REFRESH_BEANS_PERIOD;
import static datadog.trace.api.config.JmxFetchConfig.JMX_FETCH_START_DELAY;
import static datadog.trace.api.config.JmxFetchConfig.JMX_FETCH_STATSD_HOST;
import static datadog.trace.api.config.JmxFetchConfig.JMX_FETCH_STATSD_PORT;
import static datadog.trace.api.config.JmxFetchConfig.JMX_TAGS;
import static datadog.trace.api.config.LlmObsConfig.LLMOBS_AGENTLESS_ENABLED;
import static datadog.trace.api.config.LlmObsConfig.LLMOBS_ML_APP;
import static datadog.trace.api.config.OtelConfig.METRICS_OTEL_ENABLED;
import static datadog.trace.api.config.OtelConfig.OTEL_EXPORTER_OTLP_ENDPOINT;
import static datadog.trace.api.config.OtelConfig.OTEL_EXPORTER_OTLP_HEADERS;
import static datadog.trace.api.config.OtelConfig.OTEL_EXPORTER_OTLP_METRICS_ENDPOINT;
import static datadog.trace.api.config.OtelConfig.OTEL_EXPORTER_OTLP_METRICS_HEADERS;
import static datadog.trace.api.config.OtelConfig.OTEL_EXPORTER_OTLP_METRICS_PROTOCOL;
import static datadog.trace.api.config.OtelConfig.OTEL_EXPORTER_OTLP_METRICS_TEMPORALITY_PREFERENCE;
import static datadog.trace.api.config.OtelConfig.OTEL_EXPORTER_OTLP_METRICS_TIMEOUT;
import static datadog.trace.api.config.OtelConfig.OTEL_EXPORTER_OTLP_PROTOCOL;
import static datadog.trace.api.config.OtelConfig.OTEL_EXPORTER_OTLP_TIMEOUT;
import static datadog.trace.api.config.OtelConfig.OTEL_METRICS_EXPORTER;
import static datadog.trace.api.config.OtelConfig.OTEL_METRIC_ENDPOINT_GRPC_PORT;
import static datadog.trace.api.config.OtelConfig.OTEL_METRIC_ENDPOINT_HTTP_PORT;
import static datadog.trace.api.config.OtelConfig.OTEL_METRIC_ENDPOINT_SUFFIX;
import static datadog.trace.api.config.OtelConfig.OTEL_METRIC_EXPORT_INTERVAL;
import static datadog.trace.api.config.OtelConfig.OTEL_METRIC_EXPORT_TIMEOUT;
import static datadog.trace.api.config.OtelConfig.OTEL_RESOURCE_ATTRIBUTES;
import static datadog.trace.api.config.ProfilingConfig.PROFILING_AGENTLESS;
import static datadog.trace.api.config.ProfilingConfig.PROFILING_AGENTLESS_DEFAULT;
import static datadog.trace.api.config.ProfilingConfig.PROFILING_API_KEY_FILE_OLD;
import static datadog.trace.api.config.ProfilingConfig.PROFILING_API_KEY_FILE_VERY_OLD;
import static datadog.trace.api.config.ProfilingConfig.PROFILING_API_KEY_OLD;
import static datadog.trace.api.config.ProfilingConfig.PROFILING_API_KEY_VERY_OLD;
import static datadog.trace.api.config.ProfilingConfig.PROFILING_BACKPRESSURE_SAMPLE_LIMIT_DEFAULT;
import static datadog.trace.api.config.ProfilingConfig.PROFILING_BACKPRESSURE_SAMPLING_ENABLED;
import static datadog.trace.api.config.ProfilingConfig.PROFILING_BACKPRESSURE_SAMPLING_ENABLED_DEFAULT;
import static datadog.trace.api.config.ProfilingConfig.PROFILING_DATADOG_PROFILER_ENABLED;
import static datadog.trace.api.config.ProfilingConfig.PROFILING_DEBUG_UPLOAD_COMPRESSION;
import static datadog.trace.api.config.ProfilingConfig.PROFILING_DEBUG_UPLOAD_COMPRESSION_DEFAULT;
import static datadog.trace.api.config.ProfilingConfig.PROFILING_DIRECT_ALLOCATION_SAMPLE_LIMIT;
import static datadog.trace.api.config.ProfilingConfig.PROFILING_DIRECT_ALLOCATION_SAMPLE_LIMIT_DEFAULT;
import static datadog.trace.api.config.ProfilingConfig.PROFILING_EXCEPTION_HISTOGRAM_MAX_COLLECTION_SIZE;
import static datadog.trace.api.config.ProfilingConfig.PROFILING_EXCEPTION_HISTOGRAM_MAX_COLLECTION_SIZE_DEFAULT;
import static datadog.trace.api.config.ProfilingConfig.PROFILING_EXCEPTION_HISTOGRAM_TOP_ITEMS;
import static datadog.trace.api.config.ProfilingConfig.PROFILING_EXCEPTION_HISTOGRAM_TOP_ITEMS_DEFAULT;
import static datadog.trace.api.config.ProfilingConfig.PROFILING_EXCEPTION_RECORD_MESSAGE;
import static datadog.trace.api.config.ProfilingConfig.PROFILING_EXCEPTION_RECORD_MESSAGE_DEFAULT;
import static datadog.trace.api.config.ProfilingConfig.PROFILING_EXCEPTION_SAMPLE_LIMIT;
import static datadog.trace.api.config.ProfilingConfig.PROFILING_EXCEPTION_SAMPLE_LIMIT_DEFAULT;
import static datadog.trace.api.config.ProfilingConfig.PROFILING_EXCLUDE_AGENT_THREADS;
import static datadog.trace.api.config.ProfilingConfig.PROFILING_PROXY_HOST;
import static datadog.trace.api.config.ProfilingConfig.PROFILING_PROXY_PASSWORD;
import static datadog.trace.api.config.ProfilingConfig.PROFILING_PROXY_PORT;
import static datadog.trace.api.config.ProfilingConfig.PROFILING_PROXY_PORT_DEFAULT;
import static datadog.trace.api.config.ProfilingConfig.PROFILING_PROXY_USERNAME;
import static datadog.trace.api.config.ProfilingConfig.PROFILING_START_DELAY;
import static datadog.trace.api.config.ProfilingConfig.PROFILING_START_DELAY_DEFAULT;
import static datadog.trace.api.config.ProfilingConfig.PROFILING_START_FORCE_FIRST;
import static datadog.trace.api.config.ProfilingConfig.PROFILING_START_FORCE_FIRST_DEFAULT;
import static datadog.trace.api.config.ProfilingConfig.PROFILING_TAGS;
import static datadog.trace.api.config.ProfilingConfig.PROFILING_TEMPLATE_OVERRIDE_FILE;
import static datadog.trace.api.config.ProfilingConfig.PROFILING_TIMELINE_EVENTS_ENABLED;
import static datadog.trace.api.config.ProfilingConfig.PROFILING_TIMELINE_EVENTS_ENABLED_DEFAULT;
import static datadog.trace.api.config.ProfilingConfig.PROFILING_UPLOAD_COMPRESSION;
import static datadog.trace.api.config.ProfilingConfig.PROFILING_UPLOAD_PERIOD;
import static datadog.trace.api.config.ProfilingConfig.PROFILING_UPLOAD_PERIOD_DEFAULT;
import static datadog.trace.api.config.ProfilingConfig.PROFILING_UPLOAD_SUMMARY_ON_413;
import static datadog.trace.api.config.ProfilingConfig.PROFILING_UPLOAD_SUMMARY_ON_413_DEFAULT;
import static datadog.trace.api.config.ProfilingConfig.PROFILING_UPLOAD_TIMEOUT;
import static datadog.trace.api.config.ProfilingConfig.PROFILING_UPLOAD_TIMEOUT_DEFAULT;
import static datadog.trace.api.config.ProfilingConfig.PROFILING_URL;
import static datadog.trace.api.config.RemoteConfigConfig.REMOTE_CONFIGURATION_ENABLED;
import static datadog.trace.api.config.RemoteConfigConfig.REMOTE_CONFIG_ENABLED;
import static datadog.trace.api.config.RemoteConfigConfig.REMOTE_CONFIG_INTEGRITY_CHECK_ENABLED;
import static datadog.trace.api.config.RemoteConfigConfig.REMOTE_CONFIG_MAX_EXTRA_SERVICES;
import static datadog.trace.api.config.RemoteConfigConfig.REMOTE_CONFIG_MAX_PAYLOAD_SIZE;
import static datadog.trace.api.config.RemoteConfigConfig.REMOTE_CONFIG_POLL_INTERVAL_SECONDS;
import static datadog.trace.api.config.RemoteConfigConfig.REMOTE_CONFIG_TARGETS_KEY;
import static datadog.trace.api.config.RemoteConfigConfig.REMOTE_CONFIG_TARGETS_KEY_ID;
import static datadog.trace.api.config.RemoteConfigConfig.REMOTE_CONFIG_URL;
import static datadog.trace.api.config.RumConfig.RUM_APPLICATION_ID;
import static datadog.trace.api.config.RumConfig.RUM_CLIENT_TOKEN;
import static datadog.trace.api.config.RumConfig.RUM_DEFAULT_PRIVACY_LEVEL;
import static datadog.trace.api.config.RumConfig.RUM_ENVIRONMENT;
import static datadog.trace.api.config.RumConfig.RUM_MAJOR_VERSION;
import static datadog.trace.api.config.RumConfig.RUM_REMOTE_CONFIGURATION_ID;
import static datadog.trace.api.config.RumConfig.RUM_SERVICE;
import static datadog.trace.api.config.RumConfig.RUM_SESSION_REPLAY_SAMPLE_RATE;
import static datadog.trace.api.config.RumConfig.RUM_SESSION_SAMPLE_RATE;
import static datadog.trace.api.config.RumConfig.RUM_SITE;
import static datadog.trace.api.config.RumConfig.RUM_TRACK_LONG_TASKS;
import static datadog.trace.api.config.RumConfig.RUM_TRACK_RESOURCES;
import static datadog.trace.api.config.RumConfig.RUM_TRACK_USER_INTERACTION;
import static datadog.trace.api.config.RumConfig.RUM_VERSION;
import static datadog.trace.api.config.TraceInstrumentationConfig.ADD_SPAN_POINTERS;
import static datadog.trace.api.config.TraceInstrumentationConfig.AXIS_PROMOTE_RESOURCE_NAME;
import static datadog.trace.api.config.TraceInstrumentationConfig.CASSANDRA_KEYSPACE_STATEMENT_EXTRACTION_ENABLED;
import static datadog.trace.api.config.TraceInstrumentationConfig.CODE_ORIGIN_FOR_SPANS_ENABLED;
import static datadog.trace.api.config.TraceInstrumentationConfig.CODE_ORIGIN_MAX_USER_FRAMES;
import static datadog.trace.api.config.TraceInstrumentationConfig.COUCHBASE_INTERNAL_SPANS_ENABLED;
import static datadog.trace.api.config.TraceInstrumentationConfig.DB_CLIENT_HOST_SPLIT_BY_HOST;
import static datadog.trace.api.config.TraceInstrumentationConfig.DB_CLIENT_HOST_SPLIT_BY_INSTANCE;
import static datadog.trace.api.config.TraceInstrumentationConfig.DB_CLIENT_HOST_SPLIT_BY_INSTANCE_TYPE_SUFFIX;
import static datadog.trace.api.config.TraceInstrumentationConfig.DB_DBM_INJECT_SQL_BASEHASH;
import static datadog.trace.api.config.TraceInstrumentationConfig.DB_DBM_PROPAGATION_MODE_MODE;
import static datadog.trace.api.config.TraceInstrumentationConfig.DB_DBM_TRACE_PREPARED_STATEMENTS;
import static datadog.trace.api.config.TraceInstrumentationConfig.ELASTICSEARCH_BODY_AND_PARAMS_ENABLED;
import static datadog.trace.api.config.TraceInstrumentationConfig.ELASTICSEARCH_BODY_ENABLED;
import static datadog.trace.api.config.TraceInstrumentationConfig.ELASTICSEARCH_PARAMS_ENABLED;
import static datadog.trace.api.config.TraceInstrumentationConfig.EXPERIMENTATAL_JEE_SPLIT_BY_DEPLOYMENT;
import static datadog.trace.api.config.TraceInstrumentationConfig.GOOGLE_PUBSUB_IGNORED_GRPC_METHODS;
import static datadog.trace.api.config.TraceInstrumentationConfig.GRPC_CLIENT_ERROR_STATUSES;
import static datadog.trace.api.config.TraceInstrumentationConfig.GRPC_IGNORED_INBOUND_METHODS;
import static datadog.trace.api.config.TraceInstrumentationConfig.GRPC_IGNORED_OUTBOUND_METHODS;
import static datadog.trace.api.config.TraceInstrumentationConfig.GRPC_SERVER_ERROR_STATUSES;
import static datadog.trace.api.config.TraceInstrumentationConfig.GRPC_SERVER_TRIM_PACKAGE_RESOURCE;
import static datadog.trace.api.config.TraceInstrumentationConfig.HTTP_CLIENT_HOST_SPLIT_BY_DOMAIN;
import static datadog.trace.api.config.TraceInstrumentationConfig.HTTP_CLIENT_TAG_HEADERS;
import static datadog.trace.api.config.TraceInstrumentationConfig.HTTP_CLIENT_TAG_QUERY_STRING;
import static datadog.trace.api.config.TraceInstrumentationConfig.HTTP_SERVER_DECODED_RESOURCE_PRESERVE_SPACES;
import static datadog.trace.api.config.TraceInstrumentationConfig.HTTP_SERVER_RAW_QUERY_STRING;
import static datadog.trace.api.config.TraceInstrumentationConfig.HTTP_SERVER_RAW_RESOURCE;
import static datadog.trace.api.config.TraceInstrumentationConfig.HTTP_SERVER_ROUTE_BASED_NAMING;
import static datadog.trace.api.config.TraceInstrumentationConfig.HTTP_SERVER_TAG_QUERY_STRING;
import static datadog.trace.api.config.TraceInstrumentationConfig.HYSTRIX_MEASURED_ENABLED;
import static datadog.trace.api.config.TraceInstrumentationConfig.HYSTRIX_TAGS_ENABLED;
import static datadog.trace.api.config.TraceInstrumentationConfig.IGNITE_CACHE_INCLUDE_KEYS;
import static datadog.trace.api.config.TraceInstrumentationConfig.INTEGRATION_SYNAPSE_LEGACY_OPERATION_NAME;
import static datadog.trace.api.config.TraceInstrumentationConfig.JAX_RS_EXCEPTION_AS_ERROR_ENABLED;
import static datadog.trace.api.config.TraceInstrumentationConfig.JMS_PROPAGATION_DISABLED_QUEUES;
import static datadog.trace.api.config.TraceInstrumentationConfig.JMS_PROPAGATION_DISABLED_TOPICS;
import static datadog.trace.api.config.TraceInstrumentationConfig.JMS_UNACKNOWLEDGED_MAX_AGE;
import static datadog.trace.api.config.TraceInstrumentationConfig.KAFKA_CLIENT_BASE64_DECODING_ENABLED;
import static datadog.trace.api.config.TraceInstrumentationConfig.KAFKA_CLIENT_PROPAGATION_DISABLED_TOPICS;
import static datadog.trace.api.config.TraceInstrumentationConfig.LOGS_INJECTION;
import static datadog.trace.api.config.TraceInstrumentationConfig.LOGS_INJECTION_ENABLED;
import static datadog.trace.api.config.TraceInstrumentationConfig.MESSAGE_BROKER_SPLIT_BY_DESTINATION;
import static datadog.trace.api.config.TraceInstrumentationConfig.OBFUSCATION_QUERY_STRING_REGEXP;
import static datadog.trace.api.config.TraceInstrumentationConfig.PLAY_REPORT_HTTP_STATUS;
import static datadog.trace.api.config.TraceInstrumentationConfig.RABBIT_INCLUDE_ROUTINGKEY_IN_RESOURCE;
import static datadog.trace.api.config.TraceInstrumentationConfig.RABBIT_PROPAGATION_DISABLED_EXCHANGES;
import static datadog.trace.api.config.TraceInstrumentationConfig.RABBIT_PROPAGATION_DISABLED_QUEUES;
import static datadog.trace.api.config.TraceInstrumentationConfig.RESILIENCE4J_MEASURED_ENABLED;
import static datadog.trace.api.config.TraceInstrumentationConfig.RESILIENCE4J_TAG_METRICS_ENABLED;
import static datadog.trace.api.config.TraceInstrumentationConfig.SERVLET_ASYNC_TIMEOUT_ERROR;
import static datadog.trace.api.config.TraceInstrumentationConfig.SERVLET_PRINCIPAL_ENABLED;
import static datadog.trace.api.config.TraceInstrumentationConfig.SERVLET_ROOT_CONTEXT_SERVICE_NAME;
import static datadog.trace.api.config.TraceInstrumentationConfig.SPARK_APP_NAME_AS_SERVICE;
import static datadog.trace.api.config.TraceInstrumentationConfig.SPARK_TASK_HISTOGRAM_ENABLED;
import static datadog.trace.api.config.TraceInstrumentationConfig.SPRING_DATA_REPOSITORY_INTERFACE_RESOURCE_NAME;
import static datadog.trace.api.config.TraceInstrumentationConfig.SQS_BODY_PROPAGATION_ENABLED;
import static datadog.trace.api.config.TraceInstrumentationConfig.TRACE_128_BIT_TRACEID_LOGGING_ENABLED;
import static datadog.trace.api.config.TraceInstrumentationConfig.TRACE_HTTP_CLIENT_TAG_QUERY_STRING;
import static datadog.trace.api.config.TraceInstrumentationConfig.TRACE_WEBSOCKET_MESSAGES_INHERIT_SAMPLING;
import static datadog.trace.api.config.TraceInstrumentationConfig.TRACE_WEBSOCKET_MESSAGES_SEPARATE_TRACES;
import static datadog.trace.api.config.TraceInstrumentationConfig.TRACE_WEBSOCKET_TAG_SESSION_ID;
import static datadog.trace.api.config.TracerConfig.AGENT_HOST;
import static datadog.trace.api.config.TracerConfig.AGENT_NAMED_PIPE;
import static datadog.trace.api.config.TracerConfig.AGENT_PORT_LEGACY;
import static datadog.trace.api.config.TracerConfig.AGENT_TIMEOUT;
import static datadog.trace.api.config.TracerConfig.AGENT_UNIX_DOMAIN_SOCKET;
import static datadog.trace.api.config.TracerConfig.BAGGAGE_MAPPING;
import static datadog.trace.api.config.TracerConfig.CLIENT_IP_ENABLED;
import static datadog.trace.api.config.TracerConfig.CLOCK_SYNC_PERIOD;
import static datadog.trace.api.config.TracerConfig.ENABLE_TRACE_AGENT_V05;
import static datadog.trace.api.config.TracerConfig.FORCE_CLEAR_TEXT_HTTP_FOR_INTAKE_CLIENT;
import static datadog.trace.api.config.TracerConfig.HEADER_TAGS;
import static datadog.trace.api.config.TracerConfig.HTTP_CLIENT_ERROR_STATUSES;
import static datadog.trace.api.config.TracerConfig.HTTP_SERVER_ERROR_STATUSES;
import static datadog.trace.api.config.TracerConfig.ID_GENERATION_STRATEGY;
import static datadog.trace.api.config.TracerConfig.PARTIAL_FLUSH_ENABLED;
import static datadog.trace.api.config.TracerConfig.PARTIAL_FLUSH_MIN_SPANS;
import static datadog.trace.api.config.TracerConfig.PRIORITY_SAMPLING;
import static datadog.trace.api.config.TracerConfig.PRIORITY_SAMPLING_FORCE;
import static datadog.trace.api.config.TracerConfig.PROPAGATION_EXTRACT_LOG_HEADER_NAMES_ENABLED;
import static datadog.trace.api.config.TracerConfig.PROPAGATION_STYLE_EXTRACT;
import static datadog.trace.api.config.TracerConfig.PROPAGATION_STYLE_INJECT;
import static datadog.trace.api.config.TracerConfig.PROXY_NO_PROXY;
import static datadog.trace.api.config.TracerConfig.REQUEST_HEADER_TAGS;
import static datadog.trace.api.config.TracerConfig.REQUEST_HEADER_TAGS_COMMA_ALLOWED;
import static datadog.trace.api.config.TracerConfig.RESPONSE_HEADER_TAGS;
import static datadog.trace.api.config.TracerConfig.SAMPLING_MECHANISM_VALIDATION_DISABLED;
import static datadog.trace.api.config.TracerConfig.SCOPE_DEPTH_LIMIT;
import static datadog.trace.api.config.TracerConfig.SCOPE_ITERATION_KEEP_ALIVE;
import static datadog.trace.api.config.TracerConfig.SCOPE_STRICT_MODE;
import static datadog.trace.api.config.TracerConfig.SECURE_RANDOM;
import static datadog.trace.api.config.TracerConfig.SERVICE_MAPPING;
import static datadog.trace.api.config.TracerConfig.SPAN_SAMPLING_RULES;
import static datadog.trace.api.config.TracerConfig.SPAN_SAMPLING_RULES_FILE;
import static datadog.trace.api.config.TracerConfig.SPAN_TAGS;
import static datadog.trace.api.config.TracerConfig.SPLIT_BY_TAGS;
import static datadog.trace.api.config.TracerConfig.TRACE_128_BIT_TRACEID_GENERATION_ENABLED;
import static datadog.trace.api.config.TracerConfig.TRACE_AGENT_ARGS;
import static datadog.trace.api.config.TracerConfig.TRACE_AGENT_PATH;
import static datadog.trace.api.config.TracerConfig.TRACE_AGENT_PORT;
import static datadog.trace.api.config.TracerConfig.TRACE_AGENT_URL;
import static datadog.trace.api.config.TracerConfig.TRACE_ANALYTICS_ENABLED;
import static datadog.trace.api.config.TracerConfig.TRACE_BAGGAGE_MAX_BYTES;
import static datadog.trace.api.config.TracerConfig.TRACE_BAGGAGE_MAX_ITEMS;
import static datadog.trace.api.config.TracerConfig.TRACE_BAGGAGE_TAG_KEYS;
import static datadog.trace.api.config.TracerConfig.TRACE_CLIENT_IP_HEADER;
import static datadog.trace.api.config.TracerConfig.TRACE_CLIENT_IP_RESOLVER_ENABLED;
import static datadog.trace.api.config.TracerConfig.TRACE_CLOUD_PAYLOAD_TAGGING_MAX_DEPTH;
import static datadog.trace.api.config.TracerConfig.TRACE_CLOUD_PAYLOAD_TAGGING_MAX_TAGS;
import static datadog.trace.api.config.TracerConfig.TRACE_CLOUD_PAYLOAD_TAGGING_SERVICES;
import static datadog.trace.api.config.TracerConfig.TRACE_CLOUD_REQUEST_PAYLOAD_TAGGING;
import static datadog.trace.api.config.TracerConfig.TRACE_CLOUD_RESPONSE_PAYLOAD_TAGGING;
import static datadog.trace.api.config.TracerConfig.TRACE_EXPERIMENTAL_FEATURES_ENABLED;
import static datadog.trace.api.config.TracerConfig.TRACE_GIT_METADATA_ENABLED;
import static datadog.trace.api.config.TracerConfig.TRACE_HTTP_CLIENT_ERROR_STATUSES;
import static datadog.trace.api.config.TracerConfig.TRACE_HTTP_CLIENT_PATH_RESOURCE_NAME_MAPPING;
import static datadog.trace.api.config.TracerConfig.TRACE_HTTP_RESOURCE_REMOVE_TRAILING_SLASH;
import static datadog.trace.api.config.TracerConfig.TRACE_HTTP_SERVER_ERROR_STATUSES;
import static datadog.trace.api.config.TracerConfig.TRACE_HTTP_SERVER_PATH_RESOURCE_NAME_MAPPING;
import static datadog.trace.api.config.TracerConfig.TRACE_INFERRED_PROXY_SERVICES_ENABLED;
import static datadog.trace.api.config.TracerConfig.TRACE_KEEP_LATENCY_THRESHOLD_MS;
import static datadog.trace.api.config.TracerConfig.TRACE_LONG_RUNNING_ENABLED;
import static datadog.trace.api.config.TracerConfig.TRACE_LONG_RUNNING_FLUSH_INTERVAL;
import static datadog.trace.api.config.TracerConfig.TRACE_LONG_RUNNING_INITIAL_FLUSH_INTERVAL;
import static datadog.trace.api.config.TracerConfig.TRACE_PEER_HOSTNAME_ENABLED;
import static datadog.trace.api.config.TracerConfig.TRACE_PEER_SERVICE_COMPONENT_OVERRIDES;
import static datadog.trace.api.config.TracerConfig.TRACE_PEER_SERVICE_DEFAULTS_ENABLED;
import static datadog.trace.api.config.TracerConfig.TRACE_PEER_SERVICE_MAPPING;
import static datadog.trace.api.config.TracerConfig.TRACE_POST_PROCESSING_TIMEOUT;
import static datadog.trace.api.config.TracerConfig.TRACE_PROPAGATION_BEHAVIOR_EXTRACT;
import static datadog.trace.api.config.TracerConfig.TRACE_PROPAGATION_EXTRACT_FIRST;
import static datadog.trace.api.config.TracerConfig.TRACE_PROPAGATION_STYLE;
import static datadog.trace.api.config.TracerConfig.TRACE_PROPAGATION_STYLE_EXTRACT;
import static datadog.trace.api.config.TracerConfig.TRACE_PROPAGATION_STYLE_INJECT;
import static datadog.trace.api.config.TracerConfig.TRACE_RATE_LIMIT;
import static datadog.trace.api.config.TracerConfig.TRACE_REMOVE_INTEGRATION_SERVICE_NAMES_ENABLED;
import static datadog.trace.api.config.TracerConfig.TRACE_REPORT_HOSTNAME;
import static datadog.trace.api.config.TracerConfig.TRACE_RESOLVER_ENABLED;
import static datadog.trace.api.config.TracerConfig.TRACE_SAMPLE_RATE;
import static datadog.trace.api.config.TracerConfig.TRACE_SAMPLING_OPERATION_RULES;
import static datadog.trace.api.config.TracerConfig.TRACE_SAMPLING_RULES;
import static datadog.trace.api.config.TracerConfig.TRACE_SAMPLING_SERVICE_RULES;
import static datadog.trace.api.config.TracerConfig.TRACE_SERVICE_DISCOVERY_ENABLED;
import static datadog.trace.api.config.TracerConfig.TRACE_SPAN_ATTRIBUTE_SCHEMA;
import static datadog.trace.api.config.TracerConfig.TRACE_STRICT_WRITES_ENABLED;
import static datadog.trace.api.config.TracerConfig.TRACE_X_DATADOG_TAGS_MAX_LENGTH;
import static datadog.trace.api.config.TracerConfig.WRITER_BAGGAGE_INJECT;
import static datadog.trace.api.config.TracerConfig.WRITER_TYPE;
import static datadog.trace.api.iast.IastDetectionMode.DEFAULT;
import static datadog.trace.api.telemetry.LogCollector.SEND_TELEMETRY;
import static datadog.trace.util.CollectionUtils.tryMakeImmutableList;
import static datadog.trace.util.CollectionUtils.tryMakeImmutableSet;
import static datadog.trace.util.ConfigStrings.propertyNameToEnvironmentVariableName;

import datadog.environment.JavaVirtualMachine;
import datadog.environment.OperatingSystem;
import datadog.environment.SystemProperties;
import datadog.trace.api.civisibility.CiVisibilityWellKnownTags;
import datadog.trace.api.config.GeneralConfig;
import datadog.trace.api.config.OtelConfig;
import datadog.trace.api.config.ProfilingConfig;
import datadog.trace.api.config.TracerConfig;
import datadog.trace.api.iast.IastContext;
import datadog.trace.api.iast.IastDetectionMode;
import datadog.trace.api.iast.telemetry.Verbosity;
import datadog.trace.api.intake.Intake;
import datadog.trace.api.naming.SpanNaming;
import datadog.trace.api.profiling.ProfilingEnablement;
import datadog.trace.api.rum.RumInjectorConfig;
import datadog.trace.api.rum.RumInjectorConfig.PrivacyLevel;
import datadog.trace.api.telemetry.ConfigInversionMetricCollectorImpl;
import datadog.trace.api.telemetry.ConfigInversionMetricCollectorProvider;
import datadog.trace.api.telemetry.OtelEnvMetricCollectorImpl;
import datadog.trace.api.telemetry.OtelEnvMetricCollectorProvider;
import datadog.trace.bootstrap.config.provider.CapturedEnvironmentConfigSource;
import datadog.trace.bootstrap.config.provider.ConfigProvider;
import datadog.trace.bootstrap.config.provider.SystemPropertiesConfigSource;
import datadog.trace.bootstrap.instrumentation.api.AgentTracer;
import datadog.trace.config.inversion.ConfigHelper;
import datadog.trace.context.TraceScope;
import datadog.trace.util.ConfigStrings;
import datadog.trace.util.PidHelper;
import datadog.trace.util.RandomUtils;
import datadog.trace.util.Strings;
import datadog.trace.util.throwable.FatalAgentMisconfigurationError;
import edu.umd.cs.findbugs.annotations.SuppressFBWarnings;
import java.io.BufferedReader;
import java.io.File;
import java.io.IOException;
import java.io.InputStreamReader;
import java.net.InetAddress;
import java.net.MalformedURLException;
import java.net.URI;
import java.net.URISyntaxException;
import java.net.URL;
import java.net.UnknownHostException;
import java.nio.charset.StandardCharsets;
import java.nio.file.FileSystems;
import java.nio.file.Files;
import java.nio.file.Path;
import java.nio.file.Paths;
import java.util.ArrayList;
import java.util.Arrays;
import java.util.BitSet;
import java.util.Collections;
import java.util.HashMap;
import java.util.HashSet;
import java.util.LinkedHashSet;
import java.util.List;
import java.util.Locale;
import java.util.Map;
import java.util.Properties;
import java.util.Set;
import java.util.SortedSet;
import java.util.concurrent.TimeUnit;
import java.util.function.Function;
import java.util.function.Supplier;
import java.util.regex.Matcher;
import java.util.regex.Pattern;
import javax.annotation.Nonnull;
import javax.annotation.Nullable;
import org.slf4j.Logger;
import org.slf4j.LoggerFactory;

/**
 * Config reads values with the following priority:
 *
 * <p>1) system properties
 *
 * <p>2) environment variables,
 *
 * <p>3) optional configuration file
 *
 * <p>4) platform dependant properties. It also includes default values to ensure a valid config.
 *
 * <p>System properties are {@link Config#PREFIX}'ed. Environment variables are the same as the
 * system property, but uppercased and '.' is replaced with '_'.
 *
 * @see ConfigProvider for details on how configs are processed
 * @see InstrumenterConfig for pre-instrumentation configurations
 * @see DynamicConfig for configuration that can be dynamically updated via remote-config
 */
public class Config {

  private static final Logger log = LoggerFactory.getLogger(Config.class);

  private static final Pattern COLON = Pattern.compile(":");

  private final InstrumenterConfig instrumenterConfig;

  private final long startTimeMillis = System.currentTimeMillis();
  private final boolean timelineEventsEnabled;

  /**
   * this is a random UUID that gets generated on JVM start up and is attached to every root span
   * and every JMX metric that is sent out.
   */
  static class RuntimeIdHolder {
    static final String runtimeId = RandomUtils.randomUUID().toString();
  }

  static class HostNameHolder {
    static final String hostName = initHostName();

    public static String getHostName() {
      return hostName;
    }
  }

  private final boolean runtimeIdEnabled;

  /** This is the version of the runtime, ex: 1.8.0_332, 11.0.15, 17.0.3 */
  private final String runtimeVersion;

  private final String applicationKey;

  /**
   * Note: this has effect only on profiling site. Traces are sent to Datadog agent and are not
   * affected by this setting. If CI Visibility is used with agentless mode, api key is used when
   * sending data (including traces) to backend
   */
  private final String apiKey;

  /**
   * Note: this has effect only on profiling site. Traces are sent to Datadog agent and are not
   * affected by this setting.
   */
  private final String site;

  private final String serviceName;
  private final boolean serviceNameSetByUser;
  private final String rootContextServiceName;
  private final boolean integrationSynapseLegacyOperationName;
  private final String writerType;
  private final boolean injectBaggageAsTagsEnabled;
  private final boolean agentConfiguredUsingDefault;
  private final String agentUrl;
  private final String agentHost;
  private final int agentPort;
  private final String agentUnixDomainSocket;
  private final String agentNamedPipe;
  private final int agentTimeout;
  /** Should be set to {@code true} when running in agentless mode in a JVM without TLS */
  private final boolean forceClearTextHttpForIntakeClient;

  private final Set<String> noProxyHosts;
  private final boolean prioritySamplingEnabled;
  private final String prioritySamplingForce;
  private final boolean traceResolverEnabled;
  private final int spanAttributeSchemaVersion;
  private final boolean peerHostNameEnabled;
  private final boolean peerServiceDefaultsEnabled;
  private final Map<String, String> peerServiceComponentOverrides;
  private final boolean removeIntegrationServiceNamesEnabled;
  private final boolean experimentalPropagateProcessTagsEnabled;
  private final Map<String, String> peerServiceMapping;
  private final Map<String, String> serviceMapping;
  private final Map<String, String> tags;
  private final Map<String, String> spanTags;
  private final Map<String, String> jmxTags;
  private final Map<String, String> requestHeaderTags;
  private final Map<String, String> responseHeaderTags;
  private final Map<String, String> baggageMapping;
  private final boolean requestHeaderTagsCommaAllowed;
  private final BitSet httpServerErrorStatuses;
  private final BitSet httpClientErrorStatuses;
  private final boolean httpServerTagQueryString;
  private final boolean httpServerRawQueryString;
  private final boolean httpServerRawResource;
  private final boolean httpServerDecodedResourcePreserveSpaces;
  private final boolean httpServerRouteBasedNaming;
  private final Map<String, String> httpServerPathResourceNameMapping;
  private final Map<String, String> httpClientPathResourceNameMapping;
  private final boolean httpResourceRemoveTrailingSlash;
  private final boolean httpClientTagQueryString;
  private final boolean httpClientTagHeaders;
  private final boolean httpClientSplitByDomain;
  private final boolean dbClientSplitByInstance;
  private final boolean dbClientSplitByInstanceTypeSuffix;
  private final boolean dbClientSplitByHost;
  private final Set<String> splitByTags;
  private final boolean jeeSplitByDeployment;
  private final int scopeDepthLimit;
  private final boolean scopeStrictMode;
  private final int scopeIterationKeepAlive;
  private final int partialFlushMinSpans;
  private final int traceKeepLatencyThreshold;
  private final boolean traceKeepLatencyThresholdEnabled;
  private final boolean traceStrictWritesEnabled;
  private final boolean logExtractHeaderNames;
  private final Set<PropagationStyle> propagationStylesToExtract;
  private final Set<PropagationStyle> propagationStylesToInject;
  private final boolean tracePropagationStyleB3PaddingEnabled;
  private final Set<TracePropagationStyle> tracePropagationStylesToExtract;
  private final Set<TracePropagationStyle> tracePropagationStylesToInject;
  private final TracePropagationBehaviorExtract tracePropagationBehaviorExtract;
  private final boolean tracePropagationExtractFirst;
  private final int traceBaggageMaxItems;
  private final int traceBaggageMaxBytes;
  private final List<String> traceBaggageTagKeys;
  private final boolean traceInferredProxyEnabled;
  private final int clockSyncPeriod;
  private final boolean logsInjectionEnabled;

  private final String dogStatsDNamedPipe;
  private final int dogStatsDStartDelay;

  private final Integer statsDClientQueueSize;
  private final Integer statsDClientSocketBuffer;
  private final Integer statsDClientSocketTimeout;

  private final boolean runtimeMetricsEnabled;
  private final boolean jmxFetchEnabled;
  private final String jmxFetchConfigDir;
  private final List<String> jmxFetchConfigs;
  @Deprecated private final List<String> jmxFetchMetricsConfigs;
  private final Integer jmxFetchCheckPeriod;
  private final Integer jmxFetchInitialRefreshBeansPeriod;
  private final Integer jmxFetchRefreshBeansPeriod;
  private final String jmxFetchStatsdHost;
  private final Integer jmxFetchStatsdPort;
  private final boolean jmxFetchMultipleRuntimeServicesEnabled;
  private final int jmxFetchMultipleRuntimeServicesLimit;

  private final boolean metricsOtelEnabled;
  private final Map<String, String> otelResourceAttributes;
  private final OtelConfig.Exporter otelMetricsExporter;
  private final Integer otelMetricExportInterval;
  private final Integer otelMetricExportTimeout;
  private final String otelExporterOtlpMetricsEndpoint;
  private final Map<String, String> otelExporterOtlpMetricsHeaders;
  private final OtelConfig.Protocol otelExporterOtlpMetricsProtocol;
  private final Integer otelExporterOtlpMetricsTimeout;
  private final OtelConfig.Temporality otelExporterOtlpMetricsTemporalityPreference;

  // These values are default-ed to those of jmx fetch values as needed
  private final boolean healthMetricsEnabled;
  private final String healthMetricsStatsdHost;
  private final Integer healthMetricsStatsdPort;
  private final boolean perfMetricsEnabled;

  private final boolean tracerMetricsEnabled;
  private final boolean tracerMetricsBufferingEnabled;
  private final int tracerMetricsMaxAggregates;
  private final int tracerMetricsMaxPending;

  private final boolean reportHostName;

  private final boolean traceAnalyticsEnabled;
  private final String traceClientIpHeader;
  private final boolean traceClientIpResolverEnabled;

  private final boolean traceGitMetadataEnabled;

  private final boolean ssiInjectionForce;
  private final String ssiInjectionEnabled;
  private final String instrumentationSource;

  private final Map<String, String> traceSamplingServiceRules;
  private final Map<String, String> traceSamplingOperationRules;
  private final String traceSamplingRules;
  private final Double traceSampleRate;
  private final int traceRateLimit;
  private final String spanSamplingRules;
  private final String spanSamplingRulesFile;

  private final ProfilingEnablement profilingEnabled;
  private final boolean profilingAgentless;
  private final boolean isDatadogProfilerEnabled;
  @Deprecated private final String profilingUrl;
  private final Map<String, String> profilingTags;
  private final int profilingStartDelay;
  private final boolean profilingStartForceFirst;
  private final int profilingUploadPeriod;
  private final String profilingTemplateOverrideFile;
  private final int profilingUploadTimeout;
  private final String profilingUploadCompression;
  private final String profilingProxyHost;
  private final int profilingProxyPort;
  private final String profilingProxyUsername;
  private final String profilingProxyPassword;
  private final int profilingExceptionSampleLimit;
  private final int profilingBackPressureSampleLimit;
  private final boolean profilingBackPressureEnabled;
  private final int profilingDirectAllocationSampleLimit;
  private final int profilingExceptionHistogramTopItems;
  private final int profilingExceptionHistogramMaxCollectionSize;
  private final boolean profilingExcludeAgentThreads;
  private final boolean profilingUploadSummaryOn413Enabled;
  private final boolean profilingRecordExceptionMessage;

  private final boolean crashTrackingAgentless;
  private final Map<String, String> crashTrackingTags;

  private final boolean clientIpEnabled;

  private final boolean appSecReportingInband;
  private final String appSecRulesFile;
  private final int appSecReportMinTimeout;
  private final int appSecReportMaxTimeout;
  private final int appSecTraceRateLimit;
  private final boolean appSecWafMetrics;
  private final int appSecWafTimeout;
  private final String appSecObfuscationParameterKeyRegexp;
  private final String appSecObfuscationParameterValueRegexp;
  private final String appSecHttpBlockedTemplateHtml;
  private final String appSecHttpBlockedTemplateJson;
  private final UserIdCollectionMode appSecUserIdCollectionMode;
  private final Boolean appSecScaEnabled;
  private final boolean appSecRaspEnabled;
  private final boolean appSecStackTraceEnabled;
  private final int appSecMaxStackTraces;
  private final int appSecMaxStackTraceDepth;
  private final int appSecBodyParsingSizeLimit;
  private final boolean apiSecurityEnabled;
  private final float apiSecuritySampleDelay;
  private final boolean apiSecurityEndpointCollectionEnabled;
  private final int apiSecurityEndpointCollectionMessageLimit;
  private final int apiSecurityMaxDownstreamRequestBodyAnalysis;
  private final double apiSecurityDownstreamRequestAnalysisSampleRate;

  private final IastDetectionMode iastDetectionMode;
  private final int iastMaxConcurrentRequests;
  private final int iastVulnerabilitiesPerRequest;
  private final float iastRequestSampling;
  private final boolean iastDebugEnabled;
  private final Verbosity iastTelemetryVerbosity;
  private final boolean iastRedactionEnabled;
  private final String iastRedactionNamePattern;
  private final String iastRedactionValuePattern;
  private final int iastMaxRangeCount;
  private final int iastTruncationMaxValueLength;
  private final boolean iastStacktraceLeakSuppress;
  private final IastContext.Mode iastContextMode;
  private final boolean iastHardcodedSecretEnabled;
  private final boolean iastAnonymousClassesEnabled;
  private final boolean iastSourceMappingEnabled;
  private final int iastSourceMappingMaxSize;
  private final boolean iastStackTraceEnabled;
  private final boolean iastExperimentalPropagationEnabled;
  private final String iastSecurityControlsConfiguration;
  private final int iastDbRowsToTaint;

  private final boolean llmObsAgentlessEnabled;
  private final String llmObsAgentlessUrl;
  private final String llmObsMlApp;

  private final boolean ciVisibilityTraceSanitationEnabled;
  private final boolean ciVisibilityAgentlessEnabled;
  private final String ciVisibilityAgentlessUrl;
  private final String ciVisibilityIntakeAgentlessUrl;

  private final boolean ciVisibilitySourceDataEnabled;
  private final boolean ciVisibilityBuildInstrumentationEnabled;
  private final String ciVisibilityAgentJarUri;
  private final boolean ciVisibilityAutoConfigurationEnabled;
  private final String ciVisibilityAdditionalChildProcessJvmArgs;
  private final boolean ciVisibilityCompilerPluginAutoConfigurationEnabled;
  private final boolean ciVisibilityCodeCoverageEnabled;
  private final Boolean ciVisibilityCoverageLinesEnabled;
  private final String ciVisibilityCodeCoverageReportDumpDir;
  private final String ciVisibilityCompilerPluginVersion;
  private final String ciVisibilityJacocoPluginVersion;
  private final boolean ciVisibilityJacocoPluginVersionProvided;
  private final List<String> ciVisibilityCodeCoverageIncludes;
  private final List<String> ciVisibilityCodeCoverageExcludes;
  private final String[] ciVisibilityCodeCoverageIncludedPackages;
  private final String[] ciVisibilityCodeCoverageExcludedPackages;
  private final List<String> ciVisibilityJacocoGradleSourceSets;
  private final boolean ciVisibilityCodeCoverageReportUploadEnabled;
  private final Integer ciVisibilityDebugPort;
  private final boolean ciVisibilityGitClientEnabled;
  private final boolean ciVisibilityGitUploadEnabled;
  private final boolean ciVisibilityGitUnshallowEnabled;
  private final boolean ciVisibilityGitUnshallowDefer;
  private final long ciVisibilityGitCommandTimeoutMillis;
  private final String ciVisibilityGitRemoteName;
  private final long ciVisibilityBackendApiTimeoutMillis;
  private final long ciVisibilityGitUploadTimeoutMillis;
  private final String ciVisibilitySignalServerHost;
  private final int ciVisibilitySignalServerPort;
  private final int ciVisibilitySignalClientTimeoutMillis;
  private final boolean ciVisibilityItrEnabled;
  private final boolean ciVisibilityTestSkippingEnabled;
  private final boolean ciVisibilityCiProviderIntegrationEnabled;
  private final boolean ciVisibilityRepoIndexDuplicateKeyCheckEnabled;
  private final boolean ciVisibilityRepoIndexFollowSymlinks;
  private final int ciVisibilityExecutionSettingsCacheSize;
  private final int ciVisibilityJvmInfoCacheSize;
  private final int ciVisibilityCoverageRootPackagesLimit;
  private final String ciVisibilityInjectedTracerVersion;
  private final List<String> ciVisibilityResourceFolderNames;
  private final boolean ciVisibilityFlakyRetryEnabled;
  private final boolean ciVisibilityImpactedTestsDetectionEnabled;
  private final boolean ciVisibilityKnownTestsRequestEnabled;
  private final boolean ciVisibilityFlakyRetryOnlyKnownFlakes;
  private final int ciVisibilityFlakyRetryCount;
  private final int ciVisibilityTotalFlakyRetryCount;
  private final boolean ciVisibilityEarlyFlakeDetectionEnabled;
  private final int ciVisibilityEarlyFlakeDetectionLowerLimit;
  private final String ciVisibilitySessionName;
  private final String ciVisibilityModuleName;
  private final String ciVisibilityTestCommand;
  private final boolean ciVisibilityTelemetryEnabled;
  private final long ciVisibilityRumFlushWaitMillis;
  private final boolean ciVisibilityAutoInjected;
  private final String ciVisibilityTestOrder;
  private final boolean ciVisibilityTestManagementEnabled;
  private final Integer ciVisibilityTestManagementAttemptToFixRetries;
  private final boolean ciVisibilityScalatestForkMonitorEnabled;
  private final String gitPullRequestBaseBranch;
  private final String gitPullRequestBaseBranchSha;
  private final String gitCommitHeadSha;
  private final boolean ciVisibilityFailedTestReplayEnabled;

  private final boolean remoteConfigEnabled;
  private final boolean remoteConfigIntegrityCheckEnabled;
  private final String remoteConfigUrl;
  private final float remoteConfigPollIntervalSeconds;
  private final long remoteConfigMaxPayloadSize;
  private final String remoteConfigTargetsKeyId;
  private final String remoteConfigTargetsKey;

  private final int remoteConfigMaxExtraServices;

  private final boolean dbmInjectSqlBaseHash;
  private final String dbmPropagationMode;
  private final boolean dbmTracePreparedStatements;

  private final boolean dynamicInstrumentationEnabled;
  private final String dynamicInstrumentationSnapshotUrl;
  private final int dynamicInstrumentationUploadTimeout;
  private final int dynamicInstrumentationUploadFlushInterval;
  private final boolean dynamicInstrumentationClassFileDumpEnabled;
  private final int dynamicInstrumentationPollInterval;
  private final int dynamicInstrumentationDiagnosticsInterval;
  private final boolean dynamicInstrumentationMetricEnabled;
  private final String dynamicInstrumentationProbeFile;
  private final int dynamicInstrumentationUploadBatchSize;
  private final long dynamicInstrumentationMaxPayloadSize;
  private final boolean dynamicInstrumentationVerifyByteCode;
  private final String dynamicInstrumentationInstrumentTheWorld;
  private final String dynamicInstrumentationExcludeFiles;
  private final String dynamicInstrumentationIncludeFiles;
  private final int dynamicInstrumentationCaptureTimeout;
  private final String dynamicInstrumentationRedactedIdentifiers;
  private final Set<String> dynamicInstrumentationRedactionExcludedIdentifiers;
  private final String dynamicInstrumentationRedactedTypes;
  private final int dynamicInstrumentationLocalVarHoistingLevel;
  private final boolean symbolDatabaseEnabled;
  private final boolean symbolDatabaseForceUpload;
  private final int symbolDatabaseFlushThreshold;
  private final boolean symbolDatabaseCompressed;
  private final boolean debuggerExceptionEnabled;
  private final int debuggerMaxExceptionPerSecond;
  @Deprecated private final boolean debuggerExceptionOnlyLocalRoot;
  private final boolean debuggerExceptionCaptureIntermediateSpansEnabled;
  private final int debuggerExceptionMaxCapturedFrames;
  private final int debuggerExceptionCaptureInterval;
  private final boolean debuggerCodeOriginEnabled;
  private final int debuggerCodeOriginMaxUserFrames;
  private final boolean distributedDebuggerEnabled;
  private final boolean debuggerSourceFileTrackingEnabled;

  private final Set<String> debuggerThirdPartyIncludes;
  private final Set<String> debuggerThirdPartyExcludes;
  private final Set<String> debuggerShadingIdentifiers;

  private final boolean awsPropagationEnabled;
  private final boolean sqsPropagationEnabled;
  private final boolean sqsBodyPropagationEnabled;

  private final boolean kafkaClientPropagationEnabled;
  private final Set<String> kafkaClientPropagationDisabledTopics;
  private final boolean kafkaClientBase64DecodingEnabled;

  private final boolean jmsPropagationEnabled;
  private final Set<String> jmsPropagationDisabledTopics;
  private final Set<String> jmsPropagationDisabledQueues;
  private final int jmsUnacknowledgedMaxAge;

  private final boolean rabbitPropagationEnabled;
  private final Set<String> rabbitPropagationDisabledQueues;
  private final Set<String> rabbitPropagationDisabledExchanges;

  private final boolean rabbitIncludeRoutingKeyInResource;

  private final boolean messageBrokerSplitByDestination;

  private final boolean hystrixTagsEnabled;
  private final boolean hystrixMeasuredEnabled;

  private final boolean resilience4jMeasuredEnabled;
  private final boolean resilience4jTagMetricsEnabled;

  private final boolean igniteCacheIncludeKeys;

  private final String obfuscationQueryRegexp;

  // TODO: remove at a future point.
  private final boolean playReportHttpStatus;

  private final boolean servletPrincipalEnabled;
  private final boolean servletAsyncTimeoutError;

  private final boolean springDataRepositoryInterfaceResourceName;

  private final int xDatadogTagsMaxLength;

  private final boolean traceAgentV05Enabled;

  private final String logLevel;
  private final boolean debugEnabled;
  private final boolean triageEnabled;
  private final String triageReportTrigger;
  private final String triageReportDir;

  private final boolean startupLogsEnabled;
  private final String configFileStatus;

  private final IdGenerationStrategy idGenerationStrategy;

  private final boolean secureRandom;

  private final boolean trace128bitTraceIdGenerationEnabled;
  private final boolean logs128bitTraceIdEnabled;

  private final Set<String> grpcIgnoredInboundMethods;
  private final Set<String> grpcIgnoredOutboundMethods;
  private final boolean grpcServerTrimPackageResource;
  private final BitSet grpcServerErrorStatuses;
  private final BitSet grpcClientErrorStatuses;

  private final boolean cwsEnabled;
  private final int cwsTlsRefresh;

  private final boolean dataJobsEnabled;
  private final boolean dataJobsOpenLineageEnabled;
  private final boolean dataJobsOpenLineageTimeoutEnabled;

  private final boolean dataStreamsEnabled;
  private final float dataStreamsBucketDurationSeconds;

  private final boolean serviceDiscoveryEnabled;

  private final Set<String> iastWeakHashAlgorithms;

  private final Pattern iastWeakCipherAlgorithms;

  private final boolean iastDeduplicationEnabled;

  private final float telemetryHeartbeatInterval;
  private final long telemetryExtendedHeartbeatInterval;
  private final float telemetryMetricsInterval;
  private final boolean isTelemetryDependencyServiceEnabled;
  private final boolean telemetryMetricsEnabled;
  private final boolean isTelemetryLogCollectionEnabled;
  private final int telemetryDependencyResolutionQueueSize;

  private final boolean azureAppServices;
  private final boolean azureFunctions;
  private final boolean awsServerless;
  private final String traceAgentPath;
  private final List<String> traceAgentArgs;
  private final String dogStatsDPath;
  private final List<String> dogStatsDArgs;
  private final int dogStatsDPort;

  private String env;
  private String version;
  private final String primaryTag;

  private final ConfigProvider configProvider;

  private final boolean longRunningTraceEnabled;
  private final long longRunningTraceInitialFlushInterval;
  private final long longRunningTraceFlushInterval;

  private final boolean cassandraKeyspaceStatementExtractionEnabled;
  private final boolean couchbaseInternalSpansEnabled;
  private final boolean elasticsearchBodyEnabled;
  private final boolean elasticsearchParamsEnabled;
  private final boolean elasticsearchBodyAndParamsEnabled;
  private final boolean sparkTaskHistogramEnabled;
  private final boolean sparkAppNameAsService;
  private final boolean jaxRsExceptionAsErrorsEnabled;
  private final boolean websocketMessagesInheritSampling;
  private final boolean websocketMessagesSeparateTraces;
  private final boolean websocketTagSessionId;
  private final boolean axisPromoteResourceName;
  private final float traceFlushIntervalSeconds;
  private final long tracePostProcessingTimeout;

  private final boolean telemetryDebugRequestsEnabled;

  private final boolean agentlessLogSubmissionEnabled;
  private final int agentlessLogSubmissionQueueSize;
  private final String agentlessLogSubmissionLevel;
  private final String agentlessLogSubmissionUrl;
  private final String agentlessLogSubmissionProduct;

  private final Set<String> cloudPayloadTaggingServices;
  @Nullable private final List<String> cloudRequestPayloadTagging;
  @Nullable private final List<String> cloudResponsePayloadTagging;
  private final int cloudPayloadTaggingMaxDepth;
  private final int cloudPayloadTaggingMaxTags;

  private final long dependecyResolutionPeriodMillis;

  private final boolean apmTracingEnabled;
  private final Set<String> experimentalFeaturesEnabled;

  private final boolean jdkSocketEnabled;

  private final boolean optimizedMapEnabled;
  private final boolean spanBuilderReuseEnabled;
  private final int tagNameUtf8CacheSize;
  private final int tagValueUtf8CacheSize;
  private final int stackTraceLengthLimit;

  private final RumInjectorConfig rumInjectorConfig;

  private final boolean aiGuardEnabled;
  private final String aiGuardEndpoint;
  private final int aiGuardTimeout;
  private final int aiGuardMaxMessagesLength;
  private final int aiGuardMaxContentSize;

  static {
    // Bind telemetry collector to config module before initializing ConfigProvider
    OtelEnvMetricCollectorProvider.register(OtelEnvMetricCollectorImpl.getInstance());
    ConfigInversionMetricCollectorProvider.register(
        ConfigInversionMetricCollectorImpl.getInstance());
  }

  // Read order: System Properties -> Env Variables, [-> properties file], [-> default value]
  private Config() {
    this(ConfigProvider.createDefault());
  }

  private Config(final ConfigProvider configProvider) {
    this(configProvider, new InstrumenterConfig(configProvider));
  }

  private Config(final ConfigProvider configProvider, final InstrumenterConfig instrumenterConfig) {
    this.configProvider = configProvider;
    this.instrumenterConfig = instrumenterConfig;
    configFileStatus = configProvider.getConfigFileStatus();
    runtimeIdEnabled =
        configProvider.getBoolean(RUNTIME_ID_ENABLED, true, RUNTIME_METRICS_RUNTIME_ID_ENABLED);
    runtimeVersion = SystemProperties.getOrDefault("java.version", "unknown");

    // Note: We do not want APiKey to be loaded from property for security reasons
    // Note: we do not use defined default here
    // FIXME: We should use better authentication mechanism
    final String apiKeyFile = configProvider.getString(API_KEY_FILE);
    String tmpApiKey =
        configProvider.getStringExcludingSource(API_KEY, null, SystemPropertiesConfigSource.class);
    if (apiKeyFile != null) {
      try {
        tmpApiKey =
            new String(Files.readAllBytes(Paths.get(apiKeyFile)), StandardCharsets.UTF_8).trim();
      } catch (final IOException e) {
        log.error(
            "Cannot read API key from file {}, skipping. Exception {}", apiKeyFile, e.getMessage());
      }
    }
    site = configProvider.getString(SITE, DEFAULT_SITE);

    String tmpApplicationKey =
        configProvider.getStringExcludingSource(
            APPLICATION_KEY, null, SystemPropertiesConfigSource.class, APP_KEY);
    String applicationKeyFile = configProvider.getString(APPLICATION_KEY_FILE);
    if (applicationKeyFile != null) {
      try {
        tmpApplicationKey =
            new String(Files.readAllBytes(Paths.get(applicationKeyFile)), StandardCharsets.UTF_8)
                .trim();
      } catch (final IOException e) {
        log.error("Cannot read API key from file {}, skipping", applicationKeyFile, e);
      }
    }
    applicationKey = tmpApplicationKey;

    String userProvidedServiceName =
        configProvider.getStringExcludingSource(
            SERVICE, null, CapturedEnvironmentConfigSource.class, SERVICE_NAME);

    if (userProvidedServiceName == null) {
      serviceNameSetByUser = false;
      serviceName = configProvider.getString(SERVICE, DEFAULT_SERVICE_NAME, SERVICE_NAME);
    } else {
      // might be an auto-detected name propagated from instrumented parent process
      serviceNameSetByUser = configProvider.getBoolean(SERVICE_NAME_SET_BY_USER, true);
      serviceName = userProvidedServiceName;
    }

    rootContextServiceName =
        configProvider.getString(
            SERVLET_ROOT_CONTEXT_SERVICE_NAME, DEFAULT_SERVLET_ROOT_CONTEXT_SERVICE_NAME);

    experimentalFeaturesEnabled =
        configProvider.getString(TRACE_EXPERIMENTAL_FEATURES_ENABLED, "").equals("all")
            ? DEFAULT_TRACE_EXPERIMENTAL_FEATURES_ENABLED
            : configProvider.getSet(TRACE_EXPERIMENTAL_FEATURES_ENABLED, new HashSet<>());

    integrationSynapseLegacyOperationName =
        configProvider.getBoolean(INTEGRATION_SYNAPSE_LEGACY_OPERATION_NAME, false);
    writerType = configProvider.getString(WRITER_TYPE, DEFAULT_AGENT_WRITER_TYPE);
    injectBaggageAsTagsEnabled =
        configProvider.getBoolean(WRITER_BAGGAGE_INJECT, DEFAULT_WRITER_BAGGAGE_INJECT);
    String lambdaInitType = getEnv("AWS_LAMBDA_INITIALIZATION_TYPE");
    if (lambdaInitType != null && lambdaInitType.equals("snap-start")) {
      secureRandom = true;
    } else {
      secureRandom = configProvider.getBoolean(SECURE_RANDOM, DEFAULT_SECURE_RANDOM);
    }
    cassandraKeyspaceStatementExtractionEnabled =
        configProvider.getBoolean(
            CASSANDRA_KEYSPACE_STATEMENT_EXTRACTION_ENABLED,
            DEFAULT_CASSANDRA_KEYSPACE_STATEMENT_EXTRACTION_ENABLED);
    couchbaseInternalSpansEnabled =
        configProvider.getBoolean(
            COUCHBASE_INTERNAL_SPANS_ENABLED, DEFAULT_COUCHBASE_INTERNAL_SPANS_ENABLED);
    elasticsearchBodyEnabled =
        configProvider.getBoolean(ELASTICSEARCH_BODY_ENABLED, DEFAULT_ELASTICSEARCH_BODY_ENABLED);
    elasticsearchParamsEnabled =
        configProvider.getBoolean(
            ELASTICSEARCH_PARAMS_ENABLED, DEFAULT_ELASTICSEARCH_PARAMS_ENABLED);
    elasticsearchBodyAndParamsEnabled =
        configProvider.getBoolean(
            ELASTICSEARCH_BODY_AND_PARAMS_ENABLED, DEFAULT_ELASTICSEARCH_BODY_AND_PARAMS_ENABLED);
    String strategyName = configProvider.getString(ID_GENERATION_STRATEGY);
    trace128bitTraceIdGenerationEnabled =
        configProvider.getBoolean(
            TRACE_128_BIT_TRACEID_GENERATION_ENABLED,
            DEFAULT_TRACE_128_BIT_TRACEID_GENERATION_ENABLED);

    logs128bitTraceIdEnabled =
        configProvider.getBoolean(
            TRACE_128_BIT_TRACEID_LOGGING_ENABLED, DEFAULT_TRACE_128_BIT_TRACEID_LOGGING_ENABLED);

    if (secureRandom) {
      strategyName = "SECURE_RANDOM";
    }
    if (strategyName == null) {
      strategyName = "RANDOM";
    }
    IdGenerationStrategy strategy =
        IdGenerationStrategy.fromName(strategyName, trace128bitTraceIdGenerationEnabled);
    if (strategy == null) {
      log.warn(
          "*** you are trying to use an unknown id generation strategy {} - falling back to RANDOM",
          strategyName);
      strategyName = "RANDOM";
      strategy = IdGenerationStrategy.fromName(strategyName, trace128bitTraceIdGenerationEnabled);
    }
    if (!strategyName.equals("RANDOM") && !strategyName.equals("SECURE_RANDOM")) {
      log.warn(
          "*** you are using an unsupported id generation strategy {} - this can impact correctness of traces",
          strategyName);
    }
    idGenerationStrategy = strategy;

    String agentHostFromEnvironment = null;
    int agentPortFromEnvironment = -1;
    String unixSocketFromEnvironment = null;
    boolean rebuildAgentUrl = false;

    final String agentUrlFromEnvironment = configProvider.getString(TRACE_AGENT_URL);
    if (agentUrlFromEnvironment != null) {
      try {
        final URI parsedAgentUrl = new URI(agentUrlFromEnvironment);
        agentHostFromEnvironment = parsedAgentUrl.getHost();
        agentPortFromEnvironment = parsedAgentUrl.getPort();
        if ("unix".equals(parsedAgentUrl.getScheme())) {
          unixSocketFromEnvironment = parsedAgentUrl.getPath();
        }
      } catch (URISyntaxException e) {
        log.warn("{} not configured correctly: {}. Ignoring", TRACE_AGENT_URL, e.getMessage());
      }
    }

    // avoid merging in supplementary host/port settings when dealing with unix: URLs
    if (unixSocketFromEnvironment == null) {
      if (agentHostFromEnvironment == null) {
        agentHostFromEnvironment = configProvider.getString(AGENT_HOST);
        rebuildAgentUrl = true;
      }
      if (agentPortFromEnvironment < 0) {
        agentPortFromEnvironment =
            configProvider.getInteger(TRACE_AGENT_PORT, -1, AGENT_PORT_LEGACY);
        rebuildAgentUrl = true;
      }
    }

    if (agentHostFromEnvironment == null) {
      agentHost = DEFAULT_AGENT_HOST;
    } else if (agentHostFromEnvironment.charAt(0) == '[') {
      agentHost = agentHostFromEnvironment.substring(1, agentHostFromEnvironment.length() - 1);
    } else {
      agentHost = agentHostFromEnvironment;
    }

    if (agentPortFromEnvironment < 0) {
      agentPort = DEFAULT_TRACE_AGENT_PORT;
    } else {
      agentPort = agentPortFromEnvironment;
    }

    if (rebuildAgentUrl) { // check if agenthost contains ':'
      if (agentHost.indexOf(':') != -1) { // Checking to see whether host address is IPv6 vs IPv4
        agentUrl = "http://[" + agentHost + "]:" + agentPort;
      } else {
        agentUrl = "http://" + agentHost + ":" + agentPort;
      }
    } else {
      agentUrl = agentUrlFromEnvironment;
    }

    if (unixSocketFromEnvironment == null) {
      unixSocketFromEnvironment = configProvider.getString(AGENT_UNIX_DOMAIN_SOCKET);
      String unixPrefix = "unix://";
      // handle situation where someone passes us a unix:// URL instead of a socket path
      if (unixSocketFromEnvironment != null && unixSocketFromEnvironment.startsWith(unixPrefix)) {
        unixSocketFromEnvironment = unixSocketFromEnvironment.substring(unixPrefix.length());
      }
    }

    agentUnixDomainSocket = unixSocketFromEnvironment;

    agentNamedPipe = configProvider.getString(AGENT_NAMED_PIPE);

    agentConfiguredUsingDefault =
        agentHostFromEnvironment == null
            && agentPortFromEnvironment < 0
            && unixSocketFromEnvironment == null
            && agentNamedPipe == null;

    agentTimeout = configProvider.getInteger(AGENT_TIMEOUT, DEFAULT_AGENT_TIMEOUT);

    forceClearTextHttpForIntakeClient =
        configProvider.getBoolean(FORCE_CLEAR_TEXT_HTTP_FOR_INTAKE_CLIENT, false);

    // DD_PROXY_NO_PROXY is specified as a space-separated list of hosts
    noProxyHosts = tryMakeImmutableSet(configProvider.getSpacedList(PROXY_NO_PROXY));

    prioritySamplingEnabled =
        configProvider.getBoolean(PRIORITY_SAMPLING, DEFAULT_PRIORITY_SAMPLING_ENABLED);
    prioritySamplingForce =
        configProvider.getString(PRIORITY_SAMPLING_FORCE, DEFAULT_PRIORITY_SAMPLING_FORCE);

    traceResolverEnabled =
        configProvider.getBoolean(TRACE_RESOLVER_ENABLED, DEFAULT_TRACE_RESOLVER_ENABLED);
    serviceMapping = configProvider.getMergedMap(SERVICE_MAPPING);

    {
      final Map<String, String> tags = new HashMap<>(configProvider.getMergedMap(GLOBAL_TAGS));
      if (experimentalFeaturesEnabled.contains("DD_TAGS")) {
        tags.putAll(configProvider.getMergedTagsMap(TRACE_TAGS, TAGS));
      } else {
        tags.putAll(configProvider.getMergedMap(TRACE_TAGS, TAGS));
      }
      if (serviceNameSetByUser) { // prioritize service name set by DD_SERVICE over DD_TAGS config
        tags.remove("service");
      }
      this.tags = getMapWithPropertiesDefinedByEnvironment(tags, ENV, VERSION);
    }

    spanTags = configProvider.getMergedMap(SPAN_TAGS);
    jmxTags = configProvider.getMergedMap(JMX_TAGS);

    primaryTag = configProvider.getString(PRIMARY_TAG);

    if (isEnabled(false, HEADER_TAGS, ".legacy.parsing.enabled")) {
      requestHeaderTags = configProvider.getMergedMap(HEADER_TAGS);
      responseHeaderTags = Collections.emptyMap();
      if (configProvider.isSet(REQUEST_HEADER_TAGS)) {
        logIgnoredSettingWarning(REQUEST_HEADER_TAGS, HEADER_TAGS, ".legacy.parsing.enabled");
      }
      if (configProvider.isSet(RESPONSE_HEADER_TAGS)) {
        logIgnoredSettingWarning(RESPONSE_HEADER_TAGS, HEADER_TAGS, ".legacy.parsing.enabled");
      }
    } else {
      requestHeaderTags =
          configProvider.getMergedMapWithOptionalMappings(
              "http.request.headers.", true, HEADER_TAGS, REQUEST_HEADER_TAGS);
      responseHeaderTags =
          configProvider.getMergedMapWithOptionalMappings(
              "http.response.headers.", true, HEADER_TAGS, RESPONSE_HEADER_TAGS);
    }
    requestHeaderTagsCommaAllowed =
        configProvider.getBoolean(REQUEST_HEADER_TAGS_COMMA_ALLOWED, true);

    baggageMapping = configProvider.getMergedMapWithOptionalMappings(null, true, BAGGAGE_MAPPING);

    azureFunctions =
        getEnv("FUNCTIONS_WORKER_RUNTIME") != null && getEnv("FUNCTIONS_EXTENSION_VERSION") != null;

    awsServerless =
        getEnv("AWS_LAMBDA_FUNCTION_NAME") != null && !getEnv("AWS_LAMBDA_FUNCTION_NAME").isEmpty();

    spanAttributeSchemaVersion = schemaVersionFromConfig();

    peerHostNameEnabled = configProvider.getBoolean(TRACE_PEER_HOSTNAME_ENABLED, true);

    // following two only used in v0.
    // in v1+ defaults are always calculated regardless this feature flag
    peerServiceDefaultsEnabled =
        configProvider.getBoolean(TRACE_PEER_SERVICE_DEFAULTS_ENABLED, false);
    peerServiceComponentOverrides =
        configProvider.getMergedMap(TRACE_PEER_SERVICE_COMPONENT_OVERRIDES);
    // feature flag to remove fake services in v0
    removeIntegrationServiceNamesEnabled =
        configProvider.getBoolean(TRACE_REMOVE_INTEGRATION_SERVICE_NAMES_ENABLED, false);
    experimentalPropagateProcessTagsEnabled =
        configProvider.getBoolean(EXPERIMENTAL_PROPAGATE_PROCESS_TAGS_ENABLED, true);

    peerServiceMapping = configProvider.getMergedMap(TRACE_PEER_SERVICE_MAPPING);

    httpServerPathResourceNameMapping =
        configProvider.getOrderedMap(TRACE_HTTP_SERVER_PATH_RESOURCE_NAME_MAPPING);

    httpClientPathResourceNameMapping =
        configProvider.getOrderedMap(TRACE_HTTP_CLIENT_PATH_RESOURCE_NAME_MAPPING);

    httpResourceRemoveTrailingSlash =
        configProvider.getBoolean(
            TRACE_HTTP_RESOURCE_REMOVE_TRAILING_SLASH,
            DEFAULT_TRACE_HTTP_RESOURCE_REMOVE_TRAILING_SLASH);

    httpServerErrorStatuses =
        configProvider.getIntegerRange(
            TRACE_HTTP_SERVER_ERROR_STATUSES,
            DEFAULT_HTTP_SERVER_ERROR_STATUSES,
            HTTP_SERVER_ERROR_STATUSES);

    httpClientErrorStatuses =
        configProvider.getIntegerRange(
            TRACE_HTTP_CLIENT_ERROR_STATUSES,
            DEFAULT_HTTP_CLIENT_ERROR_STATUSES,
            HTTP_CLIENT_ERROR_STATUSES);

    httpServerTagQueryString =
        configProvider.getBoolean(
            HTTP_SERVER_TAG_QUERY_STRING, DEFAULT_HTTP_SERVER_TAG_QUERY_STRING);

    httpServerRawQueryString = configProvider.getBoolean(HTTP_SERVER_RAW_QUERY_STRING, true);

    httpServerRawResource = configProvider.getBoolean(HTTP_SERVER_RAW_RESOURCE, false);

    httpServerDecodedResourcePreserveSpaces =
        configProvider.getBoolean(HTTP_SERVER_DECODED_RESOURCE_PRESERVE_SPACES, true);

    httpServerRouteBasedNaming =
        configProvider.getBoolean(
            HTTP_SERVER_ROUTE_BASED_NAMING, DEFAULT_HTTP_SERVER_ROUTE_BASED_NAMING);

    httpClientTagQueryString =
        configProvider.getBoolean(
            TRACE_HTTP_CLIENT_TAG_QUERY_STRING,
            DEFAULT_HTTP_CLIENT_TAG_QUERY_STRING,
            HTTP_CLIENT_TAG_QUERY_STRING);

    httpClientTagHeaders = configProvider.getBoolean(HTTP_CLIENT_TAG_HEADERS, true);

    httpClientSplitByDomain =
        configProvider.getBoolean(
            HTTP_CLIENT_HOST_SPLIT_BY_DOMAIN, DEFAULT_HTTP_CLIENT_SPLIT_BY_DOMAIN);

    dbClientSplitByInstance =
        configProvider.getBoolean(
            DB_CLIENT_HOST_SPLIT_BY_INSTANCE, DEFAULT_DB_CLIENT_HOST_SPLIT_BY_INSTANCE);

    dbClientSplitByInstanceTypeSuffix =
        configProvider.getBoolean(
            DB_CLIENT_HOST_SPLIT_BY_INSTANCE_TYPE_SUFFIX,
            DEFAULT_DB_CLIENT_HOST_SPLIT_BY_INSTANCE_TYPE_SUFFIX);

    dbClientSplitByHost =
        configProvider.getBoolean(
            DB_CLIENT_HOST_SPLIT_BY_HOST, DEFAULT_DB_CLIENT_HOST_SPLIT_BY_HOST);

    dbmPropagationMode =
        configProvider.getString(
            DB_DBM_PROPAGATION_MODE_MODE, DEFAULT_DB_DBM_PROPAGATION_MODE_MODE);

    dbmTracePreparedStatements =
        configProvider.getBoolean(
            DB_DBM_TRACE_PREPARED_STATEMENTS, DEFAULT_DB_DBM_TRACE_PREPARED_STATEMENTS);

    dbmInjectSqlBaseHash = configProvider.getBoolean(DB_DBM_INJECT_SQL_BASEHASH, false);

    splitByTags = tryMakeImmutableSet(configProvider.getList(SPLIT_BY_TAGS));

    jeeSplitByDeployment =
        configProvider.getBoolean(
            EXPERIMENTATAL_JEE_SPLIT_BY_DEPLOYMENT, DEFAULT_EXPERIMENTATAL_JEE_SPLIT_BY_DEPLOYMENT);

    springDataRepositoryInterfaceResourceName =
        configProvider.getBoolean(SPRING_DATA_REPOSITORY_INTERFACE_RESOURCE_NAME, true);

    scopeDepthLimit = configProvider.getInteger(SCOPE_DEPTH_LIMIT, DEFAULT_SCOPE_DEPTH_LIMIT);

    scopeStrictMode = configProvider.getBoolean(SCOPE_STRICT_MODE, false);

    scopeIterationKeepAlive =
        configProvider.getInteger(SCOPE_ITERATION_KEEP_ALIVE, DEFAULT_SCOPE_ITERATION_KEEP_ALIVE);

    boolean partialFlushEnabled = configProvider.getBoolean(PARTIAL_FLUSH_ENABLED, true);
    partialFlushMinSpans =
        !partialFlushEnabled
            ? 0
            : configProvider.getInteger(PARTIAL_FLUSH_MIN_SPANS, DEFAULT_PARTIAL_FLUSH_MIN_SPANS);

    traceKeepLatencyThreshold =
        configProvider.getInteger(
            TRACE_KEEP_LATENCY_THRESHOLD_MS, DEFAULT_TRACE_KEEP_LATENCY_THRESHOLD_MS);

    traceKeepLatencyThresholdEnabled = !partialFlushEnabled && (traceKeepLatencyThreshold > 0);

    traceStrictWritesEnabled = configProvider.getBoolean(TRACE_STRICT_WRITES_ENABLED, false);

    logExtractHeaderNames =
        configProvider.getBoolean(
            PROPAGATION_EXTRACT_LOG_HEADER_NAMES_ENABLED,
            DEFAULT_PROPAGATION_EXTRACT_LOG_HEADER_NAMES_ENABLED);

    tracePropagationStyleB3PaddingEnabled =
        isEnabled(true, TRACE_PROPAGATION_STYLE, ".b3.padding.enabled");

    TracePropagationBehaviorExtract tmpTracePropagationBehaviorExtract;
    try {
      tmpTracePropagationBehaviorExtract =
          TracePropagationBehaviorExtract.valueOf(
              configProvider
                  .getString(
                      TRACE_PROPAGATION_BEHAVIOR_EXTRACT,
                      DEFAULT_TRACE_PROPAGATION_BEHAVIOR_EXTRACT.toString())
                  .toUpperCase(Locale.ROOT));
    } catch (IllegalArgumentException e) {
      tmpTracePropagationBehaviorExtract = TracePropagationBehaviorExtract.CONTINUE;
      log.warn("Error while parsing TRACE_PROPAGATION_BEHAVIOR_EXTRACT, defaulting to `continue`");
    }
    tracePropagationBehaviorExtract = tmpTracePropagationBehaviorExtract;

    {
      // The dd.propagation.style.(extract|inject) settings have been deprecated in
      // favor of dd.trace.propagation.style(|.extract|.inject) settings.
      // The different propagation settings when set will be applied in the following order of
      // precedence, and warnings will be logged for both deprecation and overrides.
      // * dd.trace.propagation.style.(extract|inject)
      // * dd.trace.propagation.style
      // * dd.propagation.style.(extract|inject)
      Set<PropagationStyle> deprecatedExtract =
          getSettingsSetFromEnvironment(
              PROPAGATION_STYLE_EXTRACT, PropagationStyle::valueOfConfigName, true);
      Set<PropagationStyle> deprecatedInject =
          getSettingsSetFromEnvironment(
              PROPAGATION_STYLE_INJECT, PropagationStyle::valueOfConfigName, true);
      Set<TracePropagationStyle> common =
          getSettingsSetFromEnvironment(
              TRACE_PROPAGATION_STYLE, TracePropagationStyle::valueOfDisplayName, false);
      Set<TracePropagationStyle> extract =
          getSettingsSetFromEnvironment(
              TRACE_PROPAGATION_STYLE_EXTRACT, TracePropagationStyle::valueOfDisplayName, false);
      Set<TracePropagationStyle> inject =
          getSettingsSetFromEnvironment(
              TRACE_PROPAGATION_STYLE_INJECT, TracePropagationStyle::valueOfDisplayName, false);
      String extractOrigin = TRACE_PROPAGATION_STYLE_EXTRACT;
      String injectOrigin = TRACE_PROPAGATION_STYLE_INJECT;
      // Check if we should use the common setting for extraction
      if (extract.isEmpty()) {
        extract = common;
        extractOrigin = TRACE_PROPAGATION_STYLE;
      } else if (!common.isEmpty()) {
        // The more specific settings will override the common setting, so log a warning
        logOverriddenSettingWarning(
            TRACE_PROPAGATION_STYLE, TRACE_PROPAGATION_STYLE_EXTRACT, extract);
      }
      // Check if we should use the common setting for injection
      if (inject.isEmpty()) {
        inject = common;
        injectOrigin = TRACE_PROPAGATION_STYLE;
      } else if (!common.isEmpty()) {
        // The more specific settings will override the common setting, so log a warning
        logOverriddenSettingWarning(
            TRACE_PROPAGATION_STYLE, TRACE_PROPAGATION_STYLE_INJECT, inject);
      }
      // Check if we should use the deprecated setting for extraction
      if (extract.isEmpty()) {
        // If we don't have a new setting, we convert the deprecated one
        extract = convertSettingsSet(deprecatedExtract, PropagationStyle::getNewStyles);
        if (!extract.isEmpty()) {
          logDeprecatedConvertedSetting(
              PROPAGATION_STYLE_EXTRACT,
              deprecatedExtract,
              TRACE_PROPAGATION_STYLE_EXTRACT,
              extract);
        }
      } else if (!deprecatedExtract.isEmpty()) {
        // If we have a new setting, we log a warning
        logOverriddenDeprecatedSettingWarning(PROPAGATION_STYLE_EXTRACT, extractOrigin, extract);
      }
      // Check if we should use the deprecated setting for injection
      if (inject.isEmpty()) {
        // If we don't have a new setting, we convert the deprecated one
        inject = convertSettingsSet(deprecatedInject, PropagationStyle::getNewStyles);
        if (!inject.isEmpty()) {
          logDeprecatedConvertedSetting(
              PROPAGATION_STYLE_INJECT, deprecatedInject, TRACE_PROPAGATION_STYLE_INJECT, inject);
        }
      } else if (!deprecatedInject.isEmpty()) {
        // If we have a new setting, we log a warning
        logOverriddenDeprecatedSettingWarning(PROPAGATION_STYLE_INJECT, injectOrigin, inject);
      }

      // Parse the baggage tag keys configuration
      traceBaggageTagKeys =
          configProvider.getList(TRACE_BAGGAGE_TAG_KEYS, DEFAULT_TRACE_BAGGAGE_TAG_KEYS);

      // Now we can check if we should pick the default injection/extraction

      tracePropagationStylesToExtract =
          extract.isEmpty() ? DEFAULT_TRACE_PROPAGATION_STYLE : extract;

      tracePropagationStylesToInject = inject.isEmpty() ? DEFAULT_TRACE_PROPAGATION_STYLE : inject;

      traceBaggageMaxItems =
          configProvider.getInteger(TRACE_BAGGAGE_MAX_ITEMS, DEFAULT_TRACE_BAGGAGE_MAX_ITEMS);
      traceBaggageMaxBytes =
          configProvider.getInteger(TRACE_BAGGAGE_MAX_BYTES, DEFAULT_TRACE_BAGGAGE_MAX_BYTES);

      // These setting are here for backwards compatibility until they can be removed in a major
      // release of the tracer
      propagationStylesToExtract =
          deprecatedExtract.isEmpty() ? DEFAULT_PROPAGATION_STYLE : deprecatedExtract;
      propagationStylesToInject =
          deprecatedInject.isEmpty() ? DEFAULT_PROPAGATION_STYLE : deprecatedInject;
    }

    tracePropagationExtractFirst =
        configProvider.getBoolean(
            TRACE_PROPAGATION_EXTRACT_FIRST, DEFAULT_TRACE_PROPAGATION_EXTRACT_FIRST);
    traceInferredProxyEnabled =
        configProvider.getBoolean(TRACE_INFERRED_PROXY_SERVICES_ENABLED, false);

    clockSyncPeriod = configProvider.getInteger(CLOCK_SYNC_PERIOD, DEFAULT_CLOCK_SYNC_PERIOD);

    if (experimentalFeaturesEnabled.contains(
        propertyNameToEnvironmentVariableName(LOGS_INJECTION))) {
      logsInjectionEnabled =
          configProvider.getBoolean(LOGS_INJECTION_ENABLED, false, LOGS_INJECTION);
    } else {
      logsInjectionEnabled =
          configProvider.getBoolean(
              LOGS_INJECTION_ENABLED, DEFAULT_LOGS_INJECTION_ENABLED, LOGS_INJECTION);
    }

    dogStatsDNamedPipe = configProvider.getString(DOGSTATSD_NAMED_PIPE);

    dogStatsDStartDelay =
        configProvider.getInteger(
            DOGSTATSD_START_DELAY, DEFAULT_DOGSTATSD_START_DELAY, JMX_FETCH_START_DELAY);

    dogStatsDPort = configProvider.getInteger(DOGSTATSD_PORT, DEFAULT_DOGSTATSD_PORT);

    statsDClientQueueSize = configProvider.getInteger(STATSD_CLIENT_QUEUE_SIZE);
    statsDClientSocketBuffer = configProvider.getInteger(STATSD_CLIENT_SOCKET_BUFFER);
    statsDClientSocketTimeout = configProvider.getInteger(STATSD_CLIENT_SOCKET_TIMEOUT);

    metricsOtelEnabled =
        configProvider.getBoolean(METRICS_OTEL_ENABLED, DEFAULT_METRICS_OTEL_ENABLED);
    otelResourceAttributes =
        getHashMap(configProvider.getList(OTEL_RESOURCE_ATTRIBUTES), OTEL_RESOURCE_ATTRIBUTES, "=");
    otelMetricsExporter =
        configProvider.getEnum(
            OTEL_METRICS_EXPORTER, OtelConfig.Exporter.class, DEFAULT_OTEL_METRICS_EXPORTER, false);

    int tmpOtelMetricExportTimeout =
        configProvider.getInteger(OTEL_METRIC_EXPORT_TIMEOUT, DEFAULT_OTEL_METRIC_EXPORT_TIMEOUT);
    otelMetricExportTimeout =
        (tmpOtelMetricExportTimeout < 0)
            ? DEFAULT_OTEL_METRIC_EXPORT_TIMEOUT
            : tmpOtelMetricExportTimeout;

    int tmpOtelMetricExportInterval =
        configProvider.getInteger(OTEL_METRIC_EXPORT_INTERVAL, DEFAULT_OTEL_METRIC_EXPORT_INTERVAL);
    otelMetricExportInterval =
        (tmpOtelMetricExportInterval < 0)
            ? DEFAULT_OTEL_METRIC_EXPORT_INTERVAL
            : tmpOtelMetricExportInterval;

    List<String> tmpOtelExporterOtlpMetricsHeaders =
        configProvider.getList(OTEL_EXPORTER_OTLP_METRICS_HEADERS);
    otelExporterOtlpMetricsHeaders =
        tmpOtelExporterOtlpMetricsHeaders.isEmpty()
            ? getHashMap(
                configProvider.getList(OTEL_EXPORTER_OTLP_HEADERS), OTEL_EXPORTER_OTLP_HEADERS, "=")
            : getHashMap(
                tmpOtelExporterOtlpMetricsHeaders, OTEL_EXPORTER_OTLP_METRICS_HEADERS, "=");

    OtelConfig.Protocol tmpOtelExporterOtlpMetricsProtocol =
        configProvider.getEnum(
            OTEL_EXPORTER_OTLP_METRICS_PROTOCOL, OtelConfig.Protocol.class, null, false, "/", "_");
    if (tmpOtelExporterOtlpMetricsProtocol == null) {
      tmpOtelExporterOtlpMetricsProtocol =
          configProvider.getEnum(
              OTEL_EXPORTER_OTLP_PROTOCOL,
              OtelConfig.Protocol.class,
              DEFAULT_OTEL_EXPORTER_OTLP_METRICS_PROTOCOL,
              false,
              "/",
              "_");
    }
    otelExporterOtlpMetricsProtocol = tmpOtelExporterOtlpMetricsProtocol;
    // TO DO
    // Add some error log and switch the protocol to the default value if we don't support the
    // selected protocol

    String tmpOtelExporterOtlpMetricsEndpoint =
        configProvider.getString(OTEL_EXPORTER_OTLP_METRICS_ENDPOINT);
    if (tmpOtelExporterOtlpMetricsEndpoint == null) {
      boolean isHttp = !otelExporterOtlpMetricsProtocol.equals(OtelConfig.Protocol.GRPC);
      String tmpOtelExporterOtlpEndpoint = configProvider.getString(OTEL_EXPORTER_OTLP_ENDPOINT);
      if (null == tmpOtelExporterOtlpEndpoint) {
        String endpointHost = agentHost.isEmpty() ? DEFAULT_AGENT_HOST : agentHost;
        tmpOtelExporterOtlpMetricsEndpoint =
            isHttp
                ? "http://"
                    + endpointHost
                    + ":"
                    + OTEL_METRIC_ENDPOINT_HTTP_PORT
                    + "/"
                    + OTEL_METRIC_ENDPOINT_SUFFIX
                : "http://" + endpointHost + ":" + OTEL_METRIC_ENDPOINT_GRPC_PORT;
      } else {
        tmpOtelExporterOtlpMetricsEndpoint =
            isHttp
                ? tmpOtelExporterOtlpEndpoint.concat(OTEL_METRIC_ENDPOINT_SUFFIX)
                : tmpOtelExporterOtlpEndpoint;
      }
    }
    otelExporterOtlpMetricsEndpoint = tmpOtelExporterOtlpMetricsEndpoint;

    Integer tmpOtelExporterOtlpMetricsTimeout =
        configProvider.getInteger(OTEL_EXPORTER_OTLP_METRICS_TIMEOUT);
    if (null == tmpOtelExporterOtlpMetricsTimeout) {
      tmpOtelExporterOtlpMetricsTimeout =
          configProvider.getInteger(
              OTEL_EXPORTER_OTLP_TIMEOUT, DEFAULT_OTEL_EXPORTER_OTLP_METRICS_TIMEOUT);
    }
    otelExporterOtlpMetricsTimeout =
        tmpOtelExporterOtlpMetricsTimeout < 0
            ? DEFAULT_OTEL_EXPORTER_OTLP_METRICS_TIMEOUT
            : tmpOtelExporterOtlpMetricsTimeout;

    otelExporterOtlpMetricsTemporalityPreference =
        configProvider.getEnum(
            OTEL_EXPORTER_OTLP_METRICS_TEMPORALITY_PREFERENCE,
            OtelConfig.Temporality.class,
            OtelConfig.Temporality.DELTA,
            false);

    // Runtime metrics are disabled if Otel metrics are enabled and the metrics exporter is none
    runtimeMetricsEnabled =
        (!metricsOtelEnabled || !otelMetricsExporter.equals(OtelConfig.Exporter.NONE))
            && configProvider.getBoolean(RUNTIME_METRICS_ENABLED, true);

    jmxFetchEnabled =
        runtimeMetricsEnabled
            && configProvider.getBoolean(JMX_FETCH_ENABLED, DEFAULT_JMX_FETCH_ENABLED);
    jmxFetchConfigDir = configProvider.getString(JMX_FETCH_CONFIG_DIR);
    jmxFetchConfigs = tryMakeImmutableList(configProvider.getList(JMX_FETCH_CONFIG));
    jmxFetchMetricsConfigs =
        tryMakeImmutableList(configProvider.getList(JMX_FETCH_METRICS_CONFIGS));
    jmxFetchCheckPeriod = configProvider.getInteger(JMX_FETCH_CHECK_PERIOD);
    jmxFetchInitialRefreshBeansPeriod =
        configProvider.getInteger(JMX_FETCH_INITIAL_REFRESH_BEANS_PERIOD);
    jmxFetchRefreshBeansPeriod = configProvider.getInteger(JMX_FETCH_REFRESH_BEANS_PERIOD);

    jmxFetchStatsdPort = configProvider.getInteger(JMX_FETCH_STATSD_PORT, DOGSTATSD_PORT);
    jmxFetchStatsdHost =
        configProvider.getString(
            JMX_FETCH_STATSD_HOST,
            // default to agent host if an explicit port has been set
            null != jmxFetchStatsdPort && jmxFetchStatsdPort > 0 ? agentHost : null,
            DOGSTATSD_HOST);

    jmxFetchMultipleRuntimeServicesEnabled =
        configProvider.getBoolean(
            JMX_FETCH_MULTIPLE_RUNTIME_SERVICES_ENABLED,
            DEFAULT_JMX_FETCH_MULTIPLE_RUNTIME_SERVICES_ENABLED);
    jmxFetchMultipleRuntimeServicesLimit =
        configProvider.getInteger(
            JMX_FETCH_MULTIPLE_RUNTIME_SERVICES_LIMIT,
            DEFAULT_JMX_FETCH_MULTIPLE_RUNTIME_SERVICES_LIMIT);

    // Writer.Builder createMonitor will use the values of the JMX fetch & agent to fill-in defaults
    healthMetricsEnabled =
        runtimeMetricsEnabled
            && configProvider.getBoolean(HEALTH_METRICS_ENABLED, DEFAULT_HEALTH_METRICS_ENABLED);
    healthMetricsStatsdHost = configProvider.getString(HEALTH_METRICS_STATSD_HOST);
    healthMetricsStatsdPort = configProvider.getInteger(HEALTH_METRICS_STATSD_PORT);
    perfMetricsEnabled =
        runtimeMetricsEnabled
            && configProvider.getBoolean(PERF_METRICS_ENABLED, DEFAULT_PERF_METRICS_ENABLED);

    tracerMetricsEnabled =
        configProvider.getBoolean(TRACE_STATS_COMPUTATION_ENABLED, true, TRACER_METRICS_ENABLED);
    tracerMetricsBufferingEnabled =
        configProvider.getBoolean(TRACER_METRICS_BUFFERING_ENABLED, false);
    tracerMetricsMaxAggregates = configProvider.getInteger(TRACER_METRICS_MAX_AGGREGATES, 2048);
    tracerMetricsMaxPending = configProvider.getInteger(TRACER_METRICS_MAX_PENDING, 2048);

    reportHostName =
        configProvider.getBoolean(TRACE_REPORT_HOSTNAME, DEFAULT_TRACE_REPORT_HOSTNAME);

    traceAgentV05Enabled =
        configProvider.getBoolean(ENABLE_TRACE_AGENT_V05, DEFAULT_TRACE_AGENT_V05_ENABLED);

    traceAnalyticsEnabled =
        configProvider.getBoolean(TRACE_ANALYTICS_ENABLED, DEFAULT_TRACE_ANALYTICS_ENABLED);

    String traceClientIpHeader = configProvider.getString(TRACE_CLIENT_IP_HEADER);
    if (traceClientIpHeader == null) {
      traceClientIpHeader = configProvider.getString(APPSEC_IP_ADDR_HEADER);
    }
    if (traceClientIpHeader != null) {
      traceClientIpHeader = traceClientIpHeader.toLowerCase(Locale.ROOT);
    }
    this.traceClientIpHeader = traceClientIpHeader;

    traceClientIpResolverEnabled =
        configProvider.getBoolean(TRACE_CLIENT_IP_RESOLVER_ENABLED, true);

    traceGitMetadataEnabled = configProvider.getBoolean(TRACE_GIT_METADATA_ENABLED, true);

    traceSamplingServiceRules = configProvider.getMergedMap(TRACE_SAMPLING_SERVICE_RULES);
    traceSamplingOperationRules = configProvider.getMergedMap(TRACE_SAMPLING_OPERATION_RULES);
    traceSamplingRules = configProvider.getString(TRACE_SAMPLING_RULES);
    traceSampleRate = configProvider.getDouble(TRACE_SAMPLE_RATE);
    traceRateLimit = configProvider.getInteger(TRACE_RATE_LIMIT, DEFAULT_TRACE_RATE_LIMIT);
    spanSamplingRules = configProvider.getString(SPAN_SAMPLING_RULES);
    spanSamplingRulesFile = configProvider.getString(SPAN_SAMPLING_RULES_FILE);

    // For the native image 'instrumenterConfig.isProfilingEnabled()' value will be 'baked-in' based
    // on whether
    // the profiler was enabled at build time or not.
    // Otherwise just do the standard config lookup by key.
    // An extra step is needed to properly handle the 'auto' value for profiling enablement via SSI.
    String value =
        configProvider.getString(
            ProfilingConfig.PROFILING_ENABLED,
            String.valueOf(instrumenterConfig.isProfilingEnabled()));
    // Run a validator that will emit a warning if the value is not a valid ProfilingEnablement
    // We don't want it to run in each call to ProfilingEnablement.of(value) not to flood the logs
    ProfilingEnablement.validate(value);
    profilingEnabled = ProfilingEnablement.of(value);
    profilingAgentless =
        configProvider.getBoolean(PROFILING_AGENTLESS, PROFILING_AGENTLESS_DEFAULT);
    isDatadogProfilerEnabled =
        !isDatadogProfilerEnablementOverridden()
            && configProvider.getBoolean(
                PROFILING_DATADOG_PROFILER_ENABLED, isDatadogProfilerSafeInCurrentEnvironment())
            && !(Platform.isNativeImageBuilder() || Platform.isNativeImage());
    profilingUrl = configProvider.getString(PROFILING_URL);

    if (tmpApiKey == null) {
      final String oldProfilingApiKeyFile = configProvider.getString(PROFILING_API_KEY_FILE_OLD);
      tmpApiKey = getEnv(propertyNameToEnvironmentVariableName(PROFILING_API_KEY_OLD));
      if (oldProfilingApiKeyFile != null) {
        try {
          tmpApiKey =
              new String(
                      Files.readAllBytes(Paths.get(oldProfilingApiKeyFile)), StandardCharsets.UTF_8)
                  .trim();
        } catch (final IOException e) {
          log.error("Cannot read API key from file {}, skipping", oldProfilingApiKeyFile, e);
        }
      }
    }
    if (tmpApiKey == null) {
      final String veryOldProfilingApiKeyFile =
          configProvider.getString(PROFILING_API_KEY_FILE_VERY_OLD);
      tmpApiKey = getEnv(propertyNameToEnvironmentVariableName(PROFILING_API_KEY_VERY_OLD));
      if (veryOldProfilingApiKeyFile != null) {
        try {
          tmpApiKey =
              new String(
                      Files.readAllBytes(Paths.get(veryOldProfilingApiKeyFile)),
                      StandardCharsets.UTF_8)
                  .trim();
        } catch (final IOException e) {
          log.error("Cannot read API key from file {}, skipping", veryOldProfilingApiKeyFile, e);
        }
      }
    }

    profilingTags = configProvider.getMergedMap(PROFILING_TAGS);
    int profilingStartDelayValue =
        configProvider.getInteger(PROFILING_START_DELAY, PROFILING_START_DELAY_DEFAULT);
    boolean profilingStartForceFirstValue =
        configProvider.getBoolean(PROFILING_START_FORCE_FIRST, PROFILING_START_FORCE_FIRST_DEFAULT);
    if (profilingEnabled == ProfilingEnablement.AUTO
        || profilingEnabled == ProfilingEnablement.INJECTED) {
      if (profilingStartDelayValue != PROFILING_START_DELAY_DEFAULT) {
        log.info(
            "Profiling start delay is set to {}s, but profiling enablement is set to auto. Using the default delay of {}s.",
            profilingStartDelayValue,
            PROFILING_START_DELAY_DEFAULT);
      }
      if (profilingStartForceFirstValue != PROFILING_START_FORCE_FIRST_DEFAULT) {
        log.info(
            "Profiling is requested to start immediately, but profiling enablement is set to auto. Profiling will be started with delay of {}s.",
            PROFILING_START_DELAY_DEFAULT);
      }
      profilingStartDelayValue = PROFILING_START_DELAY_DEFAULT;
      profilingStartForceFirstValue = PROFILING_START_FORCE_FIRST_DEFAULT;
    }
    profilingStartDelay = profilingStartDelayValue;
    profilingStartForceFirst = profilingStartForceFirstValue;
    profilingUploadPeriod =
        configProvider.getInteger(PROFILING_UPLOAD_PERIOD, PROFILING_UPLOAD_PERIOD_DEFAULT);
    profilingTemplateOverrideFile = configProvider.getString(PROFILING_TEMPLATE_OVERRIDE_FILE);
    profilingUploadTimeout =
        configProvider.getInteger(PROFILING_UPLOAD_TIMEOUT, PROFILING_UPLOAD_TIMEOUT_DEFAULT);
    profilingUploadCompression =
        configProvider.getString(
            PROFILING_DEBUG_UPLOAD_COMPRESSION,
            PROFILING_DEBUG_UPLOAD_COMPRESSION_DEFAULT,
            PROFILING_UPLOAD_COMPRESSION);
    profilingProxyHost = configProvider.getString(PROFILING_PROXY_HOST);
    profilingProxyPort =
        configProvider.getInteger(PROFILING_PROXY_PORT, PROFILING_PROXY_PORT_DEFAULT);
    profilingProxyUsername = configProvider.getString(PROFILING_PROXY_USERNAME);
    profilingProxyPassword = configProvider.getString(PROFILING_PROXY_PASSWORD);

    profilingExceptionSampleLimit =
        configProvider.getInteger(
            PROFILING_EXCEPTION_SAMPLE_LIMIT, PROFILING_EXCEPTION_SAMPLE_LIMIT_DEFAULT);
    profilingBackPressureSampleLimit =
        configProvider.getInteger(
            PROFILING_EXCEPTION_SAMPLE_LIMIT, PROFILING_BACKPRESSURE_SAMPLE_LIMIT_DEFAULT);
    profilingBackPressureEnabled =
        configProvider.getBoolean(
            PROFILING_BACKPRESSURE_SAMPLING_ENABLED,
            PROFILING_BACKPRESSURE_SAMPLING_ENABLED_DEFAULT);
    profilingDirectAllocationSampleLimit =
        configProvider.getInteger(
            PROFILING_DIRECT_ALLOCATION_SAMPLE_LIMIT,
            PROFILING_DIRECT_ALLOCATION_SAMPLE_LIMIT_DEFAULT);
    profilingExceptionHistogramTopItems =
        configProvider.getInteger(
            PROFILING_EXCEPTION_HISTOGRAM_TOP_ITEMS,
            PROFILING_EXCEPTION_HISTOGRAM_TOP_ITEMS_DEFAULT);
    profilingExceptionHistogramMaxCollectionSize =
        configProvider.getInteger(
            PROFILING_EXCEPTION_HISTOGRAM_MAX_COLLECTION_SIZE,
            PROFILING_EXCEPTION_HISTOGRAM_MAX_COLLECTION_SIZE_DEFAULT);

    profilingExcludeAgentThreads = configProvider.getBoolean(PROFILING_EXCLUDE_AGENT_THREADS, true);

    profilingRecordExceptionMessage =
        configProvider.getBoolean(
            PROFILING_EXCEPTION_RECORD_MESSAGE, PROFILING_EXCEPTION_RECORD_MESSAGE_DEFAULT);

    profilingUploadSummaryOn413Enabled =
        configProvider.getBoolean(
            PROFILING_UPLOAD_SUMMARY_ON_413, PROFILING_UPLOAD_SUMMARY_ON_413_DEFAULT);

    crashTrackingAgentless =
        configProvider.getBoolean(CRASH_TRACKING_AGENTLESS, CRASH_TRACKING_AGENTLESS_DEFAULT);
    crashTrackingTags = configProvider.getMergedMap(CRASH_TRACKING_TAGS);

    float telemetryInterval =
        configProvider.getFloat(TELEMETRY_HEARTBEAT_INTERVAL, DEFAULT_TELEMETRY_HEARTBEAT_INTERVAL);
    if (telemetryInterval < 0.1 || telemetryInterval > 3600) {
      log.warn(
          "Invalid Telemetry heartbeat interval: {}. The value must be in range 0.1-3600",
          telemetryInterval);
      telemetryInterval = DEFAULT_TELEMETRY_HEARTBEAT_INTERVAL;
    }
    telemetryHeartbeatInterval = telemetryInterval;

    telemetryExtendedHeartbeatInterval =
        configProvider.getLong(
            TELEMETRY_EXTENDED_HEARTBEAT_INTERVAL, DEFAULT_TELEMETRY_EXTENDED_HEARTBEAT_INTERVAL);

    telemetryInterval =
        configProvider.getFloat(TELEMETRY_METRICS_INTERVAL, DEFAULT_TELEMETRY_METRICS_INTERVAL);
    if (telemetryInterval < 0.1 || telemetryInterval > 3600) {
      log.warn(
          "Invalid Telemetry metrics interval: {}. The value must be in range 0.1-3600",
          telemetryInterval);
      telemetryInterval = DEFAULT_TELEMETRY_METRICS_INTERVAL;
    }
    telemetryMetricsInterval = telemetryInterval;

    telemetryMetricsEnabled = configProvider.getBoolean(TELEMETRY_METRICS_ENABLED, true);

    isTelemetryLogCollectionEnabled =
        instrumenterConfig.isTelemetryEnabled()
            && configProvider.getBoolean(
                TELEMETRY_LOG_COLLECTION_ENABLED, DEFAULT_TELEMETRY_LOG_COLLECTION_ENABLED);

    isTelemetryDependencyServiceEnabled =
        configProvider.getBoolean(
            TELEMETRY_DEPENDENCY_COLLECTION_ENABLED,
            DEFAULT_TELEMETRY_DEPENDENCY_COLLECTION_ENABLED);
    telemetryDependencyResolutionQueueSize =
        configProvider.getInteger(
            TELEMETRY_DEPENDENCY_RESOLUTION_QUEUE_SIZE,
            DEFAULT_TELEMETRY_DEPENDENCY_RESOLUTION_QUEUE_SIZE);
    clientIpEnabled = configProvider.getBoolean(CLIENT_IP_ENABLED, DEFAULT_CLIENT_IP_ENABLED);

    appSecReportingInband =
        configProvider.getBoolean(APPSEC_REPORTING_INBAND, DEFAULT_APPSEC_REPORTING_INBAND);
    appSecRulesFile = configProvider.getString(APPSEC_RULES_FILE, null);

    // Default AppSec report timeout min=5, max=60
    appSecReportMaxTimeout = configProvider.getInteger(APPSEC_REPORT_TIMEOUT_SEC, 60);
    appSecReportMinTimeout = Math.min(appSecReportMaxTimeout, 5);

    appSecTraceRateLimit =
        configProvider.getInteger(APPSEC_TRACE_RATE_LIMIT, DEFAULT_APPSEC_TRACE_RATE_LIMIT);

    appSecWafMetrics = configProvider.getBoolean(APPSEC_WAF_METRICS, DEFAULT_APPSEC_WAF_METRICS);

    appSecWafTimeout = configProvider.getInteger(APPSEC_WAF_TIMEOUT, DEFAULT_APPSEC_WAF_TIMEOUT);

    appSecObfuscationParameterKeyRegexp =
        configProvider.getString(APPSEC_OBFUSCATION_PARAMETER_KEY_REGEXP, null);
    appSecObfuscationParameterValueRegexp =
        configProvider.getString(APPSEC_OBFUSCATION_PARAMETER_VALUE_REGEXP, null);

    appSecHttpBlockedTemplateHtml =
        configProvider.getString(APPSEC_HTTP_BLOCKED_TEMPLATE_HTML, null);
    appSecHttpBlockedTemplateJson =
        configProvider.getString(APPSEC_HTTP_BLOCKED_TEMPLATE_JSON, null);
    appSecUserIdCollectionMode =
        UserIdCollectionMode.fromString(
            configProvider.getStringNotEmpty(APPSEC_AUTO_USER_INSTRUMENTATION_MODE, null),
            configProvider.getStringNotEmpty(APPSEC_AUTOMATED_USER_EVENTS_TRACKING, null));
    appSecScaEnabled = configProvider.getBoolean(APPSEC_SCA_ENABLED);
    appSecRaspEnabled = configProvider.getBoolean(APPSEC_RASP_ENABLED, DEFAULT_APPSEC_RASP_ENABLED);
    appSecStackTraceEnabled =
        configProvider.getBoolean(
            APPSEC_STACK_TRACE_ENABLED,
            DEFAULT_APPSEC_STACK_TRACE_ENABLED,
            APPSEC_STACKTRACE_ENABLED_DEPRECATED);
    appSecMaxStackTraces =
        configProvider.getInteger(
            APPSEC_MAX_STACK_TRACES,
            DEFAULT_APPSEC_MAX_STACK_TRACES,
            APPSEC_MAX_STACKTRACES_DEPRECATED);
    appSecMaxStackTraceDepth =
        configProvider.getInteger(
            APPSEC_MAX_STACK_TRACE_DEPTH,
            DEFAULT_APPSEC_MAX_STACK_TRACE_DEPTH,
            APPSEC_MAX_STACKTRACE_DEPTH_DEPRECATED);
    appSecBodyParsingSizeLimit =
        configProvider.getInteger(
            APPSEC_BODY_PARSING_SIZE_LIMIT, DEFAULT_APPSEC_BODY_PARSING_SIZE_LIMIT);
    apiSecurityEnabled =
        configProvider.getBoolean(
            API_SECURITY_ENABLED, DEFAULT_API_SECURITY_ENABLED, API_SECURITY_ENABLED_EXPERIMENTAL);
    apiSecuritySampleDelay =
        configProvider.getFloat(API_SECURITY_SAMPLE_DELAY, DEFAULT_API_SECURITY_SAMPLE_DELAY);
    apiSecurityEndpointCollectionEnabled =
        configProvider.getBoolean(
            API_SECURITY_ENDPOINT_COLLECTION_ENABLED,
            DEFAULT_API_SECURITY_ENDPOINT_COLLECTION_ENABLED);
    apiSecurityEndpointCollectionMessageLimit =
        configProvider.getInteger(
            API_SECURITY_ENDPOINT_COLLECTION_MESSAGE_LIMIT,
            DEFAULT_API_SECURITY_ENDPOINT_COLLECTION_MESSAGE_LIMIT);
    apiSecurityMaxDownstreamRequestBodyAnalysis =
        configProvider.getInteger(
            API_SECURITY_MAX_DOWNSTREAM_REQUEST_BODY_ANALYSIS,
            DEFAULT_API_SECURITY_MAX_DOWNSTREAM_REQUEST_BODY_ANALYSIS);
    apiSecurityDownstreamRequestAnalysisSampleRate =
        configProvider.getDouble(
            API_SECURITY_DOWNSTREAM_REQUEST_ANALYSIS_SAMPLE_RATE,
            DEFAULT_API_SECURITY_DOWNSTREAM_REQUEST_ANALYSIS_SAMPLE_RATE);

    iastDebugEnabled = configProvider.getBoolean(IAST_DEBUG_ENABLED, DEFAULT_IAST_DEBUG_ENABLED);

    iastContextMode =
        configProvider.getEnum(IAST_CONTEXT_MODE, IastContext.Mode.class, IastContext.Mode.REQUEST);
    iastDetectionMode =
        configProvider.getEnum(IAST_DETECTION_MODE, IastDetectionMode.class, DEFAULT);
    iastMaxConcurrentRequests = iastDetectionMode.getIastMaxConcurrentRequests(configProvider);
    iastVulnerabilitiesPerRequest =
        iastDetectionMode.getIastVulnerabilitiesPerRequest(configProvider);
    iastRequestSampling = iastDetectionMode.getIastRequestSampling(configProvider);
    iastDeduplicationEnabled = iastDetectionMode.isIastDeduplicationEnabled(configProvider);
    iastWeakHashAlgorithms =
        tryMakeImmutableSet(
            configProvider.getSet(IAST_WEAK_HASH_ALGORITHMS, DEFAULT_IAST_WEAK_HASH_ALGORITHMS));
    iastWeakCipherAlgorithms =
        getPattern(
            DEFAULT_IAST_WEAK_CIPHER_ALGORITHMS,
            configProvider.getString(IAST_WEAK_CIPHER_ALGORITHMS));
    iastTelemetryVerbosity =
        configProvider.getEnum(IAST_TELEMETRY_VERBOSITY, Verbosity.class, Verbosity.INFORMATION);
    iastRedactionEnabled =
        configProvider.getBoolean(IAST_REDACTION_ENABLED, DEFAULT_IAST_REDACTION_ENABLED);
    iastRedactionNamePattern =
        configProvider.getString(IAST_REDACTION_NAME_PATTERN, DEFAULT_IAST_REDACTION_NAME_PATTERN);
    iastRedactionValuePattern =
        configProvider.getString(
            IAST_REDACTION_VALUE_PATTERN, DEFAULT_IAST_REDACTION_VALUE_PATTERN);
    iastTruncationMaxValueLength =
        configProvider.getInteger(
            IAST_TRUNCATION_MAX_VALUE_LENGTH, DEFAULT_IAST_TRUNCATION_MAX_VALUE_LENGTH);
    iastMaxRangeCount = iastDetectionMode.getIastMaxRangeCount(configProvider);
    iastStacktraceLeakSuppress =
        configProvider.getBoolean(
            IAST_STACK_TRACE_LEAK_SUPPRESS,
            DEFAULT_IAST_STACKTRACE_LEAK_SUPPRESS,
            IAST_STACKTRACE_LEAK_SUPPRESS_DEPRECATED);
    iastHardcodedSecretEnabled =
        configProvider.getBoolean(
            IAST_HARDCODED_SECRET_ENABLED, DEFAULT_IAST_HARDCODED_SECRET_ENABLED);
    iastAnonymousClassesEnabled =
        configProvider.getBoolean(
            IAST_ANONYMOUS_CLASSES_ENABLED, DEFAULT_IAST_ANONYMOUS_CLASSES_ENABLED);
    iastSourceMappingEnabled = configProvider.getBoolean(IAST_SOURCE_MAPPING_ENABLED, false);
    iastSourceMappingMaxSize = configProvider.getInteger(IAST_SOURCE_MAPPING_MAX_SIZE, 1000);
    iastStackTraceEnabled =
        configProvider.getBoolean(
            IAST_STACK_TRACE_ENABLED,
            DEFAULT_IAST_STACK_TRACE_ENABLED,
            IAST_STACKTRACE_ENABLED_DEPRECATED);
    iastExperimentalPropagationEnabled =
        configProvider.getBoolean(IAST_EXPERIMENTAL_PROPAGATION_ENABLED, false);
    iastSecurityControlsConfiguration =
        configProvider.getString(IAST_SECURITY_CONTROLS_CONFIGURATION, null);
    iastDbRowsToTaint =
        configProvider.getInteger(IAST_DB_ROWS_TO_TAINT, DEFAULT_IAST_DB_ROWS_TO_TAINT);

    llmObsAgentlessEnabled =
        configProvider.getBoolean(LLMOBS_AGENTLESS_ENABLED, DEFAULT_LLM_OBS_AGENTLESS_ENABLED);
    final String tempLlmObsMlApp = configProvider.getString(LLMOBS_ML_APP);
    llmObsMlApp =
        tempLlmObsMlApp == null || tempLlmObsMlApp.isEmpty() ? serviceName : tempLlmObsMlApp;

    final String llmObsAgentlessUrlStr = getFinalLLMObsUrl();
    URI parsedLLMObsUri = null;
    if (llmObsAgentlessUrlStr != null && !llmObsAgentlessUrlStr.isEmpty()) {
      try {
        parsedLLMObsUri = new URL(llmObsAgentlessUrlStr).toURI();
      } catch (MalformedURLException | URISyntaxException ex) {
        log.error(
            "Cannot parse LLM Observability agentless URL '{}', skipping", llmObsAgentlessUrlStr);
      }
    }
    if (parsedLLMObsUri != null) {
      llmObsAgentlessUrl = llmObsAgentlessUrlStr;
    } else {
      llmObsAgentlessUrl = null;
    }

    ciVisibilityTraceSanitationEnabled =
        configProvider.getBoolean(CIVISIBILITY_TRACE_SANITATION_ENABLED, true);

    ciVisibilityAgentlessEnabled =
        configProvider.getBoolean(
            CIVISIBILITY_AGENTLESS_ENABLED, DEFAULT_CIVISIBILITY_AGENTLESS_ENABLED);

    ciVisibilitySourceDataEnabled =
        configProvider.getBoolean(
            CIVISIBILITY_SOURCE_DATA_ENABLED, DEFAULT_CIVISIBILITY_SOURCE_DATA_ENABLED);

    ciVisibilityBuildInstrumentationEnabled =
        configProvider.getBoolean(
            CIVISIBILITY_BUILD_INSTRUMENTATION_ENABLED,
            DEFAULT_CIVISIBILITY_BUILD_INSTRUMENTATION_ENABLED);

    final String ciVisibilityAgentlessUrlStr = configProvider.getString(CIVISIBILITY_AGENTLESS_URL);
    ciVisibilityAgentlessUrl =
        isValidUrl(ciVisibilityAgentlessUrlStr) ? ciVisibilityAgentlessUrlStr : null;

    final String ciVisibilityIntakeAgentlessUrlStr =
        configProvider.getString(CIVISIBILITY_INTAKE_AGENTLESS_URL);
    ciVisibilityIntakeAgentlessUrl =
        isValidUrl(ciVisibilityIntakeAgentlessUrlStr) ? ciVisibilityIntakeAgentlessUrlStr : null;

    ciVisibilityAgentJarUri = configProvider.getString(CIVISIBILITY_AGENT_JAR_URI);
    ciVisibilityAutoConfigurationEnabled =
        configProvider.getBoolean(
            CIVISIBILITY_AUTO_CONFIGURATION_ENABLED,
            DEFAULT_CIVISIBILITY_AUTO_CONFIGURATION_ENABLED);
    ciVisibilityAdditionalChildProcessJvmArgs =
        configProvider.getString(CIVISIBILITY_ADDITIONAL_CHILD_PROCESS_JVM_ARGS);
    ciVisibilityCompilerPluginAutoConfigurationEnabled =
        configProvider.getBoolean(
            CIVISIBILITY_COMPILER_PLUGIN_AUTO_CONFIGURATION_ENABLED,
            DEFAULT_CIVISIBILITY_COMPILER_PLUGIN_AUTO_CONFIGURATION_ENABLED);
    ciVisibilityCodeCoverageEnabled =
        configProvider.getBoolean(CIVISIBILITY_CODE_COVERAGE_ENABLED, true);
    ciVisibilityCoverageLinesEnabled =
        configProvider.getBoolean(CIVISIBILITY_CODE_COVERAGE_LINES_ENABLED);
    ciVisibilityCodeCoverageReportDumpDir =
        configProvider.getString(CIVISIBILITY_CODE_COVERAGE_REPORT_DUMP_DIR);
    ciVisibilityCompilerPluginVersion =
        configProvider.getString(
            CIVISIBILITY_COMPILER_PLUGIN_VERSION, DEFAULT_CIVISIBILITY_COMPILER_PLUGIN_VERSION);
    ciVisibilityJacocoPluginVersion =
        configProvider.getString(
            CIVISIBILITY_JACOCO_PLUGIN_VERSION, DEFAULT_CIVISIBILITY_JACOCO_PLUGIN_VERSION);
    ciVisibilityJacocoPluginVersionProvided =
        configProvider.getString(CIVISIBILITY_JACOCO_PLUGIN_VERSION) != null;
    ciVisibilityCodeCoverageIncludes =
        Arrays.asList(
            COLON.split(configProvider.getString(CIVISIBILITY_CODE_COVERAGE_INCLUDES, ":")));
    ciVisibilityCodeCoverageExcludes =
        Arrays.asList(
            COLON.split(
                configProvider.getString(
                    CIVISIBILITY_CODE_COVERAGE_EXCLUDES,
                    DEFAULT_CIVISIBILITY_JACOCO_PLUGIN_EXCLUDES)));
    ciVisibilityCodeCoverageIncludedPackages =
        convertJacocoExclusionFormatToPackagePrefixes(ciVisibilityCodeCoverageIncludes);
    ciVisibilityCodeCoverageExcludedPackages =
        convertJacocoExclusionFormatToPackagePrefixes(ciVisibilityCodeCoverageExcludes);
    ciVisibilityJacocoGradleSourceSets =
        configProvider.getList(CIVISIBILITY_GRADLE_SOURCE_SETS, Arrays.asList("main", "test"));
    ciVisibilityCodeCoverageReportUploadEnabled =
        configProvider.getBoolean(CIVISIBILITY_CODE_COVERAGE_REPORT_UPLOAD_ENABLED, true);
    ciVisibilityDebugPort = configProvider.getInteger(CIVISIBILITY_DEBUG_PORT);
    ciVisibilityGitClientEnabled = configProvider.getBoolean(CIVISIBILITY_GIT_CLIENT_ENABLED, true);
    ciVisibilityGitUploadEnabled =
        configProvider.getBoolean(
            CIVISIBILITY_GIT_UPLOAD_ENABLED, DEFAULT_CIVISIBILITY_GIT_UPLOAD_ENABLED);
    ciVisibilityGitUnshallowEnabled =
        configProvider.getBoolean(
            CIVISIBILITY_GIT_UNSHALLOW_ENABLED, DEFAULT_CIVISIBILITY_GIT_UNSHALLOW_ENABLED);
    ciVisibilityGitUnshallowDefer =
        configProvider.getBoolean(CIVISIBILITY_GIT_UNSHALLOW_DEFER, true);
    ciVisibilityGitCommandTimeoutMillis =
        configProvider.getLong(
            CIVISIBILITY_GIT_COMMAND_TIMEOUT_MILLIS,
            DEFAULT_CIVISIBILITY_GIT_COMMAND_TIMEOUT_MILLIS);
    ciVisibilityBackendApiTimeoutMillis =
        configProvider.getLong(
            CIVISIBILITY_BACKEND_API_TIMEOUT_MILLIS,
            DEFAULT_CIVISIBILITY_BACKEND_API_TIMEOUT_MILLIS);
    ciVisibilityGitUploadTimeoutMillis =
        configProvider.getLong(
            CIVISIBILITY_GIT_UPLOAD_TIMEOUT_MILLIS, DEFAULT_CIVISIBILITY_GIT_UPLOAD_TIMEOUT_MILLIS);
    ciVisibilityGitRemoteName =
        configProvider.getString(
            CIVISIBILITY_GIT_REMOTE_NAME, DEFAULT_CIVISIBILITY_GIT_REMOTE_NAME);
    ciVisibilitySignalServerHost =
        configProvider.getString(
            CIVISIBILITY_SIGNAL_SERVER_HOST, DEFAULT_CIVISIBILITY_SIGNAL_SERVER_HOST);
    ciVisibilitySignalServerPort =
        configProvider.getInteger(
            CIVISIBILITY_SIGNAL_SERVER_PORT, DEFAULT_CIVISIBILITY_SIGNAL_SERVER_PORT);
    ciVisibilitySignalClientTimeoutMillis =
        configProvider.getInteger(CIVISIBILITY_SIGNAL_CLIENT_TIMEOUT_MILLIS, 10_000);
    ciVisibilityItrEnabled = configProvider.getBoolean(CIVISIBILITY_ITR_ENABLED, true);
    ciVisibilityTestSkippingEnabled =
        configProvider.getBoolean(CIVISIBILITY_TEST_SKIPPING_ENABLED, true);
    ciVisibilityCiProviderIntegrationEnabled =
        configProvider.getBoolean(CIVISIBILITY_CIPROVIDER_INTEGRATION_ENABLED, true);
    ciVisibilityRepoIndexDuplicateKeyCheckEnabled =
        configProvider.getBoolean(CIVISIBILITY_REPO_INDEX_DUPLICATE_KEY_CHECK_ENABLED, true);
    ciVisibilityRepoIndexFollowSymlinks =
        configProvider.getBoolean(CIVISIBILITY_REPO_INDEX_FOLLOW_SYMLINKS, false);
    ciVisibilityExecutionSettingsCacheSize =
        configProvider.getInteger(CIVISIBILITY_EXECUTION_SETTINGS_CACHE_SIZE, 16);
    ciVisibilityJvmInfoCacheSize = configProvider.getInteger(CIVISIBILITY_JVM_INFO_CACHE_SIZE, 8);
    ciVisibilityCoverageRootPackagesLimit =
        configProvider.getInteger(CIVISIBILITY_CODE_COVERAGE_ROOT_PACKAGES_LIMIT, 50);
    ciVisibilityInjectedTracerVersion =
        configProvider.getString(CIVISIBILITY_INJECTED_TRACER_VERSION);
    ciVisibilityResourceFolderNames =
        configProvider.getList(
            CIVISIBILITY_RESOURCE_FOLDER_NAMES, DEFAULT_CIVISIBILITY_RESOURCE_FOLDER_NAMES);
    ciVisibilityFlakyRetryEnabled =
        configProvider.getBoolean(CIVISIBILITY_FLAKY_RETRY_ENABLED, true);
    ciVisibilityImpactedTestsDetectionEnabled =
        configProvider.getBoolean(CIVISIBILITY_IMPACTED_TESTS_DETECTION_ENABLED, true);
    ciVisibilityKnownTestsRequestEnabled =
        configProvider.getBoolean(CIVISIBILITY_KNOWN_TESTS_REQUEST_ENABLED, true);
    ciVisibilityFlakyRetryOnlyKnownFlakes =
        configProvider.getBoolean(CIVISIBILITY_FLAKY_RETRY_ONLY_KNOWN_FLAKES, false);
    ciVisibilityEarlyFlakeDetectionEnabled =
        configProvider.getBoolean(CIVISIBILITY_EARLY_FLAKE_DETECTION_ENABLED, true);
    ciVisibilityEarlyFlakeDetectionLowerLimit =
        configProvider.getInteger(CIVISIBILITY_EARLY_FLAKE_DETECTION_LOWER_LIMIT, 30);
    ciVisibilityFlakyRetryCount = configProvider.getInteger(CIVISIBILITY_FLAKY_RETRY_COUNT, 5);
    ciVisibilityTotalFlakyRetryCount =
        configProvider.getInteger(CIVISIBILITY_TOTAL_FLAKY_RETRY_COUNT, 1000);
    ciVisibilitySessionName = configProvider.getString(TEST_SESSION_NAME);
    ciVisibilityModuleName = configProvider.getString(CIVISIBILITY_MODULE_NAME);
    ciVisibilityTestCommand = configProvider.getString(CIVISIBILITY_TEST_COMMAND);
    ciVisibilityTelemetryEnabled = configProvider.getBoolean(CIVISIBILITY_TELEMETRY_ENABLED, true);
    ciVisibilityRumFlushWaitMillis =
        configProvider.getLong(CIVISIBILITY_RUM_FLUSH_WAIT_MILLIS, 500);
    ciVisibilityAutoInjected =
        Strings.isNotBlank(configProvider.getString(CIVISIBILITY_AUTO_INSTRUMENTATION_PROVIDER));
    ciVisibilityTestOrder = configProvider.getString(CIVISIBILITY_TEST_ORDER);
    ciVisibilityTestManagementEnabled = configProvider.getBoolean(TEST_MANAGEMENT_ENABLED, true);
    ciVisibilityTestManagementAttemptToFixRetries =
        configProvider.getInteger(TEST_MANAGEMENT_ATTEMPT_TO_FIX_RETRIES);
    ciVisibilityScalatestForkMonitorEnabled =
        configProvider.getBoolean(CIVISIBILITY_SCALATEST_FORK_MONITOR_ENABLED, false);
    gitPullRequestBaseBranch = configProvider.getString(GIT_PULL_REQUEST_BASE_BRANCH);
    gitPullRequestBaseBranchSha = configProvider.getString(GIT_PULL_REQUEST_BASE_BRANCH_SHA);
    gitCommitHeadSha = configProvider.getString(GIT_COMMIT_HEAD_SHA);
    ciVisibilityFailedTestReplayEnabled =
        configProvider.getBoolean(TEST_FAILED_TEST_REPLAY_ENABLED, true);

    remoteConfigEnabled =
        configProvider.getBoolean(
            REMOTE_CONFIGURATION_ENABLED, DEFAULT_REMOTE_CONFIG_ENABLED, REMOTE_CONFIG_ENABLED);
    remoteConfigIntegrityCheckEnabled =
        configProvider.getBoolean(
            REMOTE_CONFIG_INTEGRITY_CHECK_ENABLED, DEFAULT_REMOTE_CONFIG_INTEGRITY_CHECK_ENABLED);
    remoteConfigUrl = configProvider.getString(REMOTE_CONFIG_URL);
    remoteConfigPollIntervalSeconds =
        configProvider.getFloat(
            REMOTE_CONFIG_POLL_INTERVAL_SECONDS, DEFAULT_REMOTE_CONFIG_POLL_INTERVAL_SECONDS);
    remoteConfigMaxPayloadSize =
        configProvider.getInteger(
                REMOTE_CONFIG_MAX_PAYLOAD_SIZE, DEFAULT_REMOTE_CONFIG_MAX_PAYLOAD_SIZE)
            * 1024;
    remoteConfigTargetsKeyId =
        configProvider.getString(
            REMOTE_CONFIG_TARGETS_KEY_ID, DEFAULT_REMOTE_CONFIG_TARGETS_KEY_ID);
    remoteConfigTargetsKey =
        configProvider.getString(REMOTE_CONFIG_TARGETS_KEY, DEFAULT_REMOTE_CONFIG_TARGETS_KEY);

    remoteConfigMaxExtraServices =
        configProvider.getInteger(
            REMOTE_CONFIG_MAX_EXTRA_SERVICES, DEFAULT_REMOTE_CONFIG_MAX_EXTRA_SERVICES);

    dynamicInstrumentationEnabled =
        configProvider.getBoolean(
            DYNAMIC_INSTRUMENTATION_ENABLED, DEFAULT_DYNAMIC_INSTRUMENTATION_ENABLED);
    dynamicInstrumentationSnapshotUrl =
        configProvider.getString(DYNAMIC_INSTRUMENTATION_SNAPSHOT_URL);
    distributedDebuggerEnabled =
        configProvider.getBoolean(
            DISTRIBUTED_DEBUGGER_ENABLED, DEFAULT_DISTRIBUTED_DEBUGGER_ENABLED);
    dynamicInstrumentationUploadTimeout =
        configProvider.getInteger(
            DYNAMIC_INSTRUMENTATION_UPLOAD_TIMEOUT, DEFAULT_DYNAMIC_INSTRUMENTATION_UPLOAD_TIMEOUT);
    if (configProvider.isSet(DYNAMIC_INSTRUMENTATION_UPLOAD_INTERVAL_SECONDS)) {
      dynamicInstrumentationUploadFlushInterval =
          (int)
              (configProvider.getFloat(
                      DYNAMIC_INSTRUMENTATION_UPLOAD_INTERVAL_SECONDS,
                      DEFAULT_DYNAMIC_INSTRUMENTATION_UPLOAD_FLUSH_INTERVAL)
                  * 1000);
    } else {
      dynamicInstrumentationUploadFlushInterval =
          configProvider.getInteger(
              DYNAMIC_INSTRUMENTATION_UPLOAD_FLUSH_INTERVAL,
              DEFAULT_DYNAMIC_INSTRUMENTATION_UPLOAD_FLUSH_INTERVAL);
    }
    dynamicInstrumentationClassFileDumpEnabled =
        configProvider.getBoolean(
            DYNAMIC_INSTRUMENTATION_CLASSFILE_DUMP_ENABLED,
            DEFAULT_DYNAMIC_INSTRUMENTATION_CLASSFILE_DUMP_ENABLED);
    dynamicInstrumentationPollInterval =
        configProvider.getInteger(
            DYNAMIC_INSTRUMENTATION_POLL_INTERVAL, DEFAULT_DYNAMIC_INSTRUMENTATION_POLL_INTERVAL);
    dynamicInstrumentationDiagnosticsInterval =
        configProvider.getInteger(
            DYNAMIC_INSTRUMENTATION_DIAGNOSTICS_INTERVAL,
            DEFAULT_DYNAMIC_INSTRUMENTATION_DIAGNOSTICS_INTERVAL);
    dynamicInstrumentationMetricEnabled =
        runtimeMetricsEnabled
            && configProvider.getBoolean(
                DYNAMIC_INSTRUMENTATION_METRICS_ENABLED,
                DEFAULT_DYNAMIC_INSTRUMENTATION_METRICS_ENABLED);
    dynamicInstrumentationProbeFile = configProvider.getString(DYNAMIC_INSTRUMENTATION_PROBE_FILE);
    dynamicInstrumentationUploadBatchSize =
        configProvider.getInteger(
            DYNAMIC_INSTRUMENTATION_UPLOAD_BATCH_SIZE,
            DEFAULT_DYNAMIC_INSTRUMENTATION_UPLOAD_BATCH_SIZE);
    dynamicInstrumentationMaxPayloadSize =
        configProvider.getInteger(
                DYNAMIC_INSTRUMENTATION_MAX_PAYLOAD_SIZE,
                DEFAULT_DYNAMIC_INSTRUMENTATION_MAX_PAYLOAD_SIZE)
            * 1024;
    dynamicInstrumentationVerifyByteCode =
        configProvider.getBoolean(
            DYNAMIC_INSTRUMENTATION_VERIFY_BYTECODE,
            DEFAULT_DYNAMIC_INSTRUMENTATION_VERIFY_BYTECODE);
    dynamicInstrumentationInstrumentTheWorld =
        configProvider.getString(DYNAMIC_INSTRUMENTATION_INSTRUMENT_THE_WORLD);
    dynamicInstrumentationExcludeFiles =
        configProvider.getString(DYNAMIC_INSTRUMENTATION_EXCLUDE_FILES);
    dynamicInstrumentationIncludeFiles =
        configProvider.getString(DYNAMIC_INSTRUMENTATION_INCLUDE_FILES);
    dynamicInstrumentationCaptureTimeout =
        configProvider.getInteger(
            DYNAMIC_INSTRUMENTATION_CAPTURE_TIMEOUT,
            DEFAULT_DYNAMIC_INSTRUMENTATION_CAPTURE_TIMEOUT);
    dynamicInstrumentationRedactedIdentifiers =
        configProvider.getString(DYNAMIC_INSTRUMENTATION_REDACTED_IDENTIFIERS, null);
    dynamicInstrumentationRedactionExcludedIdentifiers =
        tryMakeImmutableSet(
            configProvider.getList(DYNAMIC_INSTRUMENTATION_REDACTION_EXCLUDED_IDENTIFIERS));
    dynamicInstrumentationRedactedTypes =
        configProvider.getString(DYNAMIC_INSTRUMENTATION_REDACTED_TYPES, null);
    dynamicInstrumentationLocalVarHoistingLevel =
        configProvider.getInteger(
            DYNAMIC_INSTRUMENTATION_LOCALVAR_HOISTING_LEVEL,
            DEFAULT_DYNAMIC_INSTRUMENTATION_LOCALVAR_HOISTING_LEVEL);
    symbolDatabaseEnabled =
        configProvider.getBoolean(SYMBOL_DATABASE_ENABLED, DEFAULT_SYMBOL_DATABASE_ENABLED);
    symbolDatabaseForceUpload =
        configProvider.getBoolean(
            SYMBOL_DATABASE_FORCE_UPLOAD, DEFAULT_SYMBOL_DATABASE_FORCE_UPLOAD);
    symbolDatabaseFlushThreshold =
        configProvider.getInteger(
            SYMBOL_DATABASE_FLUSH_THRESHOLD, DEFAULT_SYMBOL_DATABASE_FLUSH_THRESHOLD);
    symbolDatabaseCompressed =
        configProvider.getBoolean(SYMBOL_DATABASE_COMPRESSED, DEFAULT_SYMBOL_DATABASE_COMPRESSED);
    debuggerExceptionEnabled =
        configProvider.getBoolean(
            DEBUGGER_EXCEPTION_ENABLED,
            DEFAULT_DEBUGGER_EXCEPTION_ENABLED,
            EXCEPTION_REPLAY_ENABLED);
    debuggerCodeOriginEnabled =
        configProvider.getBoolean(
            CODE_ORIGIN_FOR_SPANS_ENABLED, DEFAULT_CODE_ORIGIN_FOR_SPANS_ENABLED);
    debuggerCodeOriginMaxUserFrames =
        configProvider.getInteger(CODE_ORIGIN_MAX_USER_FRAMES, DEFAULT_CODE_ORIGIN_MAX_USER_FRAMES);
    debuggerMaxExceptionPerSecond =
        configProvider.getInteger(
            DEBUGGER_MAX_EXCEPTION_PER_SECOND, DEFAULT_DEBUGGER_MAX_EXCEPTION_PER_SECOND);
    debuggerExceptionOnlyLocalRoot =
        configProvider.getBoolean(
            DEBUGGER_EXCEPTION_ONLY_LOCAL_ROOT, DEFAULT_DEBUGGER_EXCEPTION_ONLY_LOCAL_ROOT);
    debuggerExceptionCaptureIntermediateSpansEnabled =
        configProvider.getBoolean(
            DEBUGGER_EXCEPTION_CAPTURE_INTERMEDIATE_SPANS_ENABLED,
            DEFAULT_DEBUGGER_EXCEPTION_CAPTURE_INTERMEDIATE_SPANS_ENABLED);
    debuggerExceptionMaxCapturedFrames =
        configProvider.getInteger(
            DEBUGGER_EXCEPTION_MAX_CAPTURED_FRAMES,
            DEFAULT_DEBUGGER_EXCEPTION_MAX_CAPTURED_FRAMES,
            DEBUGGER_EXCEPTION_CAPTURE_MAX_FRAMES);
    debuggerExceptionCaptureInterval =
        configProvider.getInteger(
            DEBUGGER_EXCEPTION_CAPTURE_INTERVAL_SECONDS,
            DEFAULT_DEBUGGER_EXCEPTION_CAPTURE_INTERVAL_SECONDS);
    debuggerSourceFileTrackingEnabled =
        configProvider.getBoolean(
            DEBUGGER_SOURCE_FILE_TRACKING_ENABLED, DEFAULT_DEBUGGER_SOURCE_FILE_TRACKING_ENABLED);

    debuggerThirdPartyIncludes = tryMakeImmutableSet(configProvider.getList(THIRD_PARTY_INCLUDES));
    debuggerThirdPartyExcludes = tryMakeImmutableSet(configProvider.getList(THIRD_PARTY_EXCLUDES));
    debuggerShadingIdentifiers =
        tryMakeImmutableSet(configProvider.getList(THIRD_PARTY_SHADING_IDENTIFIERS));

    awsPropagationEnabled = isPropagationEnabled(true, "aws", "aws-sdk");
    sqsPropagationEnabled = isPropagationEnabled(true, "sqs");
    sqsBodyPropagationEnabled = configProvider.getBoolean(SQS_BODY_PROPAGATION_ENABLED, false);

    kafkaClientPropagationEnabled = isPropagationEnabled(true, "kafka", "kafka.client");
    kafkaClientPropagationDisabledTopics =
        tryMakeImmutableSet(configProvider.getList(KAFKA_CLIENT_PROPAGATION_DISABLED_TOPICS));
    kafkaClientBase64DecodingEnabled =
        configProvider.getBoolean(KAFKA_CLIENT_BASE64_DECODING_ENABLED, false);
    jmsPropagationEnabled = isPropagationEnabled(true, "jms");
    jmsPropagationDisabledTopics =
        tryMakeImmutableSet(configProvider.getList(JMS_PROPAGATION_DISABLED_TOPICS));
    jmsPropagationDisabledQueues =
        tryMakeImmutableSet(configProvider.getList(JMS_PROPAGATION_DISABLED_QUEUES));
    jmsUnacknowledgedMaxAge = configProvider.getInteger(JMS_UNACKNOWLEDGED_MAX_AGE, 3600);

    rabbitPropagationEnabled = isPropagationEnabled(true, "rabbit", "rabbitmq");
    rabbitPropagationDisabledQueues =
        tryMakeImmutableSet(configProvider.getList(RABBIT_PROPAGATION_DISABLED_QUEUES));
    rabbitPropagationDisabledExchanges =
        tryMakeImmutableSet(configProvider.getList(RABBIT_PROPAGATION_DISABLED_EXCHANGES));
    rabbitIncludeRoutingKeyInResource =
        configProvider.getBoolean(RABBIT_INCLUDE_ROUTINGKEY_IN_RESOURCE, true);

    messageBrokerSplitByDestination =
        configProvider.getBoolean(MESSAGE_BROKER_SPLIT_BY_DESTINATION, false);

    grpcIgnoredInboundMethods =
        tryMakeImmutableSet(configProvider.getList(GRPC_IGNORED_INBOUND_METHODS));
    final List<String> tmpGrpcIgnoredOutboundMethods = new ArrayList<>();
    tmpGrpcIgnoredOutboundMethods.addAll(configProvider.getList(GRPC_IGNORED_OUTBOUND_METHODS));
    // When tracing shadowing will be possible we can instrument the stubs to silent tracing
    // starting from interception points
    if (InstrumenterConfig.get()
        .isIntegrationEnabled(Collections.singleton("google-pubsub"), true)) {
      tmpGrpcIgnoredOutboundMethods.addAll(
          configProvider.getList(
              GOOGLE_PUBSUB_IGNORED_GRPC_METHODS,
              Arrays.asList(
                  "google.pubsub.v1.Subscriber/ModifyAckDeadline",
                  "google.pubsub.v1.Subscriber/Acknowledge",
                  "google.pubsub.v1.Subscriber/Pull",
                  "google.pubsub.v1.Subscriber/StreamingPull",
                  "google.pubsub.v1.Publisher/Publish")));
    }
    grpcIgnoredOutboundMethods = tryMakeImmutableSet(tmpGrpcIgnoredOutboundMethods);
    grpcServerTrimPackageResource =
        configProvider.getBoolean(GRPC_SERVER_TRIM_PACKAGE_RESOURCE, false);
    grpcServerErrorStatuses =
        configProvider.getIntegerRange(
            GRPC_SERVER_ERROR_STATUSES, DEFAULT_GRPC_SERVER_ERROR_STATUSES);
    grpcClientErrorStatuses =
        configProvider.getIntegerRange(
            GRPC_CLIENT_ERROR_STATUSES, DEFAULT_GRPC_CLIENT_ERROR_STATUSES);

    hystrixTagsEnabled = configProvider.getBoolean(HYSTRIX_TAGS_ENABLED, false);
    hystrixMeasuredEnabled = configProvider.getBoolean(HYSTRIX_MEASURED_ENABLED, false);

    resilience4jMeasuredEnabled = configProvider.getBoolean(RESILIENCE4J_MEASURED_ENABLED, false);
    resilience4jTagMetricsEnabled =
        configProvider.getBoolean(RESILIENCE4J_TAG_METRICS_ENABLED, false);

    igniteCacheIncludeKeys = configProvider.getBoolean(IGNITE_CACHE_INCLUDE_KEYS, false);

    obfuscationQueryRegexp =
        configProvider.getString(
            OBFUSCATION_QUERY_STRING_REGEXP, null, "obfuscation.query.string.regexp");

    playReportHttpStatus = configProvider.getBoolean(PLAY_REPORT_HTTP_STATUS, false);

    servletPrincipalEnabled = configProvider.getBoolean(SERVLET_PRINCIPAL_ENABLED, false);

    xDatadogTagsMaxLength =
        configProvider.getInteger(
            TRACE_X_DATADOG_TAGS_MAX_LENGTH, DEFAULT_TRACE_X_DATADOG_TAGS_MAX_LENGTH);

    servletAsyncTimeoutError = configProvider.getBoolean(SERVLET_ASYNC_TIMEOUT_ERROR, true);

    logLevel = configProvider.getString(LOG_LEVEL);
    debugEnabled = configProvider.getBoolean(TRACE_DEBUG, false);
    triageEnabled = configProvider.getBoolean(TRACE_TRIAGE, instrumenterConfig.isTriageEnabled());
    triageReportTrigger = configProvider.getString(TRIAGE_REPORT_TRIGGER);
    if (null != triageReportTrigger) {
      triageReportDir = configProvider.getString(TRIAGE_REPORT_DIR, getProp("java.io.tmpdir"));
    } else {
      triageReportDir = null;
    }

    startupLogsEnabled =
        configProvider.getBoolean(STARTUP_LOGS_ENABLED, DEFAULT_STARTUP_LOGS_ENABLED);

    cwsEnabled = configProvider.getBoolean(CWS_ENABLED, DEFAULT_CWS_ENABLED);
    cwsTlsRefresh = configProvider.getInteger(CWS_TLS_REFRESH, DEFAULT_CWS_TLS_REFRESH);

    dataJobsEnabled = configProvider.getBoolean(DATA_JOBS_ENABLED, DEFAULT_DATA_JOBS_ENABLED);
    dataJobsOpenLineageEnabled =
        configProvider.getBoolean(
            DATA_JOBS_OPENLINEAGE_ENABLED, DEFAULT_DATA_JOBS_OPENLINEAGE_ENABLED);
    dataJobsOpenLineageTimeoutEnabled =
        configProvider.getBoolean(
            DATA_JOBS_OPENLINEAGE_TIMEOUT_ENABLED, DEFAULT_DATA_JOBS_OPENLINEAGE_TIMEOUT_ENABLED);

    dataStreamsEnabled =
        configProvider.getBoolean(DATA_STREAMS_ENABLED, DEFAULT_DATA_STREAMS_ENABLED);
    dataStreamsBucketDurationSeconds =
        configProvider.getFloat(
            DATA_STREAMS_BUCKET_DURATION_SECONDS, DEFAULT_DATA_STREAMS_BUCKET_DURATION);

    azureAppServices = configProvider.getBoolean(AZURE_APP_SERVICES, false);
    traceAgentPath = configProvider.getString(TRACE_AGENT_PATH);
    String traceAgentArgsString = configProvider.getString(TRACE_AGENT_ARGS);
    if (traceAgentArgsString == null) {
      traceAgentArgs = Collections.emptyList();
    } else {
      traceAgentArgs =
          Collections.unmodifiableList(
              new ArrayList<>(parseStringIntoSetOfNonEmptyStrings(traceAgentArgsString)));
    }

    dogStatsDPath = configProvider.getString(DOGSTATSD_PATH);
    String dogStatsDArgsString = configProvider.getString(DOGSTATSD_ARGS);
    if (dogStatsDArgsString == null) {
      dogStatsDArgs = Collections.emptyList();
    } else {
      dogStatsDArgs =
          Collections.unmodifiableList(
              new ArrayList<>(parseStringIntoSetOfNonEmptyStrings(dogStatsDArgsString)));
    }

    // Setting this last because we have a few places where this can come from
    apiKey = tmpApiKey;

    boolean longRunningEnabled =
        configProvider.getBoolean(TRACE_LONG_RUNNING_ENABLED, DEFAULT_TRACE_LONG_RUNNING_ENABLED);
    long longRunningTraceInitialFlushInterval =
        configProvider.getLong(
            TRACE_LONG_RUNNING_INITIAL_FLUSH_INTERVAL,
            DEFAULT_TRACE_LONG_RUNNING_INITIAL_FLUSH_INTERVAL);
    long longRunningTraceFlushInterval =
        configProvider.getLong(
            TRACE_LONG_RUNNING_FLUSH_INTERVAL, DEFAULT_TRACE_LONG_RUNNING_FLUSH_INTERVAL);
    serviceDiscoveryEnabled =
        configProvider.getBoolean(
            TRACE_SERVICE_DISCOVERY_ENABLED, DEFAULT_SERVICE_DISCOVERY_ENABLED);

    if (longRunningEnabled
        && (longRunningTraceInitialFlushInterval < 10
            || longRunningTraceInitialFlushInterval > 450)) {
      log.warn(
          "Provided long running trace initial flush interval of {} seconds. It should be between 10 seconds and 7.5 minutes."
              + "Setting the flush interval to the default value of {} seconds .",
          longRunningTraceInitialFlushInterval,
          DEFAULT_TRACE_LONG_RUNNING_INITIAL_FLUSH_INTERVAL);
      longRunningTraceInitialFlushInterval = DEFAULT_TRACE_LONG_RUNNING_INITIAL_FLUSH_INTERVAL;
    }
    if (longRunningEnabled
        && (longRunningTraceFlushInterval < 20 || longRunningTraceFlushInterval > 450)) {
      log.warn(
          "Provided long running trace flush interval of {} seconds. It should be between 20 seconds and 7.5 minutes."
              + "Setting the flush interval to the default value of {} seconds .",
          longRunningTraceFlushInterval,
          DEFAULT_TRACE_LONG_RUNNING_FLUSH_INTERVAL);
      longRunningTraceFlushInterval = DEFAULT_TRACE_LONG_RUNNING_FLUSH_INTERVAL;
    }
    this.longRunningTraceEnabled = longRunningEnabled;
    this.longRunningTraceInitialFlushInterval = longRunningTraceInitialFlushInterval;
    this.longRunningTraceFlushInterval = longRunningTraceFlushInterval;

    this.sparkTaskHistogramEnabled =
        configProvider.getBoolean(
            SPARK_TASK_HISTOGRAM_ENABLED, DEFAULT_SPARK_TASK_HISTOGRAM_ENABLED);

    this.sparkAppNameAsService =
        configProvider.getBoolean(SPARK_APP_NAME_AS_SERVICE, DEFAULT_SPARK_APP_NAME_AS_SERVICE);

    this.jaxRsExceptionAsErrorsEnabled =
        configProvider.getBoolean(
            JAX_RS_EXCEPTION_AS_ERROR_ENABLED, DEFAULT_JAX_RS_EXCEPTION_AS_ERROR_ENABLED);

    axisPromoteResourceName = configProvider.getBoolean(AXIS_PROMOTE_RESOURCE_NAME, false);

    websocketMessagesInheritSampling =
        configProvider.getBoolean(
            TRACE_WEBSOCKET_MESSAGES_INHERIT_SAMPLING, DEFAULT_WEBSOCKET_MESSAGES_INHERIT_SAMPLING);
    websocketMessagesSeparateTraces =
        configProvider.getBoolean(
            TRACE_WEBSOCKET_MESSAGES_SEPARATE_TRACES, DEFAULT_WEBSOCKET_MESSAGES_SEPARATE_TRACES);
    websocketTagSessionId =
        configProvider.getBoolean(TRACE_WEBSOCKET_TAG_SESSION_ID, DEFAULT_WEBSOCKET_TAG_SESSION_ID);

    this.traceFlushIntervalSeconds =
        configProvider.getFloat(
            TracerConfig.TRACE_FLUSH_INTERVAL, ConfigDefaults.DEFAULT_TRACE_FLUSH_INTERVAL);

    this.tracePostProcessingTimeout =
        configProvider.getLong(
            TRACE_POST_PROCESSING_TIMEOUT, DEFAULT_TRACE_POST_PROCESSING_TIMEOUT);

    if (isLlmObsEnabled()) {
      log.debug(
          "LLM Observability enabled for ML app {}, agentless mode {}",
          llmObsMlApp,
          llmObsAgentlessEnabled);
    }

    // if API key is not provided, check if any products are using agentless mode and require it
    if (apiKey == null || apiKey.isEmpty()) {
      // CI Visibility
      if (isCiVisibilityEnabled() && ciVisibilityAgentlessEnabled) {
        throw new FatalAgentMisconfigurationError(
            "Attempt to start in CI Visibility in Agentless mode without API key. "
                + "Please ensure that either an API key is configured, or the tracer is set up to work with the Agent");
      }

      // Profiling
      if (profilingAgentless) {
        log.warn(
            "Agentless profiling activated but no api key provided. Profile uploading will likely fail");
      }

      // LLM Observability
      if (isLlmObsEnabled() && llmObsAgentlessEnabled) {
        throw new FatalAgentMisconfigurationError(
            "Attempt to start LLM Observability in Agentless mode without API key. "
                + "Please ensure that either an API key is configured, or the tracer is set up to work with the Agent");
      }
    }

    this.telemetryDebugRequestsEnabled =
        configProvider.getBoolean(
            TELEMETRY_DEBUG_REQUESTS_ENABLED, DEFAULT_TELEMETRY_DEBUG_REQUESTS_ENABLED);

    this.agentlessLogSubmissionEnabled =
        configProvider.getBoolean(AGENTLESS_LOG_SUBMISSION_ENABLED, false);
    this.agentlessLogSubmissionQueueSize =
        configProvider.getInteger(AGENTLESS_LOG_SUBMISSION_QUEUE_SIZE, 1024);
    this.agentlessLogSubmissionLevel =
        configProvider.getString(AGENTLESS_LOG_SUBMISSION_LEVEL, "INFO");
    this.agentlessLogSubmissionUrl = configProvider.getString(AGENTLESS_LOG_SUBMISSION_URL);
    this.agentlessLogSubmissionProduct = isCiVisibilityEnabled() ? "citest" : "apm";

    this.cloudPayloadTaggingServices =
        configProvider.getSet(
            TRACE_CLOUD_PAYLOAD_TAGGING_SERVICES, DEFAULT_TRACE_CLOUD_PAYLOAD_TAGGING_SERVICES);
    this.cloudRequestPayloadTagging =
        configProvider.getList(TRACE_CLOUD_REQUEST_PAYLOAD_TAGGING, null);
    this.cloudResponsePayloadTagging =
        configProvider.getList(TRACE_CLOUD_RESPONSE_PAYLOAD_TAGGING, null);
    this.cloudPayloadTaggingMaxDepth =
        configProvider.getInteger(TRACE_CLOUD_PAYLOAD_TAGGING_MAX_DEPTH, 10);
    this.cloudPayloadTaggingMaxTags =
        configProvider.getInteger(TRACE_CLOUD_PAYLOAD_TAGGING_MAX_TAGS, 758);

    this.dependecyResolutionPeriodMillis =
        configProvider.getLong(
            GeneralConfig.TELEMETRY_DEPENDENCY_RESOLUTION_PERIOD_MILLIS,
            1000); // 1 second by default

    timelineEventsEnabled =
        configProvider.getBoolean(
            PROFILING_TIMELINE_EVENTS_ENABLED, PROFILING_TIMELINE_EVENTS_ENABLED_DEFAULT);

    if (appSecScaEnabled != null
        && appSecScaEnabled
        && (!isTelemetryEnabled() || !isTelemetryDependencyServiceEnabled())) {
      log.warn(
          SEND_TELEMETRY,
          "AppSec SCA is enabled but telemetry is disabled. AppSec SCA will not work.");
    }

    // Used to report telemetry on SSI injection
    this.ssiInjectionEnabled = configProvider.getString(SSI_INJECTION_ENABLED);
    this.ssiInjectionForce =
        configProvider.getBoolean(SSI_INJECTION_FORCE, DEFAULT_SSI_INJECTION_FORCE);
    this.instrumentationSource =
        configProvider.getString(INSTRUMENTATION_SOURCE, DEFAULT_INSTRUMENTATION_SOURCE);

    this.apmTracingEnabled = configProvider.getBoolean(GeneralConfig.APM_TRACING_ENABLED, true);

    this.jdkSocketEnabled = configProvider.getBoolean(JDK_SOCKET_ENABLED, true);

    this.optimizedMapEnabled =
        configProvider.getBoolean(GeneralConfig.OPTIMIZED_MAP_ENABLED, false);
    this.spanBuilderReuseEnabled =
        configProvider.getBoolean(GeneralConfig.SPAN_BUILDER_REUSE_ENABLED, true);
    this.tagNameUtf8CacheSize =
        Math.max(configProvider.getInteger(GeneralConfig.TAG_NAME_UTF8_CACHE_SIZE, 128), 0);
    this.tagValueUtf8CacheSize =
        Math.max(configProvider.getInteger(GeneralConfig.TAG_VALUE_UTF8_CACHE_SIZE, 384), 0);

    int defaultStackTraceLengthLimit =
        instrumenterConfig.isCiVisibilityEnabled()
            ? 5000 // EVP limit
            : Integer.MAX_VALUE; // no effective limit (old behavior)
    this.stackTraceLengthLimit =
        configProvider.getInteger(STACK_TRACE_LENGTH_LIMIT, defaultStackTraceLengthLimit);

    this.rumInjectorConfig = parseRumConfig(configProvider);

    this.aiGuardEnabled = configProvider.getBoolean(AI_GUARD_ENABLED, DEFAULT_AI_GUARD_ENABLED);
    this.aiGuardEndpoint = configProvider.getString(AI_GUARD_ENDPOINT);
    this.aiGuardTimeout = configProvider.getInteger(AI_GUARD_TIMEOUT, DEFAULT_AI_GUARD_TIMEOUT);
    this.aiGuardMaxContentSize =
        configProvider.getInteger(AI_GUARD_MAX_CONTENT_SIZE, DEFAULT_AI_GUARD_MAX_CONTENT_SIZE);
    this.aiGuardMaxMessagesLength =
        configProvider.getInteger(
            AI_GUARD_MAX_MESSAGES_LENGTH, DEFAULT_AI_GUARD_MAX_MESSAGES_LENGTH);

    log.debug("New instance: {}", this);
  }

  private static boolean isValidUrl(String url) {
    if (url == null || url.isEmpty()) {
      return false;
    }
    try {
      new URL(url).toURI();
      return true;
    } catch (MalformedURLException | URISyntaxException ex) {
      log.error("Cannot parse URL '{}', skipping", url);
      return false;
    }
  }

  private RumInjectorConfig parseRumConfig(ConfigProvider configProvider) {
    if (!instrumenterConfig.isRumEnabled()) {
      return null;
    }
    try {
      return new RumInjectorConfig(
          configProvider.getString(RUM_APPLICATION_ID),
          configProvider.getString(RUM_CLIENT_TOKEN),
          configProvider.getString(RUM_SITE),
          configProvider.getString(RUM_SERVICE),
          configProvider.getString(RUM_ENVIRONMENT),
          configProvider.getInteger(RUM_MAJOR_VERSION, DEFAULT_RUM_MAJOR_VERSION),
          configProvider.getString(RUM_VERSION),
          configProvider.getBoolean(RUM_TRACK_USER_INTERACTION),
          configProvider.getBoolean(RUM_TRACK_RESOURCES),
          configProvider.getBoolean(RUM_TRACK_LONG_TASKS),
          configProvider.getEnum(RUM_DEFAULT_PRIVACY_LEVEL, PrivacyLevel.class, null),
          configProvider.getFloat(RUM_SESSION_SAMPLE_RATE),
          configProvider.getFloat(RUM_SESSION_REPLAY_SAMPLE_RATE),
          configProvider.getString(RUM_REMOTE_CONFIGURATION_ID));
    } catch (IllegalArgumentException e) {
      log.warn("Unable to configure RUM injection", e);
      return null;
    }
  }

  /**
   * Converts a list of packages in Jacoco exclusion format ({@code
   * my.package.*,my.other.package.*}) to list of package prefixes suitable for use with ASM ({@code
   * my/package/,my/other/package/})
   */
  public static String[] convertJacocoExclusionFormatToPackagePrefixes(List<String> packages) {
    return packages.stream()
        .map(s -> (s.endsWith("*") ? s.substring(0, s.length() - 1) : s).replace('.', '/'))
        .toArray(String[]::new);
  }

  public ConfigProvider configProvider() {
    return configProvider;
  }

  public long getStartTimeMillis() {
    return startTimeMillis;
  }

  public String getRuntimeId() {
    return runtimeIdEnabled ? RuntimeIdHolder.runtimeId : "";
  }

  public Long getProcessId() {
    return PidHelper.getPidAsLong();
  }

  public String getRuntimeVersion() {
    return runtimeVersion;
  }

  public String getApiKey() {
    return apiKey;
  }

  public String getApplicationKey() {
    return applicationKey;
  }

  public String getSite() {
    return site;
  }

  public String getHostName() {
    return HostNameHolder.hostName;
  }

  public Supplier<String> getHostNameSupplier() {
    return HostNameHolder::getHostName;
  }

  public String getServiceName() {
    return serviceName;
  }

  public boolean isServiceNameSetByUser() {
    return serviceNameSetByUser;
  }

  public String getRootContextServiceName() {
    return rootContextServiceName;
  }

  public Set<String> getExperimentalFeaturesEnabled() {
    return experimentalFeaturesEnabled;
  }

  public boolean isExperimentalPropagateProcessTagsEnabled() {
    return experimentalPropagateProcessTagsEnabled;
  }

  public boolean isTraceEnabled() {
    return instrumenterConfig.isTraceEnabled();
  }

  public boolean isServiceDiscoveryEnabled() {
    return serviceDiscoveryEnabled;
  }

  public boolean isLongRunningTraceEnabled() {
    return longRunningTraceEnabled;
  }

  public long getLongRunningTraceInitialFlushInterval() {
    return longRunningTraceInitialFlushInterval;
  }

  public long getLongRunningTraceFlushInterval() {
    return longRunningTraceFlushInterval;
  }

  public float getTraceFlushIntervalSeconds() {
    return traceFlushIntervalSeconds;
  }

  public long getTracePostProcessingTimeout() {
    return tracePostProcessingTimeout;
  }

  public boolean isIntegrationSynapseLegacyOperationName() {
    return integrationSynapseLegacyOperationName;
  }

  public String getWriterType() {
    return writerType;
  }

  public boolean isInjectBaggageAsTagsEnabled() {
    return injectBaggageAsTagsEnabled;
  }

  public boolean isAgentConfiguredUsingDefault() {
    return agentConfiguredUsingDefault;
  }

  public String getAgentUrl() {
    return agentUrl;
  }

  public String getAgentHost() {
    return agentHost;
  }

  public int getAgentPort() {
    return agentPort;
  }

  public String getAgentUnixDomainSocket() {
    return agentUnixDomainSocket;
  }

  public String getAgentNamedPipe() {
    return agentNamedPipe;
  }

  public int getAgentTimeout() {
    return agentTimeout;
  }

  public boolean isForceClearTextHttpForIntakeClient() {
    return forceClearTextHttpForIntakeClient;
  }

  public Set<String> getNoProxyHosts() {
    return noProxyHosts;
  }

  public boolean isPrioritySamplingEnabled() {
    return prioritySamplingEnabled;
  }

  public String getPrioritySamplingForce() {
    return prioritySamplingForce;
  }

  public boolean isTraceResolverEnabled() {
    return traceResolverEnabled;
  }

  public Set<String> getIastWeakHashAlgorithms() {
    return iastWeakHashAlgorithms;
  }

  public Pattern getIastWeakCipherAlgorithms() {
    return iastWeakCipherAlgorithms;
  }

  public boolean isIastDeduplicationEnabled() {
    return iastDeduplicationEnabled;
  }

  public int getSpanAttributeSchemaVersion() {
    return spanAttributeSchemaVersion;
  }

  public boolean isPeerHostNameEnabled() {
    return peerHostNameEnabled;
  }

  public boolean isPeerServiceDefaultsEnabled() {
    return peerServiceDefaultsEnabled;
  }

  public Map<String, String> getPeerServiceComponentOverrides() {
    return peerServiceComponentOverrides;
  }

  public boolean isRemoveIntegrationServiceNamesEnabled() {
    return removeIntegrationServiceNamesEnabled;
  }

  public Map<String, String> getPeerServiceMapping() {
    return peerServiceMapping;
  }

  public Map<String, String> getServiceMapping() {
    return serviceMapping;
  }

  public Map<String, String> getRequestHeaderTags() {
    return requestHeaderTags;
  }

  public Map<String, String> getResponseHeaderTags() {
    return responseHeaderTags;
  }

  public boolean isRequestHeaderTagsCommaAllowed() {
    return requestHeaderTagsCommaAllowed;
  }

  public Map<String, String> getBaggageMapping() {
    return baggageMapping;
  }

  public List<String> getTraceBaggageTagKeys() {
    return traceBaggageTagKeys;
  }

  public Map<String, String> getHttpServerPathResourceNameMapping() {
    return httpServerPathResourceNameMapping;
  }

  public Map<String, String> getHttpClientPathResourceNameMapping() {
    return httpClientPathResourceNameMapping;
  }

  public boolean getHttpResourceRemoveTrailingSlash() {
    return httpResourceRemoveTrailingSlash;
  }

  public BitSet getHttpServerErrorStatuses() {
    return httpServerErrorStatuses;
  }

  public BitSet getHttpClientErrorStatuses() {
    return httpClientErrorStatuses;
  }

  public boolean isHttpServerTagQueryString() {
    return httpServerTagQueryString;
  }

  public boolean isHttpServerRawQueryString() {
    return httpServerRawQueryString;
  }

  public boolean isHttpServerRawResource() {
    return httpServerRawResource;
  }

  public boolean isHttpServerDecodedResourcePreserveSpaces() {
    return httpServerDecodedResourcePreserveSpaces;
  }

  public boolean isHttpServerRouteBasedNaming() {
    return httpServerRouteBasedNaming;
  }

  public boolean isHttpClientTagQueryString() {
    return httpClientTagQueryString;
  }

  public boolean isHttpClientTagHeaders() {
    return httpClientTagHeaders;
  }

  public boolean isHttpClientSplitByDomain() {
    return httpClientSplitByDomain;
  }

  public boolean isDbClientSplitByInstance() {
    return dbClientSplitByInstance;
  }

  public boolean isDbClientSplitByInstanceTypeSuffix() {
    return dbClientSplitByInstanceTypeSuffix;
  }

  public boolean isDbClientSplitByHost() {
    return dbClientSplitByHost;
  }

  public Set<String> getSplitByTags() {
    return splitByTags;
  }

  public boolean isJeeSplitByDeployment() {
    return jeeSplitByDeployment;
  }

  public int getScopeDepthLimit() {
    return scopeDepthLimit;
  }

  public boolean isScopeStrictMode() {
    return scopeStrictMode;
  }

  public int getScopeIterationKeepAlive() {
    return scopeIterationKeepAlive;
  }

  public int getPartialFlushMinSpans() {
    return partialFlushMinSpans;
  }

  public int getTraceKeepLatencyThreshold() {
    return traceKeepLatencyThreshold;
  }

  public boolean isTraceKeepLatencyThresholdEnabled() {
    return traceKeepLatencyThresholdEnabled;
  }

  public boolean isTraceStrictWritesEnabled() {
    return traceStrictWritesEnabled;
  }

  public boolean isLogExtractHeaderNames() {
    return logExtractHeaderNames;
  }

  @Deprecated
  public Set<PropagationStyle> getPropagationStylesToExtract() {
    return propagationStylesToExtract;
  }

  @Deprecated
  public Set<PropagationStyle> getPropagationStylesToInject() {
    return propagationStylesToInject;
  }

  public boolean isTracePropagationStyleB3PaddingEnabled() {
    return tracePropagationStyleB3PaddingEnabled;
  }

  public Set<TracePropagationStyle> getTracePropagationStylesToExtract() {
    return tracePropagationStylesToExtract;
  }

  public Set<TracePropagationStyle> getTracePropagationStylesToInject() {
    return tracePropagationStylesToInject;
  }

  public TracePropagationBehaviorExtract getTracePropagationBehaviorExtract() {
    return tracePropagationBehaviorExtract;
  }

  public boolean isTracePropagationExtractFirst() {
    return tracePropagationExtractFirst;
  }

  public boolean isInferredProxyPropagationEnabled() {
    return traceInferredProxyEnabled;
  }

  public boolean isBaggageExtract() {
    return tracePropagationStylesToExtract.contains(TracePropagationStyle.BAGGAGE);
  }

  public boolean isBaggageInject() {
    return tracePropagationStylesToInject.contains(TracePropagationStyle.BAGGAGE);
  }

  public boolean isBaggagePropagationEnabled() {
    return isBaggageInject() || isBaggageExtract();
  }

  public int getTraceBaggageMaxItems() {
    return traceBaggageMaxItems;
  }

  public int getTraceBaggageMaxBytes() {
    return traceBaggageMaxBytes;
  }

  public int getClockSyncPeriod() {
    return clockSyncPeriod;
  }

  public String getDogStatsDNamedPipe() {
    return dogStatsDNamedPipe;
  }

  public int getDogStatsDStartDelay() {
    return dogStatsDStartDelay;
  }

  public Integer getStatsDClientQueueSize() {
    return statsDClientQueueSize;
  }

  public Integer getStatsDClientSocketBuffer() {
    return statsDClientSocketBuffer;
  }

  public Integer getStatsDClientSocketTimeout() {
    return statsDClientSocketTimeout;
  }

  public boolean isRuntimeMetricsEnabled() {
    return runtimeMetricsEnabled;
  }

  public boolean isJmxFetchEnabled() {
    return jmxFetchEnabled;
  }

  public String getJmxFetchConfigDir() {
    return jmxFetchConfigDir;
  }

  public List<String> getJmxFetchConfigs() {
    return jmxFetchConfigs;
  }

  public List<String> getJmxFetchMetricsConfigs() {
    return jmxFetchMetricsConfigs;
  }

  public Integer getJmxFetchCheckPeriod() {
    return jmxFetchCheckPeriod;
  }

  public Integer getJmxFetchRefreshBeansPeriod() {
    return jmxFetchRefreshBeansPeriod;
  }

  public Integer getJmxFetchInitialRefreshBeansPeriod() {
    return jmxFetchInitialRefreshBeansPeriod;
  }

  public String getJmxFetchStatsdHost() {
    return jmxFetchStatsdHost;
  }

  public Integer getJmxFetchStatsdPort() {
    return jmxFetchStatsdPort;
  }

  public boolean isJmxFetchMultipleRuntimeServicesEnabled() {
    return jmxFetchMultipleRuntimeServicesEnabled;
  }

  public int getJmxFetchMultipleRuntimeServicesLimit() {
    return jmxFetchMultipleRuntimeServicesLimit;
  }

  public boolean isHealthMetricsEnabled() {
    return healthMetricsEnabled;
  }

  public String getHealthMetricsStatsdHost() {
    return healthMetricsStatsdHost;
  }

  public Integer getHealthMetricsStatsdPort() {
    return healthMetricsStatsdPort;
  }

  public boolean isPerfMetricsEnabled() {
    return perfMetricsEnabled;
  }

  public boolean isTracerMetricsEnabled() {
    // When ASM Standalone Billing is enabled metrics should be disabled
    return tracerMetricsEnabled && isApmTracingEnabled();
  }

  public boolean isTracerMetricsBufferingEnabled() {
    return tracerMetricsBufferingEnabled;
  }

  public int getTracerMetricsMaxAggregates() {
    return tracerMetricsMaxAggregates;
  }

  public int getTracerMetricsMaxPending() {
    return tracerMetricsMaxPending;
  }

  public boolean isLogsInjectionEnabled() {
    return logsInjectionEnabled;
  }

  public boolean isReportHostName() {
    return reportHostName;
  }

  public boolean isTraceAnalyticsEnabled() {
    return traceAnalyticsEnabled;
  }

  public String getTraceClientIpHeader() {
    return traceClientIpHeader;
  }

  // whether to collect headers and run the client ip resolution (also requires appsec to be enabled
  // or clientIpEnabled)
  public boolean isTraceClientIpResolverEnabled() {
    return traceClientIpResolverEnabled;
  }

  public boolean isTraceGitMetadataEnabled() {
    return traceGitMetadataEnabled;
  }

  public Map<String, String> getTraceSamplingServiceRules() {
    return traceSamplingServiceRules;
  }

  public Map<String, String> getTraceSamplingOperationRules() {
    return traceSamplingOperationRules;
  }

  public String getTraceSamplingRules() {
    return traceSamplingRules;
  }

  public Double getTraceSampleRate() {
    return traceSampleRate;
  }

  public int getTraceRateLimit() {
    return traceRateLimit;
  }

  public String getSpanSamplingRules() {
    return spanSamplingRules;
  }

  public String getSpanSamplingRulesFile() {
    return spanSamplingRulesFile;
  }

  public boolean isProfilingEnabled() {
    if (Platform.isNativeImage()) {
      if (!instrumenterConfig.isProfilingEnabled() && profilingEnabled.isActive()) {
        log.warn(
            "Profiling was not enabled during the native image build. "
                + "Please set DD_PROFILING_ENABLED=true in your native image build configuration if you want"
                + "to use profiling.");
      }
    }
    return profilingEnabled.isActive() && instrumenterConfig.isProfilingEnabled();
  }

  public boolean isProfilingTimelineEventsEnabled() {
    return timelineEventsEnabled;
  }

  public boolean isProfilingAgentless() {
    return profilingAgentless;
  }

  public int getProfilingStartDelay() {
    return profilingStartDelay;
  }

  public boolean isProfilingStartForceFirst() {
    return profilingStartForceFirst;
  }

  public int getProfilingUploadPeriod() {
    return profilingUploadPeriod;
  }

  public String getProfilingTemplateOverrideFile() {
    return profilingTemplateOverrideFile;
  }

  public int getProfilingUploadTimeout() {
    return profilingUploadTimeout;
  }

  public String getProfilingUploadCompression() {
    return profilingUploadCompression;
  }

  public String getProfilingProxyHost() {
    return profilingProxyHost;
  }

  public int getProfilingProxyPort() {
    return profilingProxyPort;
  }

  public String getProfilingProxyUsername() {
    return profilingProxyUsername;
  }

  public String getProfilingProxyPassword() {
    return profilingProxyPassword;
  }

  public int getProfilingExceptionSampleLimit() {
    return profilingExceptionSampleLimit;
  }

  public int getProfilingDirectAllocationSampleLimit() {
    return profilingDirectAllocationSampleLimit;
  }

  public int getProfilingBackPressureSampleLimit() {
    return profilingBackPressureSampleLimit;
  }

  public boolean isProfilingBackPressureSamplingEnabled() {
    return profilingBackPressureEnabled;
  }

  public int getProfilingExceptionHistogramTopItems() {
    return profilingExceptionHistogramTopItems;
  }

  public int getProfilingExceptionHistogramMaxCollectionSize() {
    return profilingExceptionHistogramMaxCollectionSize;
  }

  public boolean isProfilingExcludeAgentThreads() {
    return profilingExcludeAgentThreads;
  }

  public boolean isProfilingUploadSummaryOn413Enabled() {
    return profilingUploadSummaryOn413Enabled;
  }

  public boolean isProfilingRecordExceptionMessage() {
    return profilingRecordExceptionMessage;
  }

  public boolean isDatadogProfilerEnabled() {
    return isProfilingEnabled() && isDatadogProfilerEnabled;
  }

  public static boolean isDatadogProfilerEnablementOverridden() {
    // old non-LTS versions without important backports
    // also, we have no windows binaries
    return OperatingSystem.isWindows()
        || isJavaVersion(18)
        || isJavaVersion(16)
        || isJavaVersion(15)
        || isJavaVersion(14)
        || isJavaVersion(13)
        || isJavaVersion(12)
        || isJavaVersion(10)
        || isJavaVersion(9);
  }

  public static boolean isDatadogProfilerSafeInCurrentEnvironment() {
    // don't want to put this logic (which will evolve) in the public ProfilingConfig, and can't
    // access Platform there
    if (!JavaVirtualMachine.isJ9() && isJavaVersion(8)) {
      String arch = SystemProperties.get("os.arch");
      if ("aarch64".equalsIgnoreCase(arch) || "arm64".equalsIgnoreCase(arch)) {
        return false;
      }
    }
    if (JavaVirtualMachine.isGraalVM()) {
      // let's be conservative about GraalVM and require opt-in from the users
      return false;
    }
    boolean result = false;
    if (JavaVirtualMachine.isJ9()) {
      // OpenJ9 will activate only JVMTI GetAllStackTraces based profiling which is safe
      result = true;
    } else {
      // JDK 18 is missing ASGCT fixes, so we can't use it
      if (!isJavaVersion(18)) {
        result =
            isJavaVersionAtLeast(17, 0, 5)
                || (isJavaVersion(11) && isJavaVersionAtLeast(11, 0, 17))
                || (isJavaVersion(8) && isJavaVersionAtLeast(8, 0, 352));
      }
    }
    return result;
  }

  public boolean isCrashTrackingAgentless() {
    return crashTrackingAgentless;
  }

  public boolean isTelemetryEnabled() {
    return instrumenterConfig.isTelemetryEnabled();
  }

  public float getTelemetryHeartbeatInterval() {
    return telemetryHeartbeatInterval;
  }

  public long getTelemetryExtendedHeartbeatInterval() {
    return telemetryExtendedHeartbeatInterval;
  }

  public float getTelemetryMetricsInterval() {
    return telemetryMetricsInterval;
  }

  public boolean isTelemetryDependencyServiceEnabled() {
    return isTelemetryDependencyServiceEnabled;
  }

  public boolean isTelemetryMetricsEnabled() {
    return telemetryMetricsEnabled;
  }

  public boolean isTelemetryLogCollectionEnabled() {
    return isTelemetryLogCollectionEnabled;
  }

  public int getTelemetryDependencyResolutionQueueSize() {
    return telemetryDependencyResolutionQueueSize;
  }

  public boolean isClientIpEnabled() {
    return clientIpEnabled;
  }

  public ProductActivation getAppSecActivation() {
    return instrumenterConfig.getAppSecActivation();
  }

  public boolean isAppSecReportingInband() {
    return appSecReportingInband;
  }

  public int getAppSecReportMinTimeout() {
    return appSecReportMinTimeout;
  }

  public int getAppSecReportMaxTimeout() {
    return appSecReportMaxTimeout;
  }

  public int getAppSecTraceRateLimit() {
    return appSecTraceRateLimit;
  }

  public boolean isAppSecWafMetrics() {
    return appSecWafMetrics;
  }

  // in microseconds
  public int getAppSecWafTimeout() {
    return appSecWafTimeout;
  }

  public String getAppSecObfuscationParameterKeyRegexp() {
    return appSecObfuscationParameterKeyRegexp;
  }

  public String getAppSecObfuscationParameterValueRegexp() {
    return appSecObfuscationParameterValueRegexp;
  }

  public String getAppSecHttpBlockedTemplateHtml() {
    return appSecHttpBlockedTemplateHtml;
  }

  public String getAppSecHttpBlockedTemplateJson() {
    return appSecHttpBlockedTemplateJson;
  }

  public UserIdCollectionMode getAppSecUserIdCollectionMode() {
    return appSecUserIdCollectionMode;
  }

  public boolean isApiSecurityEnabled() {
    return apiSecurityEnabled;
  }

  public float getApiSecuritySampleDelay() {
    return apiSecuritySampleDelay;
  }

  public int getApiSecurityEndpointCollectionMessageLimit() {
    return apiSecurityEndpointCollectionMessageLimit;
  }

  public int getApiSecurityMaxDownstreamRequestBodyAnalysis() {
    return apiSecurityMaxDownstreamRequestBodyAnalysis;
  }

  public double getApiSecurityDownstreamRequestAnalysisSampleRate() {
    return apiSecurityDownstreamRequestAnalysisSampleRate;
  }

  public boolean isApiSecurityEndpointCollectionEnabled() {
    return apiSecurityEndpointCollectionEnabled;
  }

  public ProductActivation getIastActivation() {
    return instrumenterConfig.getIastActivation();
  }

  public boolean isIastDebugEnabled() {
    return iastDebugEnabled;
  }

  public int getIastMaxConcurrentRequests() {
    return iastMaxConcurrentRequests;
  }

  public int getIastVulnerabilitiesPerRequest() {
    return iastVulnerabilitiesPerRequest;
  }

  public float getIastRequestSampling() {
    return iastRequestSampling;
  }

  public Verbosity getIastTelemetryVerbosity() {
    return isTelemetryEnabled() ? iastTelemetryVerbosity : Verbosity.OFF;
  }

  public boolean isIastRedactionEnabled() {
    return iastRedactionEnabled;
  }

  public String getIastRedactionNamePattern() {
    return iastRedactionNamePattern;
  }

  public String getIastRedactionValuePattern() {
    return iastRedactionValuePattern;
  }

  public int getIastTruncationMaxValueLength() {
    return iastTruncationMaxValueLength;
  }

  public int getIastMaxRangeCount() {
    return iastMaxRangeCount;
  }

  public boolean isIastStacktraceLeakSuppress() {
    return iastStacktraceLeakSuppress;
  }

  public IastContext.Mode getIastContextMode() {
    return iastContextMode;
  }

  public boolean isIastHardcodedSecretEnabled() {
    return iastHardcodedSecretEnabled;
  }

  public boolean isIastSourceMappingEnabled() {
    return iastSourceMappingEnabled;
  }

  public int getIastSourceMappingMaxSize() {
    return iastSourceMappingMaxSize;
  }

  public IastDetectionMode getIastDetectionMode() {
    return iastDetectionMode;
  }

  public boolean isIastAnonymousClassesEnabled() {
    return iastAnonymousClassesEnabled;
  }

  public boolean isIastStackTraceEnabled() {
    return iastStackTraceEnabled;
  }

  public boolean isIastExperimentalPropagationEnabled() {
    return iastExperimentalPropagationEnabled;
  }

  public String getIastSecurityControlsConfiguration() {
    return iastSecurityControlsConfiguration;
  }

  public int getIastDbRowsToTaint() {
    return iastDbRowsToTaint;
  }

  public boolean isLlmObsEnabled() {
    return instrumenterConfig.isLlmObsEnabled();
  }

  public boolean isLlmObsAgentlessEnabled() {
    return llmObsAgentlessEnabled;
  }

  public String getLlMObsAgentlessUrl() {
    return llmObsAgentlessUrl;
  }

  public String getLlmObsMlApp() {
    return llmObsMlApp;
  }

  public boolean isCiVisibilityEnabled() {
    return instrumenterConfig.isCiVisibilityEnabled();
  }

  public boolean isUsmEnabled() {
    return instrumenterConfig.isUsmEnabled();
  }

  public boolean isCiVisibilityTraceSanitationEnabled() {
    return ciVisibilityTraceSanitationEnabled;
  }

  public boolean isCiVisibilityAgentlessEnabled() {
    return ciVisibilityAgentlessEnabled;
  }

  public String getCiVisibilityAgentlessUrl() {
    return ciVisibilityAgentlessUrl;
  }

  public String getCiVisibilityIntakeAgentlessUrl() {
    return ciVisibilityIntakeAgentlessUrl;
  }

  public boolean isCiVisibilitySourceDataEnabled() {
    return ciVisibilitySourceDataEnabled;
  }

  public boolean isCiVisibilityBuildInstrumentationEnabled() {
    return ciVisibilityBuildInstrumentationEnabled;
  }

  public String getCiVisibilityAgentJarUri() {
    return ciVisibilityAgentJarUri;
  }

  public File getCiVisibilityAgentJarFile() {
    if (ciVisibilityAgentJarUri == null || ciVisibilityAgentJarUri.isEmpty()) {
      throw new IllegalArgumentException("Agent JAR URI is not set in config");
    }

    try {
      URI agentJarUri = new URI(ciVisibilityAgentJarUri);
      return new File(agentJarUri);
    } catch (URISyntaxException e) {
      throw new IllegalArgumentException("Malformed agent JAR URI: " + ciVisibilityAgentJarUri, e);
    }
  }

  public boolean isCiVisibilityAutoConfigurationEnabled() {
    return ciVisibilityAutoConfigurationEnabled;
  }

  public String getCiVisibilityAdditionalChildProcessJvmArgs() {
    return ciVisibilityAdditionalChildProcessJvmArgs;
  }

  public boolean isCiVisibilityCompilerPluginAutoConfigurationEnabled() {
    return ciVisibilityCompilerPluginAutoConfigurationEnabled;
  }

  public boolean isCiVisibilityCodeCoverageEnabled() {
    return ciVisibilityCodeCoverageEnabled;
  }

  /** @return {@code true} if code coverage line-granularity is explicitly enabled */
  public boolean isCiVisibilityCoverageLinesEnabled() {
    return ciVisibilityCoverageLinesEnabled != null && ciVisibilityCoverageLinesEnabled;
  }

  /** @return {@code true} if code coverage line-granularity is explicitly disabled */
  public boolean isCiVisibilityCoverageLinesDisabled() {
    return ciVisibilityCoverageLinesEnabled != null && !ciVisibilityCoverageLinesEnabled;
  }

  public String getCiVisibilityCodeCoverageReportDumpDir() {
    return ciVisibilityCodeCoverageReportDumpDir;
  }

  public String getCiVisibilityCompilerPluginVersion() {
    return ciVisibilityCompilerPluginVersion;
  }

  public String getCiVisibilityJacocoPluginVersion() {
    return ciVisibilityJacocoPluginVersion;
  }

  public boolean isCiVisibilityJacocoPluginVersionProvided() {
    return ciVisibilityJacocoPluginVersionProvided;
  }

  public List<String> getCiVisibilityCodeCoverageIncludes() {
    return ciVisibilityCodeCoverageIncludes;
  }

  public List<String> getCiVisibilityCodeCoverageExcludes() {
    return ciVisibilityCodeCoverageExcludes;
  }

  public String[] getCiVisibilityCodeCoverageIncludedPackages() {
    return Arrays.copyOf(
        ciVisibilityCodeCoverageIncludedPackages, ciVisibilityCodeCoverageIncludedPackages.length);
  }

  public String[] getCiVisibilityCodeCoverageExcludedPackages() {
    return Arrays.copyOf(
        ciVisibilityCodeCoverageExcludedPackages, ciVisibilityCodeCoverageExcludedPackages.length);
  }

  public List<String> getCiVisibilityJacocoGradleSourceSets() {
    return ciVisibilityJacocoGradleSourceSets;
  }

  public boolean isCiVisibilityCodeCoverageReportUploadEnabled() {
    return ciVisibilityCodeCoverageReportUploadEnabled;
  }

  public Integer getCiVisibilityDebugPort() {
    return ciVisibilityDebugPort;
  }

  public boolean isCiVisibilityGitClientEnabled() {
    return ciVisibilityGitClientEnabled;
  }

  public boolean isCiVisibilityGitUploadEnabled() {
    return ciVisibilityGitUploadEnabled;
  }

  public boolean isCiVisibilityGitUnshallowEnabled() {
    return ciVisibilityGitUnshallowEnabled;
  }

  public boolean isCiVisibilityGitUnshallowDefer() {
    return ciVisibilityGitUnshallowDefer;
  }

  public long getCiVisibilityGitCommandTimeoutMillis() {
    return ciVisibilityGitCommandTimeoutMillis;
  }

  public long getCiVisibilityBackendApiTimeoutMillis() {
    return ciVisibilityBackendApiTimeoutMillis;
  }

  public long getCiVisibilityGitUploadTimeoutMillis() {
    return ciVisibilityGitUploadTimeoutMillis;
  }

  public String getCiVisibilityGitRemoteName() {
    return ciVisibilityGitRemoteName;
  }

  public int getCiVisibilitySignalServerPort() {
    return ciVisibilitySignalServerPort;
  }

  public int getCiVisibilitySignalClientTimeoutMillis() {
    return ciVisibilitySignalClientTimeoutMillis;
  }

  public String getCiVisibilitySignalServerHost() {
    return ciVisibilitySignalServerHost;
  }

  public boolean isCiVisibilityItrEnabled() {
    return ciVisibilityItrEnabled;
  }

  public boolean isCiVisibilityTestSkippingEnabled() {
    return ciVisibilityTestSkippingEnabled;
  }

  public boolean isCiVisibilityCiProviderIntegrationEnabled() {
    return ciVisibilityCiProviderIntegrationEnabled;
  }

  public boolean isCiVisibilityRepoIndexDuplicateKeyCheckEnabled() {
    return ciVisibilityRepoIndexDuplicateKeyCheckEnabled;
  }

  public boolean isCiVisibilityRepoIndexFollowSymlinks() {
    return ciVisibilityRepoIndexFollowSymlinks;
  }

  public int getCiVisibilityExecutionSettingsCacheSize() {
    return ciVisibilityExecutionSettingsCacheSize;
  }

  public int getCiVisibilityJvmInfoCacheSize() {
    return ciVisibilityJvmInfoCacheSize;
  }

  public int getCiVisibilityCoverageRootPackagesLimit() {
    return ciVisibilityCoverageRootPackagesLimit;
  }

  public String getCiVisibilityInjectedTracerVersion() {
    return ciVisibilityInjectedTracerVersion;
  }

  public List<String> getCiVisibilityResourceFolderNames() {
    return ciVisibilityResourceFolderNames;
  }

  public boolean isCiVisibilityFlakyRetryEnabled() {
    return ciVisibilityFlakyRetryEnabled;
  }

  public boolean isCiVisibilityImpactedTestsDetectionEnabled() {
    return ciVisibilityImpactedTestsDetectionEnabled;
  }

  public boolean isCiVisibilityKnownTestsRequestEnabled() {
    return ciVisibilityKnownTestsRequestEnabled;
  }

  public boolean isCiVisibilityFlakyRetryOnlyKnownFlakes() {
    return ciVisibilityFlakyRetryOnlyKnownFlakes;
  }

  public boolean isCiVisibilityEarlyFlakeDetectionEnabled() {
    return ciVisibilityEarlyFlakeDetectionEnabled;
  }

  public int getCiVisibilityEarlyFlakeDetectionLowerLimit() {
    return ciVisibilityEarlyFlakeDetectionLowerLimit;
  }

  /**
   * @return {@code true} if any of the features that require CI Visibility execution policies are
   *     enabled. This is used to enable corresponding instrumentations only when they're needed,
   *     avoiding unnecessary overhead.
   */
  public boolean isCiVisibilityExecutionPoliciesEnabled() {
    return ciVisibilityFlakyRetryEnabled
        || ciVisibilityEarlyFlakeDetectionEnabled
        || ciVisibilityTestManagementEnabled;
  }

  public boolean isCiVisibilityScalatestForkMonitorEnabled() {
    return ciVisibilityScalatestForkMonitorEnabled;
  }

  public int getCiVisibilityFlakyRetryCount() {
    return ciVisibilityFlakyRetryCount;
  }

  public int getCiVisibilityTotalFlakyRetryCount() {
    return ciVisibilityTotalFlakyRetryCount;
  }

  public String getCiVisibilitySessionName() {
    return ciVisibilitySessionName;
  }

  public String getCiVisibilityModuleName() {
    return ciVisibilityModuleName;
  }

  public String getCiVisibilityTestCommand() {
    return ciVisibilityTestCommand;
  }

  public boolean isCiVisibilityTelemetryEnabled() {
    return ciVisibilityTelemetryEnabled;
  }

  public long getCiVisibilityRumFlushWaitMillis() {
    return ciVisibilityRumFlushWaitMillis;
  }

  public boolean isCiVisibilityAutoInjected() {
    return ciVisibilityAutoInjected;
  }

  public String getCiVisibilityTestOrder() {
    return ciVisibilityTestOrder;
  }

  public boolean isCiVisibilityTestManagementEnabled() {
    return ciVisibilityTestManagementEnabled;
  }

  public Integer getCiVisibilityTestManagementAttemptToFixRetries() {
    return ciVisibilityTestManagementAttemptToFixRetries;
  }

  public boolean isCiVisibilityFailedTestReplayEnabled() {
    return ciVisibilityFailedTestReplayEnabled;
  }

  public String getGitPullRequestBaseBranch() {
    return gitPullRequestBaseBranch;
  }

  public String getGitPullRequestBaseBranchSha() {
    return gitPullRequestBaseBranchSha;
  }

  public String getGitCommitHeadSha() {
    return gitCommitHeadSha;
  }

  public String getAppSecRulesFile() {
    return appSecRulesFile;
  }

  public long getRemoteConfigMaxPayloadSizeBytes() {
    return remoteConfigMaxPayloadSize;
  }

  public boolean isRemoteConfigEnabled() {
    return remoteConfigEnabled;
  }

  public boolean isRemoteConfigIntegrityCheckEnabled() {
    return remoteConfigIntegrityCheckEnabled;
  }

  public String getFinalRemoteConfigUrl() {
    return remoteConfigUrl;
  }

  public float getRemoteConfigPollIntervalSeconds() {
    return remoteConfigPollIntervalSeconds;
  }

  public String getRemoteConfigTargetsKeyId() {
    return remoteConfigTargetsKeyId;
  }

  public String getRemoteConfigTargetsKey() {
    return remoteConfigTargetsKey;
  }

  public int getRemoteConfigMaxExtraServices() {
    return remoteConfigMaxExtraServices;
  }

  public boolean isDynamicInstrumentationEnabled() {
    return dynamicInstrumentationEnabled;
  }

  public int getDynamicInstrumentationUploadTimeout() {
    return dynamicInstrumentationUploadTimeout;
  }

  public int getDynamicInstrumentationUploadFlushInterval() {
    return dynamicInstrumentationUploadFlushInterval;
  }

  public boolean isDynamicInstrumentationClassFileDumpEnabled() {
    return dynamicInstrumentationClassFileDumpEnabled;
  }

  public int getDynamicInstrumentationPollInterval() {
    return dynamicInstrumentationPollInterval;
  }

  public int getDynamicInstrumentationDiagnosticsInterval() {
    return dynamicInstrumentationDiagnosticsInterval;
  }

  public boolean isDynamicInstrumentationMetricsEnabled() {
    return dynamicInstrumentationMetricEnabled;
  }

  public int getDynamicInstrumentationUploadBatchSize() {
    return dynamicInstrumentationUploadBatchSize;
  }

  public long getDynamicInstrumentationMaxPayloadSize() {
    return dynamicInstrumentationMaxPayloadSize;
  }

  public boolean isDynamicInstrumentationVerifyByteCode() {
    return dynamicInstrumentationVerifyByteCode;
  }

  public String getDynamicInstrumentationInstrumentTheWorld() {
    return dynamicInstrumentationInstrumentTheWorld;
  }

  public String getDynamicInstrumentationExcludeFiles() {
    return dynamicInstrumentationExcludeFiles;
  }

  public String getDynamicInstrumentationIncludeFiles() {
    return dynamicInstrumentationIncludeFiles;
  }

  public int getDynamicInstrumentationCaptureTimeout() {
    return dynamicInstrumentationCaptureTimeout;
  }

  public boolean isSymbolDatabaseEnabled() {
    return symbolDatabaseEnabled;
  }

  public boolean isSymbolDatabaseForceUpload() {
    return symbolDatabaseForceUpload;
  }

  public int getSymbolDatabaseFlushThreshold() {
    return symbolDatabaseFlushThreshold;
  }

  public boolean isSymbolDatabaseCompressed() {
    return symbolDatabaseCompressed;
  }

  public boolean isDebuggerExceptionEnabled() {
    return debuggerExceptionEnabled;
  }

  public int getDebuggerMaxExceptionPerSecond() {
    return debuggerMaxExceptionPerSecond;
  }

  public boolean isDebuggerExceptionOnlyLocalRoot() {
    return debuggerExceptionOnlyLocalRoot;
  }

  public boolean isDebuggerExceptionCaptureIntermediateSpansEnabled() {
    return debuggerExceptionCaptureIntermediateSpansEnabled;
  }

  public int getDebuggerExceptionMaxCapturedFrames() {
    return debuggerExceptionMaxCapturedFrames;
  }

  public int getDebuggerExceptionCaptureInterval() {
    return debuggerExceptionCaptureInterval;
  }

  public boolean isDebuggerCodeOriginEnabled() {
    return debuggerCodeOriginEnabled;
  }

  public int getDebuggerCodeOriginMaxUserFrames() {
    return debuggerCodeOriginMaxUserFrames;
  }

  public boolean isDistributedDebuggerEnabled() {
    return distributedDebuggerEnabled;
  }

  public boolean isDebuggerSourceFileTrackingEnabled() {
    return debuggerSourceFileTrackingEnabled;
  }

  public Set<String> getThirdPartyIncludes() {
    return debuggerThirdPartyIncludes;
  }

  public Set<String> getThirdPartyExcludes() {
    return debuggerThirdPartyExcludes;
  }

  public Set<String> getThirdPartyShadingIdentifiers() {
    return debuggerShadingIdentifiers;
  }

  private String getFinalDebuggerBaseUrl() {
    if (agentUrl.startsWith("unix:")) {
      // provide placeholder agent URL, in practice we'll be tunnelling over UDS
      return "http://" + agentHost + ":" + agentPort;
    } else {
      return agentUrl;
    }
  }

  public String getFinalDebuggerSnapshotUrl() {
    if (Strings.isNotBlank(dynamicInstrumentationSnapshotUrl)) {
      return dynamicInstrumentationSnapshotUrl;
    } else if (isCiVisibilityAgentlessEnabled()) {
      return Intake.LOGS.getAgentlessUrl(this) + "logs";
    } else {
      throw new IllegalArgumentException("Cannot find snapshot endpoint on datadog agent");
    }
  }

  public String getFinalDebuggerSymDBUrl() {
    if (isCiVisibilityAgentlessEnabled()) {
      return Intake.LOGS.getAgentlessUrl(this) + "logs";
    } else {
      return getFinalDebuggerBaseUrl() + "/symdb/v1/input";
    }
  }

  public String getDynamicInstrumentationProbeFile() {
    return dynamicInstrumentationProbeFile;
  }

  public String getDynamicInstrumentationRedactedIdentifiers() {
    return dynamicInstrumentationRedactedIdentifiers;
  }

  public Set<String> getDynamicInstrumentationRedactionExcludedIdentifiers() {
    return dynamicInstrumentationRedactionExcludedIdentifiers;
  }

  public String getDynamicInstrumentationRedactedTypes() {
    return dynamicInstrumentationRedactedTypes;
  }

  public int getDynamicInstrumentationLocalVarHoistingLevel() {
    return dynamicInstrumentationLocalVarHoistingLevel;
  }

  public boolean isAwsPropagationEnabled() {
    return awsPropagationEnabled;
  }

  public boolean isSqsPropagationEnabled() {
    return sqsPropagationEnabled;
  }

  public boolean isSqsBodyPropagationEnabled() {
    return sqsBodyPropagationEnabled;
  }

  public boolean isKafkaClientPropagationEnabled() {
    return kafkaClientPropagationEnabled;
  }

  public boolean isKafkaClientPropagationDisabledForTopic(String topic) {
    return null != topic && kafkaClientPropagationDisabledTopics.contains(topic);
  }

  public boolean isJmsPropagationEnabled() {
    return jmsPropagationEnabled;
  }

  public boolean isJmsPropagationDisabledForDestination(final String queueOrTopic) {
    return null != queueOrTopic
        && (jmsPropagationDisabledQueues.contains(queueOrTopic)
            || jmsPropagationDisabledTopics.contains(queueOrTopic));
  }

  public int getJmsUnacknowledgedMaxAge() {
    return jmsUnacknowledgedMaxAge;
  }

  public boolean isKafkaClientBase64DecodingEnabled() {
    return kafkaClientBase64DecodingEnabled;
  }

  public boolean isRabbitPropagationEnabled() {
    return rabbitPropagationEnabled;
  }

  public boolean isRabbitPropagationDisabledForDestination(final String queueOrExchange) {
    return null != queueOrExchange
        && (rabbitPropagationDisabledQueues.contains(queueOrExchange)
            || rabbitPropagationDisabledExchanges.contains(queueOrExchange));
  }

  public boolean isRabbitIncludeRoutingKeyInResource() {
    return rabbitIncludeRoutingKeyInResource;
  }

  public boolean isMessageBrokerSplitByDestination() {
    return messageBrokerSplitByDestination;
  }

  public boolean isHystrixTagsEnabled() {
    return hystrixTagsEnabled;
  }

  public boolean isHystrixMeasuredEnabled() {
    return hystrixMeasuredEnabled;
  }

  public boolean isResilience4jMeasuredEnabled() {
    return resilience4jMeasuredEnabled;
  }

  public boolean isResilience4jTagMetricsEnabled() {
    return resilience4jTagMetricsEnabled;
  }

  public boolean isIgniteCacheIncludeKeys() {
    return igniteCacheIncludeKeys;
  }

  public String getObfuscationQueryRegexp() {
    return obfuscationQueryRegexp;
  }

  public boolean getPlayReportHttpStatus() {
    return playReportHttpStatus;
  }

  public boolean isServletPrincipalEnabled() {
    return servletPrincipalEnabled;
  }

  public boolean isSpringDataRepositoryInterfaceResourceName() {
    return springDataRepositoryInterfaceResourceName;
  }

  public int getxDatadogTagsMaxLength() {
    return xDatadogTagsMaxLength;
  }

  public boolean isServletAsyncTimeoutError() {
    return servletAsyncTimeoutError;
  }

  public boolean isTraceAgentV05Enabled() {
    return traceAgentV05Enabled;
  }

  public String getLogLevel() {
    return logLevel;
  }

  public boolean isDebugEnabled() {
    return debugEnabled;
  }

  public boolean isTriageEnabled() {
    return triageEnabled;
  }

  public String getTriageReportTrigger() {
    return triageReportTrigger;
  }

  public String getTriageReportDir() {
    return triageReportDir;
  }

  public boolean isStartupLogsEnabled() {
    return startupLogsEnabled;
  }

  public boolean isCwsEnabled() {
    return cwsEnabled;
  }

  public int getCwsTlsRefresh() {
    return cwsTlsRefresh;
  }

  public boolean isAzureAppServices() {
    return azureAppServices;
  }

  public boolean isAwsServerless() {
    return awsServerless;
  }

  public boolean isDataStreamsEnabled() {
    return dataStreamsEnabled;
  }

  public float getDataStreamsBucketDurationSeconds() {
    return dataStreamsBucketDurationSeconds;
  }

  public long getDataStreamsBucketDurationNanoseconds() {
    // Rounds to the nearest millisecond before converting to nanos
    int milliseconds = Math.round(dataStreamsBucketDurationSeconds * 1000);
    return TimeUnit.MILLISECONDS.toNanos(milliseconds);
  }

  public String getTraceAgentPath() {
    return traceAgentPath;
  }

  public List<String> getTraceAgentArgs() {
    return traceAgentArgs;
  }

  public String getDogStatsDPath() {
    return dogStatsDPath;
  }

  public List<String> getDogStatsDArgs() {
    return dogStatsDArgs;
  }

  public int getDogsStatsDPort() {
    return dogStatsDPort;
  }

  public String getConfigFileStatus() {
    return configFileStatus;
  }

  public IdGenerationStrategy getIdGenerationStrategy() {
    return idGenerationStrategy;
  }

  public boolean isTrace128bitTraceIdGenerationEnabled() {
    return trace128bitTraceIdGenerationEnabled;
  }

  public boolean isLogs128bitTraceIdEnabled() {
    return logs128bitTraceIdEnabled;
  }

  public Set<String> getGrpcIgnoredInboundMethods() {
    return grpcIgnoredInboundMethods;
  }

  public Set<String> getGrpcIgnoredOutboundMethods() {
    return grpcIgnoredOutboundMethods;
  }

  public boolean isGrpcServerTrimPackageResource() {
    return grpcServerTrimPackageResource;
  }

  public BitSet getGrpcServerErrorStatuses() {
    return grpcServerErrorStatuses;
  }

  public BitSet getGrpcClientErrorStatuses() {
    return grpcClientErrorStatuses;
  }

  public boolean isCassandraKeyspaceStatementExtractionEnabled() {
    return cassandraKeyspaceStatementExtractionEnabled;
  }

  public boolean isCouchbaseInternalSpansEnabled() {
    return couchbaseInternalSpansEnabled;
  }

  public boolean isElasticsearchBodyEnabled() {
    return elasticsearchBodyEnabled;
  }

  public boolean isElasticsearchParamsEnabled() {
    return elasticsearchParamsEnabled;
  }

  public boolean isElasticsearchBodyAndParamsEnabled() {
    return elasticsearchBodyAndParamsEnabled;
  }

  public boolean isSparkTaskHistogramEnabled() {
    return sparkTaskHistogramEnabled;
  }

  public boolean useSparkAppNameAsService() {
    return sparkAppNameAsService;
  }

  public boolean isJaxRsExceptionAsErrorEnabled() {
    return jaxRsExceptionAsErrorsEnabled;
  }

  public boolean isAxisPromoteResourceName() {
    return axisPromoteResourceName;
  }

  public boolean isWebsocketMessagesInheritSampling() {
    return websocketMessagesInheritSampling;
  }

  public boolean isWebsocketMessagesSeparateTraces() {
    return websocketMessagesSeparateTraces;
  }

  public boolean isWebsocketTagSessionId() {
    return websocketTagSessionId;
  }

  public boolean isDataJobsEnabled() {
    return dataJobsEnabled;
  }

  public boolean isDataJobsOpenLineageEnabled() {
    return dataJobsOpenLineageEnabled;
  }

  public boolean isDataJobsOpenLineageTimeoutEnabled() {
    return dataJobsOpenLineageTimeoutEnabled;
  }

  public boolean isApmTracingEnabled() {
    return apmTracingEnabled;
  }

  public boolean isJdkSocketEnabled() {
    return jdkSocketEnabled;
  }

  public boolean isOptimizedMapEnabled() {
    return optimizedMapEnabled;
  }

  public boolean isSpanBuilderReuseEnabled() {
    return spanBuilderReuseEnabled;
  }

  public int getTagNameUtf8CacheSize() {
    return tagNameUtf8CacheSize;
  }

  public int getTagValueUtf8CacheSize() {
    return tagValueUtf8CacheSize;
  }

  public int getStackTraceLengthLimit() {
    return stackTraceLengthLimit;
  }

  /** @return A map of tags to be applied only to the local application root span. */
  public TagMap getLocalRootSpanTags() {
    final Map<String, String> runtimeTags = getRuntimeTags();

    final TagMap result = TagMap.fromMap(runtimeTags);
    result.put(LANGUAGE_TAG_KEY, LANGUAGE_TAG_VALUE);
    result.put(SCHEMA_VERSION_TAG_KEY, SpanNaming.instance().version());
    result.put(DDTags.PROFILING_ENABLED, isProfilingEnabled() ? 1 : 0);
    if (!isApmTracingEnabled()) {
      result.put(APM_ENABLED, 0);
    }

    if (reportHostName) {
      final String hostName = getHostName();
      if (null != hostName && !hostName.isEmpty()) {
        result.put(INTERNAL_HOST_NAME, hostName);
      }
    }

    if (azureAppServices) {
      result.putAll(getAzureAppServicesTags());
    }

    result.putAll(getProcessIdTag());

    return result.freeze();
  }

  public WellKnownTags getWellKnownTags() {
    return new WellKnownTags(
        getRuntimeId(),
        reportHostName ? getHostName() : "",
        getEnv(),
        serviceName,
        getVersion(),
        LANGUAGE_TAG_VALUE);
  }

  public CiVisibilityWellKnownTags getCiVisibilityWellKnownTags() {
    return new CiVisibilityWellKnownTags(
        getRuntimeId(),
        getEnv(),
        LANGUAGE_TAG_VALUE,
        SystemProperties.get("java.runtime.name"),
        SystemProperties.get("java.version"),
        SystemProperties.get("java.vendor"),
        SystemProperties.get("os.arch"),
        SystemProperties.get("os.name"),
        SystemProperties.get("os.version"),
        isServiceNameSetByUser() ? "true" : "false");
  }

  public String getPrimaryTag() {
    return primaryTag;
  }

  public Set<String> getMetricsIgnoredResources() {
    return tryMakeImmutableSet(configProvider.getList(TRACER_METRICS_IGNORED_RESOURCES));
  }

  public String getEnv() {
    // intentionally not thread safe
    if (env == null) {
      env = getMergedSpanTags().get("env");
      if (env == null) {
        env = "";
      }
    }

    return env;
  }

  public String getVersion() {
    // intentionally not thread safe
    if (version == null) {
      version = getMergedSpanTags().get("version");
      if (version == null) {
        version = "";
      }
    }

    return version;
  }

  public Map<String, String> getMergedSpanTags() {
    // Do not include runtimeId into span tags: we only want that added to the root span
    final Map<String, String> result = newHashMap(getGlobalTags().size() + spanTags.size());
    result.putAll(getGlobalTags());
    result.putAll(spanTags);
    return Collections.unmodifiableMap(result);
  }

  public Map<String, String> getMergedJmxTags() {
    final Map<String, String> runtimeTags = getRuntimeTags();
    final Map<String, String> result =
        newHashMap(
            getGlobalTags().size() + jmxTags.size() + runtimeTags.size() + 1 /* for serviceName */);
    result.putAll(getGlobalTags());
    result.putAll(jmxTags);
    result.putAll(runtimeTags);
    // service name set here instead of getRuntimeTags because apm already manages the service tag
    // and may chose to override it.
    // Additionally, infra/JMX metrics require `service` rather than APM's `service.name` tag
    result.put(SERVICE_TAG, serviceName);
    return Collections.unmodifiableMap(result);
  }

  public Map<String, String> getMergedProfilingTags() {
    final Map<String, String> runtimeTags = getRuntimeTags();
    final String host = getHostName();
    final Map<String, String> result =
        newHashMap(
            getGlobalTags().size()
                + profilingTags.size()
                + runtimeTags.size()
                + 4 /* for serviceName and host and language and runtime_version */);
    result.put(HOST_TAG, host); // Host goes first to allow to override it
    result.putAll(getGlobalTags());
    result.putAll(profilingTags);
    result.putAll(runtimeTags);
    // service name set here instead of getRuntimeTags because apm already manages the service tag
    // and may chose to override it.
    result.put(SERVICE_TAG, serviceName);
    result.put(LANGUAGE_TAG_KEY, LANGUAGE_TAG_VALUE);
    result.put(RUNTIME_VERSION_TAG, runtimeVersion);
    if (azureAppServices) {
      result.putAll(getAzureAppServicesTags());
    }
    return Collections.unmodifiableMap(result);
  }

  public Map<String, String> getMergedCrashTrackingTags() {
    final Map<String, String> runtimeTags = getRuntimeTags();
    final String host = getHostName();
    final Map<String, String> result =
        newHashMap(
            getGlobalTags().size()
                + crashTrackingTags.size()
                + jmxTags.size()
                + runtimeTags.size()
                + 3 /* for serviceName and host and language */);
    result.put(HOST_TAG, host); // Host goes first to allow to override it
    result.putAll(getGlobalTags());
    result.putAll(jmxTags);
    result.putAll(crashTrackingTags);
    result.putAll(runtimeTags);
    // service name set here instead of getRuntimeTags because apm already manages the service tag
    // and may chose to override it.
    result.put(SERVICE_TAG, serviceName);
    result.put(LANGUAGE_TAG_KEY, LANGUAGE_TAG_VALUE);
    return Collections.unmodifiableMap(result);
  }

  public String getDefaultTelemetryUrl() {
    String site = getSite();
    String prefix = "";
    if (site.endsWith("datad0g.com")) {
      prefix = "all-http-intake.logs.";
    } else if (site.endsWith("datadoghq.com") || site.endsWith("datadoghq.eu")) {
      prefix = "instrumentation-telemetry-intake.";
    }
    return "https://" + prefix + site + "/api/v2/apmtelemetry";
  }

  /**
   * Returns the sample rate for the specified instrumentation or {@link
   * ConfigDefaults#DEFAULT_ANALYTICS_SAMPLE_RATE} if none specified.
   */
  public float getInstrumentationAnalyticsSampleRate(final String... aliases) {
    for (final String alias : aliases) {
      final String configKey = alias + ".analytics.sample-rate";
      final Float rate = configProvider.getFloat("trace." + configKey, configKey);
      if (null != rate) {
        return rate;
      }
    }
    return DEFAULT_ANALYTICS_SAMPLE_RATE;
  }

  /**
   * Provide 'global' tags, i.e. tags set everywhere. We have to support old (dd.trace.global.tags)
   * version of this setting if new (dd.tags) version has not been specified.
   */
  public Map<String, String> getGlobalTags() {
    return tags;
  }

  /**
   * Return a map of tags required by the datadog backend to link runtime metrics (i.e. jmx) and
   * traces.
   *
   * <p>These tags must be applied to every runtime metrics and placed on the root span of every
   * trace.
   *
   * @return A map of tag-name -> tag-value
   */
  private Map<String, String> getRuntimeTags() {
    return Collections.singletonMap(RUNTIME_ID_TAG, getRuntimeId());
  }

  private Map<String, Long> getProcessIdTag() {
    return Collections.singletonMap(PID_TAG, getProcessId());
  }

  private Map<String, String> getAzureAppServicesTags() {
    // These variable names and derivations are copied from the dotnet tracer
    // See
    // https://github.com/DataDog/dd-trace-dotnet/blob/master/tracer/src/Datadog.Trace/PlatformHelpers/AzureAppServices.cs
    // and
    // https://github.com/DataDog/dd-trace-dotnet/blob/master/tracer/src/Datadog.Trace/TraceContext.cs#L207
    Map<String, String> aasTags = new HashMap<>();

    /// The site name of the site instance in Azure where the traced application is running.
    String siteName = getEnv("WEBSITE_SITE_NAME");
    if (siteName != null) {
      aasTags.put("aas.site.name", siteName);
    }

    // The kind of application instance running in Azure.
    // Possible values: app, api, mobileapp, app_linux, app_linux_container, functionapp,
    // functionapp_linux, functionapp_linux_container

    // The type of application instance running in Azure.
    // Possible values: app, function
    if (getEnv("FUNCTIONS_WORKER_RUNTIME") != null
        || getEnv("FUNCTIONS_EXTENSIONS_VERSION") != null) {
      aasTags.put("aas.site.kind", "functionapp");
      aasTags.put("aas.site.type", "function");
    } else {
      aasTags.put("aas.site.kind", "app");
      aasTags.put("aas.site.type", "app");
    }

    //  The resource group of the site instance in Azure App Services
    String resourceGroup = getEnv("WEBSITE_RESOURCE_GROUP");
    if (resourceGroup != null) {
      aasTags.put("aas.resource.group", resourceGroup);
    }

    // Example: 8c500027-5f00-400e-8f00-60000000000f+apm-dotnet-EastUSwebspace
    // Format: {subscriptionId}+{planResourceGroup}-{hostedInRegion}
    String websiteOwner = getEnv("WEBSITE_OWNER_NAME");
    int plusIndex = websiteOwner == null ? -1 : websiteOwner.indexOf('+');

    // The subscription ID of the site instance in Azure App Services
    String subscriptionId = null;
    if (plusIndex > 0) {
      subscriptionId = websiteOwner.substring(0, plusIndex);
      aasTags.put("aas.subscription.id", subscriptionId);
    }

    if (subscriptionId != null && siteName != null && resourceGroup != null) {
      // The resource ID of the site instance in Azure App Services
      String resourceId =
          "/subscriptions/"
              + subscriptionId
              + "/resourcegroups/"
              + resourceGroup
              + "/providers/microsoft.web/sites/"
              + siteName;
      resourceId = resourceId.toLowerCase(Locale.ROOT);
      aasTags.put("aas.resource.id", resourceId);
    } else {
      log.warn(
          "Unable to generate resource id subscription id: {}, site name: {}, resource group {}",
          subscriptionId,
          siteName,
          resourceGroup);
    }

    // The instance ID in Azure
    String instanceId = getEnv("WEBSITE_INSTANCE_ID");
    instanceId = instanceId == null ? "unknown" : instanceId;
    aasTags.put("aas.environment.instance_id", instanceId);

    // The instance name in Azure
    String instanceName = getEnv("COMPUTERNAME");
    instanceName = instanceName == null ? "unknown" : instanceName;
    aasTags.put("aas.environment.instance_name", instanceName);

    // The operating system in Azure
    String operatingSystem = getEnv("WEBSITE_OS");
    operatingSystem = operatingSystem == null ? "unknown" : operatingSystem;
    aasTags.put("aas.environment.os", operatingSystem);

    // The version of the extension installed
    String siteExtensionVersion = getEnv("DD_AAS_JAVA_EXTENSION_VERSION");
    siteExtensionVersion = siteExtensionVersion == null ? "unknown" : siteExtensionVersion;
    aasTags.put("aas.environment.extension_version", siteExtensionVersion);

    aasTags.put("aas.environment.runtime", getProp("java.vm.name", "unknown"));

    return aasTags;
  }

  private int schemaVersionFromConfig() {
    String defaultVersion;
    // use v1 so Azure Functions operation name is consistent with that of other tracers
    if (azureFunctions) {
      defaultVersion = "v1";
    } else {
      defaultVersion = "v" + SpanNaming.SCHEMA_MIN_VERSION;
    }
    String versionStr = configProvider.getString(TRACE_SPAN_ATTRIBUTE_SCHEMA, defaultVersion);
    Matcher matcher = Pattern.compile("^v?(0|[1-9]\\d*)$").matcher(versionStr);
    int parsedVersion = -1;
    if (matcher.matches()) {
      parsedVersion = Integer.parseInt(matcher.group(1));
    }
    if (parsedVersion < SpanNaming.SCHEMA_MIN_VERSION
        || parsedVersion > SpanNaming.SCHEMA_MAX_VERSION) {
      log.warn(
          "Invalid attribute schema version {} invalid or out of range [v{}, v{}]. Defaulting to v{}",
          versionStr,
          SpanNaming.SCHEMA_MIN_VERSION,
          SpanNaming.SCHEMA_MAX_VERSION,
          SpanNaming.SCHEMA_MIN_VERSION);
      parsedVersion = SpanNaming.SCHEMA_MIN_VERSION;
    }
    return parsedVersion;
  }

  public String getFinalProfilingUrl() {
    if (profilingUrl != null) {
      // when profilingUrl is set we use it regardless of apiKey/agentless config
      return profilingUrl;
    } else if (profilingAgentless) {
      // when agentless profiling is turned on we send directly to our intake
      return "https://intake.profile." + site + "/api/v2/profile";
    } else {
      // When profilingUrl and agentless are not set we send to the dd trace agent running locally
      // However, there are two gotchas:
      // - the agentHost, agentPort split will trip on IPv6 addresses because of the colon -> we
      // need to use the agentUrl
      // - but the agentUrl can be unix socket and OKHttp doesn't support that so we fall back to
      // http
      //
      // There is some magic behind the scenes where the http url will be converted to UDS if the
      // target is a unix socket only
      String baseUrl =
          agentUrl.startsWith("unix:") ? "http://" + agentHost + ":" + agentPort : agentUrl;
      return baseUrl + "/profiling/v1/input";
    }
  }

  public String getFinalLLMObsUrl() {
    if (llmObsAgentlessEnabled) {
      return "https://llmobs-intake." + site + "/api/v2/llmobs";
    }
    return null;
  }

  public String getFinalCrashTrackingTelemetryUrl() {
    if (crashTrackingAgentless) {
      // when agentless crashTracking is turned on we send directly to our intake
      return getDefaultTelemetryUrl();
    } else {
      // when agentless are not set we send to the dd trace agent running locally
      return "http://" + agentHost + ":" + agentPort + "/telemetry/proxy/api/v2/apmtelemetry";
    }
  }

  public boolean isJmxFetchIntegrationEnabled(
      final Iterable<String> integrationNames, final boolean defaultEnabled) {
    return configProvider.isEnabled(integrationNames, "jmxfetch.", ".enabled", defaultEnabled);
  }

  public boolean isMetricsOtelEnabled() {
    return metricsOtelEnabled;
  }

  public Map<String, String> getOtelResourceAttributes() {
    return otelResourceAttributes;
  }

  public OtelConfig.Exporter getOtelMetricsExporter() {
    return otelMetricsExporter;
  }

  public Integer getOtelMetricExportInterval() {
    return otelMetricExportInterval;
  }

  public Integer getOtelMetricExportTimeout() {
    return otelMetricExportTimeout;
  }

  public String getOtelExporterOtlpMetricsEndpoint() {
    return otelExporterOtlpMetricsEndpoint;
  }

  public Map<String, String> getOtelExporterOtlpMetricsHeaders() {
    return otelExporterOtlpMetricsHeaders;
  }

  public OtelConfig.Protocol getOtelExporterOtlpMetricsProtocol() {
    return otelExporterOtlpMetricsProtocol;
  }

  public Integer getOtelExporterOtlpMetricsTimeout() {
    return otelExporterOtlpMetricsTimeout;
  }

  public OtelConfig.Temporality getOtelExporterOtlpMetricsTemporalityPreference() {
    return otelExporterOtlpMetricsTemporalityPreference;
  }

  public boolean isRuleEnabled(final String name) {
    return isRuleEnabled(name, true);
  }

  public boolean isRuleEnabled(final String name, boolean defaultEnabled) {
    boolean enabled = configProvider.getBoolean("trace." + name + ".enabled", defaultEnabled);
    boolean lowerEnabled =
        configProvider.getBoolean(
            "trace." + name.toLowerCase(Locale.ROOT) + ".enabled", defaultEnabled);
    return defaultEnabled ? enabled && lowerEnabled : enabled || lowerEnabled;
  }

  /**
   * @param integrationNames
   * @param defaultEnabled
   * @return
   * @deprecated This method should only be used internally. Use the instance getter instead {@link
   *     #isJmxFetchIntegrationEnabled(Iterable, boolean)}.
   */
  public static boolean jmxFetchIntegrationEnabled(
      final SortedSet<String> integrationNames, final boolean defaultEnabled) {
    return Config.get().isJmxFetchIntegrationEnabled(integrationNames, defaultEnabled);
  }

  public boolean isEndToEndDurationEnabled(
      final boolean defaultEnabled, final String... integrationNames) {
    return configProvider.isEnabled(
        Arrays.asList(integrationNames), "", ".e2e.duration.enabled", defaultEnabled);
  }

  public boolean isPropagationEnabled(
      final boolean defaultEnabled, final String... integrationNames) {
    return configProvider.isEnabled(
        Arrays.asList(integrationNames), "", ".propagation.enabled", defaultEnabled);
  }

  public boolean isLegacyTracingEnabled(
      final boolean defaultEnabled, final String... integrationNames) {
    return configProvider.isEnabled(
        Arrays.asList(integrationNames), "", ".legacy.tracing.enabled", defaultEnabled);
  }

  public boolean isSqsLegacyTracingEnabled() {
    return SpanNaming.instance().namingSchema().allowInferredServices()
        && isLegacyTracingEnabled(true, "sqs");
  }

  public boolean isAwsLegacyTracingEnabled() {
    return SpanNaming.instance().namingSchema().allowInferredServices()
        && isLegacyTracingEnabled(false, "aws-sdk");
  }

  public boolean isJmsLegacyTracingEnabled() {
    return SpanNaming.instance().namingSchema().allowInferredServices()
        && isLegacyTracingEnabled(true, "jms");
  }

  public boolean isKafkaLegacyTracingEnabled() {
    return SpanNaming.instance().namingSchema().allowInferredServices()
        && isLegacyTracingEnabled(true, "kafka");
  }

  public boolean isGooglePubSubLegacyTracingEnabled() {
    return SpanNaming.instance().namingSchema().allowInferredServices()
        && isLegacyTracingEnabled(true, "google-pubsub");
  }

  public boolean isTimeInQueueEnabled(
      final boolean defaultEnabled, final String... integrationNames) {
    return SpanNaming.instance().namingSchema().allowInferredServices()
        && configProvider.isEnabled(
            Arrays.asList(integrationNames), "", ".time-in-queue.enabled", defaultEnabled);
  }

  public boolean isAddSpanPointers(final String integrationName) {
    return configProvider.isEnabled(
        Collections.singletonList(ADD_SPAN_POINTERS),
        integrationName,
        "",
        DEFAULT_ADD_SPAN_POINTERS);
  }

  public boolean isEnabled(
      final boolean defaultEnabled, final String settingName, String settingSuffix) {
    return configProvider.isEnabled(
        Collections.singletonList(settingName), "", settingSuffix, defaultEnabled);
  }

  public long getDependecyResolutionPeriodMillis() {
    return dependecyResolutionPeriodMillis;
  }

  public boolean isDbmInjectSqlBaseHash() {
    return dbmInjectSqlBaseHash;
  }

  public boolean isDbmTracePreparedStatements() {
    return dbmTracePreparedStatements;
  }

  public String getDbmPropagationMode() {
    return dbmPropagationMode;
  }

  private void logIgnoredSettingWarning(
      String setting, String overridingSetting, String overridingSuffix) {
    log.warn(
        "Setting {} ignored since {}{} is enabled.",
        propertyNameToSystemPropertyName(setting),
        propertyNameToSystemPropertyName(overridingSetting),
        overridingSuffix);
  }

  private void logOverriddenSettingWarning(String setting, String overridingSetting, Object value) {
    log.warn(
        "Setting {} is overridden by setting {} with value {}.",
        propertyNameToSystemPropertyName(setting),
        propertyNameToSystemPropertyName(overridingSetting),
        value);
  }

  private void logOverriddenDeprecatedSettingWarning(
      String setting, String overridingSetting, Object value) {
    log.warn(
        "Setting {} is deprecated and overridden by setting {} with value {}.",
        propertyNameToSystemPropertyName(setting),
        propertyNameToSystemPropertyName(overridingSetting),
        value);
  }

  private void logDeprecatedConvertedSetting(
      String deprecatedSetting, Object oldValue, String newSetting, Object newValue) {
    log.warn(
        "Setting {} is deprecated and the value {} has been converted to {} for setting {}.",
        propertyNameToSystemPropertyName(deprecatedSetting),
        oldValue,
        newValue,
        propertyNameToSystemPropertyName(newSetting));
  }

  public boolean isTraceAnalyticsIntegrationEnabled(
      final SortedSet<String> integrationNames, final boolean defaultEnabled) {
    return configProvider.isEnabled(integrationNames, "", ".analytics.enabled", defaultEnabled);
  }

  public boolean isTraceAnalyticsIntegrationEnabled(
      final boolean defaultEnabled, final String... integrationNames) {
    return configProvider.isEnabled(
        Arrays.asList(integrationNames), "", ".analytics.enabled", defaultEnabled);
  }

  public boolean isSamplingMechanismValidationDisabled() {
    return configProvider.getBoolean(SAMPLING_MECHANISM_VALIDATION_DISABLED, false);
  }

  public <T extends Enum<T>> T getEnumValue(
      final String name, final Class<T> type, final T defaultValue) {
    return configProvider.getEnum(name, type, defaultValue);
  }

  /**
   * @param integrationNames
   * @param defaultEnabled
   * @return
   * @deprecated This method should only be used internally. Use the instance getter instead {@link
   *     #isTraceAnalyticsIntegrationEnabled(SortedSet, boolean)}.
   */
  public static boolean traceAnalyticsIntegrationEnabled(
      final SortedSet<String> integrationNames, final boolean defaultEnabled) {
    return Config.get().isTraceAnalyticsIntegrationEnabled(integrationNames, defaultEnabled);
  }

  public boolean isTelemetryDebugRequestsEnabled() {
    return telemetryDebugRequestsEnabled;
  }

  public boolean isAgentlessLogSubmissionEnabled() {
    return agentlessLogSubmissionEnabled;
  }

  public int getAgentlessLogSubmissionQueueSize() {
    return agentlessLogSubmissionQueueSize;
  }

  public String getAgentlessLogSubmissionLevel() {
    return agentlessLogSubmissionLevel;
  }

  public String getAgentlessLogSubmissionUrl() {
    return agentlessLogSubmissionUrl;
  }

  public String getAgentlessLogSubmissionProduct() {
    return agentlessLogSubmissionProduct;
  }

  public boolean isAppSecScaEnabled() {
    return appSecScaEnabled != null && appSecScaEnabled;
  }

  public boolean isAppSecRaspEnabled() {
    return appSecRaspEnabled;
  }

  public boolean isAppSecStackTraceEnabled() {
    return appSecStackTraceEnabled;
  }

  public int getAppSecMaxStackTraces() {
    return appSecMaxStackTraces;
  }

  public int getAppSecMaxStackTraceDepth() {
    return appSecMaxStackTraceDepth;
  }

  public int getAppSecBodyParsingSizeLimit() {
    return appSecBodyParsingSizeLimit;
  }

  public boolean isCloudPayloadTaggingEnabledFor(String serviceName) {
    return cloudPayloadTaggingServices.contains(serviceName);
  }

  public boolean isCloudPayloadTaggingEnabled() {
    return isCloudRequestPayloadTaggingEnabled() || isCloudResponsePayloadTaggingEnabled();
  }

  public List<String> getCloudRequestPayloadTagging() {
    return cloudRequestPayloadTagging == null
        ? Collections.emptyList()
        : cloudRequestPayloadTagging;
  }

  public boolean isCloudRequestPayloadTaggingEnabled() {
    return cloudRequestPayloadTagging != null;
  }

  public List<String> getCloudResponsePayloadTagging() {
    return cloudResponsePayloadTagging == null
        ? Collections.emptyList()
        : cloudResponsePayloadTagging;
  }

  public boolean isCloudResponsePayloadTaggingEnabled() {
    return cloudResponsePayloadTagging != null;
  }

  public int getCloudPayloadTaggingMaxDepth() {
    return cloudPayloadTaggingMaxDepth;
  }

  public int getCloudPayloadTaggingMaxTags() {
    return cloudPayloadTaggingMaxTags;
  }

  public RumInjectorConfig getRumInjectorConfig() {
    return this.rumInjectorConfig;
  }

  public boolean isAiGuardEnabled() {
    return aiGuardEnabled;
  }

  public String getAiGuardEndpoint() {
    return aiGuardEndpoint;
  }

  public int getAiGuardMaxContentSize() {
    return aiGuardMaxContentSize;
  }

  public int getAiGuardMaxMessagesLength() {
    return aiGuardMaxMessagesLength;
  }

  public int getAiGuardTimeout() {
    return aiGuardTimeout;
  }

  private <T> Set<T> getSettingsSetFromEnvironment(
      String name, Function<String, T> mapper, boolean splitOnWS) {
    final String value = configProvider.getString(name, "");
    return convertStringSetToSet(
        name, parseStringIntoSetOfNonEmptyStrings(value, splitOnWS), mapper);
  }

  private <F, T> Set<T> convertSettingsSet(Set<F> fromSet, Function<F, Iterable<T>> mapper) {
    if (fromSet.isEmpty()) {
      return Collections.emptySet();
    }
    Set<T> result = new LinkedHashSet<>(fromSet.size());
    for (F from : fromSet) {
      for (T to : mapper.apply(from)) {
        result.add(to);
      }
    }
    return Collections.unmodifiableSet(result);
  }

  public static final String PREFIX = "dd.";

  /**
   * Converts the property name, e.g. 'service.name' into a public system property name, e.g.
   * `dd.service.name`.
   *
   * @param setting The setting name, e.g. `service.name`
   * @return The public facing system property name
   */
  @Nonnull
  private static String propertyNameToSystemPropertyName(final String setting) {
    return PREFIX + setting;
  }

  @Nonnull
  private static Map<String, String> newHashMap(final int size) {
    return new HashMap<>(size + 1, 1f);
  }

  /**
   * @param map
   * @param propNames
   * @return new unmodifiable copy of {@param map} where properties are overwritten from environment
   */
  @Nonnull
  private Map<String, String> getMapWithPropertiesDefinedByEnvironment(
      @Nonnull final Map<String, String> map, @Nonnull final String... propNames) {
    final Map<String, String> res = new HashMap<>(map);
    for (final String propName : propNames) {
      final String val = configProvider.getString(propName);
      if (val != null) {
        res.put(propName, val);
      }
    }
    return Collections.unmodifiableMap(res);
  }

  @Nonnull
  private static Set<String> parseStringIntoSetOfNonEmptyStrings(final String str) {
    return parseStringIntoSetOfNonEmptyStrings(str, true);
  }

  @Nonnull
  private static Set<String> parseStringIntoSetOfNonEmptyStrings(
      final String str, boolean splitOnWS) {
    // Using LinkedHashSet to preserve original string order
    final Set<String> result = new LinkedHashSet<>();
    // Java returns single value when splitting an empty string. We do not need that value, so
    // we need to throw it out.
    int start = 0;
    int i = 0;
    for (; i < str.length(); ++i) {
      char c = str.charAt(i);
      if (c == ',' || (splitOnWS && Character.isWhitespace(c))) {
        if (i - start - 1 > 0) {
          result.add(str.substring(start, i));
        }
        start = i + 1;
      }
    }
    if (i - start - 1 > 0) {
      result.add(str.substring(start));
    }
    return Collections.unmodifiableSet(result);
  }

  private static <T> Set<T> convertStringSetToSet(
      String setting, final Set<String> input, Function<String, T> mapper) {
    if (input.isEmpty()) {
      return Collections.emptySet();
    }
    // Using LinkedHashSet to preserve original string order
    final Set<T> result = new LinkedHashSet<>();
    for (final String value : input) {
      try {
        result.add(mapper.apply(value));
      } catch (final IllegalArgumentException e) {
        log.warn(
            "Cannot recognize config string value {} for setting {}",
            value,
            propertyNameToSystemPropertyName(setting));
      }
    }
    return Collections.unmodifiableSet(result);
  }

  private static Map<String, String> getHashMap(
      List<String> inputAsList, String key, String delimiter) {
    Map<String, String> finalValue = new HashMap<>();
    if (!inputAsList.isEmpty()) {
      boolean error = false;
      for (String keyvalue : inputAsList) {
        int indexOfSplit = keyvalue.indexOf(delimiter);
        if (indexOfSplit < 0) {
          error = true;
          continue;
        }
        finalValue.put(keyvalue.substring(0, indexOfSplit), keyvalue.substring(indexOfSplit + 1));
      }
      if (error) {
        log.debug(
            "Parsing error occurs for {}, value provided: {}; value taken into account: {}",
            key,
            inputAsList,
            finalValue);
      }
    }
    return finalValue;
  }

  /** Returns the detected hostname. First tries locally, then using DNS */
  static String initHostName() {
    String possibleHostname;

    // Try environment variable.  This works in almost all environments
    if (isWindowsOS()) {
      possibleHostname = getEnv("COMPUTERNAME");
    } else {
      possibleHostname = getEnv("HOSTNAME");
    }

    if (possibleHostname != null && !possibleHostname.isEmpty()) {
      log.debug("Determined hostname from environment variable");
      return possibleHostname.trim();
    }

    // Try hostname files
    final String[] hostNameFiles = new String[] {"/proc/sys/kernel/hostname", "/etc/hostname"};
    for (final String hostNameFile : hostNameFiles) {
      try {
        final Path hostNamePath = FileSystems.getDefault().getPath(hostNameFile);
        if (Files.isRegularFile(hostNamePath)) {
          byte[] bytes = Files.readAllBytes(hostNamePath);
          possibleHostname = new String(bytes, StandardCharsets.ISO_8859_1);
        }
      } catch (Throwable t) {
        // Ignore
      }
      possibleHostname = ConfigStrings.trim(possibleHostname);
      if (!possibleHostname.isEmpty()) {
        log.debug("Determined hostname from file {}", hostNameFile);
        return possibleHostname;
      }
    }

    // Try hostname command
    try (final TraceScope scope = AgentTracer.get().muteTracing();
        final BufferedReader reader =
            new BufferedReader(
                new InputStreamReader(Runtime.getRuntime().exec("hostname").getInputStream()))) {
      possibleHostname = reader.readLine();
    } catch (final Throwable ignore) {
      // Ignore.  Hostname command is not always available
    }

    if (possibleHostname != null && !possibleHostname.isEmpty()) {
      log.debug("Determined hostname from hostname command");
      return possibleHostname.trim();
    }

    // From DNS
    try {
      return InetAddress.getLocalHost().getHostName();
    } catch (final UnknownHostException e) {
      // If we are not able to detect the hostname we do not throw an exception.
    }

    return null;
  }

  private static boolean isWindowsOS() {
    return getProp("os.name").startsWith("Windows");
  }

  private static String getEnv(String name) {
    String value = ConfigHelper.env(name);
    if (value != null) {
      // Report non-default sequence id for consistency
      ConfigCollector.get().put(name, value, ConfigOrigin.ENV, NON_DEFAULT_SEQ_ID);
    }
    return value;
  }

  private static Pattern getPattern(String defaultValue, String userValue) {
    try {
      if (userValue != null) {
        return Pattern.compile(userValue);
      }
    } catch (Exception e) {
      log.debug("Cannot create pattern from user value {}", userValue);
    }
    return Pattern.compile(defaultValue);
  }

  private static String getProp(String name) {
    return getProp(name, null);
  }

  private static String getProp(String name, String def) {
    String value = SystemProperties.getOrDefault(name, def);
    if (value != null) {
      // Report non-default sequence id for consistency
      ConfigCollector.get().put(name, value, ConfigOrigin.JVM_PROP, NON_DEFAULT_SEQ_ID);
    }
    return value;
  }

  // This has to be placed after all other static fields to give them a chance to initialize
  @SuppressFBWarnings("SI_INSTANCE_BEFORE_FINALS_ASSIGNED")
  private static final Config INSTANCE =
      new Config(
          Platform.isNativeImageBuilder()
              ? ConfigProvider.withoutCollector()
              : ConfigProvider.getInstance(),
          InstrumenterConfig.get());

  public static Config get() {
    return INSTANCE;
  }

  /**
   * This method is deprecated since the method of configuration will be changed in the future. The
   * properties instance should instead be passed directly into the DDTracer builder:
   *
   * <pre>
   *   DDTracer.builder().withProperties(new Properties()).build()
   * </pre>
   *
   * <p>Config keys for use in Properties instance construction can be found in {@link
   * GeneralConfig} and {@link TracerConfig}.
   *
   * @deprecated
   */
  @Deprecated
  public static Config get(final Properties properties) {
    if (properties == null || properties.isEmpty()) {
      return INSTANCE;
    } else {
      return new Config(ConfigProvider.withPropertiesOverride(properties));
    }
  }

  @Override
  public String toString() {
    return "Config{"
        + "instrumenterConfig="
        + instrumenterConfig
        + ", runtimeId='"
        + getRuntimeId()
        + '\''
        + ", runtimeVersion='"
        + runtimeVersion
        + ", apiKey="
        + (apiKey == null ? "null" : "****")
        + ", site='"
        + site
        + '\''
        + ", hostName='"
        + getHostName()
        + '\''
        + ", serviceName='"
        + serviceName
        + '\''
        + ", serviceNameSetByUser="
        + serviceNameSetByUser
        + ", rootContextServiceName="
        + rootContextServiceName
        + ", experimentalFeaturesEnabled="
        + experimentalFeaturesEnabled
        + ", integrationSynapseLegacyOperationName="
        + integrationSynapseLegacyOperationName
        + ", writerType='"
        + writerType
        + '\''
        + ", agentConfiguredUsingDefault="
        + agentConfiguredUsingDefault
        + ", agentUrl='"
        + agentUrl
        + '\''
        + ", agentHost='"
        + agentHost
        + '\''
        + ", agentPort="
        + agentPort
        + ", agentUnixDomainSocket='"
        + agentUnixDomainSocket
        + '\''
        + ", agentTimeout="
        + agentTimeout
        + ", noProxyHosts="
        + noProxyHosts
        + ", prioritySamplingEnabled="
        + prioritySamplingEnabled
        + ", prioritySamplingForce='"
        + prioritySamplingForce
        + '\''
        + ", traceResolverEnabled="
        + traceResolverEnabled
        + ", serviceMapping="
        + serviceMapping
        + ", tags="
        + tags
        + ", spanTags="
        + spanTags
        + ", jmxTags="
        + jmxTags
        + ", requestHeaderTags="
        + requestHeaderTags
        + ", responseHeaderTags="
        + responseHeaderTags
        + ", baggageMapping="
        + baggageMapping
        + ", httpServerErrorStatuses="
        + httpServerErrorStatuses
        + ", httpClientErrorStatuses="
        + httpClientErrorStatuses
        + ", httpServerTagQueryString="
        + httpServerTagQueryString
        + ", httpServerRawQueryString="
        + httpServerRawQueryString
        + ", httpServerRawResource="
        + httpServerRawResource
        + ", httpServerRouteBasedNaming="
        + httpServerRouteBasedNaming
        + ", httpServerPathResourceNameMapping="
        + httpServerPathResourceNameMapping
        + ", httpClientPathResourceNameMapping="
        + httpClientPathResourceNameMapping
        + ", httpClientTagQueryString="
        + httpClientTagQueryString
        + ", httpClientSplitByDomain="
        + httpClientSplitByDomain
        + ", httpResourceRemoveTrailingSlash="
        + httpResourceRemoveTrailingSlash
        + ", dbClientSplitByInstance="
        + dbClientSplitByInstance
        + ", dbClientSplitByInstanceTypeSuffix="
        + dbClientSplitByInstanceTypeSuffix
        + ", dbClientSplitByHost="
        + dbClientSplitByHost
        + ", dbmInjectSqlBaseHash="
        + dbmInjectSqlBaseHash
        + ", dbmPropagationMode="
        + dbmPropagationMode
        + ", dbmTracePreparedStatements="
        + dbmTracePreparedStatements
        + ", splitByTags="
        + splitByTags
        + ", jeeSplitByDeployment="
        + jeeSplitByDeployment
        + ", scopeDepthLimit="
        + scopeDepthLimit
        + ", scopeStrictMode="
        + scopeStrictMode
        + ", scopeIterationKeepAlive="
        + scopeIterationKeepAlive
        + ", partialFlushMinSpans="
        + partialFlushMinSpans
        + ", traceKeepLatencyThresholdEnabled="
        + traceKeepLatencyThresholdEnabled
        + ", traceKeepLatencyThreshold="
        + traceKeepLatencyThreshold
        + ", traceStrictWritesEnabled="
        + traceStrictWritesEnabled
        + ", traceBaggageTagKeys="
        + traceBaggageTagKeys
        + ", tracePropagationStylesToExtract="
        + tracePropagationStylesToExtract
        + ", tracePropagationStylesToInject="
        + tracePropagationStylesToInject
        + ", tracePropagationBehaviorExtract="
        + tracePropagationBehaviorExtract
        + ", tracePropagationExtractFirst="
        + tracePropagationExtractFirst
        + ", traceInferredProxyEnabled="
        + traceInferredProxyEnabled
        + ", clockSyncPeriod="
        + clockSyncPeriod
        + ", jmxFetchEnabled="
        + jmxFetchEnabled
        + ", dogStatsDStartDelay="
        + dogStatsDStartDelay
        + ", jmxFetchConfigDir='"
        + jmxFetchConfigDir
        + '\''
        + ", jmxFetchConfigs="
        + jmxFetchConfigs
        + ", jmxFetchMetricsConfigs="
        + jmxFetchMetricsConfigs
        + ", jmxFetchCheckPeriod="
        + jmxFetchCheckPeriod
        + ", jmxFetchInitialRefreshBeansPeriod="
        + jmxFetchInitialRefreshBeansPeriod
        + ", jmxFetchRefreshBeansPeriod="
        + jmxFetchRefreshBeansPeriod
        + ", jmxFetchStatsdHost='"
        + jmxFetchStatsdHost
        + '\''
        + ", jmxFetchStatsdPort="
        + jmxFetchStatsdPort
        + ", jmxFetchMultipleRuntimeServicesEnabled="
        + jmxFetchMultipleRuntimeServicesEnabled
        + ", jmxFetchMultipleRuntimeServicesLimit="
        + jmxFetchMultipleRuntimeServicesLimit
        + ", healthMetricsEnabled="
        + healthMetricsEnabled
        + ", healthMetricsStatsdHost='"
        + healthMetricsStatsdHost
        + '\''
        + ", healthMetricsStatsdPort="
        + healthMetricsStatsdPort
        + ", perfMetricsEnabled="
        + perfMetricsEnabled
        + ", tracerMetricsEnabled="
        + tracerMetricsEnabled
        + ", tracerMetricsBufferingEnabled="
        + tracerMetricsBufferingEnabled
        + ", tracerMetricsMaxAggregates="
        + tracerMetricsMaxAggregates
        + ", tracerMetricsMaxPending="
        + tracerMetricsMaxPending
        + ", reportHostName="
        + reportHostName
        + ", traceAnalyticsEnabled="
        + traceAnalyticsEnabled
        + ", traceSamplingServiceRules="
        + traceSamplingServiceRules
        + ", traceSamplingOperationRules="
        + traceSamplingOperationRules
        + ", traceSamplingJsonRules="
        + traceSamplingRules
        + ", traceSampleRate="
        + traceSampleRate
        + ", traceRateLimit="
        + traceRateLimit
        + ", spanSamplingRules="
        + spanSamplingRules
        + ", spanSamplingRulesFile="
        + spanSamplingRulesFile
        + ", profilingAgentless="
        + profilingAgentless
        + ", profilingUrl='"
        + profilingUrl
        + '\''
        + ", profilingTags="
        + profilingTags
        + ", profilingStartDelay="
        + profilingStartDelay
        + ", profilingStartForceFirst="
        + profilingStartForceFirst
        + ", profilingUploadPeriod="
        + profilingUploadPeriod
        + ", profilingTemplateOverrideFile='"
        + profilingTemplateOverrideFile
        + '\''
        + ", profilingUploadTimeout="
        + profilingUploadTimeout
        + ", profilingUploadCompression='"
        + profilingUploadCompression
        + '\''
        + ", profilingProxyHost='"
        + profilingProxyHost
        + '\''
        + ", profilingProxyPort="
        + profilingProxyPort
        + ", profilingProxyUsername='"
        + profilingProxyUsername
        + '\''
        + ", profilingProxyPassword="
        + (profilingProxyPassword == null ? "null" : "****")
        + ", profilingExceptionSampleLimit="
        + profilingExceptionSampleLimit
        + ", profilingExceptionHistogramTopItems="
        + profilingExceptionHistogramTopItems
        + ", profilingExceptionHistogramMaxCollectionSize="
        + profilingExceptionHistogramMaxCollectionSize
        + ", profilingExcludeAgentThreads="
        + profilingExcludeAgentThreads
        + ", crashTrackingTags="
        + crashTrackingTags
        + ", crashTrackingAgentless="
        + crashTrackingAgentless
        + ", remoteConfigEnabled="
        + remoteConfigEnabled
        + ", remoteConfigUrl="
        + remoteConfigUrl
        + ", remoteConfigPollIntervalSeconds="
        + remoteConfigPollIntervalSeconds
        + ", remoteConfigMaxPayloadSize="
        + remoteConfigMaxPayloadSize
        + ", remoteConfigIntegrityCheckEnabled="
        + remoteConfigIntegrityCheckEnabled
        + ", debuggerEnabled="
        + dynamicInstrumentationEnabled
        + ", debuggerUploadTimeout="
        + dynamicInstrumentationUploadTimeout
        + ", debuggerUploadFlushInterval="
        + dynamicInstrumentationUploadFlushInterval
        + ", debuggerClassFileDumpEnabled="
        + dynamicInstrumentationClassFileDumpEnabled
        + ", debuggerPollInterval="
        + dynamicInstrumentationPollInterval
        + ", debuggerDiagnosticsInterval="
        + dynamicInstrumentationDiagnosticsInterval
        + ", debuggerMetricEnabled="
        + dynamicInstrumentationMetricEnabled
        + ", debuggerProbeFileLocation="
        + dynamicInstrumentationProbeFile
        + ", debuggerUploadBatchSize="
        + dynamicInstrumentationUploadBatchSize
        + ", debuggerMaxPayloadSize="
        + dynamicInstrumentationMaxPayloadSize
        + ", debuggerVerifyByteCode="
        + dynamicInstrumentationVerifyByteCode
        + ", debuggerInstrumentTheWorld="
        + dynamicInstrumentationInstrumentTheWorld
        + ", debuggerExcludeFiles="
        + dynamicInstrumentationExcludeFiles
        + ", debuggerIncludeFiles="
        + dynamicInstrumentationIncludeFiles
        + ", debuggerCaptureTimeout="
        + dynamicInstrumentationCaptureTimeout
        + ", debuggerRedactIdentifiers="
        + dynamicInstrumentationRedactedIdentifiers
        + ", debuggerRedactTypes="
        + dynamicInstrumentationRedactedTypes
        + ", debuggerSymbolEnabled="
        + symbolDatabaseEnabled
        + ", debuggerSymbolForceUpload="
        + symbolDatabaseForceUpload
        + ", debuggerSymbolFlushThreshold="
        + symbolDatabaseFlushThreshold
        + ", thirdPartyIncludes="
        + debuggerThirdPartyIncludes
        + ", thirdPartyExcludes="
        + debuggerThirdPartyExcludes
        + ", debuggerExceptionEnabled="
        + debuggerExceptionEnabled
        + ", debuggerCodeOriginEnabled="
        + debuggerCodeOriginEnabled
        + ", awsPropagationEnabled="
        + awsPropagationEnabled
        + ", sqsPropagationEnabled="
        + sqsPropagationEnabled
        + ", kafkaClientPropagationEnabled="
        + kafkaClientPropagationEnabled
        + ", kafkaClientPropagationDisabledTopics="
        + kafkaClientPropagationDisabledTopics
        + ", kafkaClientBase64DecodingEnabled="
        + kafkaClientBase64DecodingEnabled
        + ", jmsPropagationEnabled="
        + jmsPropagationEnabled
        + ", jmsPropagationDisabledTopics="
        + jmsPropagationDisabledTopics
        + ", jmsPropagationDisabledQueues="
        + jmsPropagationDisabledQueues
        + ", rabbitPropagationEnabled="
        + rabbitPropagationEnabled
        + ", rabbitPropagationDisabledQueues="
        + rabbitPropagationDisabledQueues
        + ", rabbitPropagationDisabledExchanges="
        + rabbitPropagationDisabledExchanges
        + ", messageBrokerSplitByDestination="
        + messageBrokerSplitByDestination
        + ", hystrixTagsEnabled="
        + hystrixTagsEnabled
        + ", hystrixMeasuredEnabled="
        + hystrixMeasuredEnabled
        + ", resilience4jMeasuredEnable="
        + resilience4jMeasuredEnabled
        + ", resilience4jTagMetricsEnabled="
        + resilience4jTagMetricsEnabled
        + ", igniteCacheIncludeKeys="
        + igniteCacheIncludeKeys
        + ", servletPrincipalEnabled="
        + servletPrincipalEnabled
        + ", servletAsyncTimeoutError="
        + servletAsyncTimeoutError
        + ", datadogTagsLimit="
        + xDatadogTagsMaxLength
        + ", traceAgentV05Enabled="
        + traceAgentV05Enabled
        + ", logLevel="
        + logLevel
        + ", debugEnabled="
        + debugEnabled
        + ", triageEnabled="
        + triageEnabled
        + ", triageReportDir="
        + triageReportDir
        + ", startLogsEnabled="
        + startupLogsEnabled
        + ", configFile='"
        + configFileStatus
        + '\''
        + ", idGenerationStrategy="
        + idGenerationStrategy
        + ", trace128bitTraceIdGenerationEnabled="
        + trace128bitTraceIdGenerationEnabled
        + ", logs128bitTraceIdEnabled="
        + logs128bitTraceIdEnabled
        + ", grpcIgnoredInboundMethods="
        + grpcIgnoredInboundMethods
        + ", grpcIgnoredOutboundMethods="
        + grpcIgnoredOutboundMethods
        + ", grpcServerErrorStatuses="
        + grpcServerErrorStatuses
        + ", grpcClientErrorStatuses="
        + grpcClientErrorStatuses
        + ", clientIpEnabled="
        + clientIpEnabled
        + ", appSecReportingInband="
        + appSecReportingInband
        + ", appSecRulesFile='"
        + appSecRulesFile
        + "'"
        + ", appSecHttpBlockedTemplateHtml="
        + appSecHttpBlockedTemplateHtml
        + ", appSecWafTimeout="
        + appSecWafTimeout
        + " us, appSecHttpBlockedTemplateJson="
        + appSecHttpBlockedTemplateJson
        + ", apiSecurityEnabled="
        + apiSecurityEnabled
        + ", apiSecurityEndpointCollectionEnabled="
        + apiSecurityEndpointCollectionEnabled
        + ", apiSecurityEndpointCollectionMessageLimit="
        + apiSecurityEndpointCollectionMessageLimit
        + ", cwsEnabled="
        + cwsEnabled
        + ", cwsTlsRefresh="
        + cwsTlsRefresh
        + ", longRunningTraceEnabled="
        + longRunningTraceEnabled
        + ", longRunningTraceInitialFlushInterval="
        + longRunningTraceInitialFlushInterval
        + ", longRunningTraceFlushInterval="
        + longRunningTraceFlushInterval
        + ", cassandraKeyspaceStatementExtractionEnabled="
        + cassandraKeyspaceStatementExtractionEnabled
        + ", couchbaseInternalSpansEnabled="
        + couchbaseInternalSpansEnabled
        + ", elasticsearchBodyEnabled="
        + elasticsearchBodyEnabled
        + ", elasticsearchParamsEnabled="
        + elasticsearchParamsEnabled
        + ", elasticsearchBodyAndParamsEnabled="
        + elasticsearchBodyAndParamsEnabled
        + ", traceFlushInterval="
        + traceFlushIntervalSeconds
        + ", injectBaggageAsTagsEnabled="
        + injectBaggageAsTagsEnabled
        + ", logsInjectionEnabled="
        + logsInjectionEnabled
        + ", sparkTaskHistogramEnabled="
        + sparkTaskHistogramEnabled
        + ", sparkAppNameAsService="
        + sparkAppNameAsService
        + ", jaxRsExceptionAsErrorsEnabled="
        + jaxRsExceptionAsErrorsEnabled
        + ", axisPromoteResourceName="
        + axisPromoteResourceName
        + ", peerHostNameEnabled="
        + peerHostNameEnabled
        + ", peerServiceDefaultsEnabled="
        + peerServiceDefaultsEnabled
        + ", peerServiceComponentOverrides="
        + peerServiceComponentOverrides
        + ", removeIntegrationServiceNamesEnabled="
        + removeIntegrationServiceNamesEnabled
        + ", spanAttributeSchemaVersion="
        + spanAttributeSchemaVersion
        + ", telemetryDebugRequestsEnabled="
        + telemetryDebugRequestsEnabled
        + ", telemetryMetricsEnabled="
        + telemetryMetricsEnabled
        + ", appSecScaEnabled="
        + appSecScaEnabled
        + ", appSecRaspEnabled="
        + appSecRaspEnabled
        + ", dataJobsEnabled="
        + dataJobsEnabled
        + ", dataJobsOpenLineageEnabled="
        + dataJobsOpenLineageEnabled
        + ", dataJobsOpenLineageTimeoutEnabled="
        + dataJobsOpenLineageTimeoutEnabled
        + ", apmTracingEnabled="
        + apmTracingEnabled
        + ", jdkSocketEnabled="
        + jdkSocketEnabled
        + ", cloudPayloadTaggingServices="
        + cloudPayloadTaggingServices
        + ", cloudRequestPayloadTagging="
        + cloudRequestPayloadTagging
        + ", cloudResponsePayloadTagging="
        + cloudResponsePayloadTagging
        + ", experimentalPropagateProcessTagsEnabled="
        + experimentalPropagateProcessTagsEnabled
        + ", rumInjectorConfig="
        + (rumInjectorConfig == null ? "null" : rumInjectorConfig.jsonPayload())
        + ", aiGuardEnabled="
        + aiGuardEnabled
        + ", aiGuardEndpoint="
        + aiGuardEndpoint
<<<<<<< HEAD
        + ", metricsOtelEnabled="
        + metricsOtelEnabled
        + ", otelResourceAttributes="
        + otelResourceAttributes
        + ", otelMetricsExporter="
        + otelMetricsExporter
        + ", otelMetricExportInterval="
        + otelMetricExportInterval
        + ", otelMetricExportTimeout="
        + otelMetricExportTimeout
        + ", otelExporterOtlpMetricsEndpoint="
        + otelExporterOtlpMetricsEndpoint
        + ", otelExporterOtlpMetricsHeaders="
        + otelExporterOtlpMetricsHeaders
        + ", otelExporterOtlpMetricsProtocol="
        + otelExporterOtlpMetricsProtocol
        + ", otelExporterOtlpMetricsTimeout="
        + otelExporterOtlpMetricsTimeout
        + ", otelExporterOtlpMetricsTemporalityPreference="
        + otelExporterOtlpMetricsTemporalityPreference
=======
        + ", serviceDiscoveryEnabled="
        + serviceDiscoveryEnabled
>>>>>>> c5537512
        + '}';
  }
}<|MERGE_RESOLUTION|>--- conflicted
+++ resolved
@@ -6117,7 +6117,6 @@
         + aiGuardEnabled
         + ", aiGuardEndpoint="
         + aiGuardEndpoint
-<<<<<<< HEAD
         + ", metricsOtelEnabled="
         + metricsOtelEnabled
         + ", otelResourceAttributes="
@@ -6138,10 +6137,8 @@
         + otelExporterOtlpMetricsTimeout
         + ", otelExporterOtlpMetricsTemporalityPreference="
         + otelExporterOtlpMetricsTemporalityPreference
-=======
         + ", serviceDiscoveryEnabled="
         + serviceDiscoveryEnabled
->>>>>>> c5537512
         + '}';
   }
 }