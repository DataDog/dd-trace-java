package datadog.trace.api;

import static datadog.trace.api.ConfigDefaults.DEFAULT_AGENT_HOST;
import static datadog.trace.api.ConfigDefaults.DEFAULT_AGENT_TIMEOUT;
import static datadog.trace.api.ConfigDefaults.DEFAULT_AGENT_WRITER_TYPE;
import static datadog.trace.api.ConfigDefaults.DEFAULT_ANALYTICS_SAMPLE_RATE;
import static datadog.trace.api.ConfigDefaults.DEFAULT_API_SECURITY_ENABLED;
import static datadog.trace.api.ConfigDefaults.DEFAULT_API_SECURITY_REQUEST_SAMPLE_RATE;
import static datadog.trace.api.ConfigDefaults.DEFAULT_APPSEC_MAX_STACK_TRACES;
import static datadog.trace.api.ConfigDefaults.DEFAULT_APPSEC_MAX_STACK_TRACE_DEPTH;
import static datadog.trace.api.ConfigDefaults.DEFAULT_APPSEC_RASP_ENABLED;
import static datadog.trace.api.ConfigDefaults.DEFAULT_APPSEC_REPORTING_INBAND;
import static datadog.trace.api.ConfigDefaults.DEFAULT_APPSEC_STACK_TRACE_ENABLED;
import static datadog.trace.api.ConfigDefaults.DEFAULT_APPSEC_TRACE_RATE_LIMIT;
import static datadog.trace.api.ConfigDefaults.DEFAULT_APPSEC_WAF_METRICS;
import static datadog.trace.api.ConfigDefaults.DEFAULT_APPSEC_WAF_TIMEOUT;
import static datadog.trace.api.ConfigDefaults.DEFAULT_CIVISIBILITY_AGENTLESS_ENABLED;
import static datadog.trace.api.ConfigDefaults.DEFAULT_CIVISIBILITY_AUTO_CONFIGURATION_ENABLED;
import static datadog.trace.api.ConfigDefaults.DEFAULT_CIVISIBILITY_BACKEND_API_TIMEOUT_MILLIS;
import static datadog.trace.api.ConfigDefaults.DEFAULT_CIVISIBILITY_BUILD_INSTRUMENTATION_ENABLED;
import static datadog.trace.api.ConfigDefaults.DEFAULT_CIVISIBILITY_COMPILER_PLUGIN_AUTO_CONFIGURATION_ENABLED;
import static datadog.trace.api.ConfigDefaults.DEFAULT_CIVISIBILITY_COMPILER_PLUGIN_VERSION;
import static datadog.trace.api.ConfigDefaults.DEFAULT_CIVISIBILITY_GIT_COMMAND_TIMEOUT_MILLIS;
import static datadog.trace.api.ConfigDefaults.DEFAULT_CIVISIBILITY_GIT_REMOTE_NAME;
import static datadog.trace.api.ConfigDefaults.DEFAULT_CIVISIBILITY_GIT_UNSHALLOW_ENABLED;
import static datadog.trace.api.ConfigDefaults.DEFAULT_CIVISIBILITY_GIT_UPLOAD_ENABLED;
import static datadog.trace.api.ConfigDefaults.DEFAULT_CIVISIBILITY_GIT_UPLOAD_TIMEOUT_MILLIS;
import static datadog.trace.api.ConfigDefaults.DEFAULT_CIVISIBILITY_JACOCO_PLUGIN_EXCLUDES;
import static datadog.trace.api.ConfigDefaults.DEFAULT_CIVISIBILITY_JACOCO_PLUGIN_VERSION;
import static datadog.trace.api.ConfigDefaults.DEFAULT_CIVISIBILITY_RESOURCE_FOLDER_NAMES;
import static datadog.trace.api.ConfigDefaults.DEFAULT_CIVISIBILITY_SIGNAL_SERVER_HOST;
import static datadog.trace.api.ConfigDefaults.DEFAULT_CIVISIBILITY_SIGNAL_SERVER_PORT;
import static datadog.trace.api.ConfigDefaults.DEFAULT_CIVISIBILITY_SOURCE_DATA_ENABLED;
import static datadog.trace.api.ConfigDefaults.DEFAULT_CIVISIBILITY_SOURCE_DATA_ROOT_CHECK_ENABLED;
import static datadog.trace.api.ConfigDefaults.DEFAULT_CLIENT_IP_ENABLED;
import static datadog.trace.api.ConfigDefaults.DEFAULT_CLOCK_SYNC_PERIOD;
import static datadog.trace.api.ConfigDefaults.DEFAULT_COUCHBASE_INTERNAL_SPANS_ENABLED;
import static datadog.trace.api.ConfigDefaults.DEFAULT_CWS_ENABLED;
import static datadog.trace.api.ConfigDefaults.DEFAULT_CWS_TLS_REFRESH;
import static datadog.trace.api.ConfigDefaults.DEFAULT_DATA_JOBS_ENABLED;
import static datadog.trace.api.ConfigDefaults.DEFAULT_DATA_STREAMS_BUCKET_DURATION;
import static datadog.trace.api.ConfigDefaults.DEFAULT_DATA_STREAMS_ENABLED;
import static datadog.trace.api.ConfigDefaults.DEFAULT_DB_CLIENT_HOST_SPLIT_BY_HOST;
import static datadog.trace.api.ConfigDefaults.DEFAULT_DB_CLIENT_HOST_SPLIT_BY_INSTANCE;
import static datadog.trace.api.ConfigDefaults.DEFAULT_DB_CLIENT_HOST_SPLIT_BY_INSTANCE_TYPE_SUFFIX;
import static datadog.trace.api.ConfigDefaults.DEFAULT_DB_DBM_PROPAGATION_MODE_MODE;
import static datadog.trace.api.ConfigDefaults.DEFAULT_DEBUGGER_CAPTURE_TIMEOUT;
import static datadog.trace.api.ConfigDefaults.DEFAULT_DEBUGGER_CLASSFILE_DUMP_ENABLED;
import static datadog.trace.api.ConfigDefaults.DEFAULT_DEBUGGER_DIAGNOSTICS_INTERVAL;
import static datadog.trace.api.ConfigDefaults.DEFAULT_DEBUGGER_ENABLED;
import static datadog.trace.api.ConfigDefaults.DEFAULT_DEBUGGER_EXCEPTION_ENABLED;
import static datadog.trace.api.ConfigDefaults.DEFAULT_DEBUGGER_EXCEPTION_MAX_CAPTURED_FRAMES;
import static datadog.trace.api.ConfigDefaults.DEFAULT_DEBUGGER_EXCEPTION_ONLY_LOCAL_ROOT;
import static datadog.trace.api.ConfigDefaults.DEFAULT_DEBUGGER_INSTRUMENT_THE_WORLD;
import static datadog.trace.api.ConfigDefaults.DEFAULT_DEBUGGER_MAX_EXCEPTION_PER_SECOND;
import static datadog.trace.api.ConfigDefaults.DEFAULT_DEBUGGER_MAX_PAYLOAD_SIZE;
import static datadog.trace.api.ConfigDefaults.DEFAULT_DEBUGGER_METRICS_ENABLED;
import static datadog.trace.api.ConfigDefaults.DEFAULT_DEBUGGER_POLL_INTERVAL;
import static datadog.trace.api.ConfigDefaults.DEFAULT_DEBUGGER_SYMBOL_ENABLED;
import static datadog.trace.api.ConfigDefaults.DEFAULT_DEBUGGER_SYMBOL_FLUSH_THRESHOLD;
import static datadog.trace.api.ConfigDefaults.DEFAULT_DEBUGGER_SYMBOL_FORCE_UPLOAD;
import static datadog.trace.api.ConfigDefaults.DEFAULT_DEBUGGER_UPLOAD_BATCH_SIZE;
import static datadog.trace.api.ConfigDefaults.DEFAULT_DEBUGGER_UPLOAD_FLUSH_INTERVAL;
import static datadog.trace.api.ConfigDefaults.DEFAULT_DEBUGGER_UPLOAD_TIMEOUT;
import static datadog.trace.api.ConfigDefaults.DEFAULT_DEBUGGER_VERIFY_BYTECODE;
import static datadog.trace.api.ConfigDefaults.DEFAULT_DOGSTATSD_START_DELAY;
import static datadog.trace.api.ConfigDefaults.DEFAULT_ELASTICSEARCH_BODY_AND_PARAMS_ENABLED;
import static datadog.trace.api.ConfigDefaults.DEFAULT_ELASTICSEARCH_BODY_ENABLED;
import static datadog.trace.api.ConfigDefaults.DEFAULT_ELASTICSEARCH_PARAMS_ENABLED;
import static datadog.trace.api.ConfigDefaults.DEFAULT_GRPC_CLIENT_ERROR_STATUSES;
import static datadog.trace.api.ConfigDefaults.DEFAULT_GRPC_SERVER_ERROR_STATUSES;
import static datadog.trace.api.ConfigDefaults.DEFAULT_HEALTH_METRICS_ENABLED;
import static datadog.trace.api.ConfigDefaults.DEFAULT_HTTP_CLIENT_ERROR_STATUSES;
import static datadog.trace.api.ConfigDefaults.DEFAULT_HTTP_CLIENT_SPLIT_BY_DOMAIN;
import static datadog.trace.api.ConfigDefaults.DEFAULT_HTTP_CLIENT_TAG_QUERY_STRING;
import static datadog.trace.api.ConfigDefaults.DEFAULT_HTTP_SERVER_ERROR_STATUSES;
import static datadog.trace.api.ConfigDefaults.DEFAULT_HTTP_SERVER_ROUTE_BASED_NAMING;
import static datadog.trace.api.ConfigDefaults.DEFAULT_HTTP_SERVER_TAG_QUERY_STRING;
import static datadog.trace.api.ConfigDefaults.DEFAULT_IAST_ANONYMOUS_CLASSES_ENABLED;
import static datadog.trace.api.ConfigDefaults.DEFAULT_IAST_DEBUG_ENABLED;
import static datadog.trace.api.ConfigDefaults.DEFAULT_IAST_HARDCODED_SECRET_ENABLED;
import static datadog.trace.api.ConfigDefaults.DEFAULT_IAST_REDACTION_ENABLED;
import static datadog.trace.api.ConfigDefaults.DEFAULT_IAST_REDACTION_NAME_PATTERN;
import static datadog.trace.api.ConfigDefaults.DEFAULT_IAST_REDACTION_VALUE_PATTERN;
import static datadog.trace.api.ConfigDefaults.DEFAULT_IAST_STACKTRACE_LEAK_SUPPRESS;
import static datadog.trace.api.ConfigDefaults.DEFAULT_IAST_TRUNCATION_MAX_VALUE_LENGTH;
import static datadog.trace.api.ConfigDefaults.DEFAULT_IAST_WEAK_CIPHER_ALGORITHMS;
import static datadog.trace.api.ConfigDefaults.DEFAULT_IAST_WEAK_HASH_ALGORITHMS;
import static datadog.trace.api.ConfigDefaults.DEFAULT_JDBC_SQL_OBFUSCATION;
import static datadog.trace.api.ConfigDefaults.DEFAULT_JMX_FETCH_ENABLED;
import static datadog.trace.api.ConfigDefaults.DEFAULT_JMX_FETCH_MULTIPLE_RUNTIME_SERVICES_ENABLED;
import static datadog.trace.api.ConfigDefaults.DEFAULT_JMX_FETCH_MULTIPLE_RUNTIME_SERVICES_LIMIT;
import static datadog.trace.api.ConfigDefaults.DEFAULT_LOGS_INJECTION_ENABLED;
import static datadog.trace.api.ConfigDefaults.DEFAULT_LOG_PATTERN;
import static datadog.trace.api.ConfigDefaults.DEFAULT_LOG_PATTERN_REPLACE;
import static datadog.trace.api.ConfigDefaults.DEFAULT_MONGO_OBFUSCATION;
import static datadog.trace.api.ConfigDefaults.DEFAULT_PARTIAL_FLUSH_MIN_SPANS;
import static datadog.trace.api.ConfigDefaults.DEFAULT_PERF_METRICS_ENABLED;
import static datadog.trace.api.ConfigDefaults.DEFAULT_PRIORITY_SAMPLING_ENABLED;
import static datadog.trace.api.ConfigDefaults.DEFAULT_PRIORITY_SAMPLING_FORCE;
import static datadog.trace.api.ConfigDefaults.DEFAULT_PROPAGATION_EXTRACT_LOG_HEADER_NAMES_ENABLED;
import static datadog.trace.api.ConfigDefaults.DEFAULT_PROPAGATION_STYLE;
import static datadog.trace.api.ConfigDefaults.DEFAULT_REDIS_COMMAND_ARGS;
import static datadog.trace.api.ConfigDefaults.DEFAULT_REMOTE_CONFIG_ENABLED;
import static datadog.trace.api.ConfigDefaults.DEFAULT_REMOTE_CONFIG_INTEGRITY_CHECK_ENABLED;
import static datadog.trace.api.ConfigDefaults.DEFAULT_REMOTE_CONFIG_MAX_EXTRA_SERVICES;
import static datadog.trace.api.ConfigDefaults.DEFAULT_REMOTE_CONFIG_MAX_PAYLOAD_SIZE;
import static datadog.trace.api.ConfigDefaults.DEFAULT_REMOTE_CONFIG_POLL_INTERVAL_SECONDS;
import static datadog.trace.api.ConfigDefaults.DEFAULT_REMOTE_CONFIG_TARGETS_KEY;
import static datadog.trace.api.ConfigDefaults.DEFAULT_REMOTE_CONFIG_TARGETS_KEY_ID;
import static datadog.trace.api.ConfigDefaults.DEFAULT_SCOPE_DEPTH_LIMIT;
import static datadog.trace.api.ConfigDefaults.DEFAULT_SCOPE_ITERATION_KEEP_ALIVE;
import static datadog.trace.api.ConfigDefaults.DEFAULT_SECURE_RANDOM;
import static datadog.trace.api.ConfigDefaults.DEFAULT_SERVICE_NAME;
import static datadog.trace.api.ConfigDefaults.DEFAULT_SERVLET_ROOT_CONTEXT_SERVICE_NAME;
import static datadog.trace.api.ConfigDefaults.DEFAULT_SITE;
import static datadog.trace.api.ConfigDefaults.DEFAULT_STARTUP_LOGS_ENABLED;
import static datadog.trace.api.ConfigDefaults.DEFAULT_TELEMETRY_DEPENDENCY_COLLECTION_ENABLED;
import static datadog.trace.api.ConfigDefaults.DEFAULT_TELEMETRY_DEPENDENCY_RESOLUTION_QUEUE_SIZE;
import static datadog.trace.api.ConfigDefaults.DEFAULT_TELEMETRY_EXTENDED_HEARTBEAT_INTERVAL;
import static datadog.trace.api.ConfigDefaults.DEFAULT_TELEMETRY_HEARTBEAT_INTERVAL;
import static datadog.trace.api.ConfigDefaults.DEFAULT_TELEMETRY_LOG_COLLECTION_ENABLED;
import static datadog.trace.api.ConfigDefaults.DEFAULT_TELEMETRY_METRICS_INTERVAL;
import static datadog.trace.api.ConfigDefaults.DEFAULT_TRACE_128_BIT_TRACEID_GENERATION_ENABLED;
import static datadog.trace.api.ConfigDefaults.DEFAULT_TRACE_AGENT_PORT;
import static datadog.trace.api.ConfigDefaults.DEFAULT_TRACE_AGENT_V05_ENABLED;
import static datadog.trace.api.ConfigDefaults.DEFAULT_TRACE_ANALYTICS_ENABLED;
import static datadog.trace.api.ConfigDefaults.DEFAULT_TRACE_DUBBO_PROVIDER_PROPAGATE_ENABLED;
import static datadog.trace.api.ConfigDefaults.DEFAULT_TRACE_HEADER_ENABLED;
import static datadog.trace.api.ConfigDefaults.DEFAULT_TRACE_HTTP_RESOURCE_REMOVE_TRAILING_SLASH;
import static datadog.trace.api.ConfigDefaults.DEFAULT_TRACE_LONG_RUNNING_FLUSH_INTERVAL;
import static datadog.trace.api.ConfigDefaults.DEFAULT_TRACE_LONG_RUNNING_INITIAL_FLUSH_INTERVAL;
import static datadog.trace.api.ConfigDefaults.DEFAULT_TRACE_PROPAGATION_EXTRACT_FIRST;
import static datadog.trace.api.ConfigDefaults.DEFAULT_TRACE_PROPAGATION_STYLE;
import static datadog.trace.api.ConfigDefaults.DEFAULT_TRACE_RATE_LIMIT;
import static datadog.trace.api.ConfigDefaults.DEFAULT_TRACE_REPORT_HOSTNAME;
import static datadog.trace.api.ConfigDefaults.DEFAULT_TRACE_REQUEST_BODY_ENABLED;
import static datadog.trace.api.ConfigDefaults.DEFAULT_TRACE_RESOLVER_ENABLED;
import static datadog.trace.api.ConfigDefaults.DEFAULT_TRACE_RESPONSE_BODY_ENCODING;
import static datadog.trace.api.ConfigDefaults.DEFAULT_TRACE_X_DATADOG_TAGS_MAX_LENGTH;
import static datadog.trace.api.ConfigDefaults.DEFAULT_WRITER_BAGGAGE_INJECT;
import static datadog.trace.api.DDTags.APM_ENABLED;
import static datadog.trace.api.DDTags.HOST_TAG;
import static datadog.trace.api.DDTags.INTERNAL_HOST_NAME;
import static datadog.trace.api.DDTags.LANGUAGE_TAG_KEY;
import static datadog.trace.api.DDTags.LANGUAGE_TAG_VALUE;
import static datadog.trace.api.DDTags.PID_TAG;
import static datadog.trace.api.DDTags.PROFILING_ENABLED;
import static datadog.trace.api.DDTags.RUNTIME_ID_TAG;
import static datadog.trace.api.DDTags.RUNTIME_VERSION_TAG;
import static datadog.trace.api.DDTags.SCHEMA_VERSION_TAG_KEY;
import static datadog.trace.api.DDTags.SERVICE;
import static datadog.trace.api.DDTags.SERVICE_TAG;
import static datadog.trace.api.UserEventTrackingMode.SAFE;
import static datadog.trace.api.config.AppSecConfig.API_SECURITY_ENABLED;
import static datadog.trace.api.config.AppSecConfig.API_SECURITY_ENABLED_EXPERIMENTAL;
import static datadog.trace.api.config.AppSecConfig.API_SECURITY_REQUEST_SAMPLE_RATE;
import static datadog.trace.api.config.AppSecConfig.APPSEC_AUTOMATED_USER_EVENTS_TRACKING;
import static datadog.trace.api.config.AppSecConfig.APPSEC_HTTP_BLOCKED_TEMPLATE_HTML;
import static datadog.trace.api.config.AppSecConfig.APPSEC_HTTP_BLOCKED_TEMPLATE_JSON;
import static datadog.trace.api.config.AppSecConfig.APPSEC_IP_ADDR_HEADER;
import static datadog.trace.api.config.AppSecConfig.APPSEC_MAX_STACK_TRACES;
import static datadog.trace.api.config.AppSecConfig.APPSEC_MAX_STACK_TRACE_DEPTH;
import static datadog.trace.api.config.AppSecConfig.APPSEC_OBFUSCATION_PARAMETER_KEY_REGEXP;
import static datadog.trace.api.config.AppSecConfig.APPSEC_OBFUSCATION_PARAMETER_VALUE_REGEXP;
import static datadog.trace.api.config.AppSecConfig.APPSEC_RASP_ENABLED;
import static datadog.trace.api.config.AppSecConfig.APPSEC_REPORTING_INBAND;
import static datadog.trace.api.config.AppSecConfig.APPSEC_REPORT_TIMEOUT_SEC;
import static datadog.trace.api.config.AppSecConfig.APPSEC_RULES_FILE;
import static datadog.trace.api.config.AppSecConfig.APPSEC_SCA_ENABLED;
import static datadog.trace.api.config.AppSecConfig.APPSEC_STACK_TRACE_ENABLED;
import static datadog.trace.api.config.AppSecConfig.APPSEC_STANDALONE_ENABLED;
import static datadog.trace.api.config.AppSecConfig.APPSEC_TRACE_RATE_LIMIT;
import static datadog.trace.api.config.AppSecConfig.APPSEC_WAF_METRICS;
import static datadog.trace.api.config.AppSecConfig.APPSEC_WAF_TIMEOUT;
import static datadog.trace.api.config.CiVisibilityConfig.CIVISIBILITY_ADDITIONAL_CHILD_PROCESS_JVM_ARGS;
import static datadog.trace.api.config.CiVisibilityConfig.CIVISIBILITY_AGENTLESS_ENABLED;
import static datadog.trace.api.config.CiVisibilityConfig.CIVISIBILITY_AGENTLESS_URL;
import static datadog.trace.api.config.CiVisibilityConfig.CIVISIBILITY_AGENT_JAR_URI;
import static datadog.trace.api.config.CiVisibilityConfig.CIVISIBILITY_AUTO_CONFIGURATION_ENABLED;
import static datadog.trace.api.config.CiVisibilityConfig.CIVISIBILITY_AUTO_INSTRUMENTATION_PROVIDER;
import static datadog.trace.api.config.CiVisibilityConfig.CIVISIBILITY_BACKEND_API_TIMEOUT_MILLIS;
import static datadog.trace.api.config.CiVisibilityConfig.CIVISIBILITY_BUILD_INSTRUMENTATION_ENABLED;
import static datadog.trace.api.config.CiVisibilityConfig.CIVISIBILITY_CIPROVIDER_INTEGRATION_ENABLED;
import static datadog.trace.api.config.CiVisibilityConfig.CIVISIBILITY_CODE_COVERAGE_ENABLED;
import static datadog.trace.api.config.CiVisibilityConfig.CIVISIBILITY_CODE_COVERAGE_EXCLUDES;
import static datadog.trace.api.config.CiVisibilityConfig.CIVISIBILITY_CODE_COVERAGE_INCLUDES;
import static datadog.trace.api.config.CiVisibilityConfig.CIVISIBILITY_CODE_COVERAGE_PERCENTAGE_CALCULATION_ENABLED;
import static datadog.trace.api.config.CiVisibilityConfig.CIVISIBILITY_CODE_COVERAGE_REPORT_DUMP_DIR;
import static datadog.trace.api.config.CiVisibilityConfig.CIVISIBILITY_CODE_COVERAGE_ROOT_PACKAGES_LIMIT;
import static datadog.trace.api.config.CiVisibilityConfig.CIVISIBILITY_CODE_COVERAGE_SEGMENTS_ENABLED;
import static datadog.trace.api.config.CiVisibilityConfig.CIVISIBILITY_COMPILER_PLUGIN_AUTO_CONFIGURATION_ENABLED;
import static datadog.trace.api.config.CiVisibilityConfig.CIVISIBILITY_COMPILER_PLUGIN_VERSION;
import static datadog.trace.api.config.CiVisibilityConfig.CIVISIBILITY_DEBUG_PORT;
import static datadog.trace.api.config.CiVisibilityConfig.CIVISIBILITY_EARLY_FLAKE_DETECTION_ENABLED;
import static datadog.trace.api.config.CiVisibilityConfig.CIVISIBILITY_EARLY_FLAKE_DETECTION_LOWER_LIMIT;
import static datadog.trace.api.config.CiVisibilityConfig.CIVISIBILITY_FLAKY_RETRY_COUNT;
import static datadog.trace.api.config.CiVisibilityConfig.CIVISIBILITY_FLAKY_RETRY_ENABLED;
import static datadog.trace.api.config.CiVisibilityConfig.CIVISIBILITY_FLAKY_RETRY_ONLY_KNOWN_FLAKES;
import static datadog.trace.api.config.CiVisibilityConfig.CIVISIBILITY_GIT_COMMAND_TIMEOUT_MILLIS;
import static datadog.trace.api.config.CiVisibilityConfig.CIVISIBILITY_GIT_REMOTE_NAME;
import static datadog.trace.api.config.CiVisibilityConfig.CIVISIBILITY_GIT_UNSHALLOW_DEFER;
import static datadog.trace.api.config.CiVisibilityConfig.CIVISIBILITY_GIT_UNSHALLOW_ENABLED;
import static datadog.trace.api.config.CiVisibilityConfig.CIVISIBILITY_GIT_UPLOAD_ENABLED;
import static datadog.trace.api.config.CiVisibilityConfig.CIVISIBILITY_GIT_UPLOAD_TIMEOUT_MILLIS;
import static datadog.trace.api.config.CiVisibilityConfig.CIVISIBILITY_INJECTED_TRACER_VERSION;
import static datadog.trace.api.config.CiVisibilityConfig.CIVISIBILITY_ITR_ENABLED;
import static datadog.trace.api.config.CiVisibilityConfig.CIVISIBILITY_JACOCO_GRADLE_SOURCE_SETS;
import static datadog.trace.api.config.CiVisibilityConfig.CIVISIBILITY_JACOCO_PLUGIN_VERSION;
import static datadog.trace.api.config.CiVisibilityConfig.CIVISIBILITY_JVM_INFO_CACHE_SIZE;
import static datadog.trace.api.config.CiVisibilityConfig.CIVISIBILITY_MODULE_EXECUTION_SETTINGS_CACHE_SIZE;
import static datadog.trace.api.config.CiVisibilityConfig.CIVISIBILITY_MODULE_ID;
import static datadog.trace.api.config.CiVisibilityConfig.CIVISIBILITY_MODULE_NAME;
import static datadog.trace.api.config.CiVisibilityConfig.CIVISIBILITY_REPO_INDEX_SHARING_ENABLED;
import static datadog.trace.api.config.CiVisibilityConfig.CIVISIBILITY_RESOURCE_FOLDER_NAMES;
import static datadog.trace.api.config.CiVisibilityConfig.CIVISIBILITY_RUM_FLUSH_WAIT_MILLIS;
import static datadog.trace.api.config.CiVisibilityConfig.CIVISIBILITY_SESSION_ID;
import static datadog.trace.api.config.CiVisibilityConfig.CIVISIBILITY_SIGNAL_CLIENT_TIMEOUT_MILLIS;
import static datadog.trace.api.config.CiVisibilityConfig.CIVISIBILITY_SIGNAL_SERVER_HOST;
import static datadog.trace.api.config.CiVisibilityConfig.CIVISIBILITY_SIGNAL_SERVER_PORT;
import static datadog.trace.api.config.CiVisibilityConfig.CIVISIBILITY_SOURCE_DATA_ENABLED;
import static datadog.trace.api.config.CiVisibilityConfig.CIVISIBILITY_SOURCE_DATA_ROOT_CHECK_ENABLED;
import static datadog.trace.api.config.CiVisibilityConfig.CIVISIBILITY_TELEMETRY_ENABLED;
import static datadog.trace.api.config.CiVisibilityConfig.CIVISIBILITY_TEST_SKIPPING_ENABLED;
import static datadog.trace.api.config.CiVisibilityConfig.CIVISIBILITY_TRACE_SANITATION_ENABLED;
import static datadog.trace.api.config.CrashTrackingConfig.CRASH_TRACKING_AGENTLESS;
import static datadog.trace.api.config.CrashTrackingConfig.CRASH_TRACKING_AGENTLESS_DEFAULT;
import static datadog.trace.api.config.CrashTrackingConfig.CRASH_TRACKING_TAGS;
import static datadog.trace.api.config.CwsConfig.CWS_ENABLED;
import static datadog.trace.api.config.CwsConfig.CWS_TLS_REFRESH;
import static datadog.trace.api.config.DebuggerConfig.DEBUGGER_CAPTURE_TIMEOUT;
import static datadog.trace.api.config.DebuggerConfig.DEBUGGER_CLASSFILE_DUMP_ENABLED;
import static datadog.trace.api.config.DebuggerConfig.DEBUGGER_DIAGNOSTICS_INTERVAL;
import static datadog.trace.api.config.DebuggerConfig.DEBUGGER_ENABLED;
import static datadog.trace.api.config.DebuggerConfig.DEBUGGER_EXCEPTION_ENABLED;
import static datadog.trace.api.config.DebuggerConfig.DEBUGGER_EXCEPTION_MAX_CAPTURED_FRAMES;
import static datadog.trace.api.config.DebuggerConfig.DEBUGGER_EXCEPTION_ONLY_LOCAL_ROOT;
import static datadog.trace.api.config.DebuggerConfig.DEBUGGER_EXCLUDE_FILES;
import static datadog.trace.api.config.DebuggerConfig.DEBUGGER_INSTRUMENT_THE_WORLD;
import static datadog.trace.api.config.DebuggerConfig.DEBUGGER_MAX_EXCEPTION_PER_SECOND;
import static datadog.trace.api.config.DebuggerConfig.DEBUGGER_MAX_PAYLOAD_SIZE;
import static datadog.trace.api.config.DebuggerConfig.DEBUGGER_METRICS_ENABLED;
import static datadog.trace.api.config.DebuggerConfig.DEBUGGER_POLL_INTERVAL;
import static datadog.trace.api.config.DebuggerConfig.DEBUGGER_PROBE_FILE_LOCATION;
import static datadog.trace.api.config.DebuggerConfig.DEBUGGER_REDACTED_IDENTIFIERS;
import static datadog.trace.api.config.DebuggerConfig.DEBUGGER_REDACTED_TYPES;
import static datadog.trace.api.config.DebuggerConfig.DEBUGGER_SYMBOL_ENABLED;
import static datadog.trace.api.config.DebuggerConfig.DEBUGGER_SYMBOL_FLUSH_THRESHOLD;
import static datadog.trace.api.config.DebuggerConfig.DEBUGGER_SYMBOL_FORCE_UPLOAD;
import static datadog.trace.api.config.DebuggerConfig.DEBUGGER_SYMBOL_INCLUDES;
import static datadog.trace.api.config.DebuggerConfig.DEBUGGER_UPLOAD_BATCH_SIZE;
import static datadog.trace.api.config.DebuggerConfig.DEBUGGER_UPLOAD_FLUSH_INTERVAL;
import static datadog.trace.api.config.DebuggerConfig.DEBUGGER_UPLOAD_TIMEOUT;
import static datadog.trace.api.config.DebuggerConfig.DEBUGGER_VERIFY_BYTECODE;
import static datadog.trace.api.config.DebuggerConfig.EXCEPTION_REPLAY_ENABLED;
import static datadog.trace.api.config.DebuggerConfig.THIRD_PARTY_EXCLUDES;
import static datadog.trace.api.config.DebuggerConfig.THIRD_PARTY_INCLUDES;
import static datadog.trace.api.config.GeneralConfig.API_KEY;
import static datadog.trace.api.config.GeneralConfig.API_KEY_FILE;
import static datadog.trace.api.config.GeneralConfig.APPLICATION_KEY;
import static datadog.trace.api.config.GeneralConfig.APPLICATION_KEY_FILE;
import static datadog.trace.api.config.GeneralConfig.AZURE_APP_SERVICES;
import static datadog.trace.api.config.GeneralConfig.DATA_JOBS_ENABLED;
import static datadog.trace.api.config.GeneralConfig.DATA_STREAMS_BUCKET_DURATION_SECONDS;
import static datadog.trace.api.config.GeneralConfig.DATA_STREAMS_ENABLED;
import static datadog.trace.api.config.GeneralConfig.DOGSTATSD_ARGS;
import static datadog.trace.api.config.GeneralConfig.DOGSTATSD_HOST;
import static datadog.trace.api.config.GeneralConfig.DOGSTATSD_NAMED_PIPE;
import static datadog.trace.api.config.GeneralConfig.DOGSTATSD_PATH;
import static datadog.trace.api.config.GeneralConfig.DOGSTATSD_PORT;
import static datadog.trace.api.config.GeneralConfig.DOGSTATSD_START_DELAY;
import static datadog.trace.api.config.GeneralConfig.ENV;
import static datadog.trace.api.config.GeneralConfig.GLOBAL_TAGS;
import static datadog.trace.api.config.GeneralConfig.HEALTH_METRICS_ENABLED;
import static datadog.trace.api.config.GeneralConfig.HEALTH_METRICS_STATSD_HOST;
import static datadog.trace.api.config.GeneralConfig.HEALTH_METRICS_STATSD_PORT;
import static datadog.trace.api.config.GeneralConfig.LOG_LEVEL;
import static datadog.trace.api.config.GeneralConfig.PERF_METRICS_ENABLED;
import static datadog.trace.api.config.GeneralConfig.PRIMARY_TAG;
import static datadog.trace.api.config.GeneralConfig.RUNTIME_ID_ENABLED;
import static datadog.trace.api.config.GeneralConfig.RUNTIME_METRICS_ENABLED;
import static datadog.trace.api.config.GeneralConfig.SERVICE_NAME;
import static datadog.trace.api.config.GeneralConfig.SITE;
import static datadog.trace.api.config.GeneralConfig.STARTUP_LOGS_ENABLED;
import static datadog.trace.api.config.GeneralConfig.STATSD_CLIENT_QUEUE_SIZE;
import static datadog.trace.api.config.GeneralConfig.STATSD_CLIENT_SOCKET_BUFFER;
import static datadog.trace.api.config.GeneralConfig.STATSD_CLIENT_SOCKET_TIMEOUT;
import static datadog.trace.api.config.GeneralConfig.TAGS;
import static datadog.trace.api.config.GeneralConfig.TELEMETRY_DEPENDENCY_COLLECTION_ENABLED;
import static datadog.trace.api.config.GeneralConfig.TELEMETRY_DEPENDENCY_RESOLUTION_QUEUE_SIZE;
import static datadog.trace.api.config.GeneralConfig.TELEMETRY_EXTENDED_HEARTBEAT_INTERVAL;
import static datadog.trace.api.config.GeneralConfig.TELEMETRY_HEARTBEAT_INTERVAL;
import static datadog.trace.api.config.GeneralConfig.TELEMETRY_LOG_COLLECTION_ENABLED;
import static datadog.trace.api.config.GeneralConfig.TELEMETRY_METRICS_INTERVAL;
import static datadog.trace.api.config.GeneralConfig.TRACER_METRICS_BUFFERING_ENABLED;
import static datadog.trace.api.config.GeneralConfig.TRACER_METRICS_ENABLED;
import static datadog.trace.api.config.GeneralConfig.TRACER_METRICS_IGNORED_RESOURCES;
import static datadog.trace.api.config.GeneralConfig.TRACER_METRICS_MAX_AGGREGATES;
import static datadog.trace.api.config.GeneralConfig.TRACER_METRICS_MAX_PENDING;
import static datadog.trace.api.config.GeneralConfig.TRACE_DEBUG;
import static datadog.trace.api.config.GeneralConfig.TRACE_TAGS;
import static datadog.trace.api.config.GeneralConfig.TRACE_TRIAGE;
import static datadog.trace.api.config.GeneralConfig.TRIAGE_REPORT_DIR;
import static datadog.trace.api.config.GeneralConfig.TRIAGE_REPORT_TRIGGER;
import static datadog.trace.api.config.GeneralConfig.VERSION;
import static datadog.trace.api.config.IastConfig.IAST_ANONYMOUS_CLASSES_ENABLED;
import static datadog.trace.api.config.IastConfig.IAST_CONTEXT_MODE;
import static datadog.trace.api.config.IastConfig.IAST_DEBUG_ENABLED;
import static datadog.trace.api.config.IastConfig.IAST_DETECTION_MODE;
import static datadog.trace.api.config.IastConfig.IAST_HARDCODED_SECRET_ENABLED;
import static datadog.trace.api.config.IastConfig.IAST_REDACTION_ENABLED;
import static datadog.trace.api.config.IastConfig.IAST_REDACTION_NAME_PATTERN;
import static datadog.trace.api.config.IastConfig.IAST_REDACTION_VALUE_PATTERN;
import static datadog.trace.api.config.IastConfig.IAST_STACKTRACE_LEAK_SUPPRESS;
import static datadog.trace.api.config.IastConfig.IAST_TELEMETRY_VERBOSITY;
import static datadog.trace.api.config.IastConfig.IAST_TRUNCATION_MAX_VALUE_LENGTH;
import static datadog.trace.api.config.IastConfig.IAST_WEAK_CIPHER_ALGORITHMS;
import static datadog.trace.api.config.IastConfig.IAST_WEAK_HASH_ALGORITHMS;
import static datadog.trace.api.config.JmxFetchConfig.JMX_FETCH_CHECK_PERIOD;
import static datadog.trace.api.config.JmxFetchConfig.JMX_FETCH_CONFIG;
import static datadog.trace.api.config.JmxFetchConfig.JMX_FETCH_CONFIG_DIR;
import static datadog.trace.api.config.JmxFetchConfig.JMX_FETCH_ENABLED;
import static datadog.trace.api.config.JmxFetchConfig.JMX_FETCH_INITIAL_REFRESH_BEANS_PERIOD;
import static datadog.trace.api.config.JmxFetchConfig.JMX_FETCH_METRICS_CONFIGS;
import static datadog.trace.api.config.JmxFetchConfig.JMX_FETCH_MULTIPLE_RUNTIME_SERVICES_ENABLED;
import static datadog.trace.api.config.JmxFetchConfig.JMX_FETCH_MULTIPLE_RUNTIME_SERVICES_LIMIT;
import static datadog.trace.api.config.JmxFetchConfig.JMX_FETCH_REFRESH_BEANS_PERIOD;
import static datadog.trace.api.config.JmxFetchConfig.JMX_FETCH_START_DELAY;
import static datadog.trace.api.config.JmxFetchConfig.JMX_FETCH_STATSD_HOST;
import static datadog.trace.api.config.JmxFetchConfig.JMX_FETCH_STATSD_PORT;
import static datadog.trace.api.config.JmxFetchConfig.JMX_TAGS;
import static datadog.trace.api.config.ProfilingConfig.PROFILING_AGENTLESS;
import static datadog.trace.api.config.ProfilingConfig.PROFILING_AGENTLESS_DEFAULT;
import static datadog.trace.api.config.ProfilingConfig.PROFILING_API_KEY_FILE_OLD;
import static datadog.trace.api.config.ProfilingConfig.PROFILING_API_KEY_FILE_VERY_OLD;
import static datadog.trace.api.config.ProfilingConfig.PROFILING_API_KEY_OLD;
import static datadog.trace.api.config.ProfilingConfig.PROFILING_API_KEY_VERY_OLD;
import static datadog.trace.api.config.ProfilingConfig.PROFILING_BACKPRESSURE_SAMPLE_LIMIT_DEFAULT;
import static datadog.trace.api.config.ProfilingConfig.PROFILING_BACKPRESSURE_SAMPLING_ENABLED;
import static datadog.trace.api.config.ProfilingConfig.PROFILING_BACKPRESSURE_SAMPLING_ENABLED_DEFAULT;
import static datadog.trace.api.config.ProfilingConfig.PROFILING_DATADOG_PROFILER_ENABLED;
import static datadog.trace.api.config.ProfilingConfig.PROFILING_DIRECT_ALLOCATION_SAMPLE_LIMIT;
import static datadog.trace.api.config.ProfilingConfig.PROFILING_DIRECT_ALLOCATION_SAMPLE_LIMIT_DEFAULT;
import static datadog.trace.api.config.ProfilingConfig.PROFILING_EXCEPTION_HISTOGRAM_MAX_COLLECTION_SIZE;
import static datadog.trace.api.config.ProfilingConfig.PROFILING_EXCEPTION_HISTOGRAM_MAX_COLLECTION_SIZE_DEFAULT;
import static datadog.trace.api.config.ProfilingConfig.PROFILING_EXCEPTION_HISTOGRAM_TOP_ITEMS;
import static datadog.trace.api.config.ProfilingConfig.PROFILING_EXCEPTION_HISTOGRAM_TOP_ITEMS_DEFAULT;
import static datadog.trace.api.config.ProfilingConfig.PROFILING_EXCEPTION_RECORD_MESSAGE;
import static datadog.trace.api.config.ProfilingConfig.PROFILING_EXCEPTION_RECORD_MESSAGE_DEFAULT;
import static datadog.trace.api.config.ProfilingConfig.PROFILING_EXCEPTION_SAMPLE_LIMIT;
import static datadog.trace.api.config.ProfilingConfig.PROFILING_EXCEPTION_SAMPLE_LIMIT_DEFAULT;
import static datadog.trace.api.config.ProfilingConfig.PROFILING_EXCLUDE_AGENT_THREADS;
import static datadog.trace.api.config.ProfilingConfig.PROFILING_PROXY_HOST;
import static datadog.trace.api.config.ProfilingConfig.PROFILING_PROXY_PASSWORD;
import static datadog.trace.api.config.ProfilingConfig.PROFILING_PROXY_PORT;
import static datadog.trace.api.config.ProfilingConfig.PROFILING_PROXY_PORT_DEFAULT;
import static datadog.trace.api.config.ProfilingConfig.PROFILING_PROXY_USERNAME;
import static datadog.trace.api.config.ProfilingConfig.PROFILING_START_DELAY;
import static datadog.trace.api.config.ProfilingConfig.PROFILING_START_DELAY_DEFAULT;
import static datadog.trace.api.config.ProfilingConfig.PROFILING_START_FORCE_FIRST;
import static datadog.trace.api.config.ProfilingConfig.PROFILING_START_FORCE_FIRST_DEFAULT;
import static datadog.trace.api.config.ProfilingConfig.PROFILING_TAGS;
import static datadog.trace.api.config.ProfilingConfig.PROFILING_TEMPLATE_OVERRIDE_FILE;
import static datadog.trace.api.config.ProfilingConfig.PROFILING_UPLOAD_COMPRESSION;
import static datadog.trace.api.config.ProfilingConfig.PROFILING_UPLOAD_COMPRESSION_DEFAULT;
import static datadog.trace.api.config.ProfilingConfig.PROFILING_UPLOAD_PERIOD;
import static datadog.trace.api.config.ProfilingConfig.PROFILING_UPLOAD_PERIOD_DEFAULT;
import static datadog.trace.api.config.ProfilingConfig.PROFILING_UPLOAD_SUMMARY_ON_413;
import static datadog.trace.api.config.ProfilingConfig.PROFILING_UPLOAD_SUMMARY_ON_413_DEFAULT;
import static datadog.trace.api.config.ProfilingConfig.PROFILING_UPLOAD_TIMEOUT;
import static datadog.trace.api.config.ProfilingConfig.PROFILING_UPLOAD_TIMEOUT_DEFAULT;
import static datadog.trace.api.config.ProfilingConfig.PROFILING_URL;
import static datadog.trace.api.config.RemoteConfigConfig.REMOTE_CONFIGURATION_ENABLED;
import static datadog.trace.api.config.RemoteConfigConfig.REMOTE_CONFIG_ENABLED;
import static datadog.trace.api.config.RemoteConfigConfig.REMOTE_CONFIG_INTEGRITY_CHECK_ENABLED;
import static datadog.trace.api.config.RemoteConfigConfig.REMOTE_CONFIG_MAX_EXTRA_SERVICES;
import static datadog.trace.api.config.RemoteConfigConfig.REMOTE_CONFIG_MAX_PAYLOAD_SIZE;
import static datadog.trace.api.config.RemoteConfigConfig.REMOTE_CONFIG_POLL_INTERVAL_SECONDS;
import static datadog.trace.api.config.RemoteConfigConfig.REMOTE_CONFIG_TARGETS_KEY;
import static datadog.trace.api.config.RemoteConfigConfig.REMOTE_CONFIG_TARGETS_KEY_ID;
import static datadog.trace.api.config.RemoteConfigConfig.REMOTE_CONFIG_URL;
import static datadog.trace.api.config.TraceInstrumentationConfig.AXIS_PROMOTE_RESOURCE_NAME;
import static datadog.trace.api.config.TraceInstrumentationConfig.COUCHBASE_INTERNAL_SPANS_ENABLED;
import static datadog.trace.api.config.TraceInstrumentationConfig.DB_CLIENT_HOST_SPLIT_BY_HOST;
import static datadog.trace.api.config.TraceInstrumentationConfig.DB_CLIENT_HOST_SPLIT_BY_INSTANCE;
import static datadog.trace.api.config.TraceInstrumentationConfig.DB_CLIENT_HOST_SPLIT_BY_INSTANCE_TYPE_SUFFIX;
import static datadog.trace.api.config.TraceInstrumentationConfig.DB_DBM_PROPAGATION_MODE_MODE;
import static datadog.trace.api.config.TraceInstrumentationConfig.ELASTICSEARCH_BODY_AND_PARAMS_ENABLED;
import static datadog.trace.api.config.TraceInstrumentationConfig.ELASTICSEARCH_BODY_ENABLED;
import static datadog.trace.api.config.TraceInstrumentationConfig.ELASTICSEARCH_PARAMS_ENABLED;
import static datadog.trace.api.config.TraceInstrumentationConfig.GOOGLE_PUBSUB_IGNORED_GRPC_METHODS;
import static datadog.trace.api.config.TraceInstrumentationConfig.GRPC_CLIENT_ERROR_STATUSES;
import static datadog.trace.api.config.TraceInstrumentationConfig.GRPC_IGNORED_INBOUND_METHODS;
import static datadog.trace.api.config.TraceInstrumentationConfig.GRPC_IGNORED_OUTBOUND_METHODS;
import static datadog.trace.api.config.TraceInstrumentationConfig.GRPC_SERVER_ERROR_STATUSES;
import static datadog.trace.api.config.TraceInstrumentationConfig.GRPC_SERVER_TRIM_PACKAGE_RESOURCE;
import static datadog.trace.api.config.TraceInstrumentationConfig.HTTP_CLIENT_HOST_SPLIT_BY_DOMAIN;
import static datadog.trace.api.config.TraceInstrumentationConfig.HTTP_CLIENT_TAG_HEADERS;
import static datadog.trace.api.config.TraceInstrumentationConfig.HTTP_CLIENT_TAG_QUERY_STRING;
import static datadog.trace.api.config.TraceInstrumentationConfig.HTTP_SERVER_DECODED_RESOURCE_PRESERVE_SPACES;
import static datadog.trace.api.config.TraceInstrumentationConfig.HTTP_SERVER_RAW_QUERY_STRING;
import static datadog.trace.api.config.TraceInstrumentationConfig.HTTP_SERVER_RAW_RESOURCE;
import static datadog.trace.api.config.TraceInstrumentationConfig.HTTP_SERVER_ROUTE_BASED_NAMING;
import static datadog.trace.api.config.TraceInstrumentationConfig.HTTP_SERVER_TAG_QUERY_STRING;
import static datadog.trace.api.config.TraceInstrumentationConfig.HYSTRIX_MEASURED_ENABLED;
import static datadog.trace.api.config.TraceInstrumentationConfig.HYSTRIX_TAGS_ENABLED;
import static datadog.trace.api.config.TraceInstrumentationConfig.IGNITE_CACHE_INCLUDE_KEYS;
import static datadog.trace.api.config.TraceInstrumentationConfig.INTEGRATION_SYNAPSE_LEGACY_OPERATION_NAME;
import static datadog.trace.api.config.TraceInstrumentationConfig.JAX_RS_EXCEPTION_AS_ERROR_ENABLED;
import static datadog.trace.api.config.TraceInstrumentationConfig.JDBC_SQL_OBFUSCATION;
import static datadog.trace.api.config.TraceInstrumentationConfig.JMS_PROPAGATION_DISABLED_QUEUES;
import static datadog.trace.api.config.TraceInstrumentationConfig.JMS_PROPAGATION_DISABLED_TOPICS;
import static datadog.trace.api.config.TraceInstrumentationConfig.JMS_UNACKNOWLEDGED_MAX_AGE;
import static datadog.trace.api.config.TraceInstrumentationConfig.KAFKA_CLIENT_BASE64_DECODING_ENABLED;
import static datadog.trace.api.config.TraceInstrumentationConfig.KAFKA_CLIENT_PROPAGATION_DISABLED_TOPICS;
import static datadog.trace.api.config.TraceInstrumentationConfig.LOGS_INJECTION;
import static datadog.trace.api.config.TraceInstrumentationConfig.LOGS_INJECTION_ENABLED;
import static datadog.trace.api.config.TraceInstrumentationConfig.LOGS_MDC_TAGS_INJECTION_ENABLED;
import static datadog.trace.api.config.TraceInstrumentationConfig.LOGS_PATTERN;
import static datadog.trace.api.config.TraceInstrumentationConfig.LOGS_PATTERN_REPLACE;
import static datadog.trace.api.config.TraceInstrumentationConfig.MESSAGE_BROKER_SPLIT_BY_DESTINATION;
import static datadog.trace.api.config.TraceInstrumentationConfig.MONGO_OBFUSCATION;
import static datadog.trace.api.config.TraceInstrumentationConfig.OBFUSCATION_QUERY_STRING_REGEXP;
import static datadog.trace.api.config.TraceInstrumentationConfig.PLAY_REPORT_HTTP_STATUS;
import static datadog.trace.api.config.TraceInstrumentationConfig.RABBIT_INCLUDE_ROUTINGKEY_IN_RESOURCE;
import static datadog.trace.api.config.TraceInstrumentationConfig.RABBIT_PROPAGATION_DISABLED_EXCHANGES;
import static datadog.trace.api.config.TraceInstrumentationConfig.RABBIT_PROPAGATION_DISABLED_QUEUES;
import static datadog.trace.api.config.TraceInstrumentationConfig.REDIS_COMMAND_ARGS;
import static datadog.trace.api.config.TraceInstrumentationConfig.SERVLET_ASYNC_TIMEOUT_ERROR;
import static datadog.trace.api.config.TraceInstrumentationConfig.SERVLET_PRINCIPAL_ENABLED;
import static datadog.trace.api.config.TraceInstrumentationConfig.SERVLET_ROOT_CONTEXT_SERVICE_NAME;
import static datadog.trace.api.config.TraceInstrumentationConfig.SPARK_APP_NAME_AS_SERVICE;
import static datadog.trace.api.config.TraceInstrumentationConfig.SPARK_TASK_HISTOGRAM_ENABLED;
import static datadog.trace.api.config.TraceInstrumentationConfig.SPRING_DATA_REPOSITORY_INTERFACE_RESOURCE_NAME;
import static datadog.trace.api.config.TracerConfig.AGENT_HOST;
import static datadog.trace.api.config.TracerConfig.AGENT_NAMED_PIPE;
import static datadog.trace.api.config.TracerConfig.AGENT_PORT_LEGACY;
import static datadog.trace.api.config.TracerConfig.AGENT_TIMEOUT;
import static datadog.trace.api.config.TracerConfig.AGENT_UNIX_DOMAIN_SOCKET;
import static datadog.trace.api.config.TracerConfig.BAGGAGE_MAPPING;
import static datadog.trace.api.config.TracerConfig.CLIENT_IP_ENABLED;
import static datadog.trace.api.config.TracerConfig.CLOCK_SYNC_PERIOD;
import static datadog.trace.api.config.TracerConfig.ENABLE_TRACE_AGENT_V05;
import static datadog.trace.api.config.TracerConfig.HEADER_TAGS;
import static datadog.trace.api.config.TracerConfig.HTTP_CLIENT_ERROR_STATUSES;
import static datadog.trace.api.config.TracerConfig.HTTP_SERVER_ERROR_STATUSES;
import static datadog.trace.api.config.TracerConfig.ID_GENERATION_STRATEGY;
import static datadog.trace.api.config.TracerConfig.PARTIAL_FLUSH_ENABLED;
import static datadog.trace.api.config.TracerConfig.PARTIAL_FLUSH_MIN_SPANS;
import static datadog.trace.api.config.TracerConfig.PRIORITY_SAMPLING;
import static datadog.trace.api.config.TracerConfig.PRIORITY_SAMPLING_FORCE;
import static datadog.trace.api.config.TracerConfig.PROPAGATION_EXTRACT_LOG_HEADER_NAMES_ENABLED;
import static datadog.trace.api.config.TracerConfig.PROPAGATION_STYLE_EXTRACT;
import static datadog.trace.api.config.TracerConfig.PROPAGATION_STYLE_INJECT;
import static datadog.trace.api.config.TracerConfig.PROXY_NO_PROXY;
import static datadog.trace.api.config.TracerConfig.REQUEST_HEADER_TAGS;
import static datadog.trace.api.config.TracerConfig.REQUEST_HEADER_TAGS_COMMA_ALLOWED;
import static datadog.trace.api.config.TracerConfig.RESPONSE_HEADER_TAGS;
import static datadog.trace.api.config.TracerConfig.SCOPE_DEPTH_LIMIT;
import static datadog.trace.api.config.TracerConfig.SCOPE_INHERIT_ASYNC_PROPAGATION;
import static datadog.trace.api.config.TracerConfig.SCOPE_ITERATION_KEEP_ALIVE;
import static datadog.trace.api.config.TracerConfig.SCOPE_STRICT_MODE;
import static datadog.trace.api.config.TracerConfig.SECURE_RANDOM;
import static datadog.trace.api.config.TracerConfig.SERVICE_MAPPING;
import static datadog.trace.api.config.TracerConfig.SPAN_SAMPLING_RULES;
import static datadog.trace.api.config.TracerConfig.SPAN_SAMPLING_RULES_FILE;
import static datadog.trace.api.config.TracerConfig.SPAN_TAGS;
import static datadog.trace.api.config.TracerConfig.SPLIT_BY_TAGS;
import static datadog.trace.api.config.TracerConfig.TRACE_128_BIT_TRACEID_GENERATION_ENABLED;
import static datadog.trace.api.config.TracerConfig.TRACE_AGENT_ARGS;
import static datadog.trace.api.config.TracerConfig.TRACE_AGENT_PATH;
import static datadog.trace.api.config.TracerConfig.TRACE_AGENT_PORT;
import static datadog.trace.api.config.TracerConfig.TRACE_AGENT_URL;
import static datadog.trace.api.config.TracerConfig.TRACE_ANALYTICS_ENABLED;
import static datadog.trace.api.config.TracerConfig.TRACE_CLIENT_IP_HEADER;
import static datadog.trace.api.config.TracerConfig.TRACE_CLIENT_IP_RESOLVER_ENABLED;
import static datadog.trace.api.config.TracerConfig.TRACE_DUBBO_PROVIDER_PROPAGATE_ENABLED;
import static datadog.trace.api.config.TracerConfig.TRACE_GIT_METADATA_ENABLED;
import static datadog.trace.api.config.TracerConfig.TRACE_HEADER_ENABLED;
import static datadog.trace.api.config.TracerConfig.TRACE_HTTP_CLIENT_PATH_RESOURCE_NAME_MAPPING;
import static datadog.trace.api.config.TracerConfig.TRACE_HTTP_RESOURCE_REMOVE_TRAILING_SLASH;
import static datadog.trace.api.config.TracerConfig.TRACE_HTTP_SERVER_PATH_RESOURCE_NAME_MAPPING;
import static datadog.trace.api.config.TracerConfig.TRACE_PEER_SERVICE_COMPONENT_OVERRIDES;
import static datadog.trace.api.config.TracerConfig.TRACE_PEER_SERVICE_DEFAULTS_ENABLED;
import static datadog.trace.api.config.TracerConfig.TRACE_PEER_SERVICE_MAPPING;
import static datadog.trace.api.config.TracerConfig.TRACE_POST_PROCESSING_TIMEOUT;
import static datadog.trace.api.config.TracerConfig.TRACE_PROPAGATION_EXTRACT_FIRST;
import static datadog.trace.api.config.TracerConfig.TRACE_PROPAGATION_STYLE;
import static datadog.trace.api.config.TracerConfig.TRACE_PROPAGATION_STYLE_EXTRACT;
import static datadog.trace.api.config.TracerConfig.TRACE_PROPAGATION_STYLE_INJECT;
import static datadog.trace.api.config.TracerConfig.TRACE_RATE_LIMIT;
import static datadog.trace.api.config.TracerConfig.TRACE_REMOVE_INTEGRATION_SERVICE_NAMES_ENABLED;
import static datadog.trace.api.config.TracerConfig.TRACE_REPORT_HOSTNAME;
import static datadog.trace.api.config.TracerConfig.TRACE_REQUEST_BODY_ENABLED;
import static datadog.trace.api.config.TracerConfig.TRACE_RESOLVER_ENABLED;
import static datadog.trace.api.config.TracerConfig.TRACE_RESPONSE_BODY_ENCODING;
import static datadog.trace.api.config.TracerConfig.TRACE_SAMPLE_RATE;
import static datadog.trace.api.config.TracerConfig.TRACE_SAMPLING_OPERATION_RULES;
import static datadog.trace.api.config.TracerConfig.TRACE_SAMPLING_RULES;
import static datadog.trace.api.config.TracerConfig.TRACE_SAMPLING_SERVICE_RULES;
import static datadog.trace.api.config.TracerConfig.TRACE_SPAN_ATTRIBUTE_SCHEMA;
import static datadog.trace.api.config.TracerConfig.TRACE_STRICT_WRITES_ENABLED;
import static datadog.trace.api.config.TracerConfig.TRACE_X_DATADOG_TAGS_MAX_LENGTH;
import static datadog.trace.api.config.TracerConfig.WRITER_BAGGAGE_INJECT;
import static datadog.trace.api.config.TracerConfig.WRITER_TYPE;
import static datadog.trace.api.iast.IastDetectionMode.DEFAULT;
import static datadog.trace.api.telemetry.LogCollector.SEND_TELEMETRY;
import static datadog.trace.util.CollectionUtils.tryMakeImmutableList;
import static datadog.trace.util.CollectionUtils.tryMakeImmutableSet;
import static datadog.trace.util.Strings.propertyNameToEnvironmentVariableName;

import datadog.trace.api.config.GeneralConfig;
import datadog.trace.api.config.ProfilingConfig;
import datadog.trace.api.config.TracerConfig;
import datadog.trace.api.iast.IastContext;
import datadog.trace.api.iast.IastDetectionMode;
import datadog.trace.api.iast.telemetry.Verbosity;
import datadog.trace.api.naming.SpanNaming;
import datadog.trace.bootstrap.config.provider.CapturedEnvironmentConfigSource;
import datadog.trace.bootstrap.config.provider.ConfigProvider;
import datadog.trace.bootstrap.config.provider.SystemPropertiesConfigSource;
import datadog.trace.bootstrap.instrumentation.api.AgentTracer;
import datadog.trace.context.TraceScope;
import datadog.trace.util.PidHelper;
import datadog.trace.util.Strings;
import datadog.trace.util.throwable.FatalAgentMisconfigurationError;
import edu.umd.cs.findbugs.annotations.SuppressFBWarnings;
import java.io.BufferedReader;
import java.io.File;
import java.io.IOException;
import java.io.InputStreamReader;
import java.net.InetAddress;
import java.net.MalformedURLException;
import java.net.URI;
import java.net.URISyntaxException;
import java.net.URL;
import java.net.UnknownHostException;
import java.nio.charset.StandardCharsets;
import java.nio.file.FileSystems;
import java.nio.file.Files;
import java.nio.file.Path;
import java.nio.file.Paths;
import java.util.ArrayList;
import java.util.Arrays;
import java.util.BitSet;
import java.util.Collections;
import java.util.HashMap;
import java.util.LinkedHashSet;
import java.util.List;
import java.util.Locale;
import java.util.Map;
import java.util.Properties;
import java.util.Set;
import java.util.SortedSet;
import java.util.UUID;
import java.util.concurrent.TimeUnit;
import java.util.function.Function;
import java.util.regex.Matcher;
import java.util.regex.Pattern;
import javax.annotation.Nonnull;
import org.slf4j.Logger;
import org.slf4j.LoggerFactory;

/**
 * Config reads values with the following priority:
 *
 * <p>1) system properties
 *
 * <p>2) environment variables,
 *
 * <p>3) optional configuration file
 *
 * <p>4) platform dependant properties. It also includes default values to ensure a valid config.
 *
 * <p>System properties are {@link Config#PREFIX}'ed. Environment variables are the same as the
 * system property, but uppercased and '.' is replaced with '_'.
 *
 * @see ConfigProvider for details on how configs are processed
 * @see InstrumenterConfig for pre-instrumentation configurations
 * @see DynamicConfig for configuration that can be dynamically updated via remote-config
 */
public class Config {

  private static final Logger log = LoggerFactory.getLogger(Config.class);

  private static final Pattern COLON = Pattern.compile(":");

  private final InstrumenterConfig instrumenterConfig;

  private final long startTimeMillis = System.currentTimeMillis();
  private final boolean timelineEventsEnabled;

  /**
   * this is a random UUID that gets generated on JVM start up and is attached to every root span
   * and every JMX metric that is sent out.
   */
  static class RuntimeIdHolder {
    static final String runtimeId = UUID.randomUUID().toString();
  }

  static class HostNameHolder {
    static final String hostName = initHostName();
  }

  private final boolean runtimeIdEnabled;

  /** This is the version of the runtime, ex: 1.8.0_332, 11.0.15, 17.0.3 */
  private final String runtimeVersion;

  private final String applicationKey;
  /**
   * Note: this has effect only on profiling site. Traces are sent to Datadog agent and are not
   * affected by this setting. If CI Visibility is used with agentless mode, api key is used when
   * sending data (including traces) to backend
   */
  private final String apiKey;
  /**
   * Note: this has effect only on profiling site. Traces are sent to Datadog agent and are not
   * affected by this setting.
   */
  private final String site;

  private final String serviceName;
  private final boolean serviceNameSetByUser;
  private final String rootContextServiceName;
  private final boolean integrationSynapseLegacyOperationName;
  private final String writerType;
  private final boolean injectBaggageAsTagsEnabled;
  private final boolean agentConfiguredUsingDefault;
  private final String agentUrl;
  private final String agentHost;
  private final int agentPort;
  private final String agentUnixDomainSocket;
  private final String agentNamedPipe;
  private final int agentTimeout;
  private final Set<String> noProxyHosts;
  private final boolean prioritySamplingEnabled;
  private final String prioritySamplingForce;
  private final boolean traceResolverEnabled;
  private final int spanAttributeSchemaVersion;
  private final boolean peerServiceDefaultsEnabled;
  private final Map<String, String> peerServiceComponentOverrides;
  private final boolean removeIntegrationServiceNamesEnabled;
  private final Map<String, String> peerServiceMapping;
  private final Map<String, String> serviceMapping;
  private final Map<String, String> tags;
  private final Map<String, String> spanTags;
  private final Map<String, String> jmxTags;
  private final Map<String, String> requestHeaderTags;
  private final Map<String, String> responseHeaderTags;
  private final Map<String, String> baggageMapping;
  private final boolean requestHeaderTagsCommaAllowed;
  private final BitSet httpServerErrorStatuses;
  private final BitSet httpClientErrorStatuses;
  private final boolean httpServerTagQueryString;
  private final boolean httpServerRawQueryString;
  private final boolean httpServerRawResource;
  private final boolean httpServerDecodedResourcePreserveSpaces;
  private final boolean httpServerRouteBasedNaming;
  private final Map<String, String> httpServerPathResourceNameMapping;
  private final Map<String, String> httpClientPathResourceNameMapping;
  private final boolean httpResourceRemoveTrailingSlash;
  private final boolean httpClientTagQueryString;
  private final boolean httpClientTagHeaders;
  private final boolean httpClientSplitByDomain;
  private final boolean dbClientSplitByInstance;
  private final boolean dbClientSplitByInstanceTypeSuffix;
  private final boolean dbClientSplitByHost;
  private final Set<String> splitByTags;
  private final int scopeDepthLimit;
  private final boolean scopeStrictMode;
  private final boolean scopeInheritAsyncPropagation;
  private final int scopeIterationKeepAlive;
  private final int partialFlushMinSpans;
  private final boolean traceStrictWritesEnabled;
  private final boolean logExtractHeaderNames;
  private final Set<PropagationStyle> propagationStylesToExtract;
  private final Set<PropagationStyle> propagationStylesToInject;
  private final boolean tracePropagationStyleB3PaddingEnabled;
  private final Set<TracePropagationStyle> tracePropagationStylesToExtract;
  private final Set<TracePropagationStyle> tracePropagationStylesToInject;
  private final boolean tracePropagationExtractFirst;
  private final int clockSyncPeriod;
  private final boolean logsInjectionEnabled;

  private final String dogStatsDNamedPipe;
  private final int dogStatsDStartDelay;

  private final Integer statsDClientQueueSize;
  private final Integer statsDClientSocketBuffer;
  private final Integer statsDClientSocketTimeout;

  private final boolean runtimeMetricsEnabled;
  private final boolean jmxFetchEnabled;
  private final String jmxFetchConfigDir;
  private final List<String> jmxFetchConfigs;
  @Deprecated private final List<String> jmxFetchMetricsConfigs;
  private final Integer jmxFetchCheckPeriod;
  private final Integer jmxFetchInitialRefreshBeansPeriod;
  private final Integer jmxFetchRefreshBeansPeriod;
  private final String jmxFetchStatsdHost;
  private final Integer jmxFetchStatsdPort;
  private final boolean jmxFetchMultipleRuntimeServicesEnabled;
  private final int jmxFetchMultipleRuntimeServicesLimit;

  // These values are default-ed to those of jmx fetch values as needed
  private final boolean healthMetricsEnabled;
  private final String healthMetricsStatsdHost;
  private final Integer healthMetricsStatsdPort;
  private final boolean perfMetricsEnabled;

  private final boolean tracerMetricsEnabled;
  private final boolean tracerMetricsBufferingEnabled;
  private final int tracerMetricsMaxAggregates;
  private final int tracerMetricsMaxPending;

  private final boolean reportHostName;
  private final String logPattern;
  private final boolean logPatternReplace;

  private final boolean traceAnalyticsEnabled;
  private final String traceClientIpHeader;
  private final boolean traceClientIpResolverEnabled;

  private final boolean traceGitMetadataEnabled;

  private final Map<String, String> traceSamplingServiceRules;
  private final Map<String, String> traceSamplingOperationRules;
  private final String traceSamplingRules;
  private final Double traceSampleRate;
  private final int traceRateLimit;
  private final String spanSamplingRules;
  private final String spanSamplingRulesFile;

  private final boolean profilingEnabled;
  private final boolean profilingAgentless;
  private final boolean isDatadogProfilerEnabled;
  @Deprecated private final String profilingUrl;
  private final Map<String, String> profilingTags;
  private final int profilingStartDelay;
  private final boolean profilingStartForceFirst;
  private final int profilingUploadPeriod;
  private final String profilingTemplateOverrideFile;
  private final int profilingUploadTimeout;
  private final String profilingUploadCompression;
  private final String profilingProxyHost;
  private final int profilingProxyPort;
  private final String profilingProxyUsername;
  private final String profilingProxyPassword;
  private final int profilingExceptionSampleLimit;
  private final int profilingBackPressureSampleLimit;
  private final boolean profilingBackPressureEnabled;
  private final int profilingDirectAllocationSampleLimit;
  private final int profilingExceptionHistogramTopItems;
  private final int profilingExceptionHistogramMaxCollectionSize;
  private final boolean profilingExcludeAgentThreads;
  private final boolean profilingUploadSummaryOn413Enabled;

  private final boolean logsMDCTagsInjectionEnabled;
  private final boolean profilingRecordExceptionMessage;

  private final boolean crashTrackingAgentless;
  private final Map<String, String> crashTrackingTags;

  private final boolean clientIpEnabled;

  private final boolean appSecReportingInband;
  private final String appSecRulesFile;
  private final int appSecReportMinTimeout;
  private final int appSecReportMaxTimeout;
  private final int appSecTraceRateLimit;
  private final boolean appSecWafMetrics;
  private final int appSecWafTimeout;
  private final String appSecObfuscationParameterKeyRegexp;
  private final String appSecObfuscationParameterValueRegexp;
  private final String appSecHttpBlockedTemplateHtml;
  private final String appSecHttpBlockedTemplateJson;
  private final UserEventTrackingMode appSecUserEventsTracking;
  private final Boolean appSecScaEnabled;
  private final boolean appSecRaspEnabled;
  private final boolean appSecStackTraceEnabled;
  private final int appSecMaxStackTraces;
  private final int appSecMaxStackTraceDepth;
  private final boolean appSecStandaloneEnabled;
  private final boolean apiSecurityEnabled;
  private final float apiSecurityRequestSampleRate;

  private final IastDetectionMode iastDetectionMode;
  private final int iastMaxConcurrentRequests;
  private final int iastVulnerabilitiesPerRequest;
  private final float iastRequestSampling;
  private final boolean iastDebugEnabled;
  private final Verbosity iastTelemetryVerbosity;
  private final boolean iastRedactionEnabled;
  private final String iastRedactionNamePattern;
  private final String iastRedactionValuePattern;
  private final int iastMaxRangeCount;
  private final int iastTruncationMaxValueLength;
  private final boolean iastStacktraceLeakSuppress;
  private final IastContext.Mode iastContextMode;
  private final boolean iastHardcodedSecretEnabled;
  private final boolean iastAnonymousClassesEnabled;

  private final boolean ciVisibilityTraceSanitationEnabled;
  private final boolean ciVisibilityAgentlessEnabled;
  private final String ciVisibilityAgentlessUrl;

  private final boolean ciVisibilitySourceDataEnabled;
  private final boolean ciVisibilitySourceDataRootCheckEnabled;
  private final boolean ciVisibilityBuildInstrumentationEnabled;
  private final Long ciVisibilitySessionId;
  private final Long ciVisibilityModuleId;
  private final String ciVisibilityAgentJarUri;
  private final boolean ciVisibilityAutoConfigurationEnabled;
  private final String ciVisibilityAdditionalChildProcessJvmArgs;
  private final boolean ciVisibilityCompilerPluginAutoConfigurationEnabled;
  private final boolean ciVisibilityCodeCoverageEnabled;
  private final boolean ciVisibilityCodeCoveragePercentageCalculationEnabled;
  private final String ciVisibilityCodeCoverageReportDumpDir;
  private final String ciVisibilityCompilerPluginVersion;
  private final String ciVisibilityJacocoPluginVersion;
  private final boolean ciVisibilityJacocoPluginVersionProvided;
  private final List<String> ciVisibilityCodeCoverageIncludes;
  private final List<String> ciVisibilityCodeCoverageExcludes;
  private final String[] ciVisibilityCodeCoverageIncludedPackages;
  private final String[] ciVisibilityCodeCoverageExcludedPackages;
  private final List<String> ciVisibilityJacocoGradleSourceSets;
  private final Integer ciVisibilityDebugPort;
  private final boolean ciVisibilityGitUploadEnabled;
  private final boolean ciVisibilityGitUnshallowEnabled;
  private final boolean ciVisibilityGitUnshallowDefer;
  private final long ciVisibilityGitCommandTimeoutMillis;
  private final String ciVisibilityGitRemoteName;
  private final long ciVisibilityBackendApiTimeoutMillis;
  private final long ciVisibilityGitUploadTimeoutMillis;
  private final String ciVisibilitySignalServerHost;
  private final int ciVisibilitySignalServerPort;
  private final int ciVisibilitySignalClientTimeoutMillis;
  private final boolean ciVisibilityItrEnabled;
  private final boolean ciVisibilityTestSkippingEnabled;
  private final boolean ciVisibilityCiProviderIntegrationEnabled;
  private final boolean ciVisibilityRepoIndexSharingEnabled;
  private final int ciVisibilityModuleExecutionSettingsCacheSize;
  private final int ciVisibilityJvmInfoCacheSize;
  private final boolean ciVisibilityCoverageSegmentsEnabled;
  private final int ciVisibilityCoverageRootPackagesLimit;
  private final String ciVisibilityInjectedTracerVersion;
  private final List<String> ciVisibilityResourceFolderNames;
  private final boolean ciVisibilityFlakyRetryEnabled;
  private final boolean ciVisibilityFlakyRetryOnlyKnownFlakes;
  private final int ciVisibilityFlakyRetryCount;
  private final boolean ciVisibilityEarlyFlakeDetectionEnabled;
  private final int ciVisibilityEarlyFlakeDetectionLowerLimit;
  private final String ciVisibilityModuleName;
  private final boolean ciVisibilityTelemetryEnabled;
  private final long ciVisibilityRumFlushWaitMillis;
  private final boolean ciVisibilityAutoInjected;

  private final boolean remoteConfigEnabled;
  private final boolean remoteConfigIntegrityCheckEnabled;
  private final String remoteConfigUrl;
  private final float remoteConfigPollIntervalSeconds;
  private final long remoteConfigMaxPayloadSize;
  private final String remoteConfigTargetsKeyId;
  private final String remoteConfigTargetsKey;

  private final int remoteConfigMaxExtraServices;

  private final String DBMPropagationMode;

  private final boolean debuggerEnabled;
  private final int debuggerUploadTimeout;
  private final int debuggerUploadFlushInterval;
  private final boolean debuggerClassFileDumpEnabled;
  private final int debuggerPollInterval;
  private final int debuggerDiagnosticsInterval;
  private final boolean debuggerMetricEnabled;
  private final String debuggerProbeFileLocation;
  private final int debuggerUploadBatchSize;
  private final long debuggerMaxPayloadSize;
  private final boolean debuggerVerifyByteCode;
  private final boolean debuggerInstrumentTheWorld;
  private final String debuggerExcludeFiles;
  private final int debuggerCaptureTimeout;
  private final String debuggerRedactedIdentifiers;
  private final String debuggerRedactedTypes;
  private final boolean debuggerSymbolEnabled;
  private final boolean debuggerSymbolForceUpload;
  private final String debuggerSymbolIncludes;
  private final int debuggerSymbolFlushThreshold;
  private final boolean debuggerExceptionEnabled;
  private final int debuggerMaxExceptionPerSecond;
  private final boolean debuggerExceptionOnlyLocalRoot;
  private final int debuggerExceptionMaxCapturedFrames;

  private final Set<String> debuggerThirdPartyIncludes;
  private final Set<String> debuggerThirdPartyExcludes;

  private final boolean awsPropagationEnabled;
  private final boolean sqsPropagationEnabled;

  private final boolean kafkaClientPropagationEnabled;
  private final Set<String> kafkaClientPropagationDisabledTopics;
  private final boolean kafkaClientBase64DecodingEnabled;

  private final boolean jmsPropagationEnabled;
  private final Set<String> jmsPropagationDisabledTopics;
  private final Set<String> jmsPropagationDisabledQueues;
  private final int jmsUnacknowledgedMaxAge;

  private final boolean rabbitPropagationEnabled;
  private final Set<String> rabbitPropagationDisabledQueues;
  private final Set<String> rabbitPropagationDisabledExchanges;

  private final boolean rabbitIncludeRoutingKeyInResource;

  private final boolean messageBrokerSplitByDestination;

  private final boolean hystrixTagsEnabled;
  private final boolean hystrixMeasuredEnabled;

  private final boolean igniteCacheIncludeKeys;

  private final String obfuscationQueryRegexp;

  // TODO: remove at a future point.
  private final boolean playReportHttpStatus;

  private final boolean servletPrincipalEnabled;
  private final boolean servletAsyncTimeoutError;

  private final boolean springDataRepositoryInterfaceResourceName;

  private final int xDatadogTagsMaxLength;

  private final boolean traceAgentV05Enabled;

  private final String logLevel;
  private final boolean debugEnabled;
  private final boolean triageEnabled;
  private final String triageReportTrigger;
  private final String triageReportDir;

  private final boolean startupLogsEnabled;
  private final String configFileStatus;

  private final IdGenerationStrategy idGenerationStrategy;

  private final boolean secureRandom;

  private final boolean trace128bitTraceIdGenerationEnabled;

  private final Set<String> grpcIgnoredInboundMethods;
  private final Set<String> grpcIgnoredOutboundMethods;
  private final boolean grpcServerTrimPackageResource;
  private final BitSet grpcServerErrorStatuses;
  private final BitSet grpcClientErrorStatuses;

  private final boolean cwsEnabled;
  private final int cwsTlsRefresh;

  private final boolean dataJobsEnabled;

  private final boolean dataStreamsEnabled;
  private final float dataStreamsBucketDurationSeconds;

  private final Set<String> iastWeakHashAlgorithms;

  private final Pattern iastWeakCipherAlgorithms;

  private final boolean iastDeduplicationEnabled;

  private final float telemetryHeartbeatInterval;
  private final long telemetryExtendedHeartbeatInterval;
  private final float telemetryMetricsInterval;
  private final boolean isTelemetryDependencyServiceEnabled;
  private final boolean telemetryMetricsEnabled;
  private final boolean isTelemetryLogCollectionEnabled;
  private final int telemetryDependencyResolutionQueueSize;

  private final boolean azureAppServices;
  private final String traceAgentPath;
  private final List<String> traceAgentArgs;
  private final String dogStatsDPath;
  private final List<String> dogStatsDArgs;

  private final boolean jdbcSqlObfuscation;

  private final boolean mongoObfuscation;

  private final boolean redisCommandArgs;

  private String env;
  private String version;
  private final String primaryTag;

  private final ConfigProvider configProvider;

  private final boolean longRunningTraceEnabled;
  private final long longRunningTraceInitialFlushInterval;
  private final long longRunningTraceFlushInterval;
  private final boolean couchbaseInternalSpansEnabled;
  private final boolean elasticsearchBodyEnabled;
  private final boolean elasticsearchParamsEnabled;
  private final boolean elasticsearchBodyAndParamsEnabled;
  private final boolean sparkTaskHistogramEnabled;
  private final boolean sparkAppNameAsService;
  private final boolean jaxRsExceptionAsErrorsEnabled;
  private final boolean tracerHeaderEnabled;
  private final boolean tracerRequestBodyEnabled;

  private final String tracerResponseBodyEncoding;
  private final boolean axisPromoteResourceName;
  private final float traceFlushIntervalSeconds;
  private final long tracePostProcessingTimeout;

  private final boolean dubboProviderPropagateEnabled;

  private final boolean telemetryDebugRequestsEnabled;

  private final boolean agentlessLogSubmissionEnabled;
  private final int agentlessLogSubmissionQueueSize;
  private final String agentlessLogSubmissionLevel;
  private final String agentlessLogSubmissionUrl;
  private final String agentlessLogSubmissionProduct;

  // Read order: System Properties -> Env Variables, [-> properties file], [-> default value]
  private Config() {
    this(ConfigProvider.createDefault());
  }

  private Config(final ConfigProvider configProvider) {
    this(configProvider, new InstrumenterConfig(configProvider));
  }

  private Config(final ConfigProvider configProvider, final InstrumenterConfig instrumenterConfig) {
    this.configProvider = configProvider;
    this.instrumenterConfig = instrumenterConfig;
    configFileStatus = configProvider.getConfigFileStatus();
    runtimeIdEnabled = configProvider.getBoolean(RUNTIME_ID_ENABLED, true);
    runtimeVersion = System.getProperty("java.version", "unknown");

    // Note: We do not want APiKey to be loaded from property for security reasons
    // Note: we do not use defined default here
    // FIXME: We should use better authentication mechanism
    final String apiKeyFile = configProvider.getString(API_KEY_FILE);
    String tmpApiKey =
        configProvider.getStringExcludingSource(API_KEY, null, SystemPropertiesConfigSource.class);
    if (apiKeyFile != null) {
      try {
        tmpApiKey =
            new String(Files.readAllBytes(Paths.get(apiKeyFile)), StandardCharsets.UTF_8).trim();
      } catch (final IOException e) {
        log.error(
            "Cannot read API key from file {}, skipping. Exception {}", apiKeyFile, e.getMessage());
      }
    }
    site = configProvider.getString(SITE, DEFAULT_SITE);

    String tmpApplicationKey =
        configProvider.getStringExcludingSource(
            APPLICATION_KEY, null, SystemPropertiesConfigSource.class);
    String applicationKeyFile = configProvider.getString(APPLICATION_KEY_FILE);
    if (applicationKeyFile != null) {
      try {
        tmpApplicationKey =
            new String(Files.readAllBytes(Paths.get(applicationKeyFile)), StandardCharsets.UTF_8)
                .trim();
      } catch (final IOException e) {
        log.error("Cannot read API key from file {}, skipping", applicationKeyFile, e);
      }
    }
    applicationKey = tmpApplicationKey;

    String userProvidedServiceName =
        configProvider.getStringExcludingSource(
            SERVICE, null, CapturedEnvironmentConfigSource.class, SERVICE_NAME);

    if (userProvidedServiceName == null) {
      serviceNameSetByUser = false;
      serviceName = configProvider.getString(SERVICE, DEFAULT_SERVICE_NAME, SERVICE_NAME);
    } else {
      serviceNameSetByUser = true;
      serviceName = userProvidedServiceName;
    }

    rootContextServiceName =
        configProvider.getString(
            SERVLET_ROOT_CONTEXT_SERVICE_NAME, DEFAULT_SERVLET_ROOT_CONTEXT_SERVICE_NAME);

    integrationSynapseLegacyOperationName =
        configProvider.getBoolean(INTEGRATION_SYNAPSE_LEGACY_OPERATION_NAME, false);
    writerType = configProvider.getString(WRITER_TYPE, DEFAULT_AGENT_WRITER_TYPE);
    injectBaggageAsTagsEnabled =
        configProvider.getBoolean(WRITER_BAGGAGE_INJECT, DEFAULT_WRITER_BAGGAGE_INJECT);
    String lambdaInitType = getEnv("AWS_LAMBDA_INITIALIZATION_TYPE");
    if (lambdaInitType != null && lambdaInitType.equals("snap-start")) {
      secureRandom = true;
    } else {
      secureRandom = configProvider.getBoolean(SECURE_RANDOM, DEFAULT_SECURE_RANDOM);
    }
    couchbaseInternalSpansEnabled =
        configProvider.getBoolean(
            COUCHBASE_INTERNAL_SPANS_ENABLED, DEFAULT_COUCHBASE_INTERNAL_SPANS_ENABLED);
    elasticsearchBodyEnabled =
        configProvider.getBoolean(ELASTICSEARCH_BODY_ENABLED, DEFAULT_ELASTICSEARCH_BODY_ENABLED);
    elasticsearchParamsEnabled =
        configProvider.getBoolean(
            ELASTICSEARCH_PARAMS_ENABLED, DEFAULT_ELASTICSEARCH_PARAMS_ENABLED);
    elasticsearchBodyAndParamsEnabled =
        configProvider.getBoolean(
            ELASTICSEARCH_BODY_AND_PARAMS_ENABLED, DEFAULT_ELASTICSEARCH_BODY_AND_PARAMS_ENABLED);
    String strategyName = configProvider.getString(ID_GENERATION_STRATEGY);
    trace128bitTraceIdGenerationEnabled =
        configProvider.getBoolean(
            TRACE_128_BIT_TRACEID_GENERATION_ENABLED,
            DEFAULT_TRACE_128_BIT_TRACEID_GENERATION_ENABLED);
    if (secureRandom) {
      strategyName = "SECURE_RANDOM";
    }
    if (strategyName == null) {
      strategyName = "RANDOM";
    }
    IdGenerationStrategy strategy =
        IdGenerationStrategy.fromName(strategyName, trace128bitTraceIdGenerationEnabled);
    if (strategy == null) {
      log.warn(
          "*** you are trying to use an unknown id generation strategy {} - falling back to RANDOM",
          strategyName);
      strategyName = "RANDOM";
      strategy = IdGenerationStrategy.fromName(strategyName, trace128bitTraceIdGenerationEnabled);
    }
    if (!strategyName.equals("RANDOM") && !strategyName.equals("SECURE_RANDOM")) {
      log.warn(
          "*** you are using an unsupported id generation strategy {} - this can impact correctness of traces",
          strategyName);
    }
    idGenerationStrategy = strategy;

    String agentHostFromEnvironment = null;
    int agentPortFromEnvironment = -1;
    String unixSocketFromEnvironment = null;
    boolean rebuildAgentUrl = false;

    final String agentUrlFromEnvironment = configProvider.getString(TRACE_AGENT_URL);
    if (agentUrlFromEnvironment != null) {
      try {
        final URI parsedAgentUrl = new URI(agentUrlFromEnvironment);
        agentHostFromEnvironment = parsedAgentUrl.getHost();
        agentPortFromEnvironment = parsedAgentUrl.getPort();
        if ("unix".equals(parsedAgentUrl.getScheme())) {
          unixSocketFromEnvironment = parsedAgentUrl.getPath();
        }
      } catch (URISyntaxException e) {
        log.warn("{} not configured correctly: {}. Ignoring", TRACE_AGENT_URL, e.getMessage());
      }
    }

    // avoid merging in supplementary host/port settings when dealing with unix: URLs
    if (unixSocketFromEnvironment == null) {
      if (agentHostFromEnvironment == null) {
        agentHostFromEnvironment = configProvider.getString(AGENT_HOST);
        rebuildAgentUrl = true;
      }
      if (agentPortFromEnvironment < 0) {
        agentPortFromEnvironment =
            configProvider.getInteger(TRACE_AGENT_PORT, -1, AGENT_PORT_LEGACY);
        rebuildAgentUrl = true;
      }
    }

    if (agentHostFromEnvironment == null) {
      agentHost = DEFAULT_AGENT_HOST;
    } else {
      agentHost = agentHostFromEnvironment;
    }

    if (agentPortFromEnvironment < 0) {
      agentPort = DEFAULT_TRACE_AGENT_PORT;
    } else {
      agentPort = agentPortFromEnvironment;
    }

    if (rebuildAgentUrl) {
      agentUrl = "http://" + agentHost + ":" + agentPort;
    } else {
      agentUrl = agentUrlFromEnvironment;
    }

    if (unixSocketFromEnvironment == null) {
      unixSocketFromEnvironment = configProvider.getString(AGENT_UNIX_DOMAIN_SOCKET);
      String unixPrefix = "unix://";
      // handle situation where someone passes us a unix:// URL instead of a socket path
      if (unixSocketFromEnvironment != null && unixSocketFromEnvironment.startsWith(unixPrefix)) {
        unixSocketFromEnvironment = unixSocketFromEnvironment.substring(unixPrefix.length());
      }
    }

    agentUnixDomainSocket = unixSocketFromEnvironment;

    agentNamedPipe = configProvider.getString(AGENT_NAMED_PIPE);

    agentConfiguredUsingDefault =
        agentHostFromEnvironment == null
            && agentPortFromEnvironment < 0
            && unixSocketFromEnvironment == null
            && agentNamedPipe == null;

    agentTimeout = configProvider.getInteger(AGENT_TIMEOUT, DEFAULT_AGENT_TIMEOUT);

    // DD_PROXY_NO_PROXY is specified as a space-separated list of hosts
    noProxyHosts = tryMakeImmutableSet(configProvider.getSpacedList(PROXY_NO_PROXY));

    prioritySamplingEnabled =
        configProvider.getBoolean(PRIORITY_SAMPLING, DEFAULT_PRIORITY_SAMPLING_ENABLED);
    prioritySamplingForce =
        configProvider.getString(PRIORITY_SAMPLING_FORCE, DEFAULT_PRIORITY_SAMPLING_FORCE);

    traceResolverEnabled =
        configProvider.getBoolean(TRACE_RESOLVER_ENABLED, DEFAULT_TRACE_RESOLVER_ENABLED);
    serviceMapping = configProvider.getMergedMap(SERVICE_MAPPING);

    {
      final Map<String, String> tags = new HashMap<>(configProvider.getMergedMap(GLOBAL_TAGS));
      tags.putAll(configProvider.getMergedMap(TRACE_TAGS, TAGS));
      this.tags = getMapWithPropertiesDefinedByEnvironment(tags, ENV, VERSION);
    }

    spanTags = configProvider.getMergedMap(SPAN_TAGS);
    jmxTags = configProvider.getMergedMap(JMX_TAGS);

    primaryTag = configProvider.getString(PRIMARY_TAG);

    if (isEnabled(false, HEADER_TAGS, ".legacy.parsing.enabled")) {
      requestHeaderTags = configProvider.getMergedMap(HEADER_TAGS);
      responseHeaderTags = Collections.emptyMap();
      if (configProvider.isSet(REQUEST_HEADER_TAGS)) {
        logIgnoredSettingWarning(REQUEST_HEADER_TAGS, HEADER_TAGS, ".legacy.parsing.enabled");
      }
      if (configProvider.isSet(RESPONSE_HEADER_TAGS)) {
        logIgnoredSettingWarning(RESPONSE_HEADER_TAGS, HEADER_TAGS, ".legacy.parsing.enabled");
      }
    } else {
      requestHeaderTags =
          configProvider.getMergedMapWithOptionalMappings(
              "http.request.headers.", true, HEADER_TAGS, REQUEST_HEADER_TAGS);
      responseHeaderTags =
          configProvider.getMergedMapWithOptionalMappings(
              "http.response.headers.", true, HEADER_TAGS, RESPONSE_HEADER_TAGS);
    }
    requestHeaderTagsCommaAllowed =
        configProvider.getBoolean(REQUEST_HEADER_TAGS_COMMA_ALLOWED, true);

    baggageMapping = configProvider.getMergedMap(BAGGAGE_MAPPING);

    spanAttributeSchemaVersion = schemaVersionFromConfig();

    // following two only used in v0.
    // in v1+ defaults are always calculated regardless this feature flag
    peerServiceDefaultsEnabled =
        configProvider.getBoolean(TRACE_PEER_SERVICE_DEFAULTS_ENABLED, false);
    peerServiceComponentOverrides =
        configProvider.getMergedMap(TRACE_PEER_SERVICE_COMPONENT_OVERRIDES);
    // feature flag to remove fake services in v0
    removeIntegrationServiceNamesEnabled =
        configProvider.getBoolean(TRACE_REMOVE_INTEGRATION_SERVICE_NAMES_ENABLED, false);

    peerServiceMapping = configProvider.getMergedMap(TRACE_PEER_SERVICE_MAPPING);

    httpServerPathResourceNameMapping =
        configProvider.getOrderedMap(TRACE_HTTP_SERVER_PATH_RESOURCE_NAME_MAPPING);

    httpClientPathResourceNameMapping =
        configProvider.getOrderedMap(TRACE_HTTP_CLIENT_PATH_RESOURCE_NAME_MAPPING);

    httpResourceRemoveTrailingSlash =
        configProvider.getBoolean(
            TRACE_HTTP_RESOURCE_REMOVE_TRAILING_SLASH,
            DEFAULT_TRACE_HTTP_RESOURCE_REMOVE_TRAILING_SLASH);

    httpServerErrorStatuses =
        configProvider.getIntegerRange(
            HTTP_SERVER_ERROR_STATUSES, DEFAULT_HTTP_SERVER_ERROR_STATUSES);

    httpClientErrorStatuses =
        configProvider.getIntegerRange(
            HTTP_CLIENT_ERROR_STATUSES, DEFAULT_HTTP_CLIENT_ERROR_STATUSES);

    httpServerTagQueryString =
        configProvider.getBoolean(
            HTTP_SERVER_TAG_QUERY_STRING, DEFAULT_HTTP_SERVER_TAG_QUERY_STRING);

    httpServerRawQueryString = configProvider.getBoolean(HTTP_SERVER_RAW_QUERY_STRING, true);

    httpServerRawResource = configProvider.getBoolean(HTTP_SERVER_RAW_RESOURCE, false);

    httpServerDecodedResourcePreserveSpaces =
        configProvider.getBoolean(HTTP_SERVER_DECODED_RESOURCE_PRESERVE_SPACES, true);

    httpServerRouteBasedNaming =
        configProvider.getBoolean(
            HTTP_SERVER_ROUTE_BASED_NAMING, DEFAULT_HTTP_SERVER_ROUTE_BASED_NAMING);

    httpClientTagQueryString =
        configProvider.getBoolean(
            HTTP_CLIENT_TAG_QUERY_STRING, DEFAULT_HTTP_CLIENT_TAG_QUERY_STRING);

    httpClientTagHeaders = configProvider.getBoolean(HTTP_CLIENT_TAG_HEADERS, true);

    httpClientSplitByDomain =
        configProvider.getBoolean(
            HTTP_CLIENT_HOST_SPLIT_BY_DOMAIN, DEFAULT_HTTP_CLIENT_SPLIT_BY_DOMAIN);

    dbClientSplitByInstance =
        configProvider.getBoolean(
            DB_CLIENT_HOST_SPLIT_BY_INSTANCE, DEFAULT_DB_CLIENT_HOST_SPLIT_BY_INSTANCE);

    dbClientSplitByInstanceTypeSuffix =
        configProvider.getBoolean(
            DB_CLIENT_HOST_SPLIT_BY_INSTANCE_TYPE_SUFFIX,
            DEFAULT_DB_CLIENT_HOST_SPLIT_BY_INSTANCE_TYPE_SUFFIX);

    dbClientSplitByHost =
        configProvider.getBoolean(
            DB_CLIENT_HOST_SPLIT_BY_HOST, DEFAULT_DB_CLIENT_HOST_SPLIT_BY_HOST);

    DBMPropagationMode =
        configProvider.getString(
            DB_DBM_PROPAGATION_MODE_MODE, DEFAULT_DB_DBM_PROPAGATION_MODE_MODE);

    splitByTags = tryMakeImmutableSet(configProvider.getList(SPLIT_BY_TAGS));

    springDataRepositoryInterfaceResourceName =
        configProvider.getBoolean(SPRING_DATA_REPOSITORY_INTERFACE_RESOURCE_NAME, true);

    scopeDepthLimit = configProvider.getInteger(SCOPE_DEPTH_LIMIT, DEFAULT_SCOPE_DEPTH_LIMIT);

    scopeStrictMode = configProvider.getBoolean(SCOPE_STRICT_MODE, false);

    scopeInheritAsyncPropagation = configProvider.getBoolean(SCOPE_INHERIT_ASYNC_PROPAGATION, true);

    scopeIterationKeepAlive =
        configProvider.getInteger(SCOPE_ITERATION_KEEP_ALIVE, DEFAULT_SCOPE_ITERATION_KEEP_ALIVE);

    boolean partialFlushEnabled = configProvider.getBoolean(PARTIAL_FLUSH_ENABLED, true);
    partialFlushMinSpans =
        !partialFlushEnabled
            ? 0
            : configProvider.getInteger(PARTIAL_FLUSH_MIN_SPANS, DEFAULT_PARTIAL_FLUSH_MIN_SPANS);

    traceStrictWritesEnabled = configProvider.getBoolean(TRACE_STRICT_WRITES_ENABLED, false);

    logExtractHeaderNames =
        configProvider.getBoolean(
            PROPAGATION_EXTRACT_LOG_HEADER_NAMES_ENABLED,
            DEFAULT_PROPAGATION_EXTRACT_LOG_HEADER_NAMES_ENABLED);

    tracePropagationStyleB3PaddingEnabled =
        isEnabled(true, TRACE_PROPAGATION_STYLE, ".b3.padding.enabled");
    {
      // The dd.propagation.style.(extract|inject) settings have been deprecated in
      // favor of dd.trace.propagation.style(|.extract|.inject) settings.
      // The different propagation settings when set will be applied in the following order of
      // precedence, and warnings will be logged for both deprecation and overrides.
      // * dd.trace.propagation.style.(extract|inject)
      // * dd.trace.propagation.style
      // * dd.propagation.style.(extract|inject)
      Set<PropagationStyle> deprecatedExtract =
          getSettingsSetFromEnvironment(
              PROPAGATION_STYLE_EXTRACT, PropagationStyle::valueOfConfigName, true);
      Set<PropagationStyle> deprecatedInject =
          getSettingsSetFromEnvironment(
              PROPAGATION_STYLE_INJECT, PropagationStyle::valueOfConfigName, true);
      Set<TracePropagationStyle> common =
          getSettingsSetFromEnvironment(
              TRACE_PROPAGATION_STYLE, TracePropagationStyle::valueOfDisplayName, false);
      Set<TracePropagationStyle> extract =
          getSettingsSetFromEnvironment(
              TRACE_PROPAGATION_STYLE_EXTRACT, TracePropagationStyle::valueOfDisplayName, false);
      Set<TracePropagationStyle> inject =
          getSettingsSetFromEnvironment(
              TRACE_PROPAGATION_STYLE_INJECT, TracePropagationStyle::valueOfDisplayName, false);
      String extractOrigin = TRACE_PROPAGATION_STYLE_EXTRACT;
      String injectOrigin = TRACE_PROPAGATION_STYLE_INJECT;
      // Check if we should use the common setting for extraction
      if (extract.isEmpty()) {
        extract = common;
        extractOrigin = TRACE_PROPAGATION_STYLE;
      } else if (!common.isEmpty()) {
        // The more specific settings will override the common setting, so log a warning
        logOverriddenSettingWarning(
            TRACE_PROPAGATION_STYLE, TRACE_PROPAGATION_STYLE_EXTRACT, extract);
      }
      // Check if we should use the common setting for injection
      if (inject.isEmpty()) {
        inject = common;
        injectOrigin = TRACE_PROPAGATION_STYLE;
      } else if (!common.isEmpty()) {
        // The more specific settings will override the common setting, so log a warning
        logOverriddenSettingWarning(
            TRACE_PROPAGATION_STYLE, TRACE_PROPAGATION_STYLE_INJECT, inject);
      }
      // Check if we should use the deprecated setting for extraction
      if (extract.isEmpty()) {
        // If we don't have a new setting, we convert the deprecated one
        extract = convertSettingsSet(deprecatedExtract, PropagationStyle::getNewStyles);
        if (!extract.isEmpty()) {
          logDeprecatedConvertedSetting(
              PROPAGATION_STYLE_EXTRACT,
              deprecatedExtract,
              TRACE_PROPAGATION_STYLE_EXTRACT,
              extract);
        }
      } else if (!deprecatedExtract.isEmpty()) {
        // If we have a new setting, we log a warning
        logOverriddenDeprecatedSettingWarning(PROPAGATION_STYLE_EXTRACT, extractOrigin, extract);
      }
      // Check if we should use the deprecated setting for injection
      if (inject.isEmpty()) {
        // If we don't have a new setting, we convert the deprecated one
        inject = convertSettingsSet(deprecatedInject, PropagationStyle::getNewStyles);
        if (!inject.isEmpty()) {
          logDeprecatedConvertedSetting(
              PROPAGATION_STYLE_INJECT, deprecatedInject, TRACE_PROPAGATION_STYLE_INJECT, inject);
        }
      } else if (!deprecatedInject.isEmpty()) {
        // If we have a new setting, we log a warning
        logOverriddenDeprecatedSettingWarning(PROPAGATION_STYLE_INJECT, injectOrigin, inject);
      }
      // Now we can check if we should pick the default injection/extraction
      tracePropagationStylesToExtract =
          extract.isEmpty() ? DEFAULT_TRACE_PROPAGATION_STYLE : extract;
      tracePropagationStylesToInject = inject.isEmpty() ? DEFAULT_TRACE_PROPAGATION_STYLE : inject;
      // These setting are here for backwards compatibility until they can be removed in a major
      // release of the tracer
      propagationStylesToExtract =
          deprecatedExtract.isEmpty() ? DEFAULT_PROPAGATION_STYLE : deprecatedExtract;
      propagationStylesToInject =
          deprecatedInject.isEmpty() ? DEFAULT_PROPAGATION_STYLE : deprecatedInject;
    }

    tracePropagationExtractFirst =
        configProvider.getBoolean(
            TRACE_PROPAGATION_EXTRACT_FIRST, DEFAULT_TRACE_PROPAGATION_EXTRACT_FIRST);

    clockSyncPeriod = configProvider.getInteger(CLOCK_SYNC_PERIOD, DEFAULT_CLOCK_SYNC_PERIOD);

    logsInjectionEnabled =
        configProvider.getBoolean(
            LOGS_INJECTION_ENABLED, DEFAULT_LOGS_INJECTION_ENABLED, LOGS_INJECTION);

    dogStatsDNamedPipe = configProvider.getString(DOGSTATSD_NAMED_PIPE);

    dogStatsDStartDelay =
        configProvider.getInteger(
            DOGSTATSD_START_DELAY, DEFAULT_DOGSTATSD_START_DELAY, JMX_FETCH_START_DELAY);

    statsDClientQueueSize = configProvider.getInteger(STATSD_CLIENT_QUEUE_SIZE);
    statsDClientSocketBuffer = configProvider.getInteger(STATSD_CLIENT_SOCKET_BUFFER);
    statsDClientSocketTimeout = configProvider.getInteger(STATSD_CLIENT_SOCKET_TIMEOUT);

    runtimeMetricsEnabled = configProvider.getBoolean(RUNTIME_METRICS_ENABLED, true);

    jmxFetchEnabled =
        runtimeMetricsEnabled
            && configProvider.getBoolean(JMX_FETCH_ENABLED, DEFAULT_JMX_FETCH_ENABLED);
    jmxFetchConfigDir = configProvider.getString(JMX_FETCH_CONFIG_DIR);
    jmxFetchConfigs = tryMakeImmutableList(configProvider.getList(JMX_FETCH_CONFIG));
    jmxFetchMetricsConfigs =
        tryMakeImmutableList(configProvider.getList(JMX_FETCH_METRICS_CONFIGS));
    jmxFetchCheckPeriod = configProvider.getInteger(JMX_FETCH_CHECK_PERIOD);
    jmxFetchInitialRefreshBeansPeriod =
        configProvider.getInteger(JMX_FETCH_INITIAL_REFRESH_BEANS_PERIOD);
    jmxFetchRefreshBeansPeriod = configProvider.getInteger(JMX_FETCH_REFRESH_BEANS_PERIOD);

    jmxFetchStatsdPort = configProvider.getInteger(JMX_FETCH_STATSD_PORT, DOGSTATSD_PORT);
    jmxFetchStatsdHost =
        configProvider.getString(
            JMX_FETCH_STATSD_HOST,
            // default to agent host if an explicit port has been set
            null != jmxFetchStatsdPort && jmxFetchStatsdPort > 0 ? agentHost : null,
            DOGSTATSD_HOST);

    jmxFetchMultipleRuntimeServicesEnabled =
        configProvider.getBoolean(
            JMX_FETCH_MULTIPLE_RUNTIME_SERVICES_ENABLED,
            DEFAULT_JMX_FETCH_MULTIPLE_RUNTIME_SERVICES_ENABLED);
    jmxFetchMultipleRuntimeServicesLimit =
        configProvider.getInteger(
            JMX_FETCH_MULTIPLE_RUNTIME_SERVICES_LIMIT,
            DEFAULT_JMX_FETCH_MULTIPLE_RUNTIME_SERVICES_LIMIT);

    // Writer.Builder createMonitor will use the values of the JMX fetch & agent to fill-in defaults
    healthMetricsEnabled =
        runtimeMetricsEnabled
            && configProvider.getBoolean(HEALTH_METRICS_ENABLED, DEFAULT_HEALTH_METRICS_ENABLED);
    healthMetricsStatsdHost = configProvider.getString(HEALTH_METRICS_STATSD_HOST);
    healthMetricsStatsdPort = configProvider.getInteger(HEALTH_METRICS_STATSD_PORT);
    perfMetricsEnabled =
        runtimeMetricsEnabled
            && configProvider.getBoolean(PERF_METRICS_ENABLED, DEFAULT_PERF_METRICS_ENABLED);

    tracerMetricsEnabled = configProvider.getBoolean(TRACER_METRICS_ENABLED, false);
    tracerMetricsBufferingEnabled =
        configProvider.getBoolean(TRACER_METRICS_BUFFERING_ENABLED, false);
    tracerMetricsMaxAggregates = configProvider.getInteger(TRACER_METRICS_MAX_AGGREGATES, 2048);
    tracerMetricsMaxPending = configProvider.getInteger(TRACER_METRICS_MAX_PENDING, 2048);

    logPattern = configProvider.getString(LOGS_PATTERN, DEFAULT_LOG_PATTERN);
    logPatternReplace =
        configProvider.getBoolean(LOGS_PATTERN_REPLACE, DEFAULT_LOG_PATTERN_REPLACE);

    logsMDCTagsInjectionEnabled = configProvider.getBoolean(LOGS_MDC_TAGS_INJECTION_ENABLED, true);

    reportHostName =
        configProvider.getBoolean(TRACE_REPORT_HOSTNAME, DEFAULT_TRACE_REPORT_HOSTNAME);

    traceAgentV05Enabled =
        configProvider.getBoolean(ENABLE_TRACE_AGENT_V05, DEFAULT_TRACE_AGENT_V05_ENABLED);

    traceAnalyticsEnabled =
        configProvider.getBoolean(TRACE_ANALYTICS_ENABLED, DEFAULT_TRACE_ANALYTICS_ENABLED);

    String traceClientIpHeader = configProvider.getString(TRACE_CLIENT_IP_HEADER);
    if (traceClientIpHeader == null) {
      traceClientIpHeader = configProvider.getString(APPSEC_IP_ADDR_HEADER);
    }
    if (traceClientIpHeader != null) {
      traceClientIpHeader = traceClientIpHeader.toLowerCase(Locale.ROOT);
    }
    this.traceClientIpHeader = traceClientIpHeader;

    traceClientIpResolverEnabled =
        configProvider.getBoolean(TRACE_CLIENT_IP_RESOLVER_ENABLED, true);

    traceGitMetadataEnabled = configProvider.getBoolean(TRACE_GIT_METADATA_ENABLED, true);

    traceSamplingServiceRules = configProvider.getMergedMap(TRACE_SAMPLING_SERVICE_RULES);
    traceSamplingOperationRules = configProvider.getMergedMap(TRACE_SAMPLING_OPERATION_RULES);
    traceSamplingRules = configProvider.getString(TRACE_SAMPLING_RULES);
    traceSampleRate = configProvider.getDouble(TRACE_SAMPLE_RATE);
    traceRateLimit = configProvider.getInteger(TRACE_RATE_LIMIT, DEFAULT_TRACE_RATE_LIMIT);
    spanSamplingRules = configProvider.getString(SPAN_SAMPLING_RULES);
    spanSamplingRulesFile = configProvider.getString(SPAN_SAMPLING_RULES_FILE);

    // For the native image 'instrumenterConfig.isProfilingEnabled()' value will be 'baked-in' based
    // on whether
    // the profiler was enabled at build time or not.
    // Otherwise just do the standard config lookup by key.
    profilingEnabled =
        configProvider.getBoolean(
            ProfilingConfig.PROFILING_ENABLED, instrumenterConfig.isProfilingEnabled());
    profilingAgentless =
        configProvider.getBoolean(PROFILING_AGENTLESS, PROFILING_AGENTLESS_DEFAULT);
    isDatadogProfilerEnabled =
        !isDatadogProfilerEnablementOverridden()
            && configProvider.getBoolean(
                PROFILING_DATADOG_PROFILER_ENABLED, isDatadogProfilerSafeInCurrentEnvironment())
            && !(Platform.isNativeImageBuilder() || Platform.isNativeImage());
    profilingUrl = configProvider.getString(PROFILING_URL);

    if (tmpApiKey == null) {
      final String oldProfilingApiKeyFile = configProvider.getString(PROFILING_API_KEY_FILE_OLD);
      tmpApiKey = getEnv(propertyNameToEnvironmentVariableName(PROFILING_API_KEY_OLD));
      if (oldProfilingApiKeyFile != null) {
        try {
          tmpApiKey =
              new String(
                      Files.readAllBytes(Paths.get(oldProfilingApiKeyFile)), StandardCharsets.UTF_8)
                  .trim();
        } catch (final IOException e) {
          log.error("Cannot read API key from file {}, skipping", oldProfilingApiKeyFile, e);
        }
      }
    }
    if (tmpApiKey == null) {
      final String veryOldProfilingApiKeyFile =
          configProvider.getString(PROFILING_API_KEY_FILE_VERY_OLD);
      tmpApiKey = getEnv(propertyNameToEnvironmentVariableName(PROFILING_API_KEY_VERY_OLD));
      if (veryOldProfilingApiKeyFile != null) {
        try {
          tmpApiKey =
              new String(
                      Files.readAllBytes(Paths.get(veryOldProfilingApiKeyFile)),
                      StandardCharsets.UTF_8)
                  .trim();
        } catch (final IOException e) {
          log.error("Cannot read API key from file {}, skipping", veryOldProfilingApiKeyFile, e);
        }
      }
    }

    profilingTags = configProvider.getMergedMap(PROFILING_TAGS);
    profilingStartDelay =
        configProvider.getInteger(PROFILING_START_DELAY, PROFILING_START_DELAY_DEFAULT);
    profilingStartForceFirst =
        configProvider.getBoolean(PROFILING_START_FORCE_FIRST, PROFILING_START_FORCE_FIRST_DEFAULT);
    profilingUploadPeriod =
        configProvider.getInteger(PROFILING_UPLOAD_PERIOD, PROFILING_UPLOAD_PERIOD_DEFAULT);
    profilingTemplateOverrideFile = configProvider.getString(PROFILING_TEMPLATE_OVERRIDE_FILE);
    profilingUploadTimeout =
        configProvider.getInteger(PROFILING_UPLOAD_TIMEOUT, PROFILING_UPLOAD_TIMEOUT_DEFAULT);
    profilingUploadCompression =
        configProvider.getString(
            PROFILING_UPLOAD_COMPRESSION, PROFILING_UPLOAD_COMPRESSION_DEFAULT);
    profilingProxyHost = configProvider.getString(PROFILING_PROXY_HOST);
    profilingProxyPort =
        configProvider.getInteger(PROFILING_PROXY_PORT, PROFILING_PROXY_PORT_DEFAULT);
    profilingProxyUsername = configProvider.getString(PROFILING_PROXY_USERNAME);
    profilingProxyPassword = configProvider.getString(PROFILING_PROXY_PASSWORD);

    profilingExceptionSampleLimit =
        configProvider.getInteger(
            PROFILING_EXCEPTION_SAMPLE_LIMIT, PROFILING_EXCEPTION_SAMPLE_LIMIT_DEFAULT);
    profilingBackPressureSampleLimit =
        configProvider.getInteger(
            PROFILING_EXCEPTION_SAMPLE_LIMIT, PROFILING_BACKPRESSURE_SAMPLE_LIMIT_DEFAULT);
    profilingBackPressureEnabled =
        configProvider.getBoolean(
            PROFILING_BACKPRESSURE_SAMPLING_ENABLED,
            PROFILING_BACKPRESSURE_SAMPLING_ENABLED_DEFAULT);
    profilingDirectAllocationSampleLimit =
        configProvider.getInteger(
            PROFILING_DIRECT_ALLOCATION_SAMPLE_LIMIT,
            PROFILING_DIRECT_ALLOCATION_SAMPLE_LIMIT_DEFAULT);
    profilingExceptionHistogramTopItems =
        configProvider.getInteger(
            PROFILING_EXCEPTION_HISTOGRAM_TOP_ITEMS,
            PROFILING_EXCEPTION_HISTOGRAM_TOP_ITEMS_DEFAULT);
    profilingExceptionHistogramMaxCollectionSize =
        configProvider.getInteger(
            PROFILING_EXCEPTION_HISTOGRAM_MAX_COLLECTION_SIZE,
            PROFILING_EXCEPTION_HISTOGRAM_MAX_COLLECTION_SIZE_DEFAULT);

    profilingExcludeAgentThreads = configProvider.getBoolean(PROFILING_EXCLUDE_AGENT_THREADS, true);

    profilingRecordExceptionMessage =
        configProvider.getBoolean(
            PROFILING_EXCEPTION_RECORD_MESSAGE, PROFILING_EXCEPTION_RECORD_MESSAGE_DEFAULT);

    profilingUploadSummaryOn413Enabled =
        configProvider.getBoolean(
            PROFILING_UPLOAD_SUMMARY_ON_413, PROFILING_UPLOAD_SUMMARY_ON_413_DEFAULT);

    crashTrackingAgentless =
        configProvider.getBoolean(CRASH_TRACKING_AGENTLESS, CRASH_TRACKING_AGENTLESS_DEFAULT);
    crashTrackingTags = configProvider.getMergedMap(CRASH_TRACKING_TAGS);

    float telemetryInterval =
        configProvider.getFloat(TELEMETRY_HEARTBEAT_INTERVAL, DEFAULT_TELEMETRY_HEARTBEAT_INTERVAL);
    if (telemetryInterval < 0.1 || telemetryInterval > 3600) {
      log.warn(
          "Invalid Telemetry heartbeat interval: {}. The value must be in range 0.1-3600",
          telemetryInterval);
      telemetryInterval = DEFAULT_TELEMETRY_HEARTBEAT_INTERVAL;
    }
    telemetryHeartbeatInterval = telemetryInterval;

    telemetryExtendedHeartbeatInterval =
        configProvider.getLong(
            TELEMETRY_EXTENDED_HEARTBEAT_INTERVAL, DEFAULT_TELEMETRY_EXTENDED_HEARTBEAT_INTERVAL);

    telemetryInterval =
        configProvider.getFloat(TELEMETRY_METRICS_INTERVAL, DEFAULT_TELEMETRY_METRICS_INTERVAL);
    if (telemetryInterval < 0.1 || telemetryInterval > 3600) {
      log.warn(
          "Invalid Telemetry metrics interval: {}. The value must be in range 0.1-3600",
          telemetryInterval);
      telemetryInterval = DEFAULT_TELEMETRY_METRICS_INTERVAL;
    }
    telemetryMetricsInterval = telemetryInterval;

    telemetryMetricsEnabled =
        configProvider.getBoolean(GeneralConfig.TELEMETRY_METRICS_ENABLED, true);

    isTelemetryDependencyServiceEnabled =
        configProvider.getBoolean(
            TELEMETRY_DEPENDENCY_COLLECTION_ENABLED,
            DEFAULT_TELEMETRY_DEPENDENCY_COLLECTION_ENABLED);
    telemetryDependencyResolutionQueueSize =
        configProvider.getInteger(
            TELEMETRY_DEPENDENCY_RESOLUTION_QUEUE_SIZE,
            DEFAULT_TELEMETRY_DEPENDENCY_RESOLUTION_QUEUE_SIZE);
    clientIpEnabled = configProvider.getBoolean(CLIENT_IP_ENABLED, DEFAULT_CLIENT_IP_ENABLED);

    appSecReportingInband =
        configProvider.getBoolean(APPSEC_REPORTING_INBAND, DEFAULT_APPSEC_REPORTING_INBAND);
    appSecRulesFile = configProvider.getString(APPSEC_RULES_FILE, null);

    // Default AppSec report timeout min=5, max=60
    appSecReportMaxTimeout = configProvider.getInteger(APPSEC_REPORT_TIMEOUT_SEC, 60);
    appSecReportMinTimeout = Math.min(appSecReportMaxTimeout, 5);

    appSecTraceRateLimit =
        configProvider.getInteger(APPSEC_TRACE_RATE_LIMIT, DEFAULT_APPSEC_TRACE_RATE_LIMIT);

    appSecWafMetrics = configProvider.getBoolean(APPSEC_WAF_METRICS, DEFAULT_APPSEC_WAF_METRICS);

    appSecWafTimeout = configProvider.getInteger(APPSEC_WAF_TIMEOUT, DEFAULT_APPSEC_WAF_TIMEOUT);

    appSecObfuscationParameterKeyRegexp =
        configProvider.getString(APPSEC_OBFUSCATION_PARAMETER_KEY_REGEXP, null);
    appSecObfuscationParameterValueRegexp =
        configProvider.getString(APPSEC_OBFUSCATION_PARAMETER_VALUE_REGEXP, null);

    appSecHttpBlockedTemplateHtml =
        configProvider.getString(APPSEC_HTTP_BLOCKED_TEMPLATE_HTML, null);
    appSecHttpBlockedTemplateJson =
        configProvider.getString(APPSEC_HTTP_BLOCKED_TEMPLATE_JSON, null);
    appSecUserEventsTracking =
        UserEventTrackingMode.fromString(
            configProvider.getStringNotEmpty(
                APPSEC_AUTOMATED_USER_EVENTS_TRACKING, SAFE.toString()));
    appSecScaEnabled = configProvider.getBoolean(APPSEC_SCA_ENABLED);
    appSecStandaloneEnabled = configProvider.getBoolean(APPSEC_STANDALONE_ENABLED, false);
    appSecRaspEnabled = configProvider.getBoolean(APPSEC_RASP_ENABLED, DEFAULT_APPSEC_RASP_ENABLED);
    appSecStackTraceEnabled =
        configProvider.getBoolean(APPSEC_STACK_TRACE_ENABLED, DEFAULT_APPSEC_STACK_TRACE_ENABLED);
    appSecMaxStackTraces =
        configProvider.getInteger(APPSEC_MAX_STACK_TRACES, DEFAULT_APPSEC_MAX_STACK_TRACES);
    appSecMaxStackTraceDepth =
        configProvider.getInteger(
            APPSEC_MAX_STACK_TRACE_DEPTH, DEFAULT_APPSEC_MAX_STACK_TRACE_DEPTH);
    apiSecurityEnabled =
        configProvider.getBoolean(
            API_SECURITY_ENABLED, DEFAULT_API_SECURITY_ENABLED, API_SECURITY_ENABLED_EXPERIMENTAL);
    apiSecurityRequestSampleRate =
        configProvider.getFloat(
            API_SECURITY_REQUEST_SAMPLE_RATE, DEFAULT_API_SECURITY_REQUEST_SAMPLE_RATE);

    iastDebugEnabled = configProvider.getBoolean(IAST_DEBUG_ENABLED, DEFAULT_IAST_DEBUG_ENABLED);

    iastContextMode =
        configProvider.getEnum(IAST_CONTEXT_MODE, IastContext.Mode.class, IastContext.Mode.REQUEST);
    iastDetectionMode =
        configProvider.getEnum(IAST_DETECTION_MODE, IastDetectionMode.class, DEFAULT);
    iastMaxConcurrentRequests = iastDetectionMode.getIastMaxConcurrentRequests(configProvider);
    iastVulnerabilitiesPerRequest =
        iastDetectionMode.getIastVulnerabilitiesPerRequest(configProvider);
    iastRequestSampling = iastDetectionMode.getIastRequestSampling(configProvider);
    iastDeduplicationEnabled = iastDetectionMode.isIastDeduplicationEnabled(configProvider);
    iastWeakHashAlgorithms =
        tryMakeImmutableSet(
            configProvider.getSet(IAST_WEAK_HASH_ALGORITHMS, DEFAULT_IAST_WEAK_HASH_ALGORITHMS));
    iastWeakCipherAlgorithms =
        getPattern(
            DEFAULT_IAST_WEAK_CIPHER_ALGORITHMS,
            configProvider.getString(IAST_WEAK_CIPHER_ALGORITHMS));
    iastTelemetryVerbosity =
        configProvider.getEnum(IAST_TELEMETRY_VERBOSITY, Verbosity.class, Verbosity.INFORMATION);
    iastRedactionEnabled =
        configProvider.getBoolean(IAST_REDACTION_ENABLED, DEFAULT_IAST_REDACTION_ENABLED);
    iastRedactionNamePattern =
        configProvider.getString(IAST_REDACTION_NAME_PATTERN, DEFAULT_IAST_REDACTION_NAME_PATTERN);
    iastRedactionValuePattern =
        configProvider.getString(
            IAST_REDACTION_VALUE_PATTERN, DEFAULT_IAST_REDACTION_VALUE_PATTERN);
    iastTruncationMaxValueLength =
        configProvider.getInteger(
            IAST_TRUNCATION_MAX_VALUE_LENGTH, DEFAULT_IAST_TRUNCATION_MAX_VALUE_LENGTH);
    iastMaxRangeCount = iastDetectionMode.getIastMaxRangeCount(configProvider);
    iastStacktraceLeakSuppress =
        configProvider.getBoolean(
            IAST_STACKTRACE_LEAK_SUPPRESS, DEFAULT_IAST_STACKTRACE_LEAK_SUPPRESS);
    iastHardcodedSecretEnabled =
        configProvider.getBoolean(
            IAST_HARDCODED_SECRET_ENABLED, DEFAULT_IAST_HARDCODED_SECRET_ENABLED);
    iastAnonymousClassesEnabled =
        configProvider.getBoolean(
            IAST_ANONYMOUS_CLASSES_ENABLED, DEFAULT_IAST_ANONYMOUS_CLASSES_ENABLED);

    ciVisibilityTraceSanitationEnabled =
        configProvider.getBoolean(CIVISIBILITY_TRACE_SANITATION_ENABLED, true);

    ciVisibilityAgentlessEnabled =
        configProvider.getBoolean(
            CIVISIBILITY_AGENTLESS_ENABLED, DEFAULT_CIVISIBILITY_AGENTLESS_ENABLED);

    ciVisibilitySourceDataEnabled =
        configProvider.getBoolean(
            CIVISIBILITY_SOURCE_DATA_ENABLED, DEFAULT_CIVISIBILITY_SOURCE_DATA_ENABLED);

    ciVisibilitySourceDataRootCheckEnabled =
        configProvider.getBoolean(
            CIVISIBILITY_SOURCE_DATA_ROOT_CHECK_ENABLED,
            DEFAULT_CIVISIBILITY_SOURCE_DATA_ROOT_CHECK_ENABLED);

    ciVisibilityBuildInstrumentationEnabled =
        configProvider.getBoolean(
            CIVISIBILITY_BUILD_INSTRUMENTATION_ENABLED,
            DEFAULT_CIVISIBILITY_BUILD_INSTRUMENTATION_ENABLED);

    ciVisibilitySessionId = configProvider.getLong(CIVISIBILITY_SESSION_ID);
    ciVisibilityModuleId = configProvider.getLong(CIVISIBILITY_MODULE_ID);

    final String ciVisibilityAgentlessUrlStr = configProvider.getString(CIVISIBILITY_AGENTLESS_URL);
    URI parsedCiVisibilityUri = null;
    if (ciVisibilityAgentlessUrlStr != null && !ciVisibilityAgentlessUrlStr.isEmpty()) {
      try {
        parsedCiVisibilityUri = new URL(ciVisibilityAgentlessUrlStr).toURI();
      } catch (MalformedURLException | URISyntaxException ex) {
        log.error(
            "Cannot parse CI Visibility agentless URL '{}', skipping", ciVisibilityAgentlessUrlStr);
      }
    }
    if (parsedCiVisibilityUri != null) {
      ciVisibilityAgentlessUrl = ciVisibilityAgentlessUrlStr;
    } else {
      ciVisibilityAgentlessUrl = null;
    }

    ciVisibilityAgentJarUri = configProvider.getString(CIVISIBILITY_AGENT_JAR_URI);
    ciVisibilityAutoConfigurationEnabled =
        configProvider.getBoolean(
            CIVISIBILITY_AUTO_CONFIGURATION_ENABLED,
            DEFAULT_CIVISIBILITY_AUTO_CONFIGURATION_ENABLED);
    ciVisibilityAdditionalChildProcessJvmArgs =
        configProvider.getString(CIVISIBILITY_ADDITIONAL_CHILD_PROCESS_JVM_ARGS);
    ciVisibilityCompilerPluginAutoConfigurationEnabled =
        configProvider.getBoolean(
            CIVISIBILITY_COMPILER_PLUGIN_AUTO_CONFIGURATION_ENABLED,
            DEFAULT_CIVISIBILITY_COMPILER_PLUGIN_AUTO_CONFIGURATION_ENABLED);
    ciVisibilityCodeCoverageEnabled =
        configProvider.getBoolean(CIVISIBILITY_CODE_COVERAGE_ENABLED, true);
    ciVisibilityCodeCoveragePercentageCalculationEnabled =
        configProvider.getBoolean(CIVISIBILITY_CODE_COVERAGE_PERCENTAGE_CALCULATION_ENABLED, true);
    ciVisibilityCodeCoverageReportDumpDir =
        configProvider.getString(CIVISIBILITY_CODE_COVERAGE_REPORT_DUMP_DIR);
    ciVisibilityCompilerPluginVersion =
        configProvider.getString(
            CIVISIBILITY_COMPILER_PLUGIN_VERSION, DEFAULT_CIVISIBILITY_COMPILER_PLUGIN_VERSION);
    ciVisibilityJacocoPluginVersion =
        configProvider.getString(
            CIVISIBILITY_JACOCO_PLUGIN_VERSION, DEFAULT_CIVISIBILITY_JACOCO_PLUGIN_VERSION);
    ciVisibilityJacocoPluginVersionProvided =
        configProvider.getString(CIVISIBILITY_JACOCO_PLUGIN_VERSION) != null;
    ciVisibilityCodeCoverageIncludes =
        Arrays.asList(
            COLON.split(configProvider.getString(CIVISIBILITY_CODE_COVERAGE_INCLUDES, ":")));
    ciVisibilityCodeCoverageExcludes =
        Arrays.asList(
            COLON.split(
                configProvider.getString(
                    CIVISIBILITY_CODE_COVERAGE_EXCLUDES,
                    DEFAULT_CIVISIBILITY_JACOCO_PLUGIN_EXCLUDES)));
    ciVisibilityCodeCoverageIncludedPackages =
        convertJacocoExclusionFormatToPackagePrefixes(ciVisibilityCodeCoverageIncludes);
    ciVisibilityCodeCoverageExcludedPackages =
        convertJacocoExclusionFormatToPackagePrefixes(ciVisibilityCodeCoverageExcludes);
    ciVisibilityJacocoGradleSourceSets =
        configProvider.getList(
            CIVISIBILITY_JACOCO_GRADLE_SOURCE_SETS, Collections.singletonList("main"));
    ciVisibilityDebugPort = configProvider.getInteger(CIVISIBILITY_DEBUG_PORT);
    ciVisibilityGitUploadEnabled =
        configProvider.getBoolean(
            CIVISIBILITY_GIT_UPLOAD_ENABLED, DEFAULT_CIVISIBILITY_GIT_UPLOAD_ENABLED);
    ciVisibilityGitUnshallowEnabled =
        configProvider.getBoolean(
            CIVISIBILITY_GIT_UNSHALLOW_ENABLED, DEFAULT_CIVISIBILITY_GIT_UNSHALLOW_ENABLED);
    ciVisibilityGitUnshallowDefer =
        configProvider.getBoolean(CIVISIBILITY_GIT_UNSHALLOW_DEFER, true);
    ciVisibilityGitCommandTimeoutMillis =
        configProvider.getLong(
            CIVISIBILITY_GIT_COMMAND_TIMEOUT_MILLIS,
            DEFAULT_CIVISIBILITY_GIT_COMMAND_TIMEOUT_MILLIS);
    ciVisibilityBackendApiTimeoutMillis =
        configProvider.getLong(
            CIVISIBILITY_BACKEND_API_TIMEOUT_MILLIS,
            DEFAULT_CIVISIBILITY_BACKEND_API_TIMEOUT_MILLIS);
    ciVisibilityGitUploadTimeoutMillis =
        configProvider.getLong(
            CIVISIBILITY_GIT_UPLOAD_TIMEOUT_MILLIS, DEFAULT_CIVISIBILITY_GIT_UPLOAD_TIMEOUT_MILLIS);
    ciVisibilityGitRemoteName =
        configProvider.getString(
            CIVISIBILITY_GIT_REMOTE_NAME, DEFAULT_CIVISIBILITY_GIT_REMOTE_NAME);
    ciVisibilitySignalServerHost =
        configProvider.getString(
            CIVISIBILITY_SIGNAL_SERVER_HOST, DEFAULT_CIVISIBILITY_SIGNAL_SERVER_HOST);
    ciVisibilitySignalServerPort =
        configProvider.getInteger(
            CIVISIBILITY_SIGNAL_SERVER_PORT, DEFAULT_CIVISIBILITY_SIGNAL_SERVER_PORT);
    ciVisibilitySignalClientTimeoutMillis =
        configProvider.getInteger(CIVISIBILITY_SIGNAL_CLIENT_TIMEOUT_MILLIS, 10_000);
    ciVisibilityItrEnabled = configProvider.getBoolean(CIVISIBILITY_ITR_ENABLED, true);
    ciVisibilityTestSkippingEnabled =
        configProvider.getBoolean(CIVISIBILITY_TEST_SKIPPING_ENABLED, true);
    ciVisibilityCiProviderIntegrationEnabled =
        configProvider.getBoolean(CIVISIBILITY_CIPROVIDER_INTEGRATION_ENABLED, true);
    ciVisibilityRepoIndexSharingEnabled =
        configProvider.getBoolean(CIVISIBILITY_REPO_INDEX_SHARING_ENABLED, true);
    ciVisibilityModuleExecutionSettingsCacheSize =
        configProvider.getInteger(CIVISIBILITY_MODULE_EXECUTION_SETTINGS_CACHE_SIZE, 16);
    ciVisibilityJvmInfoCacheSize = configProvider.getInteger(CIVISIBILITY_JVM_INFO_CACHE_SIZE, 8);
    ciVisibilityCoverageSegmentsEnabled =
        configProvider.getBoolean(CIVISIBILITY_CODE_COVERAGE_SEGMENTS_ENABLED, false);
    ciVisibilityCoverageRootPackagesLimit =
        configProvider.getInteger(CIVISIBILITY_CODE_COVERAGE_ROOT_PACKAGES_LIMIT, 50);
    ciVisibilityInjectedTracerVersion =
        configProvider.getString(CIVISIBILITY_INJECTED_TRACER_VERSION);
    ciVisibilityResourceFolderNames =
        configProvider.getList(
            CIVISIBILITY_RESOURCE_FOLDER_NAMES, DEFAULT_CIVISIBILITY_RESOURCE_FOLDER_NAMES);
    ciVisibilityFlakyRetryEnabled =
        configProvider.getBoolean(CIVISIBILITY_FLAKY_RETRY_ENABLED, true);
    ciVisibilityFlakyRetryOnlyKnownFlakes =
        configProvider.getBoolean(CIVISIBILITY_FLAKY_RETRY_ONLY_KNOWN_FLAKES, false);
    ciVisibilityEarlyFlakeDetectionEnabled =
        configProvider.getBoolean(CIVISIBILITY_EARLY_FLAKE_DETECTION_ENABLED, true);
    ciVisibilityEarlyFlakeDetectionLowerLimit =
        configProvider.getInteger(CIVISIBILITY_EARLY_FLAKE_DETECTION_LOWER_LIMIT, 30);
    ciVisibilityFlakyRetryCount = configProvider.getInteger(CIVISIBILITY_FLAKY_RETRY_COUNT, 5);
    ciVisibilityModuleName = configProvider.getString(CIVISIBILITY_MODULE_NAME);
    ciVisibilityTelemetryEnabled = configProvider.getBoolean(CIVISIBILITY_TELEMETRY_ENABLED, true);
    ciVisibilityRumFlushWaitMillis =
        configProvider.getLong(CIVISIBILITY_RUM_FLUSH_WAIT_MILLIS, 500);
    ciVisibilityAutoInjected =
        Strings.isNotBlank(configProvider.getString(CIVISIBILITY_AUTO_INSTRUMENTATION_PROVIDER));

    remoteConfigEnabled =
        configProvider.getBoolean(
            REMOTE_CONFIGURATION_ENABLED, DEFAULT_REMOTE_CONFIG_ENABLED, REMOTE_CONFIG_ENABLED);
    remoteConfigIntegrityCheckEnabled =
        configProvider.getBoolean(
            REMOTE_CONFIG_INTEGRITY_CHECK_ENABLED, DEFAULT_REMOTE_CONFIG_INTEGRITY_CHECK_ENABLED);
    remoteConfigUrl = configProvider.getString(REMOTE_CONFIG_URL);
    remoteConfigPollIntervalSeconds =
        configProvider.getFloat(
            REMOTE_CONFIG_POLL_INTERVAL_SECONDS, DEFAULT_REMOTE_CONFIG_POLL_INTERVAL_SECONDS);
    remoteConfigMaxPayloadSize =
        configProvider.getInteger(
                REMOTE_CONFIG_MAX_PAYLOAD_SIZE, DEFAULT_REMOTE_CONFIG_MAX_PAYLOAD_SIZE)
            * 1024;
    remoteConfigTargetsKeyId =
        configProvider.getString(
            REMOTE_CONFIG_TARGETS_KEY_ID, DEFAULT_REMOTE_CONFIG_TARGETS_KEY_ID);
    remoteConfigTargetsKey =
        configProvider.getString(REMOTE_CONFIG_TARGETS_KEY, DEFAULT_REMOTE_CONFIG_TARGETS_KEY);

    remoteConfigMaxExtraServices =
        configProvider.getInteger(
            REMOTE_CONFIG_MAX_EXTRA_SERVICES, DEFAULT_REMOTE_CONFIG_MAX_EXTRA_SERVICES);

    debuggerEnabled = configProvider.getBoolean(DEBUGGER_ENABLED, DEFAULT_DEBUGGER_ENABLED);
    debuggerUploadTimeout =
        configProvider.getInteger(DEBUGGER_UPLOAD_TIMEOUT, DEFAULT_DEBUGGER_UPLOAD_TIMEOUT);
    debuggerUploadFlushInterval =
        configProvider.getInteger(
            DEBUGGER_UPLOAD_FLUSH_INTERVAL, DEFAULT_DEBUGGER_UPLOAD_FLUSH_INTERVAL);
    debuggerClassFileDumpEnabled =
        configProvider.getBoolean(
            DEBUGGER_CLASSFILE_DUMP_ENABLED, DEFAULT_DEBUGGER_CLASSFILE_DUMP_ENABLED);
    debuggerPollInterval =
        configProvider.getInteger(DEBUGGER_POLL_INTERVAL, DEFAULT_DEBUGGER_POLL_INTERVAL);
    debuggerDiagnosticsInterval =
        configProvider.getInteger(
            DEBUGGER_DIAGNOSTICS_INTERVAL, DEFAULT_DEBUGGER_DIAGNOSTICS_INTERVAL);
    debuggerMetricEnabled =
        runtimeMetricsEnabled
            && configProvider.getBoolean(
                DEBUGGER_METRICS_ENABLED, DEFAULT_DEBUGGER_METRICS_ENABLED);
    debuggerProbeFileLocation = configProvider.getString(DEBUGGER_PROBE_FILE_LOCATION);
    debuggerUploadBatchSize =
        configProvider.getInteger(DEBUGGER_UPLOAD_BATCH_SIZE, DEFAULT_DEBUGGER_UPLOAD_BATCH_SIZE);
    debuggerMaxPayloadSize =
        configProvider.getInteger(DEBUGGER_MAX_PAYLOAD_SIZE, DEFAULT_DEBUGGER_MAX_PAYLOAD_SIZE)
            * 1024;
    debuggerVerifyByteCode =
        configProvider.getBoolean(DEBUGGER_VERIFY_BYTECODE, DEFAULT_DEBUGGER_VERIFY_BYTECODE);
    debuggerInstrumentTheWorld =
        configProvider.getBoolean(
            DEBUGGER_INSTRUMENT_THE_WORLD, DEFAULT_DEBUGGER_INSTRUMENT_THE_WORLD);
    debuggerExcludeFiles = configProvider.getString(DEBUGGER_EXCLUDE_FILES);
    debuggerCaptureTimeout =
        configProvider.getInteger(DEBUGGER_CAPTURE_TIMEOUT, DEFAULT_DEBUGGER_CAPTURE_TIMEOUT);
    debuggerRedactedIdentifiers = configProvider.getString(DEBUGGER_REDACTED_IDENTIFIERS, null);
    debuggerRedactedTypes = configProvider.getString(DEBUGGER_REDACTED_TYPES, null);
    debuggerSymbolEnabled =
        configProvider.getBoolean(DEBUGGER_SYMBOL_ENABLED, DEFAULT_DEBUGGER_SYMBOL_ENABLED);
    debuggerSymbolForceUpload =
        configProvider.getBoolean(
            DEBUGGER_SYMBOL_FORCE_UPLOAD, DEFAULT_DEBUGGER_SYMBOL_FORCE_UPLOAD);
    debuggerSymbolIncludes = configProvider.getString(DEBUGGER_SYMBOL_INCLUDES, null);
    debuggerSymbolFlushThreshold =
        configProvider.getInteger(
            DEBUGGER_SYMBOL_FLUSH_THRESHOLD, DEFAULT_DEBUGGER_SYMBOL_FLUSH_THRESHOLD);
    debuggerExceptionEnabled =
        configProvider.getBoolean(
            DEBUGGER_EXCEPTION_ENABLED,
            DEFAULT_DEBUGGER_EXCEPTION_ENABLED,
            EXCEPTION_REPLAY_ENABLED);
    debuggerMaxExceptionPerSecond =
        configProvider.getInteger(
            DEBUGGER_MAX_EXCEPTION_PER_SECOND, DEFAULT_DEBUGGER_MAX_EXCEPTION_PER_SECOND);
    debuggerExceptionOnlyLocalRoot =
        configProvider.getBoolean(
            DEBUGGER_EXCEPTION_ONLY_LOCAL_ROOT, DEFAULT_DEBUGGER_EXCEPTION_ONLY_LOCAL_ROOT);
    debuggerExceptionMaxCapturedFrames =
        configProvider.getInteger(
            DEBUGGER_EXCEPTION_MAX_CAPTURED_FRAMES, DEFAULT_DEBUGGER_EXCEPTION_MAX_CAPTURED_FRAMES);

    debuggerThirdPartyIncludes = tryMakeImmutableSet(configProvider.getList(THIRD_PARTY_INCLUDES));
    debuggerThirdPartyExcludes = tryMakeImmutableSet(configProvider.getList(THIRD_PARTY_EXCLUDES));

    // FIXME: For the initial rollout, we default log collection to true for IAST and CI Visibility
    // users. This should be removed once we default to true, and then it can also be moved up
    // together with the rest of telemetry ocnfig.
    final boolean telemetryLogCollectionEnabledDefault =
        instrumenterConfig.isTelemetryEnabled()
                && (instrumenterConfig.getIastActivation() == ProductActivation.FULLY_ENABLED
                    || instrumenterConfig.isCiVisibilityEnabled()
                    || debuggerEnabled)
            || DEFAULT_TELEMETRY_LOG_COLLECTION_ENABLED;
    isTelemetryLogCollectionEnabled =
        configProvider.getBoolean(
            TELEMETRY_LOG_COLLECTION_ENABLED, telemetryLogCollectionEnabledDefault);

    awsPropagationEnabled = isPropagationEnabled(true, "aws", "aws-sdk");
    sqsPropagationEnabled = isPropagationEnabled(true, "sqs");

    jdbcSqlObfuscation =
        configProvider.getBoolean(JDBC_SQL_OBFUSCATION, DEFAULT_JDBC_SQL_OBFUSCATION);
    mongoObfuscation = configProvider.getBoolean(MONGO_OBFUSCATION, DEFAULT_MONGO_OBFUSCATION);
    redisCommandArgs = configProvider.getBoolean(REDIS_COMMAND_ARGS, DEFAULT_REDIS_COMMAND_ARGS);

    kafkaClientPropagationEnabled = isPropagationEnabled(true, "kafka", "kafka.client");
    kafkaClientPropagationDisabledTopics =
        tryMakeImmutableSet(configProvider.getList(KAFKA_CLIENT_PROPAGATION_DISABLED_TOPICS));
    kafkaClientBase64DecodingEnabled =
        configProvider.getBoolean(KAFKA_CLIENT_BASE64_DECODING_ENABLED, false);

    jmsPropagationEnabled = isPropagationEnabled(true, "jms");
    jmsPropagationDisabledTopics =
        tryMakeImmutableSet(configProvider.getList(JMS_PROPAGATION_DISABLED_TOPICS));
    jmsPropagationDisabledQueues =
        tryMakeImmutableSet(configProvider.getList(JMS_PROPAGATION_DISABLED_QUEUES));
    jmsUnacknowledgedMaxAge = configProvider.getInteger(JMS_UNACKNOWLEDGED_MAX_AGE, 3600);

    rabbitPropagationEnabled = isPropagationEnabled(true, "rabbit", "rabbitmq");
    rabbitPropagationDisabledQueues =
        tryMakeImmutableSet(configProvider.getList(RABBIT_PROPAGATION_DISABLED_QUEUES));
    rabbitPropagationDisabledExchanges =
        tryMakeImmutableSet(configProvider.getList(RABBIT_PROPAGATION_DISABLED_EXCHANGES));
    rabbitIncludeRoutingKeyInResource =
        configProvider.getBoolean(RABBIT_INCLUDE_ROUTINGKEY_IN_RESOURCE, true);

    messageBrokerSplitByDestination =
        configProvider.getBoolean(MESSAGE_BROKER_SPLIT_BY_DESTINATION, false);

    grpcIgnoredInboundMethods =
        tryMakeImmutableSet(configProvider.getList(GRPC_IGNORED_INBOUND_METHODS));
    final List<String> tmpGrpcIgnoredOutboundMethods = new ArrayList<>();
    tmpGrpcIgnoredOutboundMethods.addAll(configProvider.getList(GRPC_IGNORED_OUTBOUND_METHODS));
    // When tracing shadowing will be possible we can instrument the stubs to silent tracing
    // starting from interception points
    if (InstrumenterConfig.get()
        .isIntegrationEnabled(Collections.singleton("google-pubsub"), true)) {
      tmpGrpcIgnoredOutboundMethods.addAll(
          configProvider.getList(
              GOOGLE_PUBSUB_IGNORED_GRPC_METHODS,
              Arrays.asList(
                  "google.pubsub.v1.Subscriber/ModifyAckDeadline",
                  "google.pubsub.v1.Subscriber/Acknowledge",
                  "google.pubsub.v1.Subscriber/Pull",
                  "google.pubsub.v1.Subscriber/StreamingPull",
                  "google.pubsub.v1.Publisher/Publish")));
    }
    grpcIgnoredOutboundMethods = tryMakeImmutableSet(tmpGrpcIgnoredOutboundMethods);
    grpcServerTrimPackageResource =
        configProvider.getBoolean(GRPC_SERVER_TRIM_PACKAGE_RESOURCE, false);
    grpcServerErrorStatuses =
        configProvider.getIntegerRange(
            GRPC_SERVER_ERROR_STATUSES, DEFAULT_GRPC_SERVER_ERROR_STATUSES);
    grpcClientErrorStatuses =
        configProvider.getIntegerRange(
            GRPC_CLIENT_ERROR_STATUSES, DEFAULT_GRPC_CLIENT_ERROR_STATUSES);

    hystrixTagsEnabled = configProvider.getBoolean(HYSTRIX_TAGS_ENABLED, false);
    hystrixMeasuredEnabled = configProvider.getBoolean(HYSTRIX_MEASURED_ENABLED, false);

    igniteCacheIncludeKeys = configProvider.getBoolean(IGNITE_CACHE_INCLUDE_KEYS, false);

    obfuscationQueryRegexp =
        configProvider.getString(
            OBFUSCATION_QUERY_STRING_REGEXP, null, "obfuscation.query.string.regexp");

    playReportHttpStatus = configProvider.getBoolean(PLAY_REPORT_HTTP_STATUS, false);

    servletPrincipalEnabled = configProvider.getBoolean(SERVLET_PRINCIPAL_ENABLED, false);

    xDatadogTagsMaxLength =
        configProvider.getInteger(
            TRACE_X_DATADOG_TAGS_MAX_LENGTH, DEFAULT_TRACE_X_DATADOG_TAGS_MAX_LENGTH);

    servletAsyncTimeoutError = configProvider.getBoolean(SERVLET_ASYNC_TIMEOUT_ERROR, true);

    logLevel = configProvider.getString(LOG_LEVEL);
    debugEnabled = configProvider.getBoolean(TRACE_DEBUG, false);
    triageEnabled = configProvider.getBoolean(TRACE_TRIAGE, instrumenterConfig.isTriageEnabled());
    triageReportTrigger = configProvider.getString(TRIAGE_REPORT_TRIGGER);
    if (null != triageReportTrigger) {
      triageReportDir = configProvider.getString(TRIAGE_REPORT_DIR, getProp("java.io.tmpdir"));
    } else {
      triageReportDir = null;
    }

    startupLogsEnabled =
        configProvider.getBoolean(STARTUP_LOGS_ENABLED, DEFAULT_STARTUP_LOGS_ENABLED);

    cwsEnabled = configProvider.getBoolean(CWS_ENABLED, DEFAULT_CWS_ENABLED);
    cwsTlsRefresh = configProvider.getInteger(CWS_TLS_REFRESH, DEFAULT_CWS_TLS_REFRESH);

    dataJobsEnabled = configProvider.getBoolean(DATA_JOBS_ENABLED, DEFAULT_DATA_JOBS_ENABLED);
    tracerHeaderEnabled =
        configProvider.getBoolean(TRACE_HEADER_ENABLED, DEFAULT_TRACE_HEADER_ENABLED);
    tracerRequestBodyEnabled =
        configProvider.getBoolean(TRACE_REQUEST_BODY_ENABLED, DEFAULT_TRACE_REQUEST_BODY_ENABLED);

    dubboProviderPropagateEnabled =
        configProvider.getBoolean(
            TRACE_DUBBO_PROVIDER_PROPAGATE_ENABLED, DEFAULT_TRACE_DUBBO_PROVIDER_PROPAGATE_ENABLED);

    tracerResponseBodyEncoding =
        configProvider.getString(
            TRACE_RESPONSE_BODY_ENCODING, DEFAULT_TRACE_RESPONSE_BODY_ENCODING);

    dataStreamsEnabled =
        configProvider.getBoolean(DATA_STREAMS_ENABLED, DEFAULT_DATA_STREAMS_ENABLED);
    dataStreamsBucketDurationSeconds =
        configProvider.getFloat(
            DATA_STREAMS_BUCKET_DURATION_SECONDS, DEFAULT_DATA_STREAMS_BUCKET_DURATION);

    azureAppServices = configProvider.getBoolean(AZURE_APP_SERVICES, false);
    traceAgentPath = configProvider.getString(TRACE_AGENT_PATH);
    String traceAgentArgsString = configProvider.getString(TRACE_AGENT_ARGS);
    if (traceAgentArgsString == null) {
      traceAgentArgs = Collections.emptyList();
    } else {
      traceAgentArgs =
          Collections.unmodifiableList(
              new ArrayList<>(parseStringIntoSetOfNonEmptyStrings(traceAgentArgsString)));
    }

    dogStatsDPath = configProvider.getString(DOGSTATSD_PATH);
    String dogStatsDArgsString = configProvider.getString(DOGSTATSD_ARGS);
    if (dogStatsDArgsString == null) {
      dogStatsDArgs = Collections.emptyList();
    } else {
      dogStatsDArgs =
          Collections.unmodifiableList(
              new ArrayList<>(parseStringIntoSetOfNonEmptyStrings(dogStatsDArgsString)));
    }

    // Setting this last because we have a few places where this can come from
    apiKey = tmpApiKey;

    boolean longRunningEnabled =
        configProvider.getBoolean(
            TracerConfig.TRACE_LONG_RUNNING_ENABLED,
            ConfigDefaults.DEFAULT_TRACE_LONG_RUNNING_ENABLED);
    long longRunningTraceInitialFlushInterval =
        configProvider.getLong(
            TracerConfig.TRACE_LONG_RUNNING_INITIAL_FLUSH_INTERVAL,
            DEFAULT_TRACE_LONG_RUNNING_INITIAL_FLUSH_INTERVAL);
    long longRunningTraceFlushInterval =
        configProvider.getLong(
            TracerConfig.TRACE_LONG_RUNNING_FLUSH_INTERVAL,
            ConfigDefaults.DEFAULT_TRACE_LONG_RUNNING_FLUSH_INTERVAL);

    if (longRunningEnabled
        && (longRunningTraceInitialFlushInterval < 10
            || longRunningTraceInitialFlushInterval > 450)) {
      log.warn(
          "Provided long running trace initial flush interval of {} seconds. It should be between 10 seconds and 7.5 minutes."
              + "Setting the flush interval to the default value of {} seconds .",
          longRunningTraceInitialFlushInterval,
          DEFAULT_TRACE_LONG_RUNNING_INITIAL_FLUSH_INTERVAL);
      longRunningTraceInitialFlushInterval = DEFAULT_TRACE_LONG_RUNNING_INITIAL_FLUSH_INTERVAL;
    }
    if (longRunningEnabled
        && (longRunningTraceFlushInterval < 20 || longRunningTraceFlushInterval > 450)) {
      log.warn(
          "Provided long running trace flush interval of {} seconds. It should be between 20 seconds and 7.5 minutes."
              + "Setting the flush interval to the default value of {} seconds .",
          longRunningTraceFlushInterval,
          DEFAULT_TRACE_LONG_RUNNING_FLUSH_INTERVAL);
      longRunningTraceFlushInterval = DEFAULT_TRACE_LONG_RUNNING_FLUSH_INTERVAL;
    }
    this.longRunningTraceEnabled = longRunningEnabled;
    this.longRunningTraceInitialFlushInterval = longRunningTraceInitialFlushInterval;
    this.longRunningTraceFlushInterval = longRunningTraceFlushInterval;

    this.sparkTaskHistogramEnabled =
        configProvider.getBoolean(
            SPARK_TASK_HISTOGRAM_ENABLED, ConfigDefaults.DEFAULT_SPARK_TASK_HISTOGRAM_ENABLED);

    this.sparkAppNameAsService =
        configProvider.getBoolean(
            SPARK_APP_NAME_AS_SERVICE, ConfigDefaults.DEFAULT_SPARK_APP_NAME_AS_SERVICE);

    this.jaxRsExceptionAsErrorsEnabled =
        configProvider.getBoolean(
            JAX_RS_EXCEPTION_AS_ERROR_ENABLED,
            ConfigDefaults.DEFAULT_JAX_RS_EXCEPTION_AS_ERROR_ENABLED);

    axisPromoteResourceName = configProvider.getBoolean(AXIS_PROMOTE_RESOURCE_NAME, false);

    this.traceFlushIntervalSeconds =
        configProvider.getFloat(
            TracerConfig.TRACE_FLUSH_INTERVAL, ConfigDefaults.DEFAULT_TRACE_FLUSH_INTERVAL);
    if (profilingAgentless && apiKey == null) {
      log.warn(
          "Agentless profiling activated but no api key provided. Profile uploading will likely fail");
    }

    this.tracePostProcessingTimeout =
        configProvider.getLong(
            TRACE_POST_PROCESSING_TIMEOUT, ConfigDefaults.DEFAULT_TRACE_POST_PROCESSING_TIMEOUT);

    if (isCiVisibilityEnabled()
        && ciVisibilityAgentlessEnabled
        && (apiKey == null || apiKey.isEmpty())) {
      throw new FatalAgentMisconfigurationError(
          "Attempt to start in Agentless mode without API key. "
              + "Please ensure that either an API key is configured, or the tracer is set up to work with the Agent");
    }

    this.telemetryDebugRequestsEnabled =
        configProvider.getBoolean(
            GeneralConfig.TELEMETRY_DEBUG_REQUESTS_ENABLED,
            ConfigDefaults.DEFAULT_TELEMETRY_DEBUG_REQUESTS_ENABLED);

    this.agentlessLogSubmissionEnabled =
        configProvider.getBoolean(GeneralConfig.AGENTLESS_LOG_SUBMISSION_ENABLED, false);
    this.agentlessLogSubmissionQueueSize =
        configProvider.getInteger(GeneralConfig.AGENTLESS_LOG_SUBMISSION_QUEUE_SIZE, 1024);
    this.agentlessLogSubmissionLevel =
        configProvider.getString(GeneralConfig.AGENTLESS_LOG_SUBMISSION_LEVEL, "INFO");
    this.agentlessLogSubmissionUrl =
        configProvider.getString(GeneralConfig.AGENTLESS_LOG_SUBMISSION_URL);
    this.agentlessLogSubmissionProduct = isCiVisibilityEnabled() ? "citest" : "apm";

    timelineEventsEnabled =
        configProvider.getBoolean(
            ProfilingConfig.PROFILING_TIMELINE_EVENTS_ENABLED,
            ProfilingConfig.PROFILING_TIMELINE_EVENTS_ENABLED_DEFAULT);

    if (appSecScaEnabled != null
        && appSecScaEnabled
        && (!isTelemetryEnabled() || !isTelemetryDependencyServiceEnabled())) {
      log.warn(
          SEND_TELEMETRY,
          "AppSec SCA is enabled but telemetry is disabled. AppSec SCA will not work.");
    }

    log.debug("New instance: {}", this);
  }

  /**
   * Converts a list of packages in Jacoco exclusion format ({@code
   * my.package.*,my.other.package.*}) to list of package prefixes suitable for use with ASM ({@code
   * my/package/,my/other/package/})
   */
  private static String[] convertJacocoExclusionFormatToPackagePrefixes(List<String> packages) {
    return packages.stream()
        .map(s -> (s.endsWith("*") ? s.substring(0, s.length() - 1) : s).replace('.', '/'))
        .toArray(String[]::new);
  }

  public ConfigProvider configProvider() {
    return configProvider;
  }

  public long getStartTimeMillis() {
    return startTimeMillis;
  }

  public String getRuntimeId() {
    return runtimeIdEnabled ? RuntimeIdHolder.runtimeId : "";
  }

  public Long getProcessId() {
    return PidHelper.getPidAsLong();
  }

  public String getRuntimeVersion() {
    return runtimeVersion;
  }

  public String getApiKey() {
    return apiKey;
  }

  public String getApplicationKey() {
    return applicationKey;
  }

  public String getSite() {
    return site;
  }

  public String getHostName() {
    return HostNameHolder.hostName;
  }

  public String getServiceName() {
    return serviceName;
  }

  public boolean isServiceNameSetByUser() {
    return serviceNameSetByUser;
  }

  public String getRootContextServiceName() {
    return rootContextServiceName;
  }

  public boolean isTraceEnabled() {
    return instrumenterConfig.isTraceEnabled();
  }

  public boolean isLongRunningTraceEnabled() {
    return longRunningTraceEnabled;
  }

  public long getLongRunningTraceInitialFlushInterval() {
    return longRunningTraceInitialFlushInterval;
  }

  public long getLongRunningTraceFlushInterval() {
    return longRunningTraceFlushInterval;
  }

  public float getTraceFlushIntervalSeconds() {
    return traceFlushIntervalSeconds;
  }

  public long getTracePostProcessingTimeout() {
    return tracePostProcessingTimeout;
  }

  public boolean isIntegrationSynapseLegacyOperationName() {
    return integrationSynapseLegacyOperationName;
  }

  public String getWriterType() {
    return writerType;
  }

  public boolean isInjectBaggageAsTagsEnabled() {
    return injectBaggageAsTagsEnabled;
  }

  public boolean isAgentConfiguredUsingDefault() {
    return agentConfiguredUsingDefault;
  }

  public String getAgentUrl() {
    return agentUrl;
  }

  public String getAgentHost() {
    return agentHost;
  }

  public int getAgentPort() {
    return agentPort;
  }

  public String getAgentUnixDomainSocket() {
    return agentUnixDomainSocket;
  }

  public String getAgentNamedPipe() {
    return agentNamedPipe;
  }

  public int getAgentTimeout() {
    return agentTimeout;
  }

  public Set<String> getNoProxyHosts() {
    return noProxyHosts;
  }

  public boolean isPrioritySamplingEnabled() {
    return prioritySamplingEnabled;
  }

  public String getPrioritySamplingForce() {
    return prioritySamplingForce;
  }

  public boolean isTraceResolverEnabled() {
    return traceResolverEnabled;
  }

  public Set<String> getIastWeakHashAlgorithms() {
    return iastWeakHashAlgorithms;
  }

  public Pattern getIastWeakCipherAlgorithms() {
    return iastWeakCipherAlgorithms;
  }

  public boolean isIastDeduplicationEnabled() {
    return iastDeduplicationEnabled;
  }

  public int getSpanAttributeSchemaVersion() {
    return spanAttributeSchemaVersion;
  }

  public boolean isPeerServiceDefaultsEnabled() {
    return peerServiceDefaultsEnabled;
  }

  public Map<String, String> getPeerServiceComponentOverrides() {
    return peerServiceComponentOverrides;
  }

  public boolean isRemoveIntegrationServiceNamesEnabled() {
    return removeIntegrationServiceNamesEnabled;
  }

  public Map<String, String> getPeerServiceMapping() {
    return peerServiceMapping;
  }

  public Map<String, String> getServiceMapping() {
    return serviceMapping;
  }

  public Map<String, String> getRequestHeaderTags() {
    return requestHeaderTags;
  }

  public Map<String, String> getResponseHeaderTags() {
    return responseHeaderTags;
  }

  public boolean isRequestHeaderTagsCommaAllowed() {
    return requestHeaderTagsCommaAllowed;
  }

  public Map<String, String> getBaggageMapping() {
    return baggageMapping;
  }

  public Map<String, String> getHttpServerPathResourceNameMapping() {
    return httpServerPathResourceNameMapping;
  }

  public Map<String, String> getHttpClientPathResourceNameMapping() {
    return httpClientPathResourceNameMapping;
  }

  public boolean getHttpResourceRemoveTrailingSlash() {
    return httpResourceRemoveTrailingSlash;
  }

  public BitSet getHttpServerErrorStatuses() {
    return httpServerErrorStatuses;
  }

  public BitSet getHttpClientErrorStatuses() {
    return httpClientErrorStatuses;
  }

  public boolean isHttpServerTagQueryString() {
    return httpServerTagQueryString;
  }

  public boolean isHttpServerRawQueryString() {
    return httpServerRawQueryString;
  }

  public boolean isHttpServerRawResource() {
    return httpServerRawResource;
  }

  public boolean isHttpServerDecodedResourcePreserveSpaces() {
    return httpServerDecodedResourcePreserveSpaces;
  }

  public boolean isHttpServerRouteBasedNaming() {
    return httpServerRouteBasedNaming;
  }

  public boolean isHttpClientTagQueryString() {
    return httpClientTagQueryString;
  }

  public boolean isHttpClientTagHeaders() {
    return httpClientTagHeaders;
  }

  public boolean isHttpClientSplitByDomain() {
    return httpClientSplitByDomain;
  }

  public boolean isDbClientSplitByInstance() {
    return dbClientSplitByInstance;
  }

  public boolean isDbClientSplitByInstanceTypeSuffix() {
    return dbClientSplitByInstanceTypeSuffix;
  }

  public boolean isDbClientSplitByHost() {
    return dbClientSplitByHost;
  }

  public Set<String> getSplitByTags() {
    return splitByTags;
  }

  public int getScopeDepthLimit() {
    return scopeDepthLimit;
  }

  public boolean isScopeStrictMode() {
    return scopeStrictMode;
  }

  public boolean isScopeInheritAsyncPropagation() {
    return scopeInheritAsyncPropagation;
  }

  public int getScopeIterationKeepAlive() {
    return scopeIterationKeepAlive;
  }

  public int getPartialFlushMinSpans() {
    return partialFlushMinSpans;
  }

  public boolean isTraceStrictWritesEnabled() {
    return traceStrictWritesEnabled;
  }

  public boolean isLogExtractHeaderNames() {
    return logExtractHeaderNames;
  }

  @Deprecated
  public Set<PropagationStyle> getPropagationStylesToExtract() {
    return propagationStylesToExtract;
  }

  @Deprecated
  public Set<PropagationStyle> getPropagationStylesToInject() {
    return propagationStylesToInject;
  }

  public boolean isTracePropagationStyleB3PaddingEnabled() {
    return tracePropagationStyleB3PaddingEnabled;
  }

  public Set<TracePropagationStyle> getTracePropagationStylesToExtract() {
    return tracePropagationStylesToExtract;
  }

  public Set<TracePropagationStyle> getTracePropagationStylesToInject() {
    return tracePropagationStylesToInject;
  }

  public boolean isTracePropagationExtractFirst() {
    return tracePropagationExtractFirst;
  }

  public int getClockSyncPeriod() {
    return clockSyncPeriod;
  }

  public String getDogStatsDNamedPipe() {
    return dogStatsDNamedPipe;
  }

  public int getDogStatsDStartDelay() {
    return dogStatsDStartDelay;
  }

  public Integer getStatsDClientQueueSize() {
    return statsDClientQueueSize;
  }

  public Integer getStatsDClientSocketBuffer() {
    return statsDClientSocketBuffer;
  }

  public Integer getStatsDClientSocketTimeout() {
    return statsDClientSocketTimeout;
  }

  public boolean isRuntimeMetricsEnabled() {
    return runtimeMetricsEnabled;
  }

  public boolean isJmxFetchEnabled() {
    return jmxFetchEnabled;
  }

  public String getJmxFetchConfigDir() {
    return jmxFetchConfigDir;
  }

  public List<String> getJmxFetchConfigs() {
    return jmxFetchConfigs;
  }

  public List<String> getJmxFetchMetricsConfigs() {
    return jmxFetchMetricsConfigs;
  }

  public Integer getJmxFetchCheckPeriod() {
    return jmxFetchCheckPeriod;
  }

  public Integer getJmxFetchRefreshBeansPeriod() {
    return jmxFetchRefreshBeansPeriod;
  }

  public Integer getJmxFetchInitialRefreshBeansPeriod() {
    return jmxFetchInitialRefreshBeansPeriod;
  }

  public String getJmxFetchStatsdHost() {
    return jmxFetchStatsdHost;
  }

  public Integer getJmxFetchStatsdPort() {
    return jmxFetchStatsdPort;
  }

  public boolean isJmxFetchMultipleRuntimeServicesEnabled() {
    return jmxFetchMultipleRuntimeServicesEnabled;
  }

  public int getJmxFetchMultipleRuntimeServicesLimit() {
    return jmxFetchMultipleRuntimeServicesLimit;
  }

  public boolean isHealthMetricsEnabled() {
    return healthMetricsEnabled;
  }

  public String getHealthMetricsStatsdHost() {
    return healthMetricsStatsdHost;
  }

  public Integer getHealthMetricsStatsdPort() {
    return healthMetricsStatsdPort;
  }

  public boolean isPerfMetricsEnabled() {
    return perfMetricsEnabled;
  }

  public boolean isTracerMetricsEnabled() {
    // When ASM Standalone Billing is enabled metrics should be disabled
    return tracerMetricsEnabled && !isAppSecStandaloneEnabled();
  }

  public boolean isTracerMetricsBufferingEnabled() {
    return tracerMetricsBufferingEnabled;
  }

  public int getTracerMetricsMaxAggregates() {
    return tracerMetricsMaxAggregates;
  }

  public int getTracerMetricsMaxPending() {
    return tracerMetricsMaxPending;
  }

  public boolean isLogsInjectionEnabled() {
    return logsInjectionEnabled;
  }

  public String getLogPattern() {
    return logPattern;
  }

  public boolean isLogPatternReplace() {
    return logPatternReplace;
  }

  public boolean isLogsMDCTagsInjectionEnabled() {
    return logsMDCTagsInjectionEnabled;
  }

  public boolean isReportHostName() {
    return reportHostName;
  }

  public boolean isTraceAnalyticsEnabled() {
    return traceAnalyticsEnabled;
  }

  public String getTraceClientIpHeader() {
    return traceClientIpHeader;
  }

  // whether to collect headers and run the client ip resolution (also requires appsec to be enabled
  // or clientIpEnabled)
  public boolean isTraceClientIpResolverEnabled() {
    return traceClientIpResolverEnabled;
  }

  public boolean isTraceGitMetadataEnabled() {
    return traceGitMetadataEnabled;
  }

  public Map<String, String> getTraceSamplingServiceRules() {
    return traceSamplingServiceRules;
  }

  public Map<String, String> getTraceSamplingOperationRules() {
    return traceSamplingOperationRules;
  }

  public String getTraceSamplingRules() {
    return traceSamplingRules;
  }

  public Double getTraceSampleRate() {
    return traceSampleRate;
  }

  public int getTraceRateLimit() {
    return traceRateLimit;
  }

  public String getSpanSamplingRules() {
    return spanSamplingRules;
  }

  public String getSpanSamplingRulesFile() {
    return spanSamplingRulesFile;
  }

  public boolean isProfilingEnabled() {
    if (Platform.isNativeImage()) {
      if (!instrumenterConfig.isProfilingEnabled() && profilingEnabled) {
        log.warn(
            "Profiling was not enabled during the native image build. "
                + "Please set DD_PROFILING_ENABLED=true in your native image build configuration if you want"
                + "to use profiling.");
      }
    }
    return profilingEnabled && instrumenterConfig.isProfilingEnabled();
  }

  public boolean isProfilingTimelineEventsEnabled() {
    return timelineEventsEnabled;
  }

  public boolean isProfilingAgentless() {
    return profilingAgentless;
  }

  public int getProfilingStartDelay() {
    return profilingStartDelay;
  }

  public boolean isProfilingStartForceFirst() {
    return profilingStartForceFirst;
  }

  public int getProfilingUploadPeriod() {
    return profilingUploadPeriod;
  }

  public String getProfilingTemplateOverrideFile() {
    return profilingTemplateOverrideFile;
  }

  public int getProfilingUploadTimeout() {
    return profilingUploadTimeout;
  }

  public String getProfilingUploadCompression() {
    return profilingUploadCompression;
  }

  public String getProfilingProxyHost() {
    return profilingProxyHost;
  }

  public int getProfilingProxyPort() {
    return profilingProxyPort;
  }

  public String getProfilingProxyUsername() {
    return profilingProxyUsername;
  }

  public String getProfilingProxyPassword() {
    return profilingProxyPassword;
  }

  public int getProfilingExceptionSampleLimit() {
    return profilingExceptionSampleLimit;
  }

  public int getProfilingDirectAllocationSampleLimit() {
    return profilingDirectAllocationSampleLimit;
  }

  public int getProfilingBackPressureSampleLimit() {
    return profilingBackPressureSampleLimit;
  }

  public boolean isProfilingBackPressureSamplingEnabled() {
    return profilingBackPressureEnabled;
  }

  public int getProfilingExceptionHistogramTopItems() {
    return profilingExceptionHistogramTopItems;
  }

  public int getProfilingExceptionHistogramMaxCollectionSize() {
    return profilingExceptionHistogramMaxCollectionSize;
  }

  public boolean isProfilingExcludeAgentThreads() {
    return profilingExcludeAgentThreads;
  }

  public boolean isProfilingUploadSummaryOn413Enabled() {
    return profilingUploadSummaryOn413Enabled;
  }

  public boolean isProfilingRecordExceptionMessage() {
    return profilingRecordExceptionMessage;
  }

  public boolean isDatadogProfilerEnabled() {
    return profilingEnabled && isDatadogProfilerEnabled;
  }

  public static boolean isDatadogProfilerEnablementOverridden() {
    // old non-LTS versions without important backports
    // also, we have no windows binaries
    return Platform.isWindows()
        || Platform.isJavaVersion(18)
        || Platform.isJavaVersion(16)
        || Platform.isJavaVersion(15)
        || Platform.isJavaVersion(14)
        || Platform.isJavaVersion(13)
        || Platform.isJavaVersion(12)
        || Platform.isJavaVersion(10)
        || Platform.isJavaVersion(9);
  }

  public static boolean isDatadogProfilerSafeInCurrentEnvironment() {
    // don't want to put this logic (which will evolve) in the public ProfilingConfig, and can't
    // access Platform there
    if (!Platform.isJ9() && Platform.isJavaVersion(8)) {
      String arch = System.getProperty("os.arch");
      if ("aarch64".equalsIgnoreCase(arch) || "arm64".equalsIgnoreCase(arch)) {
        return false;
      }
    }
    if (Platform.isGraalVM()) {
      // let's be conservative about GraalVM and require opt-in from the users
      return false;
    }
    boolean result = false;
    if (Platform.isJ9()) {
      // OpenJ9 will activate only JVMTI GetAllStackTraces based profiling which is safe
      result = true;
    } else {
      // JDK 18 is missing ASGCT fixes, so we can't use it
      if (!Platform.isJavaVersion(18)) {
        result =
            Platform.isJavaVersionAtLeast(17, 0, 5)
                || (Platform.isJavaVersion(11) && Platform.isJavaVersionAtLeast(11, 0, 17))
                || (Platform.isJavaVersion(8) && Platform.isJavaVersionAtLeast(8, 0, 352));
      }
    }
    return result;
  }

  public boolean isCrashTrackingAgentless() {
    return crashTrackingAgentless;
  }

  public boolean isTelemetryEnabled() {
    return instrumenterConfig.isTelemetryEnabled();
  }

  public float getTelemetryHeartbeatInterval() {
    return telemetryHeartbeatInterval;
  }

  public long getTelemetryExtendedHeartbeatInterval() {
    return telemetryExtendedHeartbeatInterval;
  }

  public float getTelemetryMetricsInterval() {
    return telemetryMetricsInterval;
  }

  public boolean isTelemetryDependencyServiceEnabled() {
    return isTelemetryDependencyServiceEnabled;
  }

  public boolean isTelemetryMetricsEnabled() {
    return telemetryMetricsEnabled;
  }

  public boolean isTelemetryLogCollectionEnabled() {
    return isTelemetryLogCollectionEnabled;
  }

  public int getTelemetryDependencyResolutionQueueSize() {
    return telemetryDependencyResolutionQueueSize;
  }

  public boolean isClientIpEnabled() {
    return clientIpEnabled;
  }

  public ProductActivation getAppSecActivation() {
    return instrumenterConfig.getAppSecActivation();
  }

  public boolean isAppSecReportingInband() {
    return appSecReportingInband;
  }

  public int getAppSecReportMinTimeout() {
    return appSecReportMinTimeout;
  }

  public int getAppSecReportMaxTimeout() {
    return appSecReportMaxTimeout;
  }

  public int getAppSecTraceRateLimit() {
    return appSecTraceRateLimit;
  }

  public boolean isAppSecWafMetrics() {
    return appSecWafMetrics;
  }

  // in microseconds
  public int getAppSecWafTimeout() {
    return appSecWafTimeout;
  }

  public String getAppSecObfuscationParameterKeyRegexp() {
    return appSecObfuscationParameterKeyRegexp;
  }

  public String getAppSecObfuscationParameterValueRegexp() {
    return appSecObfuscationParameterValueRegexp;
  }

  public String getAppSecHttpBlockedTemplateHtml() {
    return appSecHttpBlockedTemplateHtml;
  }

  public String getAppSecHttpBlockedTemplateJson() {
    return appSecHttpBlockedTemplateJson;
  }

  public UserEventTrackingMode getAppSecUserEventsTrackingMode() {
    return appSecUserEventsTracking;
  }

  public boolean isApiSecurityEnabled() {
    return apiSecurityEnabled;
  }

  public float getApiSecurityRequestSampleRate() {
    return apiSecurityRequestSampleRate;
  }

  public ProductActivation getIastActivation() {
    return instrumenterConfig.getIastActivation();
  }

  public boolean isIastDebugEnabled() {
    return iastDebugEnabled;
  }

  public int getIastMaxConcurrentRequests() {
    return iastMaxConcurrentRequests;
  }

  public int getIastVulnerabilitiesPerRequest() {
    return iastVulnerabilitiesPerRequest;
  }

  public float getIastRequestSampling() {
    return iastRequestSampling;
  }

  public Verbosity getIastTelemetryVerbosity() {
    return isTelemetryEnabled() ? iastTelemetryVerbosity : Verbosity.OFF;
  }

  public boolean isIastRedactionEnabled() {
    return iastRedactionEnabled;
  }

  public String getIastRedactionNamePattern() {
    return iastRedactionNamePattern;
  }

  public String getIastRedactionValuePattern() {
    return iastRedactionValuePattern;
  }

  public int getIastTruncationMaxValueLength() {
    return iastTruncationMaxValueLength;
  }

  public int getIastMaxRangeCount() {
    return iastMaxRangeCount;
  }

  public boolean isIastStacktraceLeakSuppress() {
    return iastStacktraceLeakSuppress;
  }

  public IastContext.Mode getIastContextMode() {
    return iastContextMode;
  }

  public boolean isIastHardcodedSecretEnabled() {
    return iastHardcodedSecretEnabled;
  }

  public IastDetectionMode getIastDetectionMode() {
    return iastDetectionMode;
  }

  public boolean isIastAnonymousClassesEnabled() {
    return iastAnonymousClassesEnabled;
  }

  public boolean isCiVisibilityEnabled() {
    return instrumenterConfig.isCiVisibilityEnabled();
  }

  public boolean isUsmEnabled() {
    return instrumenterConfig.isUsmEnabled();
  }

  public boolean isCiVisibilityTraceSanitationEnabled() {
    return ciVisibilityTraceSanitationEnabled;
  }

  public boolean isCiVisibilityAgentlessEnabled() {
    return ciVisibilityAgentlessEnabled;
  }

  public String getCiVisibilityAgentlessUrl() {
    return ciVisibilityAgentlessUrl;
  }

  public boolean isCiVisibilitySourceDataEnabled() {
    return ciVisibilitySourceDataEnabled;
  }

  public boolean isCiVisibilitySourceDataRootCheckEnabled() {
    return ciVisibilitySourceDataRootCheckEnabled;
  }

  public boolean isCiVisibilityBuildInstrumentationEnabled() {
    return ciVisibilityBuildInstrumentationEnabled;
  }

  public Long getCiVisibilitySessionId() {
    return ciVisibilitySessionId;
  }

  public Long getCiVisibilityModuleId() {
    return ciVisibilityModuleId;
  }

  public String getCiVisibilityAgentJarUri() {
    return ciVisibilityAgentJarUri;
  }

  public File getCiVisibilityAgentJarFile() {
    if (ciVisibilityAgentJarUri == null || ciVisibilityAgentJarUri.isEmpty()) {
      throw new IllegalArgumentException("Agent JAR URI is not set in config");
    }

    try {
      URI agentJarUri = new URI(ciVisibilityAgentJarUri);
      return new File(agentJarUri);
    } catch (URISyntaxException e) {
      throw new IllegalArgumentException("Malformed agent JAR URI: " + ciVisibilityAgentJarUri, e);
    }
  }

  public boolean isCiVisibilityAutoConfigurationEnabled() {
    return ciVisibilityAutoConfigurationEnabled;
  }

  public String getCiVisibilityAdditionalChildProcessJvmArgs() {
    return ciVisibilityAdditionalChildProcessJvmArgs;
  }

  public boolean isCiVisibilityCompilerPluginAutoConfigurationEnabled() {
    return ciVisibilityCompilerPluginAutoConfigurationEnabled;
  }

  public boolean isCiVisibilityCodeCoverageEnabled() {
    return ciVisibilityCodeCoverageEnabled;
  }

  public boolean isCiVisibilityCodeCoveragePercentageCalculationEnabled() {
    return ciVisibilityCodeCoveragePercentageCalculationEnabled;
  }

  public String getCiVisibilityCodeCoverageReportDumpDir() {
    return ciVisibilityCodeCoverageReportDumpDir;
  }

  public String getCiVisibilityCompilerPluginVersion() {
    return ciVisibilityCompilerPluginVersion;
  }

  public String getCiVisibilityJacocoPluginVersion() {
    return ciVisibilityJacocoPluginVersion;
  }

  public boolean isCiVisibilityJacocoPluginVersionProvided() {
    return ciVisibilityJacocoPluginVersionProvided;
  }

  public List<String> getCiVisibilityCodeCoverageIncludes() {
    return ciVisibilityCodeCoverageIncludes;
  }

  public List<String> getCiVisibilityCodeCoverageExcludes() {
    return ciVisibilityCodeCoverageExcludes;
  }

  public String[] getCiVisibilityCodeCoverageIncludedPackages() {
    return ciVisibilityCodeCoverageIncludedPackages;
  }

  public String[] getCiVisibilityCodeCoverageExcludedPackages() {
    return ciVisibilityCodeCoverageExcludedPackages;
  }

  public List<String> getCiVisibilityJacocoGradleSourceSets() {
    return ciVisibilityJacocoGradleSourceSets;
  }

  public Integer getCiVisibilityDebugPort() {
    return ciVisibilityDebugPort;
  }

  public boolean isCiVisibilityGitUploadEnabled() {
    return ciVisibilityGitUploadEnabled;
  }

  public boolean isCiVisibilityGitUnshallowEnabled() {
    return ciVisibilityGitUnshallowEnabled;
  }

  public boolean isCiVisibilityGitUnshallowDefer() {
    return ciVisibilityGitUnshallowDefer;
  }

  public long getCiVisibilityGitCommandTimeoutMillis() {
    return ciVisibilityGitCommandTimeoutMillis;
  }

  public long getCiVisibilityBackendApiTimeoutMillis() {
    return ciVisibilityBackendApiTimeoutMillis;
  }

  public long getCiVisibilityGitUploadTimeoutMillis() {
    return ciVisibilityGitUploadTimeoutMillis;
  }

  public String getCiVisibilityGitRemoteName() {
    return ciVisibilityGitRemoteName;
  }

  public int getCiVisibilitySignalServerPort() {
    return ciVisibilitySignalServerPort;
  }

  public int getCiVisibilitySignalClientTimeoutMillis() {
    return ciVisibilitySignalClientTimeoutMillis;
  }

  public String getCiVisibilitySignalServerHost() {
    return ciVisibilitySignalServerHost;
  }

  public boolean isCiVisibilityItrEnabled() {
    return ciVisibilityItrEnabled;
  }

  public boolean isCiVisibilityTestSkippingEnabled() {
    return ciVisibilityTestSkippingEnabled;
  }

  public boolean isCiVisibilityCiProviderIntegrationEnabled() {
    return ciVisibilityCiProviderIntegrationEnabled;
  }

  public boolean isCiVisibilityRepoIndexSharingEnabled() {
    return ciVisibilityRepoIndexSharingEnabled;
  }

  public int getCiVisibilityModuleExecutionSettingsCacheSize() {
    return ciVisibilityModuleExecutionSettingsCacheSize;
  }

  public int getCiVisibilityJvmInfoCacheSize() {
    return ciVisibilityJvmInfoCacheSize;
  }

  public boolean isCiVisibilityCoverageSegmentsEnabled() {
    return ciVisibilityCoverageSegmentsEnabled;
  }

  public int getCiVisibilityCoverageRootPackagesLimit() {
    return ciVisibilityCoverageRootPackagesLimit;
  }

  public String getCiVisibilityInjectedTracerVersion() {
    return ciVisibilityInjectedTracerVersion;
  }

  public List<String> getCiVisibilityResourceFolderNames() {
    return ciVisibilityResourceFolderNames;
  }

  public boolean isCiVisibilityFlakyRetryEnabled() {
    return ciVisibilityFlakyRetryEnabled;
  }

  public boolean isCiVisibilityFlakyRetryOnlyKnownFlakes() {
    return ciVisibilityFlakyRetryOnlyKnownFlakes;
  }

  public boolean isCiVisibilityEarlyFlakeDetectionEnabled() {
    return ciVisibilityEarlyFlakeDetectionEnabled;
  }

  public int getCiVisibilityEarlyFlakeDetectionLowerLimit() {
    return ciVisibilityEarlyFlakeDetectionLowerLimit;
  }

  public boolean isCiVisibilityTestRetryEnabled() {
    return ciVisibilityFlakyRetryEnabled || ciVisibilityEarlyFlakeDetectionEnabled;
  }

  public int getCiVisibilityFlakyRetryCount() {
    return ciVisibilityFlakyRetryCount;
  }

  public String getCiVisibilityModuleName() {
    return ciVisibilityModuleName;
  }

  public boolean isCiVisibilityTelemetryEnabled() {
    return ciVisibilityTelemetryEnabled;
  }

  public long getCiVisibilityRumFlushWaitMillis() {
    return ciVisibilityRumFlushWaitMillis;
  }

  public boolean isCiVisibilityAutoInjected() {
    return ciVisibilityAutoInjected;
  }

  public String getAppSecRulesFile() {
    return appSecRulesFile;
  }

  public long getRemoteConfigMaxPayloadSizeBytes() {
    return remoteConfigMaxPayloadSize;
  }

  public boolean isRemoteConfigEnabled() {
    return remoteConfigEnabled;
  }

  public boolean isRemoteConfigIntegrityCheckEnabled() {
    return remoteConfigIntegrityCheckEnabled;
  }

  public String getFinalRemoteConfigUrl() {
    return remoteConfigUrl;
  }

  public float getRemoteConfigPollIntervalSeconds() {
    return remoteConfigPollIntervalSeconds;
  }

  public String getRemoteConfigTargetsKeyId() {
    return remoteConfigTargetsKeyId;
  }

  public String getRemoteConfigTargetsKey() {
    return remoteConfigTargetsKey;
  }

  public int getRemoteConfigMaxExtraServices() {
    return remoteConfigMaxExtraServices;
  }

  public boolean isDebuggerEnabled() {
    return debuggerEnabled;
  }

  public int getDebuggerUploadTimeout() {
    return debuggerUploadTimeout;
  }

  public int getDebuggerUploadFlushInterval() {
    return debuggerUploadFlushInterval;
  }

  public boolean isDebuggerClassFileDumpEnabled() {
    return debuggerClassFileDumpEnabled;
  }

  public int getDebuggerPollInterval() {
    return debuggerPollInterval;
  }

  public int getDebuggerDiagnosticsInterval() {
    return debuggerDiagnosticsInterval;
  }

  public boolean isDebuggerMetricsEnabled() {
    return debuggerMetricEnabled;
  }

  public int getDebuggerUploadBatchSize() {
    return debuggerUploadBatchSize;
  }

  public long getDebuggerMaxPayloadSize() {
    return debuggerMaxPayloadSize;
  }

  public boolean isDebuggerVerifyByteCode() {
    return debuggerVerifyByteCode;
  }

  public boolean isDebuggerInstrumentTheWorld() {
    return debuggerInstrumentTheWorld;
  }

  public String getDebuggerExcludeFiles() {
    return debuggerExcludeFiles;
  }

  public int getDebuggerCaptureTimeout() {
    return debuggerCaptureTimeout;
  }

  public boolean isDebuggerSymbolEnabled() {
    return debuggerSymbolEnabled;
  }

  public boolean isDebuggerSymbolForceUpload() {
    return debuggerSymbolForceUpload;
  }

  public String getDebuggerSymbolIncludes() {
    return debuggerSymbolIncludes;
  }

  public int getDebuggerSymbolFlushThreshold() {
    return debuggerSymbolFlushThreshold;
  }

  public boolean isDebuggerExceptionEnabled() {
    return debuggerExceptionEnabled;
  }

  public int getDebuggerMaxExceptionPerSecond() {
    return debuggerMaxExceptionPerSecond;
  }

  public boolean isDebuggerExceptionOnlyLocalRoot() {
    return debuggerExceptionOnlyLocalRoot;
  }

  public int getDebuggerExceptionMaxCapturedFrames() {
    return debuggerExceptionMaxCapturedFrames;
  }

  public Set<String> getThirdPartyIncludes() {
    return debuggerThirdPartyIncludes;
  }

  public Set<String> getThirdPartyExcludes() {
    return debuggerThirdPartyExcludes;
  }

  private String getFinalDebuggerBaseUrl() {
    if (agentUrl.startsWith("unix:")) {
      // provide placeholder agent URL, in practice we'll be tunnelling over UDS
      return "http://" + agentHost + ":" + agentPort;
    } else {
      return agentUrl;
    }
  }

  public String getFinalDebuggerSnapshotUrl() {
    return getFinalDebuggerBaseUrl() + "/debugger/v1/input";
  }

  public String getFinalDebuggerSymDBUrl() {
    return getFinalDebuggerBaseUrl() + "/symdb/v1/input";
  }

  public String getDebuggerProbeFileLocation() {
    return debuggerProbeFileLocation;
  }

  public String getDebuggerRedactedIdentifiers() {
    return debuggerRedactedIdentifiers;
  }

  public String getDebuggerRedactedTypes() {
    return debuggerRedactedTypes;
  }

  public boolean isAwsPropagationEnabled() {
    return awsPropagationEnabled;
  }

  public boolean isSqsPropagationEnabled() {
    return sqsPropagationEnabled;
  }

  public boolean isKafkaClientPropagationEnabled() {
    return kafkaClientPropagationEnabled;
  }

  public boolean isKafkaClientPropagationDisabledForTopic(String topic) {
    return null != topic && kafkaClientPropagationDisabledTopics.contains(topic);
  }

  public boolean isJmsPropagationEnabled() {
    return jmsPropagationEnabled;
  }

  public boolean isJmsPropagationDisabledForDestination(final String queueOrTopic) {
    return null != queueOrTopic
        && (jmsPropagationDisabledQueues.contains(queueOrTopic)
            || jmsPropagationDisabledTopics.contains(queueOrTopic));
  }

  public int getJmsUnacknowledgedMaxAge() {
    return jmsUnacknowledgedMaxAge;
  }

  public boolean isKafkaClientBase64DecodingEnabled() {
    return kafkaClientBase64DecodingEnabled;
  }

  public boolean isRabbitPropagationEnabled() {
    return rabbitPropagationEnabled;
  }

  public boolean isRabbitPropagationDisabledForDestination(final String queueOrExchange) {
    return null != queueOrExchange
        && (rabbitPropagationDisabledQueues.contains(queueOrExchange)
            || rabbitPropagationDisabledExchanges.contains(queueOrExchange));
  }

  public boolean isRabbitIncludeRoutingKeyInResource() {
    return rabbitIncludeRoutingKeyInResource;
  }

  public boolean isMessageBrokerSplitByDestination() {
    return messageBrokerSplitByDestination;
  }

  public boolean isHystrixTagsEnabled() {
    return hystrixTagsEnabled;
  }

  public boolean isHystrixMeasuredEnabled() {
    return hystrixMeasuredEnabled;
  }

  public boolean isIgniteCacheIncludeKeys() {
    return igniteCacheIncludeKeys;
  }

  public String getObfuscationQueryRegexp() {
    return obfuscationQueryRegexp;
  }

  public boolean getPlayReportHttpStatus() {
    return playReportHttpStatus;
  }

  public boolean isServletPrincipalEnabled() {
    return servletPrincipalEnabled;
  }

  public boolean isSpringDataRepositoryInterfaceResourceName() {
    return springDataRepositoryInterfaceResourceName;
  }

  public int getxDatadogTagsMaxLength() {
    return xDatadogTagsMaxLength;
  }

  public boolean isServletAsyncTimeoutError() {
    return servletAsyncTimeoutError;
  }

  public boolean isTraceAgentV05Enabled() {
    return traceAgentV05Enabled;
  }

  public String getLogLevel() {
    return logLevel;
  }

  public boolean isDebugEnabled() {
    return debugEnabled;
  }

  public boolean isTriageEnabled() {
    return triageEnabled;
  }

  public String getTriageReportTrigger() {
    return triageReportTrigger;
  }

  public String getTriageReportDir() {
    return triageReportDir;
  }

  public boolean isStartupLogsEnabled() {
    return startupLogsEnabled;
  }

  public boolean isCwsEnabled() {
    return cwsEnabled;
  }

  public int getCwsTlsRefresh() {
    return cwsTlsRefresh;
  }

  public boolean isAzureAppServices() {
    return azureAppServices;
  }

  public boolean isDataStreamsEnabled() {
    return dataStreamsEnabled;
  }

  public float getDataStreamsBucketDurationSeconds() {
    return dataStreamsBucketDurationSeconds;
  }

  public long getDataStreamsBucketDurationNanoseconds() {
    // Rounds to the nearest millisecond before converting to nanos
    int milliseconds = Math.round(dataStreamsBucketDurationSeconds * 1000);
    return TimeUnit.MILLISECONDS.toNanos(milliseconds);
  }

  public String getTraceAgentPath() {
    return traceAgentPath;
  }

  public List<String> getTraceAgentArgs() {
    return traceAgentArgs;
  }

  public String getDogStatsDPath() {
    return dogStatsDPath;
  }

  public List<String> getDogStatsDArgs() {
    return dogStatsDArgs;
  }

  public String getConfigFileStatus() {
    return configFileStatus;
  }

  public IdGenerationStrategy getIdGenerationStrategy() {
    return idGenerationStrategy;
  }

  public boolean isTrace128bitTraceIdGenerationEnabled() {
    return trace128bitTraceIdGenerationEnabled;
  }

  public Set<String> getGrpcIgnoredInboundMethods() {
    return grpcIgnoredInboundMethods;
  }

  public Set<String> getGrpcIgnoredOutboundMethods() {
    return grpcIgnoredOutboundMethods;
  }

  public boolean isGrpcServerTrimPackageResource() {
    return grpcServerTrimPackageResource;
  }

  public BitSet getGrpcServerErrorStatuses() {
    return grpcServerErrorStatuses;
  }

  public BitSet getGrpcClientErrorStatuses() {
    return grpcClientErrorStatuses;
  }

  public boolean isCouchbaseInternalSpansEnabled() {
    return couchbaseInternalSpansEnabled;
  }

  public boolean isElasticsearchBodyEnabled() {
    return elasticsearchBodyEnabled;
  }

  public boolean isElasticsearchParamsEnabled() {
    return elasticsearchParamsEnabled;
  }

  public boolean isElasticsearchBodyAndParamsEnabled() {
    return elasticsearchBodyAndParamsEnabled;
  }

  public boolean isSparkTaskHistogramEnabled() {
    return sparkTaskHistogramEnabled;
  }

  public boolean useSparkAppNameAsService() {
    return sparkAppNameAsService;
  }

  public boolean isJaxRsExceptionAsErrorEnabled() {
    return jaxRsExceptionAsErrorsEnabled;
  }

  public boolean isAxisPromoteResourceName() {
    return axisPromoteResourceName;
  }

  public boolean isDataJobsEnabled() {
    return dataJobsEnabled;
  }

  /**
   * @return A map of tags to be applied only to the local application root span.
   */
  public boolean isTracerHeaderEnabled() {
    return tracerHeaderEnabled;
  }

  public boolean isTracerRequestBodyEnabled() {
    return tracerRequestBodyEnabled;
  }

  public boolean isDubboProviderPropagateEnabled() {
    return dubboProviderPropagateEnabled;
  }

  public String getTracerResponseBodyEncoding() {
    return tracerResponseBodyEncoding.toLowerCase();
  }

  /**
   * @return A map of tags to be applied only to the local application root span.
   */
  public Map<String, Object> getLocalRootSpanTags() {
    final Map<String, String> runtimeTags = getRuntimeTags();
    final Map<String, Object> result = new HashMap<>(runtimeTags.size() + 2);
    result.putAll(runtimeTags);
    result.put(LANGUAGE_TAG_KEY, LANGUAGE_TAG_VALUE);
    result.put(SCHEMA_VERSION_TAG_KEY, SpanNaming.instance().version());
    result.put(PROFILING_ENABLED, isProfilingEnabled() ? 1 : 0);
    if (isAppSecStandaloneEnabled()) {
      result.put(APM_ENABLED, 0);
    }

    if (reportHostName) {
      final String hostName = getHostName();
      if (null != hostName && !hostName.isEmpty()) {
        result.put(INTERNAL_HOST_NAME, hostName);
      }
    }

    if (azureAppServices) {
      result.putAll(getAzureAppServicesTags());
    }

    result.putAll(getProcessIdTag());

    return Collections.unmodifiableMap(result);
  }

  public WellKnownTags getWellKnownTags() {
    return new WellKnownTags(
        getRuntimeId(),
        reportHostName ? getHostName() : "",
        getEnv(),
        serviceName,
        getVersion(),
        LANGUAGE_TAG_VALUE);
  }

  public String getPrimaryTag() {
    return primaryTag;
  }

  public Set<String> getMetricsIgnoredResources() {
    return tryMakeImmutableSet(configProvider.getList(TRACER_METRICS_IGNORED_RESOURCES));
  }

  public String getEnv() {
    // intentionally not thread safe
    if (env == null) {
      env = getMergedSpanTags().get("env");
      if (env == null) {
        env = "";
      }
    }

    return env;
  }

  public String getVersion() {
    // intentionally not thread safe
    if (version == null) {
      version = getMergedSpanTags().get("version");
      if (version == null) {
        version = "";
      }
    }

    return version;
  }

  public Map<String, String> getMergedSpanTags() {
    // Do not include runtimeId into span tags: we only want that added to the root span
    final Map<String, String> result = newHashMap(getGlobalTags().size() + spanTags.size());
    result.putAll(getGlobalTags());
    result.putAll(spanTags);
    return Collections.unmodifiableMap(result);
  }

  public Map<String, String> getMergedJmxTags() {
    final Map<String, String> runtimeTags = getRuntimeTags();
    final Map<String, String> result =
        newHashMap(
            getGlobalTags().size() + jmxTags.size() + runtimeTags.size() + 1 /* for serviceName */);
    result.putAll(getGlobalTags());
    result.putAll(jmxTags);
    result.putAll(runtimeTags);
    // service name set here instead of getRuntimeTags because apm already manages the service tag
    // and may chose to override it.
    // Additionally, infra/JMX metrics require `service` rather than APM's `service.name` tag
    result.put(SERVICE_TAG, serviceName);
    return Collections.unmodifiableMap(result);
  }

  public Map<String, String> getMergedProfilingTags() {
    final Map<String, String> runtimeTags = getRuntimeTags();
    final String host = getHostName();
    final Map<String, String> result =
        newHashMap(
            getGlobalTags().size()
                + profilingTags.size()
                + runtimeTags.size()
                + 4 /* for serviceName and host and language and runtime_version */);
    result.put(HOST_TAG, host); // Host goes first to allow to override it
    result.putAll(getGlobalTags());
    result.putAll(profilingTags);
    result.putAll(runtimeTags);
    // service name set here instead of getRuntimeTags because apm already manages the service tag
    // and may chose to override it.
    result.put(SERVICE_TAG, serviceName);
    result.put(LANGUAGE_TAG_KEY, LANGUAGE_TAG_VALUE);
    result.put(RUNTIME_VERSION_TAG, runtimeVersion);
    if (azureAppServices) {
      result.putAll(getAzureAppServicesTags());
    }
    return Collections.unmodifiableMap(result);
  }

  public Map<String, String> getMergedCrashTrackingTags() {
    final Map<String, String> runtimeTags = getRuntimeTags();
    final String host = getHostName();
    final Map<String, String> result =
        newHashMap(
            getGlobalTags().size()
                + crashTrackingTags.size()
                + runtimeTags.size()
                + 3 /* for serviceName and host and language */);
    result.put(HOST_TAG, host); // Host goes first to allow to override it
    result.putAll(getGlobalTags());
    result.putAll(crashTrackingTags);
    result.putAll(runtimeTags);
    // service name set here instead of getRuntimeTags because apm already manages the service tag
    // and may chose to override it.
    result.put(SERVICE_TAG, serviceName);
    result.put(LANGUAGE_TAG_KEY, LANGUAGE_TAG_VALUE);
    return Collections.unmodifiableMap(result);
  }

  /**
   * Returns the sample rate for the specified instrumentation or {@link
   * ConfigDefaults#DEFAULT_ANALYTICS_SAMPLE_RATE} if none specified.
   */
  public float getInstrumentationAnalyticsSampleRate(final String... aliases) {
    for (final String alias : aliases) {
      final String configKey = alias + ".analytics.sample-rate";
      final Float rate = configProvider.getFloat("trace." + configKey, configKey);
      if (null != rate) {
        return rate;
      }
    }
    return DEFAULT_ANALYTICS_SAMPLE_RATE;
  }

  /**
   * Provide 'global' tags, i.e. tags set everywhere. We have to support old (dd.trace.global.tags)
   * version of this setting if new (dd.tags) version has not been specified.
   */
  public Map<String, String> getGlobalTags() {
    return tags;
  }

  /**
   * Return a map of tags required by the datadog backend to link runtime metrics (i.e. jmx) and
   * traces.
   *
   * <p>These tags must be applied to every runtime metrics and placed on the root span of every
   * trace.
   *
   * @return A map of tag-name -> tag-value
   */
  private Map<String, String> getRuntimeTags() {
    return Collections.singletonMap(RUNTIME_ID_TAG, getRuntimeId());
  }

  private Map<String, Long> getProcessIdTag() {
    return Collections.singletonMap(PID_TAG, getProcessId());
  }

  private Map<String, String> getAzureAppServicesTags() {
    // These variable names and derivations are copied from the dotnet tracer
    // See
    // https://github.com/DataDog/dd-trace-dotnet/blob/master/tracer/src/Datadog.Trace/PlatformHelpers/AzureAppServices.cs
    // and
    // https://github.com/DataDog/dd-trace-dotnet/blob/master/tracer/src/Datadog.Trace/TraceContext.cs#L207
    Map<String, String> aasTags = new HashMap<>();

    /// The site name of the site instance in Azure where the traced application is running.
    String siteName = getEnv("WEBSITE_SITE_NAME");
    if (siteName != null) {
      aasTags.put("aas.site.name", siteName);
    }

    // The kind of application instance running in Azure.
    // Possible values: app, api, mobileapp, app_linux, app_linux_container, functionapp,
    // functionapp_linux, functionapp_linux_container

    // The type of application instance running in Azure.
    // Possible values: app, function
    if (getEnv("FUNCTIONS_WORKER_RUNTIME") != null
        || getEnv("FUNCTIONS_EXTENSIONS_VERSION") != null) {
      aasTags.put("aas.site.kind", "functionapp");
      aasTags.put("aas.site.type", "function");
    } else {
      aasTags.put("aas.site.kind", "app");
      aasTags.put("aas.site.type", "app");
    }

    //  The resource group of the site instance in Azure App Services
    String resourceGroup = getEnv("WEBSITE_RESOURCE_GROUP");
    if (resourceGroup != null) {
      aasTags.put("aas.resource.group", resourceGroup);
    }

    // Example: 8c500027-5f00-400e-8f00-60000000000f+apm-dotnet-EastUSwebspace
    // Format: {subscriptionId}+{planResourceGroup}-{hostedInRegion}
    String websiteOwner = getEnv("WEBSITE_OWNER_NAME");
    int plusIndex = websiteOwner == null ? -1 : websiteOwner.indexOf("+");

    // The subscription ID of the site instance in Azure App Services
    String subscriptionId = null;
    if (plusIndex > 0) {
      subscriptionId = websiteOwner.substring(0, plusIndex);
      aasTags.put("aas.subscription.id", subscriptionId);
    }

    if (subscriptionId != null && siteName != null && resourceGroup != null) {
      // The resource ID of the site instance in Azure App Services
      String resourceId =
          "/subscriptions/"
              + subscriptionId
              + "/resourcegroups/"
              + resourceGroup
              + "/providers/microsoft.web/sites/"
              + siteName;
      resourceId = resourceId.toLowerCase(Locale.ROOT);
      aasTags.put("aas.resource.id", resourceId);
    } else {
      log.warn(
          "Unable to generate resource id subscription id: {}, site name: {}, resource group {}",
          subscriptionId,
          siteName,
          resourceGroup);
    }

    // The instance ID in Azure
    String instanceId = getEnv("WEBSITE_INSTANCE_ID");
    instanceId = instanceId == null ? "unknown" : instanceId;
    aasTags.put("aas.environment.instance_id", instanceId);

    // The instance name in Azure
    String instanceName = getEnv("COMPUTERNAME");
    instanceName = instanceName == null ? "unknown" : instanceName;
    aasTags.put("aas.environment.instance_name", instanceName);

    // The operating system in Azure
    String operatingSystem = getEnv("WEBSITE_OS");
    operatingSystem = operatingSystem == null ? "unknown" : operatingSystem;
    aasTags.put("aas.environment.os", operatingSystem);

    // The version of the extension installed
    String siteExtensionVersion = getEnv("DD_AAS_JAVA_EXTENSION_VERSION");
    siteExtensionVersion = siteExtensionVersion == null ? "unknown" : siteExtensionVersion;
    aasTags.put("aas.environment.extension_version", siteExtensionVersion);

    aasTags.put("aas.environment.runtime", getProp("java.vm.name", "unknown"));

    return aasTags;
  }

  private int schemaVersionFromConfig() {
    String versionStr =
        configProvider.getString(TRACE_SPAN_ATTRIBUTE_SCHEMA, "v" + SpanNaming.SCHEMA_MIN_VERSION);
    Matcher matcher = Pattern.compile("^v?(0|[1-9]\\d*)$").matcher(versionStr);
    int parsedVersion = -1;
    if (matcher.matches()) {
      parsedVersion = Integer.parseInt(matcher.group(1));
    }
    if (parsedVersion < SpanNaming.SCHEMA_MIN_VERSION
        || parsedVersion > SpanNaming.SCHEMA_MAX_VERSION) {
      log.warn(
          "Invalid attribute schema version {} invalid or out of range [v{}, v{}]. Defaulting to v{}",
          versionStr,
          SpanNaming.SCHEMA_MIN_VERSION,
          SpanNaming.SCHEMA_MAX_VERSION,
          SpanNaming.SCHEMA_MIN_VERSION);
      parsedVersion = SpanNaming.SCHEMA_MIN_VERSION;
    }
    return parsedVersion;
  }

  public String getFinalProfilingUrl() {
    if (profilingUrl != null) {
      // when profilingUrl is set we use it regardless of apiKey/agentless config
      return profilingUrl;
    } else if (profilingAgentless) {
      // when agentless profiling is turned on we send directly to our intake
      return "https://intake.profile." + site + "/api/v2/profile";
    } else {
      // when profilingUrl and agentless are not set we send to the dd trace agent running locally
      return "http://" + agentHost + ":" + agentPort + "/profiling/v1/input";
    }
  }

  public String getFinalCrashTrackingTelemetryUrl() {
    if (crashTrackingAgentless) {
      // when agentless crashTracking is turned on we send directly to our intake
      return "https://all-http-intake.logs." + site + "/api/v2/apmtelemetry";
    } else {
      // when agentless are not set we send to the dd trace agent running locally
      return "http://" + agentHost + ":" + agentPort + "/telemetry/proxy/api/v2/apmtelemetry";
    }
  }

  public boolean isJmxFetchIntegrationEnabled(
      final Iterable<String> integrationNames, final boolean defaultEnabled) {
    return configProvider.isEnabled(integrationNames, "jmxfetch.", ".enabled", defaultEnabled);
  }

  public boolean isRuleEnabled(final String name) {
    return isRuleEnabled(name, true);
  }

  public boolean isRuleEnabled(final String name, boolean defaultEnabled) {
    boolean enabled = configProvider.getBoolean("trace." + name + ".enabled", defaultEnabled);
    boolean lowerEnabled =
        configProvider.getBoolean(
            "trace." + name.toLowerCase(Locale.ROOT) + ".enabled", defaultEnabled);
    return defaultEnabled ? enabled && lowerEnabled : enabled || lowerEnabled;
  }

  /**
   * @param integrationNames
   * @param defaultEnabled
   * @return
   * @deprecated This method should only be used internally. Use the instance getter instead {@link
   *     #isJmxFetchIntegrationEnabled(Iterable, boolean)}.
   */
  public static boolean jmxFetchIntegrationEnabled(
      final SortedSet<String> integrationNames, final boolean defaultEnabled) {
    return Config.get().isJmxFetchIntegrationEnabled(integrationNames, defaultEnabled);
  }

  public boolean isEndToEndDurationEnabled(
      final boolean defaultEnabled, final String... integrationNames) {
    return configProvider.isEnabled(
        Arrays.asList(integrationNames), "", ".e2e.duration.enabled", defaultEnabled);
  }

  public boolean isPropagationEnabled(
      final boolean defaultEnabled, final String... integrationNames) {
    return configProvider.isEnabled(
        Arrays.asList(integrationNames), "", ".propagation.enabled", defaultEnabled);
  }

  public boolean isLegacyTracingEnabled(
      final boolean defaultEnabled, final String... integrationNames) {
    return configProvider.isEnabled(
        Arrays.asList(integrationNames), "", ".legacy.tracing.enabled", defaultEnabled);
  }

  public boolean isSqsLegacyTracingEnabled() {
    return SpanNaming.instance().namingSchema().allowInferredServices()
        && isLegacyTracingEnabled(true, "sqs");
  }

  public boolean isAwsLegacyTracingEnabled() {
    return SpanNaming.instance().namingSchema().allowInferredServices()
        && isLegacyTracingEnabled(false, "aws-sdk");
  }

  public boolean isJmsLegacyTracingEnabled() {
    return SpanNaming.instance().namingSchema().allowInferredServices()
        && isLegacyTracingEnabled(true, "jms");
  }

  public boolean isKafkaLegacyTracingEnabled() {
    return SpanNaming.instance().namingSchema().allowInferredServices()
        && isLegacyTracingEnabled(true, "kafka");
  }

  public boolean isTimeInQueueEnabled(
      final boolean defaultEnabled, final String... integrationNames) {
    return SpanNaming.instance().namingSchema().allowInferredServices()
        && configProvider.isEnabled(
            Arrays.asList(integrationNames), "", ".time-in-queue.enabled", defaultEnabled);
  }

  public boolean isEnabled(
      final boolean defaultEnabled, final String settingName, String settingSuffix) {
    return configProvider.isEnabled(
        Collections.singletonList(settingName), "", settingSuffix, defaultEnabled);
  }

  public String getDBMPropagationMode() {
    return DBMPropagationMode;
  }

  private void logIgnoredSettingWarning(
      String setting, String overridingSetting, String overridingSuffix) {
    log.warn(
        "Setting {} ignored since {}{} is enabled.",
        propertyNameToSystemPropertyName(setting),
        propertyNameToSystemPropertyName(overridingSetting),
        overridingSuffix);
  }

  private void logOverriddenSettingWarning(String setting, String overridingSetting, Object value) {
    log.warn(
        "Setting {} is overridden by setting {} with value {}.",
        propertyNameToSystemPropertyName(setting),
        propertyNameToSystemPropertyName(overridingSetting),
        value);
  }

  private void logOverriddenDeprecatedSettingWarning(
      String setting, String overridingSetting, Object value) {
    log.warn(
        "Setting {} is deprecated and overridden by setting {} with value {}.",
        propertyNameToSystemPropertyName(setting),
        propertyNameToSystemPropertyName(overridingSetting),
        value);
  }

  private void logDeprecatedConvertedSetting(
      String deprecatedSetting, Object oldValue, String newSetting, Object newValue) {
    log.warn(
        "Setting {} is deprecated and the value {} has been converted to {} for setting {}.",
        propertyNameToSystemPropertyName(deprecatedSetting),
        oldValue,
        newValue,
        propertyNameToSystemPropertyName(newSetting));
  }

  public boolean isTraceAnalyticsIntegrationEnabled(
      final SortedSet<String> integrationNames, final boolean defaultEnabled) {
    return configProvider.isEnabled(integrationNames, "", ".analytics.enabled", defaultEnabled);
  }

  public boolean isTraceAnalyticsIntegrationEnabled(
      final boolean defaultEnabled, final String... integrationNames) {
    return configProvider.isEnabled(
        Arrays.asList(integrationNames), "", ".analytics.enabled", defaultEnabled);
  }

  public boolean isSamplingMechanismValidationDisabled() {
    return configProvider.getBoolean(TracerConfig.SAMPLING_MECHANISM_VALIDATION_DISABLED, false);
  }

  public <T extends Enum<T>> T getEnumValue(
      final String name, final Class<T> type, final T defaultValue) {
    return configProvider.getEnum(name, type, defaultValue);
  }

  /**
   * @param integrationNames
   * @param defaultEnabled
   * @return
   * @deprecated This method should only be used internally. Use the instance getter instead {@link
   *     #isTraceAnalyticsIntegrationEnabled(SortedSet, boolean)}.
   */
  public static boolean traceAnalyticsIntegrationEnabled(
      final SortedSet<String> integrationNames, final boolean defaultEnabled) {
    return Config.get().isTraceAnalyticsIntegrationEnabled(integrationNames, defaultEnabled);
  }

  public boolean isTelemetryDebugRequestsEnabled() {
    return telemetryDebugRequestsEnabled;
  }

  public boolean isAgentlessLogSubmissionEnabled() {
    return agentlessLogSubmissionEnabled;
  }

  public int getAgentlessLogSubmissionQueueSize() {
    return agentlessLogSubmissionQueueSize;
  }

  public String getAgentlessLogSubmissionLevel() {
    return agentlessLogSubmissionLevel;
  }

  public String getAgentlessLogSubmissionUrl() {
    return agentlessLogSubmissionUrl;
  }

  public String getAgentlessLogSubmissionProduct() {
    return agentlessLogSubmissionProduct;
  }

  public Boolean getAppSecScaEnabled() {
    return appSecScaEnabled;
  }

  public boolean isAppSecStandaloneEnabled() {
    return appSecStandaloneEnabled;
  }

  public boolean isAppSecRaspEnabled() {
    return appSecRaspEnabled;
  }

  public boolean isAppSecStackTraceEnabled() {
    return appSecStackTraceEnabled;
  }

  public int getAppSecMaxStackTraces() {
    return appSecMaxStackTraces;
  }

  public int getAppSecMaxStackTraceDepth() {
    return appSecMaxStackTraceDepth;
  }

  private <T> Set<T> getSettingsSetFromEnvironment(
      String name, Function<String, T> mapper, boolean splitOnWS) {
    final String value = configProvider.getString(name, "");
    return convertStringSetToSet(
        name, parseStringIntoSetOfNonEmptyStrings(value, splitOnWS), mapper);
  }

  private <F, T> Set<T> convertSettingsSet(Set<F> fromSet, Function<F, Iterable<T>> mapper) {
    if (fromSet.isEmpty()) {
      return Collections.emptySet();
    }
    Set<T> result = new LinkedHashSet<>(fromSet.size());
    for (F from : fromSet) {
      for (T to : mapper.apply(from)) {
        result.add(to);
      }
    }
    return Collections.unmodifiableSet(result);
  }

  public static final String PREFIX = "dd.";

  /**
   * Converts the property name, e.g. 'service.name' into a public system property name, e.g.
   * `dd.service.name`.
   *
   * @param setting The setting name, e.g. `service.name`
   * @return The public facing system property name
   */
  @Nonnull
  private static String propertyNameToSystemPropertyName(final String setting) {
    return PREFIX + setting;
  }

  @Nonnull
  private static Map<String, String> newHashMap(final int size) {
    return new HashMap<>(size + 1, 1f);
  }

  /**
   * @param map
   * @param propNames
   * @return new unmodifiable copy of {@param map} where properties are overwritten from environment
   */
  @Nonnull
  private Map<String, String> getMapWithPropertiesDefinedByEnvironment(
      @Nonnull final Map<String, String> map, @Nonnull final String... propNames) {
    final Map<String, String> res = new HashMap<>(map);
    for (final String propName : propNames) {
      final String val = configProvider.getString(propName);
      if (val != null) {
        res.put(propName, val);
      }
    }
    return Collections.unmodifiableMap(res);
  }

  @Nonnull
  private static Set<String> parseStringIntoSetOfNonEmptyStrings(final String str) {
    return parseStringIntoSetOfNonEmptyStrings(str, true);
  }

  @Nonnull
  private static Set<String> parseStringIntoSetOfNonEmptyStrings(
      final String str, boolean splitOnWS) {
    // Using LinkedHashSet to preserve original string order
    final Set<String> result = new LinkedHashSet<>();
    // Java returns single value when splitting an empty string. We do not need that value, so
    // we need to throw it out.
    int start = 0;
    int i = 0;
    for (; i < str.length(); ++i) {
      char c = str.charAt(i);
      if (c == ',' || (splitOnWS && Character.isWhitespace(c))) {
        if (i - start - 1 > 0) {
          result.add(str.substring(start, i));
        }
        start = i + 1;
      }
    }
    if (i - start - 1 > 0) {
      result.add(str.substring(start));
    }
    return Collections.unmodifiableSet(result);
  }

  private static <T> Set<T> convertStringSetToSet(
      String setting, final Set<String> input, Function<String, T> mapper) {
    if (input.isEmpty()) {
      return Collections.emptySet();
    }
    // Using LinkedHashSet to preserve original string order
    final Set<T> result = new LinkedHashSet<>();
    for (final String value : input) {
      try {
        result.add(mapper.apply(value));
      } catch (final IllegalArgumentException e) {
        log.warn(
            "Cannot recognize config string value {} for setting {}",
            value,
            propertyNameToSystemPropertyName(setting));
      }
    }
    return Collections.unmodifiableSet(result);
  }

  /** Returns the detected hostname. First tries locally, then using DNS */
  static String initHostName() {
    String possibleHostname;

    // Try environment variable.  This works in almost all environments
    if (isWindowsOS()) {
      possibleHostname = getEnv("COMPUTERNAME");
    } else {
      possibleHostname = getEnv("HOSTNAME");
    }

    if (possibleHostname != null && !possibleHostname.isEmpty()) {
      log.debug("Determined hostname from environment variable");
      return possibleHostname.trim();
    }

    // Try hostname files
    final String[] hostNameFiles = new String[] {"/proc/sys/kernel/hostname", "/etc/hostname"};
    for (final String hostNameFile : hostNameFiles) {
      try {
        final Path hostNamePath = FileSystems.getDefault().getPath(hostNameFile);
        if (Files.isRegularFile(hostNamePath)) {
          byte[] bytes = Files.readAllBytes(hostNamePath);
          possibleHostname = new String(bytes, StandardCharsets.ISO_8859_1);
        }
      } catch (Throwable t) {
        // Ignore
      }
      possibleHostname = Strings.trim(possibleHostname);
      if (!possibleHostname.isEmpty()) {
        log.debug("Determined hostname from file {}", hostNameFile);
        return possibleHostname;
      }
    }

    // Try hostname command
    try (final TraceScope scope = AgentTracer.get().muteTracing();
        final BufferedReader reader =
            new BufferedReader(
                new InputStreamReader(Runtime.getRuntime().exec("hostname").getInputStream()))) {
      possibleHostname = reader.readLine();
    } catch (final Throwable ignore) {
      // Ignore.  Hostname command is not always available
    }

    if (possibleHostname != null && !possibleHostname.isEmpty()) {
      log.debug("Determined hostname from hostname command");
      return possibleHostname.trim();
    }

    // From DNS
    try {
      return InetAddress.getLocalHost().getHostName();
    } catch (final UnknownHostException e) {
      // If we are not able to detect the hostname we do not throw an exception.
    }

    return null;
  }

  private static boolean isWindowsOS() {
    return getProp("os.name").startsWith("Windows");
  }

  private static String getEnv(String name) {
    String value = System.getenv(name);
    if (value != null) {
      ConfigCollector.get().put(name, value, ConfigOrigin.ENV);
    }
    return value;
  }

  private static Pattern getPattern(String defaultValue, String userValue) {
    try {
      if (userValue != null) {
        return Pattern.compile(userValue);
      }
    } catch (Exception e) {
      log.debug("Cannot create pattern from user value {}", userValue);
    }
    return Pattern.compile(defaultValue);
  }

  private static String getProp(String name) {
    return getProp(name, null);
  }

  private static String getProp(String name, String def) {
    String value = System.getProperty(name, def);
    if (value != null) {
      ConfigCollector.get().put(name, value, ConfigOrigin.JVM_PROP);
    }
    return value;
  }

  // This has to be placed after all other static fields to give them a chance to initialize
  @SuppressFBWarnings("SI_INSTANCE_BEFORE_FINALS_ASSIGNED")
  private static final Config INSTANCE =
      new Config(
          Platform.isNativeImageBuilder()
              ? ConfigProvider.withoutCollector()
              : ConfigProvider.getInstance(),
          InstrumenterConfig.get());

  public static Config get() {
    return INSTANCE;
  }

  /**
   * This method is deprecated since the method of configuration will be changed in the future. The
   * properties instance should instead be passed directly into the DDTracer builder:
   *
   * <pre>
   *   DDTracer.builder().withProperties(new Properties()).build()
   * </pre>
   *
   * <p>Config keys for use in Properties instance construction can be found in {@link
   * GeneralConfig} and {@link TracerConfig}.
   *
   * @deprecated
   */
  @Deprecated
  public static Config get(final Properties properties) {
    if (properties == null || properties.isEmpty()) {
      return INSTANCE;
    } else {
      return new Config(ConfigProvider.withPropertiesOverride(properties));
    }
  }

  public boolean getJdbcSqlObfuscation() {
    return jdbcSqlObfuscation;
  }

  public boolean getMongoObfuscation() {
    return mongoObfuscation;
  }

  public boolean getRedisCommandArgs() {
    return redisCommandArgs;
  }

  @Override
  public String toString() {
    return "Config{"
        + "instrumenterConfig="
        + instrumenterConfig
        + ", runtimeId='"
        + getRuntimeId()
        + '\''
        + ", runtimeVersion='"
        + runtimeVersion
        + ", apiKey="
        + (apiKey == null ? "null" : "****")
        + ", site='"
        + site
        + '\''
        + ", hostName='"
        + getHostName()
        + '\''
        + ", serviceName='"
        + serviceName
        + '\''
        + ", serviceNameSetByUser="
        + serviceNameSetByUser
        + ", rootContextServiceName="
        + rootContextServiceName
        + ", integrationSynapseLegacyOperationName="
        + integrationSynapseLegacyOperationName
        + ", writerType='"
        + writerType
        + '\''
        + ", agentConfiguredUsingDefault="
        + agentConfiguredUsingDefault
        + ", agentUrl='"
        + agentUrl
        + '\''
        + ", agentHost='"
        + agentHost
        + '\''
        + ", agentPort="
        + agentPort
        + ", agentUnixDomainSocket='"
        + agentUnixDomainSocket
        + '\''
        + ", agentTimeout="
        + agentTimeout
        + ", noProxyHosts="
        + noProxyHosts
        + ", prioritySamplingEnabled="
        + prioritySamplingEnabled
        + ", prioritySamplingForce='"
        + prioritySamplingForce
        + '\''
        + ", traceResolverEnabled="
        + traceResolverEnabled
        + ", serviceMapping="
        + serviceMapping
        + ", tags="
        + tags
        + ", spanTags="
        + spanTags
        + ", jmxTags="
        + jmxTags
        + ", requestHeaderTags="
        + requestHeaderTags
        + ", responseHeaderTags="
        + responseHeaderTags
        + ", baggageMapping="
        + baggageMapping
        + ", httpServerErrorStatuses="
        + httpServerErrorStatuses
        + ", httpClientErrorStatuses="
        + httpClientErrorStatuses
        + ", httpServerTagQueryString="
        + httpServerTagQueryString
        + ", httpServerRawQueryString="
        + httpServerRawQueryString
        + ", httpServerRawResource="
        + httpServerRawResource
        + ", httpServerRouteBasedNaming="
        + httpServerRouteBasedNaming
        + ", httpServerPathResourceNameMapping="
        + httpServerPathResourceNameMapping
        + ", httpClientPathResourceNameMapping="
        + httpClientPathResourceNameMapping
        + ", httpClientTagQueryString="
        + httpClientTagQueryString
        + ", httpClientSplitByDomain="
        + httpClientSplitByDomain
        + ", httpResourceRemoveTrailingSlash="
        + httpResourceRemoveTrailingSlash
        + ", tracerHeaderEnabled="
        + tracerHeaderEnabled
        + ", tracerRequestBodyEnabled="
        + tracerRequestBodyEnabled
        + ", tracerResponseBodyEncoding="
        + tracerResponseBodyEncoding
        + ", dbClientSplitByInstance="
        + dbClientSplitByInstance
        + ", dbClientSplitByInstanceTypeSuffix="
        + dbClientSplitByInstanceTypeSuffix
        + ", dbClientSplitByHost="
        + dbClientSplitByHost
        + ", DBMPropagationMode="
        + DBMPropagationMode
        + ", splitByTags="
        + splitByTags
        + ", scopeDepthLimit="
        + scopeDepthLimit
        + ", scopeStrictMode="
        + scopeStrictMode
        + ", scopeInheritAsyncPropagation="
        + scopeInheritAsyncPropagation
        + ", scopeIterationKeepAlive="
        + scopeIterationKeepAlive
        + ", partialFlushMinSpans="
        + partialFlushMinSpans
        + ", traceStrictWritesEnabled="
        + traceStrictWritesEnabled
        + ", tracePropagationStylesToExtract="
        + tracePropagationStylesToExtract
        + ", tracePropagationStylesToInject="
        + tracePropagationStylesToInject
        + ", tracePropagationExtractFirst="
        + tracePropagationExtractFirst
        + ", clockSyncPeriod="
        + clockSyncPeriod
        + ", jmxFetchEnabled="
        + jmxFetchEnabled
        + ", dogStatsDStartDelay="
        + dogStatsDStartDelay
        + ", jmxFetchConfigDir='"
        + jmxFetchConfigDir
        + '\''
        + ", jmxFetchConfigs="
        + jmxFetchConfigs
        + ", jmxFetchMetricsConfigs="
        + jmxFetchMetricsConfigs
        + ", jmxFetchCheckPeriod="
        + jmxFetchCheckPeriod
        + ", jmxFetchInitialRefreshBeansPeriod="
        + jmxFetchInitialRefreshBeansPeriod
        + ", jmxFetchRefreshBeansPeriod="
        + jmxFetchRefreshBeansPeriod
        + ", jmxFetchStatsdHost='"
        + jmxFetchStatsdHost
        + '\''
        + ", jmxFetchStatsdPort="
        + jmxFetchStatsdPort
        + ", jmxFetchMultipleRuntimeServicesEnabled="
        + jmxFetchMultipleRuntimeServicesEnabled
        + ", jmxFetchMultipleRuntimeServicesLimit="
        + jmxFetchMultipleRuntimeServicesLimit
        + ", healthMetricsEnabled="
        + healthMetricsEnabled
        + ", healthMetricsStatsdHost='"
        + healthMetricsStatsdHost
        + '\''
        + ", healthMetricsStatsdPort="
        + healthMetricsStatsdPort
        + ", perfMetricsEnabled="
        + perfMetricsEnabled
        + ", tracerMetricsEnabled="
        + tracerMetricsEnabled
        + ", tracerMetricsBufferingEnabled="
        + tracerMetricsBufferingEnabled
        + ", tracerMetricsMaxAggregates="
        + tracerMetricsMaxAggregates
        + ", tracerMetricsMaxPending="
        + tracerMetricsMaxPending
        + ", logsInjectionEnabled="
        + logsInjectionEnabled
        + ", logsMDCTagsInjectionEnabled="
        + logsMDCTagsInjectionEnabled
        + ", logPattern="
        + logPattern
        + ", logPatternReplace="
        + logPatternReplace
        + ", reportHostName="
        + reportHostName
        + ", traceAnalyticsEnabled="
        + traceAnalyticsEnabled
        + ", traceSamplingServiceRules="
        + traceSamplingServiceRules
        + ", traceSamplingOperationRules="
        + traceSamplingOperationRules
        + ", traceSamplingJsonRules="
        + traceSamplingRules
        + ", traceSampleRate="
        + traceSampleRate
        + ", traceRateLimit="
        + traceRateLimit
        + ", spanSamplingRules="
        + spanSamplingRules
        + ", spanSamplingRulesFile="
        + spanSamplingRulesFile
        + ", profilingAgentless="
        + profilingAgentless
        + ", profilingUrl='"
        + profilingUrl
        + '\''
        + ", profilingTags="
        + profilingTags
        + ", profilingStartDelay="
        + profilingStartDelay
        + ", profilingStartForceFirst="
        + profilingStartForceFirst
        + ", profilingUploadPeriod="
        + profilingUploadPeriod
        + ", profilingTemplateOverrideFile='"
        + profilingTemplateOverrideFile
        + '\''
        + ", profilingUploadTimeout="
        + profilingUploadTimeout
        + ", profilingUploadCompression='"
        + profilingUploadCompression
        + '\''
        + ", profilingProxyHost='"
        + profilingProxyHost
        + '\''
        + ", profilingProxyPort="
        + profilingProxyPort
        + ", profilingProxyUsername='"
        + profilingProxyUsername
        + '\''
        + ", profilingProxyPassword="
        + (profilingProxyPassword == null ? "null" : "****")
        + ", profilingExceptionSampleLimit="
        + profilingExceptionSampleLimit
        + ", profilingExceptionHistogramTopItems="
        + profilingExceptionHistogramTopItems
        + ", profilingExceptionHistogramMaxCollectionSize="
        + profilingExceptionHistogramMaxCollectionSize
        + ", profilingExcludeAgentThreads="
        + profilingExcludeAgentThreads
        + ", crashTrackingTags="
        + crashTrackingTags
        + ", crashTrackingAgentless="
        + crashTrackingAgentless
        + ", remoteConfigEnabled="
        + remoteConfigEnabled
        + ", remoteConfigUrl="
        + remoteConfigUrl
        + ", remoteConfigPollIntervalSeconds="
        + remoteConfigPollIntervalSeconds
        + ", remoteConfigMaxPayloadSize="
        + remoteConfigMaxPayloadSize
        + ", remoteConfigIntegrityCheckEnabled="
        + remoteConfigIntegrityCheckEnabled
        + ", debuggerEnabled="
        + debuggerEnabled
        + ", debuggerUploadTimeout="
        + debuggerUploadTimeout
        + ", debuggerUploadFlushInterval="
        + debuggerUploadFlushInterval
        + ", debuggerClassFileDumpEnabled="
        + debuggerClassFileDumpEnabled
        + ", debuggerPollInterval="
        + debuggerPollInterval
        + ", debuggerDiagnosticsInterval="
        + debuggerDiagnosticsInterval
        + ", debuggerMetricEnabled="
        + debuggerMetricEnabled
        + ", debuggerProbeFileLocation="
        + debuggerProbeFileLocation
        + ", debuggerUploadBatchSize="
        + debuggerUploadBatchSize
        + ", debuggerMaxPayloadSize="
        + debuggerMaxPayloadSize
        + ", debuggerVerifyByteCode="
        + debuggerVerifyByteCode
        + ", debuggerInstrumentTheWorld="
        + debuggerInstrumentTheWorld
        + ", debuggerExcludeFile="
        + debuggerExcludeFiles
        + ", debuggerCaptureTimeout="
        + debuggerCaptureTimeout
        + ", debuggerRedactIdentifiers="
        + debuggerRedactedIdentifiers
        + ", debuggerRedactTypes="
        + debuggerRedactedTypes
        + ", debuggerSymbolEnabled="
        + debuggerSymbolEnabled
        + ", debuggerSymbolForceUpload="
        + debuggerSymbolForceUpload
        + ", debuggerSymbolFlushThreshold="
        + debuggerSymbolFlushThreshold
        + ", debuggerSymbolIncludes="
        + debuggerSymbolIncludes
        + ", debuggerExceptionEnabled="
        + debuggerExceptionEnabled
        + ", awsPropagationEnabled="
        + awsPropagationEnabled
        + ", sqsPropagationEnabled="
        + sqsPropagationEnabled
        + ", kafkaClientPropagationEnabled="
        + kafkaClientPropagationEnabled
        + ", kafkaClientPropagationDisabledTopics="
        + kafkaClientPropagationDisabledTopics
        + ", kafkaClientBase64DecodingEnabled="
        + kafkaClientBase64DecodingEnabled
        + ", jmsPropagationEnabled="
        + jmsPropagationEnabled
        + ", jmsPropagationDisabledTopics="
        + jmsPropagationDisabledTopics
        + ", jmsPropagationDisabledQueues="
        + jmsPropagationDisabledQueues
        + ", rabbitPropagationEnabled="
        + rabbitPropagationEnabled
        + ", rabbitPropagationDisabledQueues="
        + rabbitPropagationDisabledQueues
        + ", rabbitPropagationDisabledExchanges="
        + rabbitPropagationDisabledExchanges
        + ", messageBrokerSplitByDestination="
        + messageBrokerSplitByDestination
        + ", hystrixTagsEnabled="
        + hystrixTagsEnabled
        + ", hystrixMeasuredEnabled="
        + hystrixMeasuredEnabled
        + ", igniteCacheIncludeKeys="
        + igniteCacheIncludeKeys
        + ", servletPrincipalEnabled="
        + servletPrincipalEnabled
        + ", servletAsyncTimeoutError="
        + servletAsyncTimeoutError
        + ", datadogTagsLimit="
        + xDatadogTagsMaxLength
        + ", traceAgentV05Enabled="
        + traceAgentV05Enabled
        + ", logLevel="
        + logLevel
        + ", debugEnabled="
        + debugEnabled
        + ", triageEnabled="
        + triageEnabled
        + ", triageReportDir="
        + triageReportDir
        + ", startLogsEnabled="
        + startupLogsEnabled
        + ", configFile='"
        + configFileStatus
        + '\''
        + ", idGenerationStrategy="
        + idGenerationStrategy
        + ", trace128bitTraceIdGenerationEnabled="
        + trace128bitTraceIdGenerationEnabled
        + ", grpcIgnoredInboundMethods="
        + grpcIgnoredInboundMethods
        + ", grpcIgnoredOutboundMethods="
        + grpcIgnoredOutboundMethods
        + ", grpcServerErrorStatuses="
        + grpcServerErrorStatuses
        + ", grpcClientErrorStatuses="
        + grpcClientErrorStatuses
        + ", clientIpEnabled="
        + clientIpEnabled
        + ", appSecReportingInband="
        + appSecReportingInband
        + ", appSecRulesFile='"
        + appSecRulesFile
        + "'"
        + ", appSecHttpBlockedTemplateHtml="
        + appSecHttpBlockedTemplateHtml
        + ", appSecWafTimeout="
        + appSecWafTimeout
        + " us, appSecHttpBlockedTemplateJson="
        + appSecHttpBlockedTemplateJson
        + ", apiSecurityEnabled="
        + apiSecurityEnabled
        + ", apiSecurityRequestSampleRate="
        + apiSecurityRequestSampleRate
        + ", cwsEnabled="
        + cwsEnabled
        + ", cwsTlsRefresh="
        + cwsTlsRefresh
        + ", longRunningTraceEnabled="
        + longRunningTraceEnabled
        + ", longRunningTraceInitialFlushInterval="
        + longRunningTraceInitialFlushInterval
        + ", longRunningTraceFlushInterval="
        + longRunningTraceFlushInterval
        + ", couchbaseInternalSpansEnabled="
        + couchbaseInternalSpansEnabled
        + ", elasticsearchBodyEnabled="
        + elasticsearchBodyEnabled
        + ", elasticsearchParamsEnabled="
        + elasticsearchParamsEnabled
        + ", elasticsearchBodyAndParamsEnabled="
        + elasticsearchBodyAndParamsEnabled
        + ", traceFlushInterval="
        + traceFlushIntervalSeconds
        + ", injectBaggageAsTagsEnabled="
        + injectBaggageAsTagsEnabled
        + ", logsInjectionEnabled="
        + logsInjectionEnabled
        + ", sparkTaskHistogramEnabled="
        + sparkTaskHistogramEnabled
        + ", sparkAppNameAsService="
        + sparkAppNameAsService
        + ", jaxRsExceptionAsErrorsEnabled="
        + jaxRsExceptionAsErrorsEnabled
        + ", axisPromoteResourceName="
        + axisPromoteResourceName
        + ", peerServiceDefaultsEnabled="
        + peerServiceDefaultsEnabled
        + ", peerServiceComponentOverrides="
        + peerServiceComponentOverrides
        + ", removeIntegrationServiceNamesEnabled="
        + removeIntegrationServiceNamesEnabled
        + ", spanAttributeSchemaVersion="
        + spanAttributeSchemaVersion
        + ", telemetryDebugRequestsEnabled="
        + telemetryDebugRequestsEnabled
        + ", telemetryMetricsEnabled="
        + telemetryMetricsEnabled
        + ", appSecScaEnabled="
        + appSecScaEnabled
        + ", appSecRaspEnabled="
        + appSecRaspEnabled
        + ", dataJobsEnabled="
        + dataJobsEnabled
<<<<<<< HEAD
        + ", appSecStandaloneEnabled="
        + appSecStandaloneEnabled
=======
        + ", jdbcSqlObfuscation="
        + jdbcSqlObfuscation
        + ", mongoObfuscation="
        + mongoObfuscation
        + ", dubboProviderPropagateEnabled="
        + dubboProviderPropagateEnabled
>>>>>>> 17f251c6
        + '}';
  }
}<|MERGE_RESOLUTION|>--- conflicted
+++ resolved
@@ -4864,17 +4864,14 @@
         + appSecRaspEnabled
         + ", dataJobsEnabled="
         + dataJobsEnabled
-<<<<<<< HEAD
         + ", appSecStandaloneEnabled="
         + appSecStandaloneEnabled
-=======
         + ", jdbcSqlObfuscation="
         + jdbcSqlObfuscation
         + ", mongoObfuscation="
         + mongoObfuscation
         + ", dubboProviderPropagateEnabled="
         + dubboProviderPropagateEnabled
->>>>>>> 17f251c6
         + '}';
   }
 }