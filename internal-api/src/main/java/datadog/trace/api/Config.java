--- conflicted
+++ resolved
@@ -4752,29 +4752,25 @@
     return stackTraceLengthLimit;
   }
 
-<<<<<<< HEAD
+  public boolean isSqsInjectDatadogAttributeEnabled() {
+    return sqsInjectDatadogAttributeEnabled;
+  }
+
+  public boolean isSnsInjectDatadogAttributeEnabled() {
+    return snsInjectDatadogAttributeEnabled;
+  }
+
+  public boolean isEventbridgeInjectDatadogAttributeEnabled() {
+    return eventbridgeInjectDatadogAttributeEnabled;
+  }
+
+  public boolean isSfnInjectDatadogAttributeEnabled() {
+    return sfnInjectDatadogAttributeEnabled;
+  }
+
   /**
    * @return A map of tags to be applied only to the local application root span.
    */
-=======
-  public boolean isSqsInjectDatadogAttributeEnabled() {
-    return sqsInjectDatadogAttributeEnabled;
-  }
-
-  public boolean isSnsInjectDatadogAttributeEnabled() {
-    return snsInjectDatadogAttributeEnabled;
-  }
-
-  public boolean isEventbridgeInjectDatadogAttributeEnabled() {
-    return eventbridgeInjectDatadogAttributeEnabled;
-  }
-
-  public boolean isSfnInjectDatadogAttributeEnabled() {
-    return sfnInjectDatadogAttributeEnabled;
-  }
-
-  /** @return A map of tags to be applied only to the local application root span. */
->>>>>>> 53f913f9
   public TagMap getLocalRootSpanTags() {
     final Map<String, String> runtimeTags = getRuntimeTags();
 
