--- conflicted
+++ resolved
@@ -2676,10 +2676,10 @@
     return iastSecurityControlsConfiguration;
   }
 
-<<<<<<< HEAD
   public int getIastDbRowsToTaint() {
     return iastDbRowsToTaint;
-=======
+  }
+
   public boolean isLlmObsEnabled() {
     return instrumenterConfig.isLlmObsEnabled();
   }
@@ -2690,7 +2690,6 @@
 
   public String getLlmObsMlApp() {
     return llmObsMlApp;
->>>>>>> 49057299
   }
 
   public boolean isCiVisibilityEnabled() {
