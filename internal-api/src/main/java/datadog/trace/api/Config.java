package datadog.trace.api;

import static datadog.trace.api.ConfigDefaults.*;
import static datadog.trace.api.DDTags.*;
import static datadog.trace.api.config.AppSecConfig.*;
import static datadog.trace.api.config.CiVisibilityConfig.*;
import static datadog.trace.api.config.CrashTrackingConfig.*;
import static datadog.trace.api.config.CwsConfig.CWS_ENABLED;
import static datadog.trace.api.config.CwsConfig.CWS_TLS_REFRESH;
import static datadog.trace.api.config.DebuggerConfig.*;
import static datadog.trace.api.config.GeneralConfig.*;
import static datadog.trace.api.config.GeneralConfig.SERVICE_NAME;
import static datadog.trace.api.config.IastConfig.*;
import static datadog.trace.api.config.JmxFetchConfig.*;
import static datadog.trace.api.config.LlmObsConfig.*;
import static datadog.trace.api.config.ProfilingConfig.*;
import static datadog.trace.api.config.RemoteConfigConfig.*;
import static datadog.trace.api.config.TraceInstrumentationConfig.*;
import static datadog.trace.api.config.TracerConfig.*;
import static datadog.trace.api.iast.IastDetectionMode.DEFAULT;
import static datadog.trace.api.telemetry.LogCollector.SEND_TELEMETRY;
import static datadog.trace.util.CollectionUtils.tryMakeImmutableList;
import static datadog.trace.util.CollectionUtils.tryMakeImmutableSet;
import static datadog.trace.util.Strings.propertyNameToEnvironmentVariableName;

import datadog.trace.api.civisibility.CiVisibilityWellKnownTags;
import datadog.trace.api.config.GeneralConfig;
import datadog.trace.api.config.ProfilingConfig;
import datadog.trace.api.config.TracerConfig;
import datadog.trace.api.iast.IastContext;
import datadog.trace.api.iast.IastDetectionMode;
import datadog.trace.api.iast.telemetry.Verbosity;
import datadog.trace.api.naming.SpanNaming;
import datadog.trace.api.profiling.ProfilingEnablement;
import datadog.trace.bootstrap.config.provider.CapturedEnvironmentConfigSource;
import datadog.trace.bootstrap.config.provider.ConfigProvider;
import datadog.trace.bootstrap.config.provider.SystemPropertiesConfigSource;
import datadog.trace.bootstrap.instrumentation.api.AgentTracer;
import datadog.trace.context.TraceScope;
import datadog.trace.util.PidHelper;
import datadog.trace.util.RandomUtils;
import datadog.trace.util.Strings;
import datadog.trace.util.throwable.FatalAgentMisconfigurationError;
import edu.umd.cs.findbugs.annotations.SuppressFBWarnings;
import java.io.BufferedReader;
import java.io.File;
import java.io.IOException;
import java.io.InputStreamReader;
import java.net.*;
import java.nio.charset.StandardCharsets;
import java.nio.file.FileSystems;
import java.nio.file.Files;
import java.nio.file.Path;
import java.nio.file.Paths;
import java.util.*;
import java.util.concurrent.TimeUnit;
import java.util.function.Function;
import java.util.function.Supplier;
import java.util.regex.Matcher;
import java.util.regex.Pattern;
import javax.annotation.Nonnull;
import javax.annotation.Nullable;
import org.slf4j.Logger;
import org.slf4j.LoggerFactory;

/**
 * Config reads values with the following priority:
 *
 * <p>1) system properties
 *
 * <p>2) environment variables,
 *
 * <p>3) optional configuration file
 *
 * <p>4) platform dependant properties. It also includes default values to ensure a valid config.
 *
 * <p>System properties are {@link Config#PREFIX}'ed. Environment variables are the same as the
 * system property, but uppercased and '.' is replaced with '_'.
 *
 * @see ConfigProvider for details on how configs are processed
 * @see InstrumenterConfig for pre-instrumentation configurations
 * @see DynamicConfig for configuration that can be dynamically updated via remote-config
 */
public class Config {

  private static final Logger log = LoggerFactory.getLogger(Config.class);

  private static final Pattern COLON = Pattern.compile(":");

  private final InstrumenterConfig instrumenterConfig;

  private final long startTimeMillis = System.currentTimeMillis();
  private final boolean timelineEventsEnabled;

  /**
   * this is a random UUID that gets generated on JVM start up and is attached to every root span
   * and every JMX metric that is sent out.
   */
  static class RuntimeIdHolder {
    static final String runtimeId = RandomUtils.randomUUID().toString();
  }

  static class HostNameHolder {
    static final String hostName = initHostName();

    public static String getHostName() {
      return hostName;
    }
  }

  private final boolean runtimeIdEnabled;

  /** This is the version of the runtime, ex: 1.8.0_332, 11.0.15, 17.0.3 */
  private final String runtimeVersion;

  private final String applicationKey;

  /**
   * Note: this has effect only on profiling site. Traces are sent to Datadog agent and are not
   * affected by this setting. If CI Visibility is used with agentless mode, api key is used when
   * sending data (including traces) to backend
   */
  private final String apiKey;

  /**
   * Note: this has effect only on profiling site. Traces are sent to Datadog agent and are not
   * affected by this setting.
   */
  private final String site;

  private final String serviceName;
  private final boolean serviceNameSetByUser;
  private final String rootContextServiceName;
  private final boolean integrationSynapseLegacyOperationName;
  private final String writerType;
  private final boolean injectBaggageAsTagsEnabled;
  private final boolean agentConfiguredUsingDefault;
  private final String agentUrl;
  private final String agentHost;
  private final int agentPort;
  private final String agentUnixDomainSocket;
  private final String agentNamedPipe;
  private final int agentTimeout;
  private final Set<String> noProxyHosts;
  private final boolean prioritySamplingEnabled;
  private final String prioritySamplingForce;
  private final boolean traceResolverEnabled;
  private final int spanAttributeSchemaVersion;
  private final boolean peerServiceDefaultsEnabled;
  private final Map<String, String> peerServiceComponentOverrides;
  private final boolean removeIntegrationServiceNamesEnabled;
  private final Map<String, String> peerServiceMapping;
  private final Map<String, String> serviceMapping;
  private final Map<String, String> tags;
  private final Map<String, String> spanTags;
  private final Map<String, String> jmxTags;
  private final Map<String, String> requestHeaderTags;
  private final Map<String, String> responseHeaderTags;
  private final Map<String, String> baggageMapping;
  private final boolean requestHeaderTagsCommaAllowed;
  private final BitSet httpServerErrorStatuses;
  private final BitSet httpClientErrorStatuses;
  private final boolean httpServerTagQueryString;
  private final boolean httpServerRawQueryString;
  private final boolean httpServerRawResource;
  private final boolean httpServerDecodedResourcePreserveSpaces;
  private final boolean httpServerRouteBasedNaming;
  private final Map<String, String> httpServerPathResourceNameMapping;
  private final Map<String, String> httpClientPathResourceNameMapping;
  private final boolean httpResourceRemoveTrailingSlash;
  private final boolean httpClientTagQueryString;
  private final boolean httpClientTagHeaders;
  private final boolean httpClientSplitByDomain;
  private final boolean dbClientSplitByInstance;
  private final boolean dbClientSplitByInstanceTypeSuffix;
  private final boolean dbClientSplitByHost;
  private final Set<String> splitByTags;
  private final boolean jeeSplitByDeployment;
  private final int scopeDepthLimit;
  private final boolean scopeStrictMode;
  private final int scopeIterationKeepAlive;
  private final int partialFlushMinSpans;
  private final int traceKeepLatencyThreshold;
  private final boolean traceKeepLatencyThresholdEnabled;
  private final boolean traceStrictWritesEnabled;
  private final boolean logExtractHeaderNames;
  private final Set<PropagationStyle> propagationStylesToExtract;
  private final Set<PropagationStyle> propagationStylesToInject;
  private final boolean tracePropagationStyleB3PaddingEnabled;
  private final Set<TracePropagationStyle> tracePropagationStylesToExtract;
  private final Set<TracePropagationStyle> tracePropagationStylesToInject;
  private final boolean tracePropagationExtractFirst;
  private final int traceBaggageMaxItems;
  private final int traceBaggageMaxBytes;
  private final int clockSyncPeriod;
  private final boolean logsInjectionEnabled;

  private final String dogStatsDNamedPipe;
  private final int dogStatsDStartDelay;

  private final Integer statsDClientQueueSize;
  private final Integer statsDClientSocketBuffer;
  private final Integer statsDClientSocketTimeout;

  private final boolean runtimeMetricsEnabled;
  private final boolean jmxFetchEnabled;
  private final String jmxFetchConfigDir;
  private final List<String> jmxFetchConfigs;
  @Deprecated private final List<String> jmxFetchMetricsConfigs;
  private final Integer jmxFetchCheckPeriod;
  private final Integer jmxFetchInitialRefreshBeansPeriod;
  private final Integer jmxFetchRefreshBeansPeriod;
  private final String jmxFetchStatsdHost;
  private final Integer jmxFetchStatsdPort;
  private final boolean jmxFetchMultipleRuntimeServicesEnabled;
  private final int jmxFetchMultipleRuntimeServicesLimit;

  // These values are default-ed to those of jmx fetch values as needed
  private final boolean healthMetricsEnabled;
  private final String healthMetricsStatsdHost;
  private final Integer healthMetricsStatsdPort;
  private final boolean perfMetricsEnabled;

  private final boolean tracerMetricsEnabled;
  private final boolean tracerMetricsBufferingEnabled;
  private final int tracerMetricsMaxAggregates;
  private final int tracerMetricsMaxPending;

  private final boolean reportHostName;

  private final boolean traceAnalyticsEnabled;
  private final String traceClientIpHeader;
  private final boolean traceClientIpResolverEnabled;

  private final boolean traceGitMetadataEnabled;

  private final Map<String, String> traceSamplingServiceRules;
  private final Map<String, String> traceSamplingOperationRules;
  private final String traceSamplingRules;
  private final Double traceSampleRate;
  private final int traceRateLimit;
  private final String spanSamplingRules;
  private final String spanSamplingRulesFile;

  private final ProfilingEnablement profilingEnabled;
  private final boolean profilingAgentless;
  private final boolean isDatadogProfilerEnabled;
  @Deprecated private final String profilingUrl;
  private final Map<String, String> profilingTags;
  private final int profilingStartDelay;
  private final boolean profilingStartForceFirst;
  private final int profilingUploadPeriod;
  private final String profilingTemplateOverrideFile;
  private final int profilingUploadTimeout;
  private final String profilingUploadCompression;
  private final String profilingProxyHost;
  private final int profilingProxyPort;
  private final String profilingProxyUsername;
  private final String profilingProxyPassword;
  private final int profilingExceptionSampleLimit;
  private final int profilingBackPressureSampleLimit;
  private final boolean profilingBackPressureEnabled;
  private final int profilingDirectAllocationSampleLimit;
  private final int profilingExceptionHistogramTopItems;
  private final int profilingExceptionHistogramMaxCollectionSize;
  private final boolean profilingExcludeAgentThreads;
  private final boolean profilingUploadSummaryOn413Enabled;
  private final boolean profilingRecordExceptionMessage;

  private final boolean crashTrackingAgentless;
  private final Map<String, String> crashTrackingTags;

  private final boolean clientIpEnabled;

  private final boolean appSecReportingInband;
  private final String appSecRulesFile;
  private final int appSecReportMinTimeout;
  private final int appSecReportMaxTimeout;
  private final int appSecTraceRateLimit;
  private final boolean appSecWafMetrics;
  private final int appSecWafTimeout;
  private final String appSecObfuscationParameterKeyRegexp;
  private final String appSecObfuscationParameterValueRegexp;
  private final String appSecHttpBlockedTemplateHtml;
  private final String appSecHttpBlockedTemplateJson;
  private final UserIdCollectionMode appSecUserIdCollectionMode;
  private final Boolean appSecScaEnabled;
  private final boolean appSecRaspEnabled;
  private final boolean appSecStackTraceEnabled;
  private final int appSecMaxStackTraces;
  private final int appSecMaxStackTraceDepth;
  private final boolean apiSecurityEnabled;
  private final float apiSecurityRequestSampleRate;

  private final IastDetectionMode iastDetectionMode;
  private final int iastMaxConcurrentRequests;
  private final int iastVulnerabilitiesPerRequest;
  private final float iastRequestSampling;
  private final boolean iastDebugEnabled;
  private final Verbosity iastTelemetryVerbosity;
  private final boolean iastRedactionEnabled;
  private final String iastRedactionNamePattern;
  private final String iastRedactionValuePattern;
  private final int iastMaxRangeCount;
  private final int iastTruncationMaxValueLength;
  private final boolean iastStacktraceLeakSuppress;
  private final IastContext.Mode iastContextMode;
  private final boolean iastHardcodedSecretEnabled;
  private final boolean iastAnonymousClassesEnabled;
  private final boolean iastSourceMappingEnabled;
  private final int iastSourceMappingMaxSize;
  private final boolean iastStackTraceEnabled;
  private final boolean iastExperimentalPropagationEnabled;
  private final String iastSecurityControlsConfiguration;
  private final int iastDbRowsToTaint;

  private final boolean llmObsAgentlessEnabled;
  private final String llmObsMlApp;

  private final boolean ciVisibilityTraceSanitationEnabled;
  private final boolean ciVisibilityAgentlessEnabled;
  private final String ciVisibilityAgentlessUrl;

  private final boolean ciVisibilitySourceDataEnabled;
  private final boolean ciVisibilityBuildInstrumentationEnabled;
  private final String ciVisibilityAgentJarUri;
  private final boolean ciVisibilityAutoConfigurationEnabled;
  private final String ciVisibilityAdditionalChildProcessJvmArgs;
  private final boolean ciVisibilityCompilerPluginAutoConfigurationEnabled;
  private final boolean ciVisibilityCodeCoverageEnabled;
  private final Boolean ciVisibilityCoverageLinesEnabled;
  private final String ciVisibilityCodeCoverageReportDumpDir;
  private final String ciVisibilityCompilerPluginVersion;
  private final String ciVisibilityJacocoPluginVersion;
  private final boolean ciVisibilityJacocoPluginVersionProvided;
  private final List<String> ciVisibilityCodeCoverageIncludes;
  private final List<String> ciVisibilityCodeCoverageExcludes;
  private final String[] ciVisibilityCodeCoverageIncludedPackages;
  private final String[] ciVisibilityCodeCoverageExcludedPackages;
  private final List<String> ciVisibilityJacocoGradleSourceSets;
  private final Integer ciVisibilityDebugPort;
  private final boolean ciVisibilityGitClientEnabled;
  private final boolean ciVisibilityGitUploadEnabled;
  private final boolean ciVisibilityGitUnshallowEnabled;
  private final boolean ciVisibilityGitUnshallowDefer;
  private final long ciVisibilityGitCommandTimeoutMillis;
  private final String ciVisibilityGitRemoteName;
  private final long ciVisibilityBackendApiTimeoutMillis;
  private final long ciVisibilityGitUploadTimeoutMillis;
  private final String ciVisibilitySignalServerHost;
  private final int ciVisibilitySignalServerPort;
  private final int ciVisibilitySignalClientTimeoutMillis;
  private final boolean ciVisibilityItrEnabled;
  private final boolean ciVisibilityTestSkippingEnabled;
  private final boolean ciVisibilityCiProviderIntegrationEnabled;
  private final boolean ciVisibilityRepoIndexDuplicateKeyCheckEnabled;
  private final int ciVisibilityExecutionSettingsCacheSize;
  private final int ciVisibilityJvmInfoCacheSize;
  private final int ciVisibilityCoverageRootPackagesLimit;
  private final String ciVisibilityInjectedTracerVersion;
  private final List<String> ciVisibilityResourceFolderNames;
  private final boolean ciVisibilityFlakyRetryEnabled;
  private final boolean ciVisibilityImpactedTestsDetectionEnabled;
  private final boolean ciVisibilityImpactedTestsBackendRequestEnabled;
  private final boolean ciVisibilityKnownTestsRequestEnabled;
  private final boolean ciVisibilityFlakyRetryOnlyKnownFlakes;
  private final int ciVisibilityFlakyRetryCount;
  private final int ciVisibilityTotalFlakyRetryCount;
  private final boolean ciVisibilityEarlyFlakeDetectionEnabled;
  private final int ciVisibilityEarlyFlakeDetectionLowerLimit;
  private final String ciVisibilitySessionName;
  private final String ciVisibilityModuleName;
  private final String ciVisibilityTestCommand;
  private final boolean ciVisibilityTelemetryEnabled;
  private final long ciVisibilityRumFlushWaitMillis;
  private final boolean ciVisibilityAutoInjected;
  private final String ciVisibilityRemoteEnvVarsProviderUrl;
  private final String ciVisibilityRemoteEnvVarsProviderKey;
  private final String ciVisibilityTestOrder;
  private final boolean ciVisibilityTestManagementEnabled;
  private final Integer ciVisibilityTestManagementAttemptToFixRetries;

  private final boolean remoteConfigEnabled;
  private final boolean remoteConfigIntegrityCheckEnabled;
  private final String remoteConfigUrl;
  private final float remoteConfigPollIntervalSeconds;
  private final long remoteConfigMaxPayloadSize;
  private final String remoteConfigTargetsKeyId;
  private final String remoteConfigTargetsKey;

  private final int remoteConfigMaxExtraServices;

  private final String DBMPropagationMode;
  private final boolean DBMTracePreparedStatements;

  private final boolean dynamicInstrumentationEnabled;
  private final int dynamicInstrumentationUploadTimeout;
  private final int dynamicInstrumentationUploadFlushInterval;
  private final boolean dynamicInstrumentationClassFileDumpEnabled;
  private final int dynamicInstrumentationPollInterval;
  private final int dynamicInstrumentationDiagnosticsInterval;
  private final boolean dynamicInstrumentationMetricEnabled;
  private final String dynamicInstrumentationProbeFile;
  private final int dynamicInstrumentationUploadBatchSize;
  private final long dynamicInstrumentationMaxPayloadSize;
  private final boolean dynamicInstrumentationVerifyByteCode;
  private final boolean dynamicInstrumentationInstrumentTheWorld;
  private final String dynamicInstrumentationExcludeFiles;
  private final String dynamicInstrumentationIncludeFiles;
  private final int dynamicInstrumentationCaptureTimeout;
  private final String dynamicInstrumentationRedactedIdentifiers;
  private final Set<String> dynamicInstrumentationRedactionExcludedIdentifiers;
  private final String dynamicInstrumentationRedactedTypes;
  private final boolean dynamicInstrumentationHoistLocalVarsEnabled;
  private final boolean symbolDatabaseEnabled;
  private final boolean symbolDatabaseForceUpload;
  private final int symbolDatabaseFlushThreshold;
  private final boolean symbolDatabaseCompressed;
  private final boolean debuggerExceptionEnabled;
  private final int debuggerMaxExceptionPerSecond;
  @Deprecated private final boolean debuggerExceptionOnlyLocalRoot;
  private final boolean debuggerExceptionCaptureIntermediateSpansEnabled;
  private final int debuggerExceptionMaxCapturedFrames;
  private final int debuggerExceptionCaptureInterval;
  private final boolean debuggerCodeOriginEnabled;
  private final int debuggerCodeOriginMaxUserFrames;
  private final boolean distributedDebuggerEnabled;

  private final Set<String> debuggerThirdPartyIncludes;
  private final Set<String> debuggerThirdPartyExcludes;

  private final boolean awsPropagationEnabled;
  private final boolean sqsPropagationEnabled;
  private final boolean sqsBodyPropagationEnabled;

  private final boolean kafkaClientPropagationEnabled;
  private final Set<String> kafkaClientPropagationDisabledTopics;
  private final boolean kafkaClientBase64DecodingEnabled;

  private final boolean jmsPropagationEnabled;
  private final Set<String> jmsPropagationDisabledTopics;
  private final Set<String> jmsPropagationDisabledQueues;
  private final int jmsUnacknowledgedMaxAge;

  private final boolean rabbitPropagationEnabled;
  private final Set<String> rabbitPropagationDisabledQueues;
  private final Set<String> rabbitPropagationDisabledExchanges;

  private final boolean rabbitIncludeRoutingKeyInResource;

  private final boolean messageBrokerSplitByDestination;

  private final boolean hystrixTagsEnabled;
  private final boolean hystrixMeasuredEnabled;

  private final boolean igniteCacheIncludeKeys;

  private final String obfuscationQueryRegexp;

  // TODO: remove at a future point.
  private final boolean playReportHttpStatus;

  private final boolean servletPrincipalEnabled;
  private final boolean servletAsyncTimeoutError;

  private final boolean springDataRepositoryInterfaceResourceName;

  private final int xDatadogTagsMaxLength;

  private final boolean traceAgentV05Enabled;

  private final String logLevel;
  private final boolean debugEnabled;
  private final boolean triageEnabled;
  private final String triageReportTrigger;
  private final String triageReportDir;

  private final boolean startupLogsEnabled;
  private final String configFileStatus;

  private final IdGenerationStrategy idGenerationStrategy;

  private final boolean secureRandom;

  private final boolean trace128bitTraceIdGenerationEnabled;
  private final boolean logs128bTraceIdEnabled;

  private final Set<String> grpcIgnoredInboundMethods;
  private final Set<String> grpcIgnoredOutboundMethods;
  private final boolean grpcServerTrimPackageResource;
  private final BitSet grpcServerErrorStatuses;
  private final BitSet grpcClientErrorStatuses;

  private final boolean cwsEnabled;
  private final int cwsTlsRefresh;

  private final boolean dataJobsEnabled;
  private final String dataJobsCommandPattern;

  private final boolean dataStreamsEnabled;
  private final float dataStreamsBucketDurationSeconds;

  private final Set<String> iastWeakHashAlgorithms;

  private final Pattern iastWeakCipherAlgorithms;

  private final boolean iastDeduplicationEnabled;

  private final float telemetryHeartbeatInterval;
  private final long telemetryExtendedHeartbeatInterval;
  private final float telemetryMetricsInterval;
  private final boolean isTelemetryDependencyServiceEnabled;
  private final boolean telemetryMetricsEnabled;
  private final boolean isTelemetryLogCollectionEnabled;
  private final int telemetryDependencyResolutionQueueSize;

  private final boolean azureAppServices;
  private final boolean azureFunctions;
  private final String traceAgentPath;
  private final List<String> traceAgentArgs;
  private final String dogStatsDPath;
  private final List<String> dogStatsDArgs;

  private String env;
  private String version;
  private final String primaryTag;

  private final ConfigProvider configProvider;

  private final boolean longRunningTraceEnabled;
  private final long longRunningTraceInitialFlushInterval;
  private final long longRunningTraceFlushInterval;
  private final boolean cassandraKeyspaceStatementExtractionEnabled;
  private final boolean couchbaseInternalSpansEnabled;
  private final boolean elasticsearchBodyEnabled;
  private final boolean elasticsearchParamsEnabled;
  private final boolean elasticsearchBodyAndParamsEnabled;
  private final boolean sparkTaskHistogramEnabled;
  private final boolean sparkAppNameAsService;
  private final boolean jaxRsExceptionAsErrorsEnabled;
  private final boolean websocketMessagesInheritSampling;
  private final boolean websocketMessagesSeparateTraces;
  private final boolean websocketTagSessionId;
  private final boolean axisPromoteResourceName;
  private final float traceFlushIntervalSeconds;
  private final long tracePostProcessingTimeout;

  private final boolean telemetryDebugRequestsEnabled;

  private final boolean agentlessLogSubmissionEnabled;
  private final int agentlessLogSubmissionQueueSize;
  private final String agentlessLogSubmissionLevel;
  private final String agentlessLogSubmissionUrl;
  private final String agentlessLogSubmissionProduct;

  private final Set<String> cloudPayloadTaggingServices;
  @Nullable private final List<String> cloudRequestPayloadTagging;
  @Nullable private final List<String> cloudResponsePayloadTagging;
  private final int cloudPayloadTaggingMaxDepth;
  private final int cloudPayloadTaggingMaxTags;

  private final long dependecyResolutionPeriodMillis;

  private final boolean apmTracingEnabled;
  private final Set<String> experimentalFeaturesEnabled;

  // Read order: System Properties -> Env Variables, [-> properties file], [-> default value]
  private Config() {
    this(ConfigProvider.createDefault());
  }

  private Config(final ConfigProvider configProvider) {
    this(configProvider, new InstrumenterConfig(configProvider));
  }

  private Config(final ConfigProvider configProvider, final InstrumenterConfig instrumenterConfig) {
    this.configProvider = configProvider;
    this.instrumenterConfig = instrumenterConfig;
    configFileStatus = configProvider.getConfigFileStatus();
    runtimeIdEnabled = configProvider.getBoolean(RUNTIME_ID_ENABLED, true);
    runtimeVersion = System.getProperty("java.version", "unknown");

    // Note: We do not want APiKey to be loaded from property for security reasons
    // Note: we do not use defined default here
    // FIXME: We should use better authentication mechanism
    final String apiKeyFile = configProvider.getString(API_KEY_FILE);
    String tmpApiKey =
        configProvider.getStringExcludingSource(API_KEY, null, SystemPropertiesConfigSource.class);
    if (apiKeyFile != null) {
      try {
        tmpApiKey =
            new String(Files.readAllBytes(Paths.get(apiKeyFile)), StandardCharsets.UTF_8).trim();
      } catch (final IOException e) {
        log.error(
            "Cannot read API key from file {}, skipping. Exception {}", apiKeyFile, e.getMessage());
      }
    }
    site = configProvider.getString(SITE, DEFAULT_SITE);

    String tmpApplicationKey =
        configProvider.getStringExcludingSource(
            APPLICATION_KEY, null, SystemPropertiesConfigSource.class);
    String applicationKeyFile = configProvider.getString(APPLICATION_KEY_FILE);
    if (applicationKeyFile != null) {
      try {
        tmpApplicationKey =
            new String(Files.readAllBytes(Paths.get(applicationKeyFile)), StandardCharsets.UTF_8)
                .trim();
      } catch (final IOException e) {
        log.error("Cannot read API key from file {}, skipping", applicationKeyFile, e);
      }
    }
    applicationKey = tmpApplicationKey;

    String userProvidedServiceName =
        configProvider.getStringExcludingSource(
            SERVICE, null, CapturedEnvironmentConfigSource.class, SERVICE_NAME);

    if (userProvidedServiceName == null) {
      serviceNameSetByUser = false;
      serviceName = configProvider.getString(SERVICE, DEFAULT_SERVICE_NAME, SERVICE_NAME);
    } else {
      serviceNameSetByUser = true;
      serviceName = userProvidedServiceName;
    }

    rootContextServiceName =
        configProvider.getString(
            SERVLET_ROOT_CONTEXT_SERVICE_NAME, DEFAULT_SERVLET_ROOT_CONTEXT_SERVICE_NAME);

    experimentalFeaturesEnabled =
<<<<<<< HEAD
        configProvider.getSet(TRACE_EXPERIMENTAL_FEATURES_ENABLED, new HashSet<>());
=======
        configProvider.getSet(
            TRACE_EXPERIMENTAL_FEATURES_ENABLED, DEFAULT_TRACE_EXPERIMENTAL_FEATURES_ENABLED);
>>>>>>> 11015eec

    integrationSynapseLegacyOperationName =
        configProvider.getBoolean(INTEGRATION_SYNAPSE_LEGACY_OPERATION_NAME, false);
    writerType = configProvider.getString(WRITER_TYPE, DEFAULT_AGENT_WRITER_TYPE);
    injectBaggageAsTagsEnabled =
        configProvider.getBoolean(WRITER_BAGGAGE_INJECT, DEFAULT_WRITER_BAGGAGE_INJECT);
    String lambdaInitType = getEnv("AWS_LAMBDA_INITIALIZATION_TYPE");
    if (lambdaInitType != null && lambdaInitType.equals("snap-start")) {
      secureRandom = true;
    } else {
      secureRandom = configProvider.getBoolean(SECURE_RANDOM, DEFAULT_SECURE_RANDOM);
    }
    cassandraKeyspaceStatementExtractionEnabled =
        configProvider.getBoolean(
            CASSANDRA_KEYSPACE_STATEMENT_EXTRACTION_ENABLED,
            DEFAULT_CASSANDRA_KEYSPACE_STATEMENT_EXTRACTION_ENABLED);
    couchbaseInternalSpansEnabled =
        configProvider.getBoolean(
            COUCHBASE_INTERNAL_SPANS_ENABLED, DEFAULT_COUCHBASE_INTERNAL_SPANS_ENABLED);
    elasticsearchBodyEnabled =
        configProvider.getBoolean(ELASTICSEARCH_BODY_ENABLED, DEFAULT_ELASTICSEARCH_BODY_ENABLED);
    elasticsearchParamsEnabled =
        configProvider.getBoolean(
            ELASTICSEARCH_PARAMS_ENABLED, DEFAULT_ELASTICSEARCH_PARAMS_ENABLED);
    elasticsearchBodyAndParamsEnabled =
        configProvider.getBoolean(
            ELASTICSEARCH_BODY_AND_PARAMS_ENABLED, DEFAULT_ELASTICSEARCH_BODY_AND_PARAMS_ENABLED);
    String strategyName = configProvider.getString(ID_GENERATION_STRATEGY);
    trace128bitTraceIdGenerationEnabled =
        configProvider.getBoolean(
            TRACE_128_BIT_TRACEID_GENERATION_ENABLED,
            DEFAULT_TRACE_128_BIT_TRACEID_GENERATION_ENABLED);

    logs128bTraceIdEnabled =
        configProvider.getBoolean(
            TRACE_128_BIT_TRACEID_LOGGING_ENABLED, DEFAULT_TRACE_128_BIT_TRACEID_LOGGING_ENABLED);

    if (secureRandom) {
      strategyName = "SECURE_RANDOM";
    }
    if (strategyName == null) {
      strategyName = "RANDOM";
    }
    IdGenerationStrategy strategy =
        IdGenerationStrategy.fromName(strategyName, trace128bitTraceIdGenerationEnabled);
    if (strategy == null) {
      log.warn(
          "*** you are trying to use an unknown id generation strategy {} - falling back to RANDOM",
          strategyName);
      strategyName = "RANDOM";
      strategy = IdGenerationStrategy.fromName(strategyName, trace128bitTraceIdGenerationEnabled);
    }
    if (!strategyName.equals("RANDOM") && !strategyName.equals("SECURE_RANDOM")) {
      log.warn(
          "*** you are using an unsupported id generation strategy {} - this can impact correctness of traces",
          strategyName);
    }
    idGenerationStrategy = strategy;

    String agentHostFromEnvironment = null;
    int agentPortFromEnvironment = -1;
    String unixSocketFromEnvironment = null;
    boolean rebuildAgentUrl = false;

    final String agentUrlFromEnvironment = configProvider.getString(TRACE_AGENT_URL);
    if (agentUrlFromEnvironment != null) {
      try {
        final URI parsedAgentUrl = new URI(agentUrlFromEnvironment);
        agentHostFromEnvironment = parsedAgentUrl.getHost();
        agentPortFromEnvironment = parsedAgentUrl.getPort();
        if ("unix".equals(parsedAgentUrl.getScheme())) {
          unixSocketFromEnvironment = parsedAgentUrl.getPath();
        }
      } catch (URISyntaxException e) {
        log.warn("{} not configured correctly: {}. Ignoring", TRACE_AGENT_URL, e.getMessage());
      }
    }

    // avoid merging in supplementary host/port settings when dealing with unix: URLs
    if (unixSocketFromEnvironment == null) {
      if (agentHostFromEnvironment == null) {
        agentHostFromEnvironment = configProvider.getString(AGENT_HOST);
        rebuildAgentUrl = true;
      }
      if (agentPortFromEnvironment < 0) {
        agentPortFromEnvironment =
            configProvider.getInteger(TRACE_AGENT_PORT, -1, AGENT_PORT_LEGACY);
        rebuildAgentUrl = true;
      }
    }

    if (agentHostFromEnvironment == null) {
      agentHost = DEFAULT_AGENT_HOST;
    } else if (agentHostFromEnvironment.charAt(0) == '[') {
      agentHost = agentHostFromEnvironment.substring(1, agentHostFromEnvironment.length() - 1);
    } else {
      agentHost = agentHostFromEnvironment;
    }

    if (agentPortFromEnvironment < 0) {
      agentPort = DEFAULT_TRACE_AGENT_PORT;
    } else {
      agentPort = agentPortFromEnvironment;
    }

    if (rebuildAgentUrl) { // check if agenthost contains ':'
      if (agentHost.indexOf(':') != -1) { // Checking to see whether host address is IPv6 vs IPv4
        agentUrl = "http://[" + agentHost + "]:" + agentPort;
      } else {
        agentUrl = "http://" + agentHost + ":" + agentPort;
      }
    } else {
      agentUrl = agentUrlFromEnvironment;
    }

    if (unixSocketFromEnvironment == null) {
      unixSocketFromEnvironment = configProvider.getString(AGENT_UNIX_DOMAIN_SOCKET);
      String unixPrefix = "unix://";
      // handle situation where someone passes us a unix:// URL instead of a socket path
      if (unixSocketFromEnvironment != null && unixSocketFromEnvironment.startsWith(unixPrefix)) {
        unixSocketFromEnvironment = unixSocketFromEnvironment.substring(unixPrefix.length());
      }
    }

    agentUnixDomainSocket = unixSocketFromEnvironment;

    agentNamedPipe = configProvider.getString(AGENT_NAMED_PIPE);

    agentConfiguredUsingDefault =
        agentHostFromEnvironment == null
            && agentPortFromEnvironment < 0
            && unixSocketFromEnvironment == null
            && agentNamedPipe == null;

    agentTimeout = configProvider.getInteger(AGENT_TIMEOUT, DEFAULT_AGENT_TIMEOUT);

    // DD_PROXY_NO_PROXY is specified as a space-separated list of hosts
    noProxyHosts = tryMakeImmutableSet(configProvider.getSpacedList(PROXY_NO_PROXY));

    prioritySamplingEnabled =
        configProvider.getBoolean(PRIORITY_SAMPLING, DEFAULT_PRIORITY_SAMPLING_ENABLED);
    prioritySamplingForce =
        configProvider.getString(PRIORITY_SAMPLING_FORCE, DEFAULT_PRIORITY_SAMPLING_FORCE);

    traceResolverEnabled =
        configProvider.getBoolean(TRACE_RESOLVER_ENABLED, DEFAULT_TRACE_RESOLVER_ENABLED);
    serviceMapping = configProvider.getMergedMap(SERVICE_MAPPING);

    {
      final Map<String, String> tags = new HashMap<>(configProvider.getMergedMap(GLOBAL_TAGS));
      tags.putAll(configProvider.getMergedMap(TRACE_TAGS, TAGS));
      this.tags = getMapWithPropertiesDefinedByEnvironment(tags, ENV, VERSION);
    }

    spanTags = configProvider.getMergedMap(SPAN_TAGS);
    jmxTags = configProvider.getMergedMap(JMX_TAGS);

    primaryTag = configProvider.getString(PRIMARY_TAG);

    if (isEnabled(false, HEADER_TAGS, ".legacy.parsing.enabled")) {
      requestHeaderTags = configProvider.getMergedMap(HEADER_TAGS);
      responseHeaderTags = Collections.emptyMap();
      if (configProvider.isSet(REQUEST_HEADER_TAGS)) {
        logIgnoredSettingWarning(REQUEST_HEADER_TAGS, HEADER_TAGS, ".legacy.parsing.enabled");
      }
      if (configProvider.isSet(RESPONSE_HEADER_TAGS)) {
        logIgnoredSettingWarning(RESPONSE_HEADER_TAGS, HEADER_TAGS, ".legacy.parsing.enabled");
      }
    } else {
      requestHeaderTags =
          configProvider.getMergedMapWithOptionalMappings(
              "http.request.headers.", true, HEADER_TAGS, REQUEST_HEADER_TAGS);
      responseHeaderTags =
          configProvider.getMergedMapWithOptionalMappings(
              "http.response.headers.", true, HEADER_TAGS, RESPONSE_HEADER_TAGS);
    }
    requestHeaderTagsCommaAllowed =
        configProvider.getBoolean(REQUEST_HEADER_TAGS_COMMA_ALLOWED, true);

    baggageMapping = configProvider.getMergedMapWithOptionalMappings(null, true, BAGGAGE_MAPPING);

    azureFunctions =
        getEnv("FUNCTIONS_WORKER_RUNTIME") != null && getEnv("FUNCTIONS_EXTENSION_VERSION") != null;

    spanAttributeSchemaVersion = schemaVersionFromConfig();

    // following two only used in v0.
    // in v1+ defaults are always calculated regardless this feature flag
    peerServiceDefaultsEnabled =
        configProvider.getBoolean(TRACE_PEER_SERVICE_DEFAULTS_ENABLED, false);
    peerServiceComponentOverrides =
        configProvider.getMergedMap(TRACE_PEER_SERVICE_COMPONENT_OVERRIDES);
    // feature flag to remove fake services in v0
    removeIntegrationServiceNamesEnabled =
        configProvider.getBoolean(TRACE_REMOVE_INTEGRATION_SERVICE_NAMES_ENABLED, false);

    peerServiceMapping = configProvider.getMergedMap(TRACE_PEER_SERVICE_MAPPING);

    httpServerPathResourceNameMapping =
        configProvider.getOrderedMap(TRACE_HTTP_SERVER_PATH_RESOURCE_NAME_MAPPING);

    httpClientPathResourceNameMapping =
        configProvider.getOrderedMap(TRACE_HTTP_CLIENT_PATH_RESOURCE_NAME_MAPPING);

    httpResourceRemoveTrailingSlash =
        configProvider.getBoolean(
            TRACE_HTTP_RESOURCE_REMOVE_TRAILING_SLASH,
            DEFAULT_TRACE_HTTP_RESOURCE_REMOVE_TRAILING_SLASH);

    httpServerErrorStatuses =
        configProvider.getIntegerRange(
            TRACE_HTTP_SERVER_ERROR_STATUSES,
            DEFAULT_HTTP_SERVER_ERROR_STATUSES,
            HTTP_SERVER_ERROR_STATUSES);

    httpClientErrorStatuses =
        configProvider.getIntegerRange(
            TRACE_HTTP_CLIENT_ERROR_STATUSES,
            DEFAULT_HTTP_CLIENT_ERROR_STATUSES,
            HTTP_CLIENT_ERROR_STATUSES);

    httpServerTagQueryString =
        configProvider.getBoolean(
            HTTP_SERVER_TAG_QUERY_STRING, DEFAULT_HTTP_SERVER_TAG_QUERY_STRING);

    httpServerRawQueryString = configProvider.getBoolean(HTTP_SERVER_RAW_QUERY_STRING, true);

    httpServerRawResource = configProvider.getBoolean(HTTP_SERVER_RAW_RESOURCE, false);

    httpServerDecodedResourcePreserveSpaces =
        configProvider.getBoolean(HTTP_SERVER_DECODED_RESOURCE_PRESERVE_SPACES, true);

    httpServerRouteBasedNaming =
        configProvider.getBoolean(
            HTTP_SERVER_ROUTE_BASED_NAMING, DEFAULT_HTTP_SERVER_ROUTE_BASED_NAMING);

    httpClientTagQueryString =
        configProvider.getBoolean(
            TRACE_HTTP_CLIENT_TAG_QUERY_STRING,
            DEFAULT_HTTP_CLIENT_TAG_QUERY_STRING,
            HTTP_CLIENT_TAG_QUERY_STRING);

    httpClientTagHeaders = configProvider.getBoolean(HTTP_CLIENT_TAG_HEADERS, true);

    httpClientSplitByDomain =
        configProvider.getBoolean(
            HTTP_CLIENT_HOST_SPLIT_BY_DOMAIN, DEFAULT_HTTP_CLIENT_SPLIT_BY_DOMAIN);

    dbClientSplitByInstance =
        configProvider.getBoolean(
            DB_CLIENT_HOST_SPLIT_BY_INSTANCE, DEFAULT_DB_CLIENT_HOST_SPLIT_BY_INSTANCE);

    dbClientSplitByInstanceTypeSuffix =
        configProvider.getBoolean(
            DB_CLIENT_HOST_SPLIT_BY_INSTANCE_TYPE_SUFFIX,
            DEFAULT_DB_CLIENT_HOST_SPLIT_BY_INSTANCE_TYPE_SUFFIX);

    dbClientSplitByHost =
        configProvider.getBoolean(
            DB_CLIENT_HOST_SPLIT_BY_HOST, DEFAULT_DB_CLIENT_HOST_SPLIT_BY_HOST);

    DBMPropagationMode =
        configProvider.getString(
            DB_DBM_PROPAGATION_MODE_MODE, DEFAULT_DB_DBM_PROPAGATION_MODE_MODE);

    DBMTracePreparedStatements =
        configProvider.getBoolean(
            DB_DBM_TRACE_PREPARED_STATEMENTS, DEFAULT_DB_DBM_TRACE_PREPARED_STATEMENTS);

    splitByTags = tryMakeImmutableSet(configProvider.getList(SPLIT_BY_TAGS));

    jeeSplitByDeployment =
        configProvider.getBoolean(
            EXPERIMENTATAL_JEE_SPLIT_BY_DEPLOYMENT, DEFAULT_EXPERIMENTATAL_JEE_SPLIT_BY_DEPLOYMENT);

    springDataRepositoryInterfaceResourceName =
        configProvider.getBoolean(SPRING_DATA_REPOSITORY_INTERFACE_RESOURCE_NAME, true);

    scopeDepthLimit = configProvider.getInteger(SCOPE_DEPTH_LIMIT, DEFAULT_SCOPE_DEPTH_LIMIT);

    scopeStrictMode = configProvider.getBoolean(SCOPE_STRICT_MODE, false);

    scopeIterationKeepAlive =
        configProvider.getInteger(SCOPE_ITERATION_KEEP_ALIVE, DEFAULT_SCOPE_ITERATION_KEEP_ALIVE);

    boolean partialFlushEnabled = configProvider.getBoolean(PARTIAL_FLUSH_ENABLED, true);
    partialFlushMinSpans =
        !partialFlushEnabled
            ? 0
            : configProvider.getInteger(PARTIAL_FLUSH_MIN_SPANS, DEFAULT_PARTIAL_FLUSH_MIN_SPANS);

    traceKeepLatencyThreshold =
        configProvider.getInteger(
            TRACE_KEEP_LATENCY_THRESHOLD_MS, DEFAULT_TRACE_KEEP_LATENCY_THRESHOLD_MS);

    traceKeepLatencyThresholdEnabled = !partialFlushEnabled && (traceKeepLatencyThreshold > 0);

    traceStrictWritesEnabled = configProvider.getBoolean(TRACE_STRICT_WRITES_ENABLED, false);

    logExtractHeaderNames =
        configProvider.getBoolean(
            PROPAGATION_EXTRACT_LOG_HEADER_NAMES_ENABLED,
            DEFAULT_PROPAGATION_EXTRACT_LOG_HEADER_NAMES_ENABLED);

    tracePropagationStyleB3PaddingEnabled =
        isEnabled(true, TRACE_PROPAGATION_STYLE, ".b3.padding.enabled");
    {
      // The dd.propagation.style.(extract|inject) settings have been deprecated in
      // favor of dd.trace.propagation.style(|.extract|.inject) settings.
      // The different propagation settings when set will be applied in the following order of
      // precedence, and warnings will be logged for both deprecation and overrides.
      // * dd.trace.propagation.style.(extract|inject)
      // * dd.trace.propagation.style
      // * dd.propagation.style.(extract|inject)
      Set<PropagationStyle> deprecatedExtract =
          getSettingsSetFromEnvironment(
              PROPAGATION_STYLE_EXTRACT, PropagationStyle::valueOfConfigName, true);
      Set<PropagationStyle> deprecatedInject =
          getSettingsSetFromEnvironment(
              PROPAGATION_STYLE_INJECT, PropagationStyle::valueOfConfigName, true);
      Set<TracePropagationStyle> common =
          getSettingsSetFromEnvironment(
              TRACE_PROPAGATION_STYLE, TracePropagationStyle::valueOfDisplayName, false);
      Set<TracePropagationStyle> extract =
          getSettingsSetFromEnvironment(
              TRACE_PROPAGATION_STYLE_EXTRACT, TracePropagationStyle::valueOfDisplayName, false);
      Set<TracePropagationStyle> inject =
          getSettingsSetFromEnvironment(
              TRACE_PROPAGATION_STYLE_INJECT, TracePropagationStyle::valueOfDisplayName, false);
      String extractOrigin = TRACE_PROPAGATION_STYLE_EXTRACT;
      String injectOrigin = TRACE_PROPAGATION_STYLE_INJECT;
      // Check if we should use the common setting for extraction
      if (extract.isEmpty()) {
        extract = common;
        extractOrigin = TRACE_PROPAGATION_STYLE;
      } else if (!common.isEmpty()) {
        // The more specific settings will override the common setting, so log a warning
        logOverriddenSettingWarning(
            TRACE_PROPAGATION_STYLE, TRACE_PROPAGATION_STYLE_EXTRACT, extract);
      }
      // Check if we should use the common setting for injection
      if (inject.isEmpty()) {
        inject = common;
        injectOrigin = TRACE_PROPAGATION_STYLE;
      } else if (!common.isEmpty()) {
        // The more specific settings will override the common setting, so log a warning
        logOverriddenSettingWarning(
            TRACE_PROPAGATION_STYLE, TRACE_PROPAGATION_STYLE_INJECT, inject);
      }
      // Check if we should use the deprecated setting for extraction
      if (extract.isEmpty()) {
        // If we don't have a new setting, we convert the deprecated one
        extract = convertSettingsSet(deprecatedExtract, PropagationStyle::getNewStyles);
        if (!extract.isEmpty()) {
          logDeprecatedConvertedSetting(
              PROPAGATION_STYLE_EXTRACT,
              deprecatedExtract,
              TRACE_PROPAGATION_STYLE_EXTRACT,
              extract);
        }
      } else if (!deprecatedExtract.isEmpty()) {
        // If we have a new setting, we log a warning
        logOverriddenDeprecatedSettingWarning(PROPAGATION_STYLE_EXTRACT, extractOrigin, extract);
      }
      // Check if we should use the deprecated setting for injection
      if (inject.isEmpty()) {
        // If we don't have a new setting, we convert the deprecated one
        inject = convertSettingsSet(deprecatedInject, PropagationStyle::getNewStyles);
        if (!inject.isEmpty()) {
          logDeprecatedConvertedSetting(
              PROPAGATION_STYLE_INJECT, deprecatedInject, TRACE_PROPAGATION_STYLE_INJECT, inject);
        }
      } else if (!deprecatedInject.isEmpty()) {
        // If we have a new setting, we log a warning
        logOverriddenDeprecatedSettingWarning(PROPAGATION_STYLE_INJECT, injectOrigin, inject);
      }
      // Now we can check if we should pick the default injection/extraction
      tracePropagationStylesToExtract =
          extract.isEmpty() ? DEFAULT_TRACE_PROPAGATION_STYLE : extract;
      tracePropagationStylesToInject = inject.isEmpty() ? DEFAULT_TRACE_PROPAGATION_STYLE : inject;

      traceBaggageMaxItems =
          configProvider.getInteger(TRACE_BAGGAGE_MAX_ITEMS, DEFAULT_TRACE_BAGGAGE_MAX_ITEMS);
      traceBaggageMaxBytes =
          configProvider.getInteger(TRACE_BAGGAGE_MAX_BYTES, DEFAULT_TRACE_BAGGAGE_MAX_BYTES);

      // These setting are here for backwards compatibility until they can be removed in a major
      // release of the tracer
      propagationStylesToExtract =
          deprecatedExtract.isEmpty() ? DEFAULT_PROPAGATION_STYLE : deprecatedExtract;
      propagationStylesToInject =
          deprecatedInject.isEmpty() ? DEFAULT_PROPAGATION_STYLE : deprecatedInject;
    }

    tracePropagationExtractFirst =
        configProvider.getBoolean(
            TRACE_PROPAGATION_EXTRACT_FIRST, DEFAULT_TRACE_PROPAGATION_EXTRACT_FIRST);

    clockSyncPeriod = configProvider.getInteger(CLOCK_SYNC_PERIOD, DEFAULT_CLOCK_SYNC_PERIOD);

    logsInjectionEnabled =
        configProvider.getBoolean(
            LOGS_INJECTION_ENABLED, DEFAULT_LOGS_INJECTION_ENABLED, LOGS_INJECTION);

    dogStatsDNamedPipe = configProvider.getString(DOGSTATSD_NAMED_PIPE);

    dogStatsDStartDelay =
        configProvider.getInteger(
            DOGSTATSD_START_DELAY, DEFAULT_DOGSTATSD_START_DELAY, JMX_FETCH_START_DELAY);

    statsDClientQueueSize = configProvider.getInteger(STATSD_CLIENT_QUEUE_SIZE);
    statsDClientSocketBuffer = configProvider.getInteger(STATSD_CLIENT_SOCKET_BUFFER);
    statsDClientSocketTimeout = configProvider.getInteger(STATSD_CLIENT_SOCKET_TIMEOUT);

    runtimeMetricsEnabled = configProvider.getBoolean(RUNTIME_METRICS_ENABLED, true);

    jmxFetchEnabled =
        runtimeMetricsEnabled
            && configProvider.getBoolean(JMX_FETCH_ENABLED, DEFAULT_JMX_FETCH_ENABLED);
    jmxFetchConfigDir = configProvider.getString(JMX_FETCH_CONFIG_DIR);
    jmxFetchConfigs = tryMakeImmutableList(configProvider.getList(JMX_FETCH_CONFIG));
    jmxFetchMetricsConfigs =
        tryMakeImmutableList(configProvider.getList(JMX_FETCH_METRICS_CONFIGS));
    jmxFetchCheckPeriod = configProvider.getInteger(JMX_FETCH_CHECK_PERIOD);
    jmxFetchInitialRefreshBeansPeriod =
        configProvider.getInteger(JMX_FETCH_INITIAL_REFRESH_BEANS_PERIOD);
    jmxFetchRefreshBeansPeriod = configProvider.getInteger(JMX_FETCH_REFRESH_BEANS_PERIOD);

    jmxFetchStatsdPort = configProvider.getInteger(JMX_FETCH_STATSD_PORT, DOGSTATSD_PORT);
    jmxFetchStatsdHost =
        configProvider.getString(
            JMX_FETCH_STATSD_HOST,
            // default to agent host if an explicit port has been set
            null != jmxFetchStatsdPort && jmxFetchStatsdPort > 0 ? agentHost : null,
            DOGSTATSD_HOST);

    jmxFetchMultipleRuntimeServicesEnabled =
        configProvider.getBoolean(
            JMX_FETCH_MULTIPLE_RUNTIME_SERVICES_ENABLED,
            DEFAULT_JMX_FETCH_MULTIPLE_RUNTIME_SERVICES_ENABLED);
    jmxFetchMultipleRuntimeServicesLimit =
        configProvider.getInteger(
            JMX_FETCH_MULTIPLE_RUNTIME_SERVICES_LIMIT,
            DEFAULT_JMX_FETCH_MULTIPLE_RUNTIME_SERVICES_LIMIT);

    // Writer.Builder createMonitor will use the values of the JMX fetch & agent to fill-in defaults
    healthMetricsEnabled =
        runtimeMetricsEnabled
            && configProvider.getBoolean(HEALTH_METRICS_ENABLED, DEFAULT_HEALTH_METRICS_ENABLED);
    healthMetricsStatsdHost = configProvider.getString(HEALTH_METRICS_STATSD_HOST);
    healthMetricsStatsdPort = configProvider.getInteger(HEALTH_METRICS_STATSD_PORT);
    perfMetricsEnabled =
        runtimeMetricsEnabled
            && configProvider.getBoolean(PERF_METRICS_ENABLED, DEFAULT_PERF_METRICS_ENABLED);

    tracerMetricsEnabled = configProvider.getBoolean(TRACER_METRICS_ENABLED, false);
    tracerMetricsBufferingEnabled =
        configProvider.getBoolean(TRACER_METRICS_BUFFERING_ENABLED, false);
    tracerMetricsMaxAggregates = configProvider.getInteger(TRACER_METRICS_MAX_AGGREGATES, 2048);
    tracerMetricsMaxPending = configProvider.getInteger(TRACER_METRICS_MAX_PENDING, 2048);

    reportHostName =
        configProvider.getBoolean(TRACE_REPORT_HOSTNAME, DEFAULT_TRACE_REPORT_HOSTNAME);

    traceAgentV05Enabled =
        configProvider.getBoolean(ENABLE_TRACE_AGENT_V05, DEFAULT_TRACE_AGENT_V05_ENABLED);

    traceAnalyticsEnabled =
        configProvider.getBoolean(TRACE_ANALYTICS_ENABLED, DEFAULT_TRACE_ANALYTICS_ENABLED);

    String traceClientIpHeader = configProvider.getString(TRACE_CLIENT_IP_HEADER);
    if (traceClientIpHeader == null) {
      traceClientIpHeader = configProvider.getString(APPSEC_IP_ADDR_HEADER);
    }
    if (traceClientIpHeader != null) {
      traceClientIpHeader = traceClientIpHeader.toLowerCase(Locale.ROOT);
    }
    this.traceClientIpHeader = traceClientIpHeader;

    traceClientIpResolverEnabled =
        configProvider.getBoolean(TRACE_CLIENT_IP_RESOLVER_ENABLED, true);

    traceGitMetadataEnabled = configProvider.getBoolean(TRACE_GIT_METADATA_ENABLED, true);

    traceSamplingServiceRules = configProvider.getMergedMap(TRACE_SAMPLING_SERVICE_RULES);
    traceSamplingOperationRules = configProvider.getMergedMap(TRACE_SAMPLING_OPERATION_RULES);
    traceSamplingRules = configProvider.getString(TRACE_SAMPLING_RULES);
    traceSampleRate = configProvider.getDouble(TRACE_SAMPLE_RATE);
    traceRateLimit = configProvider.getInteger(TRACE_RATE_LIMIT, DEFAULT_TRACE_RATE_LIMIT);
    spanSamplingRules = configProvider.getString(SPAN_SAMPLING_RULES);
    spanSamplingRulesFile = configProvider.getString(SPAN_SAMPLING_RULES_FILE);

    // For the native image 'instrumenterConfig.isProfilingEnabled()' value will be 'baked-in' based
    // on whether
    // the profiler was enabled at build time or not.
    // Otherwise just do the standard config lookup by key.
    // An extra step is needed to properly handle the 'auto' value for profiling enablement via SSI.
    String value =
        configProvider.getString(
            ProfilingConfig.PROFILING_ENABLED,
            String.valueOf(instrumenterConfig.isProfilingEnabled()));
    // Run a validator that will emit a warning if the value is not a valid ProfilingEnablement
    // We don't want it to run in each call to ProfilingEnablement.of(value) not to flood the logs
    ProfilingEnablement.validate(value);
    profilingEnabled = ProfilingEnablement.of(value);
    profilingAgentless =
        configProvider.getBoolean(PROFILING_AGENTLESS, PROFILING_AGENTLESS_DEFAULT);
    isDatadogProfilerEnabled =
        !isDatadogProfilerEnablementOverridden()
            && configProvider.getBoolean(
                PROFILING_DATADOG_PROFILER_ENABLED, isDatadogProfilerSafeInCurrentEnvironment())
            && !(Platform.isNativeImageBuilder() || Platform.isNativeImage());
    profilingUrl = configProvider.getString(PROFILING_URL);

    if (tmpApiKey == null) {
      final String oldProfilingApiKeyFile = configProvider.getString(PROFILING_API_KEY_FILE_OLD);
      tmpApiKey = getEnv(propertyNameToEnvironmentVariableName(PROFILING_API_KEY_OLD));
      if (oldProfilingApiKeyFile != null) {
        try {
          tmpApiKey =
              new String(
                      Files.readAllBytes(Paths.get(oldProfilingApiKeyFile)), StandardCharsets.UTF_8)
                  .trim();
        } catch (final IOException e) {
          log.error("Cannot read API key from file {}, skipping", oldProfilingApiKeyFile, e);
        }
      }
    }
    if (tmpApiKey == null) {
      final String veryOldProfilingApiKeyFile =
          configProvider.getString(PROFILING_API_KEY_FILE_VERY_OLD);
      tmpApiKey = getEnv(propertyNameToEnvironmentVariableName(PROFILING_API_KEY_VERY_OLD));
      if (veryOldProfilingApiKeyFile != null) {
        try {
          tmpApiKey =
              new String(
                      Files.readAllBytes(Paths.get(veryOldProfilingApiKeyFile)),
                      StandardCharsets.UTF_8)
                  .trim();
        } catch (final IOException e) {
          log.error("Cannot read API key from file {}, skipping", veryOldProfilingApiKeyFile, e);
        }
      }
    }

    profilingTags = configProvider.getMergedMap(PROFILING_TAGS);
    int profilingStartDelayValue =
        configProvider.getInteger(PROFILING_START_DELAY, PROFILING_START_DELAY_DEFAULT);
    boolean profilingStartForceFirstValue =
        configProvider.getBoolean(PROFILING_START_FORCE_FIRST, PROFILING_START_FORCE_FIRST_DEFAULT);
    if (profilingEnabled == ProfilingEnablement.AUTO
        || profilingEnabled == ProfilingEnablement.INJECTED) {
      if (profilingStartDelayValue != PROFILING_START_DELAY_DEFAULT) {
        log.info(
            "Profiling start delay is set to {}s, but profiling enablement is set to auto. Using the default delay of {}s.",
            profilingStartDelayValue,
            PROFILING_START_DELAY_DEFAULT);
      }
      if (profilingStartForceFirstValue != PROFILING_START_FORCE_FIRST_DEFAULT) {
        log.info(
            "Profiling is requested to start immediately, but profiling enablement is set to auto. Profiling will be started with delay of {}s.",
            PROFILING_START_DELAY_DEFAULT);
      }
      profilingStartDelayValue = PROFILING_START_DELAY_DEFAULT;
      profilingStartForceFirstValue = PROFILING_START_FORCE_FIRST_DEFAULT;
    }
    profilingStartDelay = profilingStartDelayValue;
    profilingStartForceFirst = profilingStartForceFirstValue;
    profilingUploadPeriod =
        configProvider.getInteger(PROFILING_UPLOAD_PERIOD, PROFILING_UPLOAD_PERIOD_DEFAULT);
    profilingTemplateOverrideFile = configProvider.getString(PROFILING_TEMPLATE_OVERRIDE_FILE);
    profilingUploadTimeout =
        configProvider.getInteger(PROFILING_UPLOAD_TIMEOUT, PROFILING_UPLOAD_TIMEOUT_DEFAULT);
    profilingUploadCompression =
        configProvider.getString(
            PROFILING_UPLOAD_COMPRESSION, PROFILING_UPLOAD_COMPRESSION_DEFAULT);
    profilingProxyHost = configProvider.getString(PROFILING_PROXY_HOST);
    profilingProxyPort =
        configProvider.getInteger(PROFILING_PROXY_PORT, PROFILING_PROXY_PORT_DEFAULT);
    profilingProxyUsername = configProvider.getString(PROFILING_PROXY_USERNAME);
    profilingProxyPassword = configProvider.getString(PROFILING_PROXY_PASSWORD);

    profilingExceptionSampleLimit =
        configProvider.getInteger(
            PROFILING_EXCEPTION_SAMPLE_LIMIT, PROFILING_EXCEPTION_SAMPLE_LIMIT_DEFAULT);
    profilingBackPressureSampleLimit =
        configProvider.getInteger(
            PROFILING_EXCEPTION_SAMPLE_LIMIT, PROFILING_BACKPRESSURE_SAMPLE_LIMIT_DEFAULT);
    profilingBackPressureEnabled =
        configProvider.getBoolean(
            PROFILING_BACKPRESSURE_SAMPLING_ENABLED,
            PROFILING_BACKPRESSURE_SAMPLING_ENABLED_DEFAULT);
    profilingDirectAllocationSampleLimit =
        configProvider.getInteger(
            PROFILING_DIRECT_ALLOCATION_SAMPLE_LIMIT,
            PROFILING_DIRECT_ALLOCATION_SAMPLE_LIMIT_DEFAULT);
    profilingExceptionHistogramTopItems =
        configProvider.getInteger(
            PROFILING_EXCEPTION_HISTOGRAM_TOP_ITEMS,
            PROFILING_EXCEPTION_HISTOGRAM_TOP_ITEMS_DEFAULT);
    profilingExceptionHistogramMaxCollectionSize =
        configProvider.getInteger(
            PROFILING_EXCEPTION_HISTOGRAM_MAX_COLLECTION_SIZE,
            PROFILING_EXCEPTION_HISTOGRAM_MAX_COLLECTION_SIZE_DEFAULT);

    profilingExcludeAgentThreads = configProvider.getBoolean(PROFILING_EXCLUDE_AGENT_THREADS, true);

    profilingRecordExceptionMessage =
        configProvider.getBoolean(
            PROFILING_EXCEPTION_RECORD_MESSAGE, PROFILING_EXCEPTION_RECORD_MESSAGE_DEFAULT);

    profilingUploadSummaryOn413Enabled =
        configProvider.getBoolean(
            PROFILING_UPLOAD_SUMMARY_ON_413, PROFILING_UPLOAD_SUMMARY_ON_413_DEFAULT);

    crashTrackingAgentless =
        configProvider.getBoolean(CRASH_TRACKING_AGENTLESS, CRASH_TRACKING_AGENTLESS_DEFAULT);
    crashTrackingTags = configProvider.getMergedMap(CRASH_TRACKING_TAGS);

    float telemetryInterval =
        configProvider.getFloat(TELEMETRY_HEARTBEAT_INTERVAL, DEFAULT_TELEMETRY_HEARTBEAT_INTERVAL);
    if (telemetryInterval < 0.1 || telemetryInterval > 3600) {
      log.warn(
          "Invalid Telemetry heartbeat interval: {}. The value must be in range 0.1-3600",
          telemetryInterval);
      telemetryInterval = DEFAULT_TELEMETRY_HEARTBEAT_INTERVAL;
    }
    telemetryHeartbeatInterval = telemetryInterval;

    telemetryExtendedHeartbeatInterval =
        configProvider.getLong(
            TELEMETRY_EXTENDED_HEARTBEAT_INTERVAL, DEFAULT_TELEMETRY_EXTENDED_HEARTBEAT_INTERVAL);

    telemetryInterval =
        configProvider.getFloat(TELEMETRY_METRICS_INTERVAL, DEFAULT_TELEMETRY_METRICS_INTERVAL);
    if (telemetryInterval < 0.1 || telemetryInterval > 3600) {
      log.warn(
          "Invalid Telemetry metrics interval: {}. The value must be in range 0.1-3600",
          telemetryInterval);
      telemetryInterval = DEFAULT_TELEMETRY_METRICS_INTERVAL;
    }
    telemetryMetricsInterval = telemetryInterval;

    telemetryMetricsEnabled = configProvider.getBoolean(TELEMETRY_METRICS_ENABLED, true);

    isTelemetryLogCollectionEnabled =
        instrumenterConfig.isTelemetryEnabled()
            && configProvider.getBoolean(
                TELEMETRY_LOG_COLLECTION_ENABLED, DEFAULT_TELEMETRY_LOG_COLLECTION_ENABLED);

    isTelemetryDependencyServiceEnabled =
        configProvider.getBoolean(
            TELEMETRY_DEPENDENCY_COLLECTION_ENABLED,
            DEFAULT_TELEMETRY_DEPENDENCY_COLLECTION_ENABLED);
    telemetryDependencyResolutionQueueSize =
        configProvider.getInteger(
            TELEMETRY_DEPENDENCY_RESOLUTION_QUEUE_SIZE,
            DEFAULT_TELEMETRY_DEPENDENCY_RESOLUTION_QUEUE_SIZE);
    clientIpEnabled = configProvider.getBoolean(CLIENT_IP_ENABLED, DEFAULT_CLIENT_IP_ENABLED);

    appSecReportingInband =
        configProvider.getBoolean(APPSEC_REPORTING_INBAND, DEFAULT_APPSEC_REPORTING_INBAND);
    appSecRulesFile = configProvider.getString(APPSEC_RULES_FILE, null);

    // Default AppSec report timeout min=5, max=60
    appSecReportMaxTimeout = configProvider.getInteger(APPSEC_REPORT_TIMEOUT_SEC, 60);
    appSecReportMinTimeout = Math.min(appSecReportMaxTimeout, 5);

    appSecTraceRateLimit =
        configProvider.getInteger(APPSEC_TRACE_RATE_LIMIT, DEFAULT_APPSEC_TRACE_RATE_LIMIT);

    appSecWafMetrics = configProvider.getBoolean(APPSEC_WAF_METRICS, DEFAULT_APPSEC_WAF_METRICS);

    appSecWafTimeout = configProvider.getInteger(APPSEC_WAF_TIMEOUT, DEFAULT_APPSEC_WAF_TIMEOUT);

    appSecObfuscationParameterKeyRegexp =
        configProvider.getString(APPSEC_OBFUSCATION_PARAMETER_KEY_REGEXP, null);
    appSecObfuscationParameterValueRegexp =
        configProvider.getString(APPSEC_OBFUSCATION_PARAMETER_VALUE_REGEXP, null);

    appSecHttpBlockedTemplateHtml =
        configProvider.getString(APPSEC_HTTP_BLOCKED_TEMPLATE_HTML, null);
    appSecHttpBlockedTemplateJson =
        configProvider.getString(APPSEC_HTTP_BLOCKED_TEMPLATE_JSON, null);
    appSecUserIdCollectionMode =
        UserIdCollectionMode.fromString(
            configProvider.getStringNotEmpty(APPSEC_AUTO_USER_INSTRUMENTATION_MODE, null),
            configProvider.getStringNotEmpty(APPSEC_AUTOMATED_USER_EVENTS_TRACKING, null));
    appSecScaEnabled = configProvider.getBoolean(APPSEC_SCA_ENABLED);
    appSecRaspEnabled = configProvider.getBoolean(APPSEC_RASP_ENABLED, DEFAULT_APPSEC_RASP_ENABLED);
    appSecStackTraceEnabled =
        configProvider.getBoolean(
            APPSEC_STACK_TRACE_ENABLED,
            DEFAULT_APPSEC_STACK_TRACE_ENABLED,
            APPSEC_STACKTRACE_ENABLED_DEPRECATED);
    appSecMaxStackTraces =
        configProvider.getInteger(
            APPSEC_MAX_STACK_TRACES,
            DEFAULT_APPSEC_MAX_STACK_TRACES,
            APPSEC_MAX_STACKTRACES_DEPRECATED);
    appSecMaxStackTraceDepth =
        configProvider.getInteger(
            APPSEC_MAX_STACK_TRACE_DEPTH,
            DEFAULT_APPSEC_MAX_STACK_TRACE_DEPTH,
            APPSEC_MAX_STACKTRACE_DEPTH_DEPRECATED);
    apiSecurityEnabled =
        configProvider.getBoolean(
            API_SECURITY_ENABLED, DEFAULT_API_SECURITY_ENABLED, API_SECURITY_ENABLED_EXPERIMENTAL);
    apiSecurityRequestSampleRate =
        configProvider.getFloat(
            API_SECURITY_REQUEST_SAMPLE_RATE, DEFAULT_API_SECURITY_REQUEST_SAMPLE_RATE);

    iastDebugEnabled = configProvider.getBoolean(IAST_DEBUG_ENABLED, DEFAULT_IAST_DEBUG_ENABLED);

    iastContextMode =
        configProvider.getEnum(IAST_CONTEXT_MODE, IastContext.Mode.class, IastContext.Mode.REQUEST);
    iastDetectionMode =
        configProvider.getEnum(IAST_DETECTION_MODE, IastDetectionMode.class, DEFAULT);
    iastMaxConcurrentRequests = iastDetectionMode.getIastMaxConcurrentRequests(configProvider);
    iastVulnerabilitiesPerRequest =
        iastDetectionMode.getIastVulnerabilitiesPerRequest(configProvider);
    iastRequestSampling = iastDetectionMode.getIastRequestSampling(configProvider);
    iastDeduplicationEnabled = iastDetectionMode.isIastDeduplicationEnabled(configProvider);
    iastWeakHashAlgorithms =
        tryMakeImmutableSet(
            configProvider.getSet(IAST_WEAK_HASH_ALGORITHMS, DEFAULT_IAST_WEAK_HASH_ALGORITHMS));
    iastWeakCipherAlgorithms =
        getPattern(
            DEFAULT_IAST_WEAK_CIPHER_ALGORITHMS,
            configProvider.getString(IAST_WEAK_CIPHER_ALGORITHMS));
    iastTelemetryVerbosity =
        configProvider.getEnum(IAST_TELEMETRY_VERBOSITY, Verbosity.class, Verbosity.INFORMATION);
    iastRedactionEnabled =
        configProvider.getBoolean(IAST_REDACTION_ENABLED, DEFAULT_IAST_REDACTION_ENABLED);
    iastRedactionNamePattern =
        configProvider.getString(IAST_REDACTION_NAME_PATTERN, DEFAULT_IAST_REDACTION_NAME_PATTERN);
    iastRedactionValuePattern =
        configProvider.getString(
            IAST_REDACTION_VALUE_PATTERN, DEFAULT_IAST_REDACTION_VALUE_PATTERN);
    iastTruncationMaxValueLength =
        configProvider.getInteger(
            IAST_TRUNCATION_MAX_VALUE_LENGTH, DEFAULT_IAST_TRUNCATION_MAX_VALUE_LENGTH);
    iastMaxRangeCount = iastDetectionMode.getIastMaxRangeCount(configProvider);
    iastStacktraceLeakSuppress =
        configProvider.getBoolean(
            IAST_STACK_TRACE_LEAK_SUPPRESS,
            DEFAULT_IAST_STACKTRACE_LEAK_SUPPRESS,
            IAST_STACKTRACE_LEAK_SUPPRESS_DEPRECATED);
    iastHardcodedSecretEnabled =
        configProvider.getBoolean(
            IAST_HARDCODED_SECRET_ENABLED, DEFAULT_IAST_HARDCODED_SECRET_ENABLED);
    iastAnonymousClassesEnabled =
        configProvider.getBoolean(
            IAST_ANONYMOUS_CLASSES_ENABLED, DEFAULT_IAST_ANONYMOUS_CLASSES_ENABLED);
    iastSourceMappingEnabled = configProvider.getBoolean(IAST_SOURCE_MAPPING_ENABLED, false);
    iastSourceMappingMaxSize = configProvider.getInteger(IAST_SOURCE_MAPPING_MAX_SIZE, 1000);
    iastStackTraceEnabled =
        configProvider.getBoolean(
            IAST_STACK_TRACE_ENABLED,
            DEFAULT_IAST_STACK_TRACE_ENABLED,
            IAST_STACKTRACE_ENABLED_DEPRECATED);
    iastExperimentalPropagationEnabled =
        configProvider.getBoolean(IAST_EXPERIMENTAL_PROPAGATION_ENABLED, false);
    iastSecurityControlsConfiguration =
        configProvider.getString(IAST_SECURITY_CONTROLS_CONFIGURATION, null);
    iastDbRowsToTaint =
        configProvider.getInteger(IAST_DB_ROWS_TO_TAINT, DEFAULT_IAST_DB_ROWS_TO_TAINT);

    llmObsAgentlessEnabled =
        configProvider.getBoolean(LLMOBS_AGENTLESS_ENABLED, DEFAULT_LLM_OBS_AGENTLESS_ENABLED);
    llmObsMlApp = configProvider.getString(LLMOBS_ML_APP);

    ciVisibilityTraceSanitationEnabled =
        configProvider.getBoolean(CIVISIBILITY_TRACE_SANITATION_ENABLED, true);

    ciVisibilityAgentlessEnabled =
        configProvider.getBoolean(
            CIVISIBILITY_AGENTLESS_ENABLED, DEFAULT_CIVISIBILITY_AGENTLESS_ENABLED);

    ciVisibilitySourceDataEnabled =
        configProvider.getBoolean(
            CIVISIBILITY_SOURCE_DATA_ENABLED, DEFAULT_CIVISIBILITY_SOURCE_DATA_ENABLED);

    ciVisibilityBuildInstrumentationEnabled =
        configProvider.getBoolean(
            CIVISIBILITY_BUILD_INSTRUMENTATION_ENABLED,
            DEFAULT_CIVISIBILITY_BUILD_INSTRUMENTATION_ENABLED);

    final String ciVisibilityAgentlessUrlStr = configProvider.getString(CIVISIBILITY_AGENTLESS_URL);
    URI parsedCiVisibilityUri = null;
    if (ciVisibilityAgentlessUrlStr != null && !ciVisibilityAgentlessUrlStr.isEmpty()) {
      try {
        parsedCiVisibilityUri = new URL(ciVisibilityAgentlessUrlStr).toURI();
      } catch (MalformedURLException | URISyntaxException ex) {
        log.error(
            "Cannot parse CI Visibility agentless URL '{}', skipping", ciVisibilityAgentlessUrlStr);
      }
    }
    if (parsedCiVisibilityUri != null) {
      ciVisibilityAgentlessUrl = ciVisibilityAgentlessUrlStr;
    } else {
      ciVisibilityAgentlessUrl = null;
    }

    ciVisibilityAgentJarUri = configProvider.getString(CIVISIBILITY_AGENT_JAR_URI);
    ciVisibilityAutoConfigurationEnabled =
        configProvider.getBoolean(
            CIVISIBILITY_AUTO_CONFIGURATION_ENABLED,
            DEFAULT_CIVISIBILITY_AUTO_CONFIGURATION_ENABLED);
    ciVisibilityAdditionalChildProcessJvmArgs =
        configProvider.getString(CIVISIBILITY_ADDITIONAL_CHILD_PROCESS_JVM_ARGS);
    ciVisibilityCompilerPluginAutoConfigurationEnabled =
        configProvider.getBoolean(
            CIVISIBILITY_COMPILER_PLUGIN_AUTO_CONFIGURATION_ENABLED,
            DEFAULT_CIVISIBILITY_COMPILER_PLUGIN_AUTO_CONFIGURATION_ENABLED);
    ciVisibilityCodeCoverageEnabled =
        configProvider.getBoolean(CIVISIBILITY_CODE_COVERAGE_ENABLED, true);
    ciVisibilityCoverageLinesEnabled =
        configProvider.getBoolean(CIVISIBILITY_CODE_COVERAGE_LINES_ENABLED);
    ciVisibilityCodeCoverageReportDumpDir =
        configProvider.getString(CIVISIBILITY_CODE_COVERAGE_REPORT_DUMP_DIR);
    ciVisibilityCompilerPluginVersion =
        configProvider.getString(
            CIVISIBILITY_COMPILER_PLUGIN_VERSION, DEFAULT_CIVISIBILITY_COMPILER_PLUGIN_VERSION);
    ciVisibilityJacocoPluginVersion =
        configProvider.getString(
            CIVISIBILITY_JACOCO_PLUGIN_VERSION, DEFAULT_CIVISIBILITY_JACOCO_PLUGIN_VERSION);
    ciVisibilityJacocoPluginVersionProvided =
        configProvider.getString(CIVISIBILITY_JACOCO_PLUGIN_VERSION) != null;
    ciVisibilityCodeCoverageIncludes =
        Arrays.asList(
            COLON.split(configProvider.getString(CIVISIBILITY_CODE_COVERAGE_INCLUDES, ":")));
    ciVisibilityCodeCoverageExcludes =
        Arrays.asList(
            COLON.split(
                configProvider.getString(
                    CIVISIBILITY_CODE_COVERAGE_EXCLUDES,
                    DEFAULT_CIVISIBILITY_JACOCO_PLUGIN_EXCLUDES)));
    ciVisibilityCodeCoverageIncludedPackages =
        convertJacocoExclusionFormatToPackagePrefixes(ciVisibilityCodeCoverageIncludes);
    ciVisibilityCodeCoverageExcludedPackages =
        convertJacocoExclusionFormatToPackagePrefixes(ciVisibilityCodeCoverageExcludes);
    ciVisibilityJacocoGradleSourceSets =
        configProvider.getList(CIVISIBILITY_GRADLE_SOURCE_SETS, Arrays.asList("main", "test"));
    ciVisibilityDebugPort = configProvider.getInteger(CIVISIBILITY_DEBUG_PORT);
    ciVisibilityGitClientEnabled = configProvider.getBoolean(CIVISIBILITY_GIT_CLIENT_ENABLED, true);
    ciVisibilityGitUploadEnabled =
        configProvider.getBoolean(
            CIVISIBILITY_GIT_UPLOAD_ENABLED, DEFAULT_CIVISIBILITY_GIT_UPLOAD_ENABLED);
    ciVisibilityGitUnshallowEnabled =
        configProvider.getBoolean(
            CIVISIBILITY_GIT_UNSHALLOW_ENABLED, DEFAULT_CIVISIBILITY_GIT_UNSHALLOW_ENABLED);
    ciVisibilityGitUnshallowDefer =
        configProvider.getBoolean(CIVISIBILITY_GIT_UNSHALLOW_DEFER, true);
    ciVisibilityGitCommandTimeoutMillis =
        configProvider.getLong(
            CIVISIBILITY_GIT_COMMAND_TIMEOUT_MILLIS,
            DEFAULT_CIVISIBILITY_GIT_COMMAND_TIMEOUT_MILLIS);
    ciVisibilityBackendApiTimeoutMillis =
        configProvider.getLong(
            CIVISIBILITY_BACKEND_API_TIMEOUT_MILLIS,
            DEFAULT_CIVISIBILITY_BACKEND_API_TIMEOUT_MILLIS);
    ciVisibilityGitUploadTimeoutMillis =
        configProvider.getLong(
            CIVISIBILITY_GIT_UPLOAD_TIMEOUT_MILLIS, DEFAULT_CIVISIBILITY_GIT_UPLOAD_TIMEOUT_MILLIS);
    ciVisibilityGitRemoteName =
        configProvider.getString(
            CIVISIBILITY_GIT_REMOTE_NAME, DEFAULT_CIVISIBILITY_GIT_REMOTE_NAME);
    ciVisibilitySignalServerHost =
        configProvider.getString(
            CIVISIBILITY_SIGNAL_SERVER_HOST, DEFAULT_CIVISIBILITY_SIGNAL_SERVER_HOST);
    ciVisibilitySignalServerPort =
        configProvider.getInteger(
            CIVISIBILITY_SIGNAL_SERVER_PORT, DEFAULT_CIVISIBILITY_SIGNAL_SERVER_PORT);
    ciVisibilitySignalClientTimeoutMillis =
        configProvider.getInteger(CIVISIBILITY_SIGNAL_CLIENT_TIMEOUT_MILLIS, 10_000);
    ciVisibilityItrEnabled = configProvider.getBoolean(CIVISIBILITY_ITR_ENABLED, true);
    ciVisibilityTestSkippingEnabled =
        configProvider.getBoolean(CIVISIBILITY_TEST_SKIPPING_ENABLED, true);
    ciVisibilityCiProviderIntegrationEnabled =
        configProvider.getBoolean(CIVISIBILITY_CIPROVIDER_INTEGRATION_ENABLED, true);
    ciVisibilityRepoIndexDuplicateKeyCheckEnabled =
        configProvider.getBoolean(CIVISIBILITY_REPO_INDEX_DUPLICATE_KEY_CHECK_ENABLED, true);
    ciVisibilityExecutionSettingsCacheSize =
        configProvider.getInteger(CIVISIBILITY_EXECUTION_SETTINGS_CACHE_SIZE, 16);
    ciVisibilityJvmInfoCacheSize = configProvider.getInteger(CIVISIBILITY_JVM_INFO_CACHE_SIZE, 8);
    ciVisibilityCoverageRootPackagesLimit =
        configProvider.getInteger(CIVISIBILITY_CODE_COVERAGE_ROOT_PACKAGES_LIMIT, 50);
    ciVisibilityInjectedTracerVersion =
        configProvider.getString(CIVISIBILITY_INJECTED_TRACER_VERSION);
    ciVisibilityResourceFolderNames =
        configProvider.getList(
            CIVISIBILITY_RESOURCE_FOLDER_NAMES, DEFAULT_CIVISIBILITY_RESOURCE_FOLDER_NAMES);
    ciVisibilityFlakyRetryEnabled =
        configProvider.getBoolean(CIVISIBILITY_FLAKY_RETRY_ENABLED, true);
    ciVisibilityImpactedTestsDetectionEnabled =
        configProvider.getBoolean(CIVISIBILITY_IMPACTED_TESTS_DETECTION_ENABLED, true);
    ciVisibilityImpactedTestsBackendRequestEnabled =
        configProvider.getBoolean(CIVISIBILITY_IMPACTED_TESTS_BACKEND_REQUEST_ENABLED, false);
    ciVisibilityKnownTestsRequestEnabled =
        configProvider.getBoolean(CIVISIBILITY_KNOWN_TESTS_REQUEST_ENABLED, true);
    ciVisibilityFlakyRetryOnlyKnownFlakes =
        configProvider.getBoolean(CIVISIBILITY_FLAKY_RETRY_ONLY_KNOWN_FLAKES, false);
    ciVisibilityEarlyFlakeDetectionEnabled =
        configProvider.getBoolean(CIVISIBILITY_EARLY_FLAKE_DETECTION_ENABLED, true);
    ciVisibilityEarlyFlakeDetectionLowerLimit =
        configProvider.getInteger(CIVISIBILITY_EARLY_FLAKE_DETECTION_LOWER_LIMIT, 30);
    ciVisibilityFlakyRetryCount = configProvider.getInteger(CIVISIBILITY_FLAKY_RETRY_COUNT, 5);
    ciVisibilityTotalFlakyRetryCount =
        configProvider.getInteger(CIVISIBILITY_TOTAL_FLAKY_RETRY_COUNT, 1000);
    ciVisibilitySessionName = configProvider.getString(TEST_SESSION_NAME);
    ciVisibilityModuleName = configProvider.getString(CIVISIBILITY_MODULE_NAME);
    ciVisibilityTestCommand = configProvider.getString(CIVISIBILITY_TEST_COMMAND);
    ciVisibilityTelemetryEnabled = configProvider.getBoolean(CIVISIBILITY_TELEMETRY_ENABLED, true);
    ciVisibilityRumFlushWaitMillis =
        configProvider.getLong(CIVISIBILITY_RUM_FLUSH_WAIT_MILLIS, 500);
    ciVisibilityAutoInjected =
        Strings.isNotBlank(configProvider.getString(CIVISIBILITY_AUTO_INSTRUMENTATION_PROVIDER));
    ciVisibilityRemoteEnvVarsProviderUrl =
        configProvider.getString(CIVISIBILITY_REMOTE_ENV_VARS_PROVIDER_URL);
    ciVisibilityRemoteEnvVarsProviderKey =
        configProvider.getString(CIVISIBILITY_REMOTE_ENV_VARS_PROVIDER_KEY);
    ciVisibilityTestOrder = configProvider.getString(CIVISIBILITY_TEST_ORDER);
    ciVisibilityTestManagementEnabled = configProvider.getBoolean(TEST_MANAGEMENT_ENABLED, true);
    ciVisibilityTestManagementAttemptToFixRetries =
        configProvider.getInteger(TEST_MANAGEMENT_ATTEMPT_TO_FIX_RETRIES);

    remoteConfigEnabled =
        configProvider.getBoolean(
            REMOTE_CONFIGURATION_ENABLED, DEFAULT_REMOTE_CONFIG_ENABLED, REMOTE_CONFIG_ENABLED);
    remoteConfigIntegrityCheckEnabled =
        configProvider.getBoolean(
            REMOTE_CONFIG_INTEGRITY_CHECK_ENABLED, DEFAULT_REMOTE_CONFIG_INTEGRITY_CHECK_ENABLED);
    remoteConfigUrl = configProvider.getString(REMOTE_CONFIG_URL);
    remoteConfigPollIntervalSeconds =
        configProvider.getFloat(
            REMOTE_CONFIG_POLL_INTERVAL_SECONDS, DEFAULT_REMOTE_CONFIG_POLL_INTERVAL_SECONDS);
    remoteConfigMaxPayloadSize =
        configProvider.getInteger(
                REMOTE_CONFIG_MAX_PAYLOAD_SIZE, DEFAULT_REMOTE_CONFIG_MAX_PAYLOAD_SIZE)
            * 1024;
    remoteConfigTargetsKeyId =
        configProvider.getString(
            REMOTE_CONFIG_TARGETS_KEY_ID, DEFAULT_REMOTE_CONFIG_TARGETS_KEY_ID);
    remoteConfigTargetsKey =
        configProvider.getString(REMOTE_CONFIG_TARGETS_KEY, DEFAULT_REMOTE_CONFIG_TARGETS_KEY);

    remoteConfigMaxExtraServices =
        configProvider.getInteger(
            REMOTE_CONFIG_MAX_EXTRA_SERVICES, DEFAULT_REMOTE_CONFIG_MAX_EXTRA_SERVICES);

    dynamicInstrumentationEnabled =
        configProvider.getBoolean(
            DYNAMIC_INSTRUMENTATION_ENABLED, DEFAULT_DYNAMIC_INSTRUMENTATION_ENABLED);
    distributedDebuggerEnabled =
        configProvider.getBoolean(
            DISTRIBUTED_DEBUGGER_ENABLED, DEFAULT_DISTRIBUTED_DEBUGGER_ENABLED);
    dynamicInstrumentationUploadTimeout =
        configProvider.getInteger(
            DYNAMIC_INSTRUMENTATION_UPLOAD_TIMEOUT, DEFAULT_DYNAMIC_INSTRUMENTATION_UPLOAD_TIMEOUT);
    dynamicInstrumentationUploadFlushInterval =
        configProvider.getInteger(
            DYNAMIC_INSTRUMENTATION_UPLOAD_FLUSH_INTERVAL,
            DEFAULT_DYNAMIC_INSTRUMENTATION_UPLOAD_FLUSH_INTERVAL);
    dynamicInstrumentationClassFileDumpEnabled =
        configProvider.getBoolean(
            DYNAMIC_INSTRUMENTATION_CLASSFILE_DUMP_ENABLED,
            DEFAULT_DYNAMIC_INSTRUMENTATION_CLASSFILE_DUMP_ENABLED);
    dynamicInstrumentationPollInterval =
        configProvider.getInteger(
            DYNAMIC_INSTRUMENTATION_POLL_INTERVAL, DEFAULT_DYNAMIC_INSTRUMENTATION_POLL_INTERVAL);
    dynamicInstrumentationDiagnosticsInterval =
        configProvider.getInteger(
            DYNAMIC_INSTRUMENTATION_DIAGNOSTICS_INTERVAL,
            DEFAULT_DYNAMIC_INSTRUMENTATION_DIAGNOSTICS_INTERVAL);
    dynamicInstrumentationMetricEnabled =
        runtimeMetricsEnabled
            && configProvider.getBoolean(
                DYNAMIC_INSTRUMENTATION_METRICS_ENABLED,
                DEFAULT_DYNAMIC_INSTRUMENTATION_METRICS_ENABLED);
    dynamicInstrumentationProbeFile = configProvider.getString(DYNAMIC_INSTRUMENTATION_PROBE_FILE);
    dynamicInstrumentationUploadBatchSize =
        configProvider.getInteger(
            DYNAMIC_INSTRUMENTATION_UPLOAD_BATCH_SIZE,
            DEFAULT_DYNAMIC_INSTRUMENTATION_UPLOAD_BATCH_SIZE);
    dynamicInstrumentationMaxPayloadSize =
        configProvider.getInteger(
                DYNAMIC_INSTRUMENTATION_MAX_PAYLOAD_SIZE,
                DEFAULT_DYNAMIC_INSTRUMENTATION_MAX_PAYLOAD_SIZE)
            * 1024;
    dynamicInstrumentationVerifyByteCode =
        configProvider.getBoolean(
            DYNAMIC_INSTRUMENTATION_VERIFY_BYTECODE,
            DEFAULT_DYNAMIC_INSTRUMENTATION_VERIFY_BYTECODE);
    dynamicInstrumentationInstrumentTheWorld =
        configProvider.getBoolean(
            DYNAMIC_INSTRUMENTATION_INSTRUMENT_THE_WORLD,
            DEFAULT_DYNAMIC_INSTRUMENTATION_INSTRUMENT_THE_WORLD);
    dynamicInstrumentationExcludeFiles =
        configProvider.getString(DYNAMIC_INSTRUMENTATION_EXCLUDE_FILES);
    dynamicInstrumentationIncludeFiles =
        configProvider.getString(DYNAMIC_INSTRUMENTATION_INCLUDE_FILES);
    dynamicInstrumentationCaptureTimeout =
        configProvider.getInteger(
            DYNAMIC_INSTRUMENTATION_CAPTURE_TIMEOUT,
            DEFAULT_DYNAMIC_INSTRUMENTATION_CAPTURE_TIMEOUT);
    dynamicInstrumentationRedactedIdentifiers =
        configProvider.getString(DYNAMIC_INSTRUMENTATION_REDACTED_IDENTIFIERS, null);
    dynamicInstrumentationRedactionExcludedIdentifiers =
        tryMakeImmutableSet(
            configProvider.getList(DYNAMIC_INSTRUMENTATION_REDACTION_EXCLUDED_IDENTIFIERS));
    dynamicInstrumentationRedactedTypes =
        configProvider.getString(DYNAMIC_INSTRUMENTATION_REDACTED_TYPES, null);
    dynamicInstrumentationHoistLocalVarsEnabled =
        configProvider.getBoolean(
            DYNAMIC_INSTRUMENTATION_HOIST_LOCALVARS_ENABLED,
            DEFAULT_DYNAMIC_INSTRUMENTATION_HOIST_LOCALVARS_ENABLED);
    symbolDatabaseEnabled =
        configProvider.getBoolean(SYMBOL_DATABASE_ENABLED, DEFAULT_SYMBOL_DATABASE_ENABLED);
    symbolDatabaseForceUpload =
        configProvider.getBoolean(
            SYMBOL_DATABASE_FORCE_UPLOAD, DEFAULT_SYMBOL_DATABASE_FORCE_UPLOAD);
    symbolDatabaseFlushThreshold =
        configProvider.getInteger(
            SYMBOL_DATABASE_FLUSH_THRESHOLD, DEFAULT_SYMBOL_DATABASE_FLUSH_THRESHOLD);
    symbolDatabaseCompressed =
        configProvider.getBoolean(SYMBOL_DATABASE_COMPRESSED, DEFAULT_SYMBOL_DATABASE_COMPRESSED);
    debuggerExceptionEnabled =
        configProvider.getBoolean(
            DEBUGGER_EXCEPTION_ENABLED,
            DEFAULT_DEBUGGER_EXCEPTION_ENABLED,
            EXCEPTION_REPLAY_ENABLED);
    debuggerCodeOriginEnabled =
        configProvider.getBoolean(
            CODE_ORIGIN_FOR_SPANS_ENABLED, DEFAULT_CODE_ORIGIN_FOR_SPANS_ENABLED);
    debuggerCodeOriginMaxUserFrames =
        configProvider.getInteger(CODE_ORIGIN_MAX_USER_FRAMES, DEFAULT_CODE_ORIGIN_MAX_USER_FRAMES);
    debuggerMaxExceptionPerSecond =
        configProvider.getInteger(
            DEBUGGER_MAX_EXCEPTION_PER_SECOND, DEFAULT_DEBUGGER_MAX_EXCEPTION_PER_SECOND);
    debuggerExceptionOnlyLocalRoot =
        configProvider.getBoolean(
            DEBUGGER_EXCEPTION_ONLY_LOCAL_ROOT, DEFAULT_DEBUGGER_EXCEPTION_ONLY_LOCAL_ROOT);
    debuggerExceptionCaptureIntermediateSpansEnabled =
        configProvider.getBoolean(
            DEBUGGER_EXCEPTION_CAPTURE_INTERMEDIATE_SPANS_ENABLED,
            DEFAULT_DEBUGGER_EXCEPTION_CAPTURE_INTERMEDIATE_SPANS_ENABLED);
    debuggerExceptionMaxCapturedFrames =
        configProvider.getInteger(
            DEBUGGER_EXCEPTION_MAX_CAPTURED_FRAMES,
            DEFAULT_DEBUGGER_EXCEPTION_MAX_CAPTURED_FRAMES,
            DEBUGGER_EXCEPTION_CAPTURE_MAX_FRAMES);
    debuggerExceptionCaptureInterval =
        configProvider.getInteger(
            DEBUGGER_EXCEPTION_CAPTURE_INTERVAL_SECONDS,
            DEFAULT_DEBUGGER_EXCEPTION_CAPTURE_INTERVAL_SECONDS);

    debuggerThirdPartyIncludes = tryMakeImmutableSet(configProvider.getList(THIRD_PARTY_INCLUDES));
    debuggerThirdPartyExcludes = tryMakeImmutableSet(configProvider.getList(THIRD_PARTY_EXCLUDES));

    awsPropagationEnabled = isPropagationEnabled(true, "aws", "aws-sdk");
    sqsPropagationEnabled = isPropagationEnabled(true, "sqs");
    sqsBodyPropagationEnabled = configProvider.getBoolean(SQS_BODY_PROPAGATION_ENABLED, false);

    kafkaClientPropagationEnabled = isPropagationEnabled(true, "kafka", "kafka.client");
    kafkaClientPropagationDisabledTopics =
        tryMakeImmutableSet(configProvider.getList(KAFKA_CLIENT_PROPAGATION_DISABLED_TOPICS));
    kafkaClientBase64DecodingEnabled =
        configProvider.getBoolean(KAFKA_CLIENT_BASE64_DECODING_ENABLED, false);
    jmsPropagationEnabled = isPropagationEnabled(true, "jms");
    jmsPropagationDisabledTopics =
        tryMakeImmutableSet(configProvider.getList(JMS_PROPAGATION_DISABLED_TOPICS));
    jmsPropagationDisabledQueues =
        tryMakeImmutableSet(configProvider.getList(JMS_PROPAGATION_DISABLED_QUEUES));
    jmsUnacknowledgedMaxAge = configProvider.getInteger(JMS_UNACKNOWLEDGED_MAX_AGE, 3600);

    rabbitPropagationEnabled = isPropagationEnabled(true, "rabbit", "rabbitmq");
    rabbitPropagationDisabledQueues =
        tryMakeImmutableSet(configProvider.getList(RABBIT_PROPAGATION_DISABLED_QUEUES));
    rabbitPropagationDisabledExchanges =
        tryMakeImmutableSet(configProvider.getList(RABBIT_PROPAGATION_DISABLED_EXCHANGES));
    rabbitIncludeRoutingKeyInResource =
        configProvider.getBoolean(RABBIT_INCLUDE_ROUTINGKEY_IN_RESOURCE, true);

    messageBrokerSplitByDestination =
        configProvider.getBoolean(MESSAGE_BROKER_SPLIT_BY_DESTINATION, false);

    grpcIgnoredInboundMethods =
        tryMakeImmutableSet(configProvider.getList(GRPC_IGNORED_INBOUND_METHODS));
    final List<String> tmpGrpcIgnoredOutboundMethods = new ArrayList<>();
    tmpGrpcIgnoredOutboundMethods.addAll(configProvider.getList(GRPC_IGNORED_OUTBOUND_METHODS));
    // When tracing shadowing will be possible we can instrument the stubs to silent tracing
    // starting from interception points
    if (InstrumenterConfig.get()
        .isIntegrationEnabled(Collections.singleton("google-pubsub"), true)) {
      tmpGrpcIgnoredOutboundMethods.addAll(
          configProvider.getList(
              GOOGLE_PUBSUB_IGNORED_GRPC_METHODS,
              Arrays.asList(
                  "google.pubsub.v1.Subscriber/ModifyAckDeadline",
                  "google.pubsub.v1.Subscriber/Acknowledge",
                  "google.pubsub.v1.Subscriber/Pull",
                  "google.pubsub.v1.Subscriber/StreamingPull",
                  "google.pubsub.v1.Publisher/Publish")));
    }
    grpcIgnoredOutboundMethods = tryMakeImmutableSet(tmpGrpcIgnoredOutboundMethods);
    grpcServerTrimPackageResource =
        configProvider.getBoolean(GRPC_SERVER_TRIM_PACKAGE_RESOURCE, false);
    grpcServerErrorStatuses =
        configProvider.getIntegerRange(
            GRPC_SERVER_ERROR_STATUSES, DEFAULT_GRPC_SERVER_ERROR_STATUSES);
    grpcClientErrorStatuses =
        configProvider.getIntegerRange(
            GRPC_CLIENT_ERROR_STATUSES, DEFAULT_GRPC_CLIENT_ERROR_STATUSES);

    hystrixTagsEnabled = configProvider.getBoolean(HYSTRIX_TAGS_ENABLED, false);
    hystrixMeasuredEnabled = configProvider.getBoolean(HYSTRIX_MEASURED_ENABLED, false);

    igniteCacheIncludeKeys = configProvider.getBoolean(IGNITE_CACHE_INCLUDE_KEYS, false);

    obfuscationQueryRegexp =
        configProvider.getString(
            OBFUSCATION_QUERY_STRING_REGEXP, null, "obfuscation.query.string.regexp");

    playReportHttpStatus = configProvider.getBoolean(PLAY_REPORT_HTTP_STATUS, false);

    servletPrincipalEnabled = configProvider.getBoolean(SERVLET_PRINCIPAL_ENABLED, false);

    xDatadogTagsMaxLength =
        configProvider.getInteger(
            TRACE_X_DATADOG_TAGS_MAX_LENGTH, DEFAULT_TRACE_X_DATADOG_TAGS_MAX_LENGTH);

    servletAsyncTimeoutError = configProvider.getBoolean(SERVLET_ASYNC_TIMEOUT_ERROR, true);

    logLevel = configProvider.getString(LOG_LEVEL);
    debugEnabled = configProvider.getBoolean(TRACE_DEBUG, false);
    triageEnabled = configProvider.getBoolean(TRACE_TRIAGE, instrumenterConfig.isTriageEnabled());
    triageReportTrigger = configProvider.getString(TRIAGE_REPORT_TRIGGER);
    if (null != triageReportTrigger) {
      triageReportDir = configProvider.getString(TRIAGE_REPORT_DIR, getProp("java.io.tmpdir"));
    } else {
      triageReportDir = null;
    }

    startupLogsEnabled =
        configProvider.getBoolean(STARTUP_LOGS_ENABLED, DEFAULT_STARTUP_LOGS_ENABLED);

    cwsEnabled = configProvider.getBoolean(CWS_ENABLED, DEFAULT_CWS_ENABLED);
    cwsTlsRefresh = configProvider.getInteger(CWS_TLS_REFRESH, DEFAULT_CWS_TLS_REFRESH);

    dataJobsEnabled = configProvider.getBoolean(DATA_JOBS_ENABLED, DEFAULT_DATA_JOBS_ENABLED);
    dataJobsCommandPattern = configProvider.getString(DATA_JOBS_COMMAND_PATTERN);

    dataStreamsEnabled =
        configProvider.getBoolean(DATA_STREAMS_ENABLED, DEFAULT_DATA_STREAMS_ENABLED);
    dataStreamsBucketDurationSeconds =
        configProvider.getFloat(
            DATA_STREAMS_BUCKET_DURATION_SECONDS, DEFAULT_DATA_STREAMS_BUCKET_DURATION);

    azureAppServices = configProvider.getBoolean(AZURE_APP_SERVICES, false);
    traceAgentPath = configProvider.getString(TRACE_AGENT_PATH);
    String traceAgentArgsString = configProvider.getString(TRACE_AGENT_ARGS);
    if (traceAgentArgsString == null) {
      traceAgentArgs = Collections.emptyList();
    } else {
      traceAgentArgs =
          Collections.unmodifiableList(
              new ArrayList<>(parseStringIntoSetOfNonEmptyStrings(traceAgentArgsString)));
    }

    dogStatsDPath = configProvider.getString(DOGSTATSD_PATH);
    String dogStatsDArgsString = configProvider.getString(DOGSTATSD_ARGS);
    if (dogStatsDArgsString == null) {
      dogStatsDArgs = Collections.emptyList();
    } else {
      dogStatsDArgs =
          Collections.unmodifiableList(
              new ArrayList<>(parseStringIntoSetOfNonEmptyStrings(dogStatsDArgsString)));
    }

    // Setting this last because we have a few places where this can come from
    apiKey = tmpApiKey;

    boolean longRunningEnabled =
        configProvider.getBoolean(TRACE_LONG_RUNNING_ENABLED, DEFAULT_TRACE_LONG_RUNNING_ENABLED);
    long longRunningTraceInitialFlushInterval =
        configProvider.getLong(
            TRACE_LONG_RUNNING_INITIAL_FLUSH_INTERVAL,
            DEFAULT_TRACE_LONG_RUNNING_INITIAL_FLUSH_INTERVAL);
    long longRunningTraceFlushInterval =
        configProvider.getLong(
            TRACE_LONG_RUNNING_FLUSH_INTERVAL, DEFAULT_TRACE_LONG_RUNNING_FLUSH_INTERVAL);

    if (longRunningEnabled
        && (longRunningTraceInitialFlushInterval < 10
            || longRunningTraceInitialFlushInterval > 450)) {
      log.warn(
          "Provided long running trace initial flush interval of {} seconds. It should be between 10 seconds and 7.5 minutes."
              + "Setting the flush interval to the default value of {} seconds .",
          longRunningTraceInitialFlushInterval,
          DEFAULT_TRACE_LONG_RUNNING_INITIAL_FLUSH_INTERVAL);
      longRunningTraceInitialFlushInterval = DEFAULT_TRACE_LONG_RUNNING_INITIAL_FLUSH_INTERVAL;
    }
    if (longRunningEnabled
        && (longRunningTraceFlushInterval < 20 || longRunningTraceFlushInterval > 450)) {
      log.warn(
          "Provided long running trace flush interval of {} seconds. It should be between 20 seconds and 7.5 minutes."
              + "Setting the flush interval to the default value of {} seconds .",
          longRunningTraceFlushInterval,
          DEFAULT_TRACE_LONG_RUNNING_FLUSH_INTERVAL);
      longRunningTraceFlushInterval = DEFAULT_TRACE_LONG_RUNNING_FLUSH_INTERVAL;
    }
    this.longRunningTraceEnabled = longRunningEnabled;
    this.longRunningTraceInitialFlushInterval = longRunningTraceInitialFlushInterval;
    this.longRunningTraceFlushInterval = longRunningTraceFlushInterval;

    this.sparkTaskHistogramEnabled =
        configProvider.getBoolean(
            SPARK_TASK_HISTOGRAM_ENABLED, DEFAULT_SPARK_TASK_HISTOGRAM_ENABLED);

    this.sparkAppNameAsService =
        configProvider.getBoolean(SPARK_APP_NAME_AS_SERVICE, DEFAULT_SPARK_APP_NAME_AS_SERVICE);

    this.jaxRsExceptionAsErrorsEnabled =
        configProvider.getBoolean(
            JAX_RS_EXCEPTION_AS_ERROR_ENABLED, DEFAULT_JAX_RS_EXCEPTION_AS_ERROR_ENABLED);

    axisPromoteResourceName = configProvider.getBoolean(AXIS_PROMOTE_RESOURCE_NAME, false);

    websocketMessagesInheritSampling =
        configProvider.getBoolean(
            TRACE_WEBSOCKET_MESSAGES_INHERIT_SAMPLING, DEFAULT_WEBSOCKET_MESSAGES_INHERIT_SAMPLING);
    websocketMessagesSeparateTraces =
        configProvider.getBoolean(
            TRACE_WEBSOCKET_MESSAGES_SEPARATE_TRACES, DEFAULT_WEBSOCKET_MESSAGES_SEPARATE_TRACES);
    websocketTagSessionId =
        configProvider.getBoolean(TRACE_WEBSOCKET_TAG_SESSION_ID, DEFAULT_WEBSOCKET_TAG_SESSION_ID);

    this.traceFlushIntervalSeconds =
        configProvider.getFloat(
            TracerConfig.TRACE_FLUSH_INTERVAL, ConfigDefaults.DEFAULT_TRACE_FLUSH_INTERVAL);

    this.tracePostProcessingTimeout =
        configProvider.getLong(
            TRACE_POST_PROCESSING_TIMEOUT, DEFAULT_TRACE_POST_PROCESSING_TIMEOUT);

    if (isLlmObsEnabled()) {
      log.debug("Attempting to enable LLM Observability");
      if (llmObsMlApp == null || llmObsMlApp.isEmpty()) {
        throw new IllegalArgumentException(
            "Attempt to enable LLM Observability without ML app defined."
                + "Please ensure that the name of the ML app is provided through properties or env variable");
      }

      log.debug(
          "LLM Observability enabled for ML app {}, agentless mode {}",
          llmObsMlApp,
          llmObsAgentlessEnabled);
    }

    // if API key is not provided, check if any products are using agentless mode and require it
    if (apiKey == null || apiKey.isEmpty()) {
      // CI Visibility
      if (isCiVisibilityEnabled() && ciVisibilityAgentlessEnabled) {
        throw new FatalAgentMisconfigurationError(
            "Attempt to start in CI Visibility in Agentless mode without API key. "
                + "Please ensure that either an API key is configured, or the tracer is set up to work with the Agent");
      }

      // Profiling
      if (profilingAgentless) {
        log.warn(
            "Agentless profiling activated but no api key provided. Profile uploading will likely fail");
      }

      // LLM Observability
      if (isLlmObsEnabled() && llmObsAgentlessEnabled) {
        throw new FatalAgentMisconfigurationError(
            "Attempt to start LLM Observability in Agentless mode without API key. "
                + "Please ensure that either an API key is configured, or the tracer is set up to work with the Agent");
      }
    }

    this.telemetryDebugRequestsEnabled =
        configProvider.getBoolean(
            TELEMETRY_DEBUG_REQUESTS_ENABLED, DEFAULT_TELEMETRY_DEBUG_REQUESTS_ENABLED);

    this.agentlessLogSubmissionEnabled =
        configProvider.getBoolean(AGENTLESS_LOG_SUBMISSION_ENABLED, false);
    this.agentlessLogSubmissionQueueSize =
        configProvider.getInteger(AGENTLESS_LOG_SUBMISSION_QUEUE_SIZE, 1024);
    this.agentlessLogSubmissionLevel =
        configProvider.getString(AGENTLESS_LOG_SUBMISSION_LEVEL, "INFO");
    this.agentlessLogSubmissionUrl = configProvider.getString(AGENTLESS_LOG_SUBMISSION_URL);
    this.agentlessLogSubmissionProduct = isCiVisibilityEnabled() ? "citest" : "apm";

    this.cloudPayloadTaggingServices =
        configProvider.getSet(
            TRACE_CLOUD_PAYLOAD_TAGGING_SERVICES, DEFAULT_TRACE_CLOUD_PAYLOAD_TAGGING_SERVICES);
    this.cloudRequestPayloadTagging =
        configProvider.getList(TRACE_CLOUD_REQUEST_PAYLOAD_TAGGING, null);
    this.cloudResponsePayloadTagging =
        configProvider.getList(TRACE_CLOUD_RESPONSE_PAYLOAD_TAGGING, null);
    this.cloudPayloadTaggingMaxDepth =
        configProvider.getInteger(TRACE_CLOUD_PAYLOAD_TAGGING_MAX_DEPTH, 10);
    this.cloudPayloadTaggingMaxTags =
        configProvider.getInteger(TRACE_CLOUD_PAYLOAD_TAGGING_MAX_TAGS, 758);

    this.dependecyResolutionPeriodMillis =
        configProvider.getLong(
            GeneralConfig.TELEMETRY_DEPENDENCY_RESOLUTION_PERIOD_MILLIS,
            1000); // 1 second by default

    timelineEventsEnabled =
        configProvider.getBoolean(
            PROFILING_TIMELINE_EVENTS_ENABLED, PROFILING_TIMELINE_EVENTS_ENABLED_DEFAULT);

    if (appSecScaEnabled != null
        && appSecScaEnabled
        && (!isTelemetryEnabled() || !isTelemetryDependencyServiceEnabled())) {
      log.warn(
          SEND_TELEMETRY,
          "AppSec SCA is enabled but telemetry is disabled. AppSec SCA will not work.");
    }

    this.apmTracingEnabled = configProvider.getBoolean(GeneralConfig.APM_TRACING_ENABLED, true);

    log.debug("New instance: {}", this);
  }

  /**
   * Converts a list of packages in Jacoco exclusion format ({@code
   * my.package.*,my.other.package.*}) to list of package prefixes suitable for use with ASM ({@code
   * my/package/,my/other/package/})
   */
  public static String[] convertJacocoExclusionFormatToPackagePrefixes(List<String> packages) {
    return packages.stream()
        .map(s -> (s.endsWith("*") ? s.substring(0, s.length() - 1) : s).replace('.', '/'))
        .toArray(String[]::new);
  }

  public ConfigProvider configProvider() {
    return configProvider;
  }

  public long getStartTimeMillis() {
    return startTimeMillis;
  }

  public String getRuntimeId() {
    return runtimeIdEnabled ? RuntimeIdHolder.runtimeId : "";
  }

  public Long getProcessId() {
    return PidHelper.getPidAsLong();
  }

  public String getRuntimeVersion() {
    return runtimeVersion;
  }

  public String getApiKey() {
    return apiKey;
  }

  public String getApplicationKey() {
    return applicationKey;
  }

  public String getSite() {
    return site;
  }

  public String getHostName() {
    return HostNameHolder.hostName;
  }

  public Supplier<String> getHostNameSupplier() {
    return HostNameHolder::getHostName;
  }

  public String getServiceName() {
    return serviceName;
  }

  public boolean isServiceNameSetByUser() {
    return serviceNameSetByUser;
  }

  public String getRootContextServiceName() {
    return rootContextServiceName;
  }

  public Set<String> getExperimentalFeaturesEnabled() {
    return experimentalFeaturesEnabled;
  }

  public boolean isTraceEnabled() {
    return instrumenterConfig.isTraceEnabled();
  }

  public boolean isLongRunningTraceEnabled() {
    return longRunningTraceEnabled;
  }

  public long getLongRunningTraceInitialFlushInterval() {
    return longRunningTraceInitialFlushInterval;
  }

  public long getLongRunningTraceFlushInterval() {
    return longRunningTraceFlushInterval;
  }

  public float getTraceFlushIntervalSeconds() {
    return traceFlushIntervalSeconds;
  }

  public long getTracePostProcessingTimeout() {
    return tracePostProcessingTimeout;
  }

  public boolean isIntegrationSynapseLegacyOperationName() {
    return integrationSynapseLegacyOperationName;
  }

  public String getWriterType() {
    return writerType;
  }

  public boolean isInjectBaggageAsTagsEnabled() {
    return injectBaggageAsTagsEnabled;
  }

  public boolean isAgentConfiguredUsingDefault() {
    return agentConfiguredUsingDefault;
  }

  public String getAgentUrl() {
    return agentUrl;
  }

  public String getAgentHost() {
    return agentHost;
  }

  public int getAgentPort() {
    return agentPort;
  }

  public String getAgentUnixDomainSocket() {
    return agentUnixDomainSocket;
  }

  public String getAgentNamedPipe() {
    return agentNamedPipe;
  }

  public int getAgentTimeout() {
    return agentTimeout;
  }

  public Set<String> getNoProxyHosts() {
    return noProxyHosts;
  }

  public boolean isPrioritySamplingEnabled() {
    return prioritySamplingEnabled;
  }

  public String getPrioritySamplingForce() {
    return prioritySamplingForce;
  }

  public boolean isTraceResolverEnabled() {
    return traceResolverEnabled;
  }

  public Set<String> getIastWeakHashAlgorithms() {
    return iastWeakHashAlgorithms;
  }

  public Pattern getIastWeakCipherAlgorithms() {
    return iastWeakCipherAlgorithms;
  }

  public boolean isIastDeduplicationEnabled() {
    return iastDeduplicationEnabled;
  }

  public int getSpanAttributeSchemaVersion() {
    return spanAttributeSchemaVersion;
  }

  public boolean isPeerServiceDefaultsEnabled() {
    return peerServiceDefaultsEnabled;
  }

  public Map<String, String> getPeerServiceComponentOverrides() {
    return peerServiceComponentOverrides;
  }

  public boolean isRemoveIntegrationServiceNamesEnabled() {
    return removeIntegrationServiceNamesEnabled;
  }

  public Map<String, String> getPeerServiceMapping() {
    return peerServiceMapping;
  }

  public Map<String, String> getServiceMapping() {
    return serviceMapping;
  }

  public Map<String, String> getRequestHeaderTags() {
    return requestHeaderTags;
  }

  public Map<String, String> getResponseHeaderTags() {
    return responseHeaderTags;
  }

  public boolean isRequestHeaderTagsCommaAllowed() {
    return requestHeaderTagsCommaAllowed;
  }

  public Map<String, String> getBaggageMapping() {
    return baggageMapping;
  }

  public Map<String, String> getHttpServerPathResourceNameMapping() {
    return httpServerPathResourceNameMapping;
  }

  public Map<String, String> getHttpClientPathResourceNameMapping() {
    return httpClientPathResourceNameMapping;
  }

  public boolean getHttpResourceRemoveTrailingSlash() {
    return httpResourceRemoveTrailingSlash;
  }

  public BitSet getHttpServerErrorStatuses() {
    return httpServerErrorStatuses;
  }

  public BitSet getHttpClientErrorStatuses() {
    return httpClientErrorStatuses;
  }

  public boolean isHttpServerTagQueryString() {
    return httpServerTagQueryString;
  }

  public boolean isHttpServerRawQueryString() {
    return httpServerRawQueryString;
  }

  public boolean isHttpServerRawResource() {
    return httpServerRawResource;
  }

  public boolean isHttpServerDecodedResourcePreserveSpaces() {
    return httpServerDecodedResourcePreserveSpaces;
  }

  public boolean isHttpServerRouteBasedNaming() {
    return httpServerRouteBasedNaming;
  }

  public boolean isHttpClientTagQueryString() {
    return httpClientTagQueryString;
  }

  public boolean isHttpClientTagHeaders() {
    return httpClientTagHeaders;
  }

  public boolean isHttpClientSplitByDomain() {
    return httpClientSplitByDomain;
  }

  public boolean isDbClientSplitByInstance() {
    return dbClientSplitByInstance;
  }

  public boolean isDbClientSplitByInstanceTypeSuffix() {
    return dbClientSplitByInstanceTypeSuffix;
  }

  public boolean isDbClientSplitByHost() {
    return dbClientSplitByHost;
  }

  public Set<String> getSplitByTags() {
    return splitByTags;
  }

  public boolean isJeeSplitByDeployment() {
    return jeeSplitByDeployment;
  }

  public int getScopeDepthLimit() {
    return scopeDepthLimit;
  }

  public boolean isScopeStrictMode() {
    return scopeStrictMode;
  }

  public int getScopeIterationKeepAlive() {
    return scopeIterationKeepAlive;
  }

  public int getPartialFlushMinSpans() {
    return partialFlushMinSpans;
  }

  public int getTraceKeepLatencyThreshold() {
    return traceKeepLatencyThreshold;
  }

  public boolean isTraceKeepLatencyThresholdEnabled() {
    return traceKeepLatencyThresholdEnabled;
  }

  public boolean isTraceStrictWritesEnabled() {
    return traceStrictWritesEnabled;
  }

  public boolean isLogExtractHeaderNames() {
    return logExtractHeaderNames;
  }

  @Deprecated
  public Set<PropagationStyle> getPropagationStylesToExtract() {
    return propagationStylesToExtract;
  }

  @Deprecated
  public Set<PropagationStyle> getPropagationStylesToInject() {
    return propagationStylesToInject;
  }

  public boolean isTracePropagationStyleB3PaddingEnabled() {
    return tracePropagationStyleB3PaddingEnabled;
  }

  public Set<TracePropagationStyle> getTracePropagationStylesToExtract() {
    return tracePropagationStylesToExtract;
  }

  public Set<TracePropagationStyle> getTracePropagationStylesToInject() {
    return tracePropagationStylesToInject;
  }

  public boolean isTracePropagationExtractFirst() {
    return tracePropagationExtractFirst;
  }

  public boolean isBaggageExtract() {
    return tracePropagationStylesToExtract.contains(TracePropagationStyle.BAGGAGE);
  }

  public boolean isBaggageInject() {
    return tracePropagationStylesToInject.contains(TracePropagationStyle.BAGGAGE);
  }

  public boolean isBaggagePropagationEnabled() {
    return isBaggageInject() || isBaggageExtract();
  }

  public int getTraceBaggageMaxItems() {
    return traceBaggageMaxItems;
  }

  public int getTraceBaggageMaxBytes() {
    return traceBaggageMaxBytes;
  }

  public int getClockSyncPeriod() {
    return clockSyncPeriod;
  }

  public String getDogStatsDNamedPipe() {
    return dogStatsDNamedPipe;
  }

  public int getDogStatsDStartDelay() {
    return dogStatsDStartDelay;
  }

  public Integer getStatsDClientQueueSize() {
    return statsDClientQueueSize;
  }

  public Integer getStatsDClientSocketBuffer() {
    return statsDClientSocketBuffer;
  }

  public Integer getStatsDClientSocketTimeout() {
    return statsDClientSocketTimeout;
  }

  public boolean isRuntimeMetricsEnabled() {
    return runtimeMetricsEnabled;
  }

  public boolean isJmxFetchEnabled() {
    return jmxFetchEnabled;
  }

  public String getJmxFetchConfigDir() {
    return jmxFetchConfigDir;
  }

  public List<String> getJmxFetchConfigs() {
    return jmxFetchConfigs;
  }

  public List<String> getJmxFetchMetricsConfigs() {
    return jmxFetchMetricsConfigs;
  }

  public Integer getJmxFetchCheckPeriod() {
    return jmxFetchCheckPeriod;
  }

  public Integer getJmxFetchRefreshBeansPeriod() {
    return jmxFetchRefreshBeansPeriod;
  }

  public Integer getJmxFetchInitialRefreshBeansPeriod() {
    return jmxFetchInitialRefreshBeansPeriod;
  }

  public String getJmxFetchStatsdHost() {
    return jmxFetchStatsdHost;
  }

  public Integer getJmxFetchStatsdPort() {
    return jmxFetchStatsdPort;
  }

  public boolean isJmxFetchMultipleRuntimeServicesEnabled() {
    return jmxFetchMultipleRuntimeServicesEnabled;
  }

  public int getJmxFetchMultipleRuntimeServicesLimit() {
    return jmxFetchMultipleRuntimeServicesLimit;
  }

  public boolean isHealthMetricsEnabled() {
    return healthMetricsEnabled;
  }

  public String getHealthMetricsStatsdHost() {
    return healthMetricsStatsdHost;
  }

  public Integer getHealthMetricsStatsdPort() {
    return healthMetricsStatsdPort;
  }

  public boolean isPerfMetricsEnabled() {
    return perfMetricsEnabled;
  }

  public boolean isTracerMetricsEnabled() {
    // When ASM Standalone Billing is enabled metrics should be disabled
    return tracerMetricsEnabled && isApmTracingEnabled();
  }

  public boolean isTracerMetricsBufferingEnabled() {
    return tracerMetricsBufferingEnabled;
  }

  public int getTracerMetricsMaxAggregates() {
    return tracerMetricsMaxAggregates;
  }

  public int getTracerMetricsMaxPending() {
    return tracerMetricsMaxPending;
  }

  public boolean isLogsInjectionEnabled() {
    return logsInjectionEnabled;
  }

  public boolean isReportHostName() {
    return reportHostName;
  }

  public boolean isTraceAnalyticsEnabled() {
    return traceAnalyticsEnabled;
  }

  public String getTraceClientIpHeader() {
    return traceClientIpHeader;
  }

  // whether to collect headers and run the client ip resolution (also requires appsec to be enabled
  // or clientIpEnabled)
  public boolean isTraceClientIpResolverEnabled() {
    return traceClientIpResolverEnabled;
  }

  public boolean isTraceGitMetadataEnabled() {
    return traceGitMetadataEnabled;
  }

  public Map<String, String> getTraceSamplingServiceRules() {
    return traceSamplingServiceRules;
  }

  public Map<String, String> getTraceSamplingOperationRules() {
    return traceSamplingOperationRules;
  }

  public String getTraceSamplingRules() {
    return traceSamplingRules;
  }

  public Double getTraceSampleRate() {
    return traceSampleRate;
  }

  public int getTraceRateLimit() {
    return traceRateLimit;
  }

  public String getSpanSamplingRules() {
    return spanSamplingRules;
  }

  public String getSpanSamplingRulesFile() {
    return spanSamplingRulesFile;
  }

  public boolean isProfilingEnabled() {
    if (Platform.isNativeImage()) {
      if (!instrumenterConfig.isProfilingEnabled() && profilingEnabled.isActive()) {
        log.warn(
            "Profiling was not enabled during the native image build. "
                + "Please set DD_PROFILING_ENABLED=true in your native image build configuration if you want"
                + "to use profiling.");
      }
    }
    return profilingEnabled.isActive() && instrumenterConfig.isProfilingEnabled();
  }

  public boolean isProfilingTimelineEventsEnabled() {
    return timelineEventsEnabled;
  }

  public boolean isProfilingAgentless() {
    return profilingAgentless;
  }

  public int getProfilingStartDelay() {
    return profilingStartDelay;
  }

  public boolean isProfilingStartForceFirst() {
    return profilingStartForceFirst;
  }

  public int getProfilingUploadPeriod() {
    return profilingUploadPeriod;
  }

  public String getProfilingTemplateOverrideFile() {
    return profilingTemplateOverrideFile;
  }

  public int getProfilingUploadTimeout() {
    return profilingUploadTimeout;
  }

  public String getProfilingUploadCompression() {
    return profilingUploadCompression;
  }

  public String getProfilingProxyHost() {
    return profilingProxyHost;
  }

  public int getProfilingProxyPort() {
    return profilingProxyPort;
  }

  public String getProfilingProxyUsername() {
    return profilingProxyUsername;
  }

  public String getProfilingProxyPassword() {
    return profilingProxyPassword;
  }

  public int getProfilingExceptionSampleLimit() {
    return profilingExceptionSampleLimit;
  }

  public int getProfilingDirectAllocationSampleLimit() {
    return profilingDirectAllocationSampleLimit;
  }

  public int getProfilingBackPressureSampleLimit() {
    return profilingBackPressureSampleLimit;
  }

  public boolean isProfilingBackPressureSamplingEnabled() {
    return profilingBackPressureEnabled;
  }

  public int getProfilingExceptionHistogramTopItems() {
    return profilingExceptionHistogramTopItems;
  }

  public int getProfilingExceptionHistogramMaxCollectionSize() {
    return profilingExceptionHistogramMaxCollectionSize;
  }

  public boolean isProfilingExcludeAgentThreads() {
    return profilingExcludeAgentThreads;
  }

  public boolean isProfilingUploadSummaryOn413Enabled() {
    return profilingUploadSummaryOn413Enabled;
  }

  public boolean isProfilingRecordExceptionMessage() {
    return profilingRecordExceptionMessage;
  }

  public boolean isDatadogProfilerEnabled() {
    return isProfilingEnabled() && isDatadogProfilerEnabled;
  }

  public static boolean isDatadogProfilerEnablementOverridden() {
    // old non-LTS versions without important backports
    // also, we have no windows binaries
    return Platform.isWindows()
        || Platform.isJavaVersion(18)
        || Platform.isJavaVersion(16)
        || Platform.isJavaVersion(15)
        || Platform.isJavaVersion(14)
        || Platform.isJavaVersion(13)
        || Platform.isJavaVersion(12)
        || Platform.isJavaVersion(10)
        || Platform.isJavaVersion(9);
  }

  public static boolean isDatadogProfilerSafeInCurrentEnvironment() {
    // don't want to put this logic (which will evolve) in the public ProfilingConfig, and can't
    // access Platform there
    if (!Platform.isJ9() && Platform.isJavaVersion(8)) {
      String arch = System.getProperty("os.arch");
      if ("aarch64".equalsIgnoreCase(arch) || "arm64".equalsIgnoreCase(arch)) {
        return false;
      }
    }
    if (Platform.isGraalVM()) {
      // let's be conservative about GraalVM and require opt-in from the users
      return false;
    }
    boolean result = false;
    if (Platform.isJ9()) {
      // OpenJ9 will activate only JVMTI GetAllStackTraces based profiling which is safe
      result = true;
    } else {
      // JDK 18 is missing ASGCT fixes, so we can't use it
      if (!Platform.isJavaVersion(18)) {
        result =
            Platform.isJavaVersionAtLeast(17, 0, 5)
                || (Platform.isJavaVersion(11) && Platform.isJavaVersionAtLeast(11, 0, 17))
                || (Platform.isJavaVersion(8) && Platform.isJavaVersionAtLeast(8, 0, 352));
      }
    }
    return result;
  }

  public boolean isCrashTrackingAgentless() {
    return crashTrackingAgentless;
  }

  public boolean isTelemetryEnabled() {
    return instrumenterConfig.isTelemetryEnabled();
  }

  public float getTelemetryHeartbeatInterval() {
    return telemetryHeartbeatInterval;
  }

  public long getTelemetryExtendedHeartbeatInterval() {
    return telemetryExtendedHeartbeatInterval;
  }

  public float getTelemetryMetricsInterval() {
    return telemetryMetricsInterval;
  }

  public boolean isTelemetryDependencyServiceEnabled() {
    return isTelemetryDependencyServiceEnabled;
  }

  public boolean isTelemetryMetricsEnabled() {
    return telemetryMetricsEnabled;
  }

  public boolean isTelemetryLogCollectionEnabled() {
    return isTelemetryLogCollectionEnabled;
  }

  public int getTelemetryDependencyResolutionQueueSize() {
    return telemetryDependencyResolutionQueueSize;
  }

  public boolean isClientIpEnabled() {
    return clientIpEnabled;
  }

  public ProductActivation getAppSecActivation() {
    return instrumenterConfig.getAppSecActivation();
  }

  public boolean isAppSecReportingInband() {
    return appSecReportingInband;
  }

  public int getAppSecReportMinTimeout() {
    return appSecReportMinTimeout;
  }

  public int getAppSecReportMaxTimeout() {
    return appSecReportMaxTimeout;
  }

  public int getAppSecTraceRateLimit() {
    return appSecTraceRateLimit;
  }

  public boolean isAppSecWafMetrics() {
    return appSecWafMetrics;
  }

  // in microseconds
  public int getAppSecWafTimeout() {
    return appSecWafTimeout;
  }

  public String getAppSecObfuscationParameterKeyRegexp() {
    return appSecObfuscationParameterKeyRegexp;
  }

  public String getAppSecObfuscationParameterValueRegexp() {
    return appSecObfuscationParameterValueRegexp;
  }

  public String getAppSecHttpBlockedTemplateHtml() {
    return appSecHttpBlockedTemplateHtml;
  }

  public String getAppSecHttpBlockedTemplateJson() {
    return appSecHttpBlockedTemplateJson;
  }

  public UserIdCollectionMode getAppSecUserIdCollectionMode() {
    return appSecUserIdCollectionMode;
  }

  public boolean isApiSecurityEnabled() {
    return apiSecurityEnabled;
  }

  public float getApiSecurityRequestSampleRate() {
    return apiSecurityRequestSampleRate;
  }

  public ProductActivation getIastActivation() {
    return instrumenterConfig.getIastActivation();
  }

  public boolean isIastDebugEnabled() {
    return iastDebugEnabled;
  }

  public int getIastMaxConcurrentRequests() {
    return iastMaxConcurrentRequests;
  }

  public int getIastVulnerabilitiesPerRequest() {
    return iastVulnerabilitiesPerRequest;
  }

  public float getIastRequestSampling() {
    return iastRequestSampling;
  }

  public Verbosity getIastTelemetryVerbosity() {
    return isTelemetryEnabled() ? iastTelemetryVerbosity : Verbosity.OFF;
  }

  public boolean isIastRedactionEnabled() {
    return iastRedactionEnabled;
  }

  public String getIastRedactionNamePattern() {
    return iastRedactionNamePattern;
  }

  public String getIastRedactionValuePattern() {
    return iastRedactionValuePattern;
  }

  public int getIastTruncationMaxValueLength() {
    return iastTruncationMaxValueLength;
  }

  public int getIastMaxRangeCount() {
    return iastMaxRangeCount;
  }

  public boolean isIastStacktraceLeakSuppress() {
    return iastStacktraceLeakSuppress;
  }

  public IastContext.Mode getIastContextMode() {
    return iastContextMode;
  }

  public boolean isIastHardcodedSecretEnabled() {
    return iastHardcodedSecretEnabled;
  }

  public boolean isIastSourceMappingEnabled() {
    return iastSourceMappingEnabled;
  }

  public int getIastSourceMappingMaxSize() {
    return iastSourceMappingMaxSize;
  }

  public IastDetectionMode getIastDetectionMode() {
    return iastDetectionMode;
  }

  public boolean isIastAnonymousClassesEnabled() {
    return iastAnonymousClassesEnabled;
  }

  public boolean isIastStackTraceEnabled() {
    return iastStackTraceEnabled;
  }

  public boolean isIastExperimentalPropagationEnabled() {
    return iastExperimentalPropagationEnabled;
  }

  public String getIastSecurityControlsConfiguration() {
    return iastSecurityControlsConfiguration;
  }

  public int getIastDbRowsToTaint() {
    return iastDbRowsToTaint;
  }

  public boolean isLlmObsEnabled() {
    return instrumenterConfig.isLlmObsEnabled();
  }

  public boolean isLlmObsAgentlessEnabled() {
    return llmObsAgentlessEnabled;
  }

  public String getLlmObsMlApp() {
    return llmObsMlApp;
  }

  public boolean isCiVisibilityEnabled() {
    return instrumenterConfig.isCiVisibilityEnabled();
  }

  public boolean isUsmEnabled() {
    return instrumenterConfig.isUsmEnabled();
  }

  public boolean isCiVisibilityTraceSanitationEnabled() {
    return ciVisibilityTraceSanitationEnabled;
  }

  public boolean isCiVisibilityAgentlessEnabled() {
    return ciVisibilityAgentlessEnabled;
  }

  public String getCiVisibilityAgentlessUrl() {
    return ciVisibilityAgentlessUrl;
  }

  public boolean isCiVisibilitySourceDataEnabled() {
    return ciVisibilitySourceDataEnabled;
  }

  public boolean isCiVisibilityBuildInstrumentationEnabled() {
    return ciVisibilityBuildInstrumentationEnabled;
  }

  public String getCiVisibilityAgentJarUri() {
    return ciVisibilityAgentJarUri;
  }

  public File getCiVisibilityAgentJarFile() {
    if (ciVisibilityAgentJarUri == null || ciVisibilityAgentJarUri.isEmpty()) {
      throw new IllegalArgumentException("Agent JAR URI is not set in config");
    }

    try {
      URI agentJarUri = new URI(ciVisibilityAgentJarUri);
      return new File(agentJarUri);
    } catch (URISyntaxException e) {
      throw new IllegalArgumentException("Malformed agent JAR URI: " + ciVisibilityAgentJarUri, e);
    }
  }

  public boolean isCiVisibilityAutoConfigurationEnabled() {
    return ciVisibilityAutoConfigurationEnabled;
  }

  public String getCiVisibilityAdditionalChildProcessJvmArgs() {
    return ciVisibilityAdditionalChildProcessJvmArgs;
  }

  public boolean isCiVisibilityCompilerPluginAutoConfigurationEnabled() {
    return ciVisibilityCompilerPluginAutoConfigurationEnabled;
  }

  public boolean isCiVisibilityCodeCoverageEnabled() {
    return ciVisibilityCodeCoverageEnabled;
  }

  /** @return {@code true} if code coverage line-granularity is explicitly enabled */
  public boolean isCiVisibilityCoverageLinesEnabled() {
    return ciVisibilityCoverageLinesEnabled != null && ciVisibilityCoverageLinesEnabled;
  }

  /** @return {@code true} if code coverage line-granularity is explicitly disabled */
  public boolean isCiVisibilityCoverageLinesDisabled() {
    return ciVisibilityCoverageLinesEnabled != null && !ciVisibilityCoverageLinesEnabled;
  }

  public String getCiVisibilityCodeCoverageReportDumpDir() {
    return ciVisibilityCodeCoverageReportDumpDir;
  }

  public String getCiVisibilityCompilerPluginVersion() {
    return ciVisibilityCompilerPluginVersion;
  }

  public String getCiVisibilityJacocoPluginVersion() {
    return ciVisibilityJacocoPluginVersion;
  }

  public boolean isCiVisibilityJacocoPluginVersionProvided() {
    return ciVisibilityJacocoPluginVersionProvided;
  }

  public List<String> getCiVisibilityCodeCoverageIncludes() {
    return ciVisibilityCodeCoverageIncludes;
  }

  public List<String> getCiVisibilityCodeCoverageExcludes() {
    return ciVisibilityCodeCoverageExcludes;
  }

  public String[] getCiVisibilityCodeCoverageIncludedPackages() {
    return Arrays.copyOf(
        ciVisibilityCodeCoverageIncludedPackages, ciVisibilityCodeCoverageIncludedPackages.length);
  }

  public String[] getCiVisibilityCodeCoverageExcludedPackages() {
    return Arrays.copyOf(
        ciVisibilityCodeCoverageExcludedPackages, ciVisibilityCodeCoverageExcludedPackages.length);
  }

  public List<String> getCiVisibilityJacocoGradleSourceSets() {
    return ciVisibilityJacocoGradleSourceSets;
  }

  public Integer getCiVisibilityDebugPort() {
    return ciVisibilityDebugPort;
  }

  public boolean isCiVisibilityGitClientEnabled() {
    return ciVisibilityGitClientEnabled;
  }

  public boolean isCiVisibilityGitUploadEnabled() {
    return ciVisibilityGitUploadEnabled;
  }

  public boolean isCiVisibilityGitUnshallowEnabled() {
    return ciVisibilityGitUnshallowEnabled;
  }

  public boolean isCiVisibilityGitUnshallowDefer() {
    return ciVisibilityGitUnshallowDefer;
  }

  public long getCiVisibilityGitCommandTimeoutMillis() {
    return ciVisibilityGitCommandTimeoutMillis;
  }

  public long getCiVisibilityBackendApiTimeoutMillis() {
    return ciVisibilityBackendApiTimeoutMillis;
  }

  public long getCiVisibilityGitUploadTimeoutMillis() {
    return ciVisibilityGitUploadTimeoutMillis;
  }

  public String getCiVisibilityGitRemoteName() {
    return ciVisibilityGitRemoteName;
  }

  public int getCiVisibilitySignalServerPort() {
    return ciVisibilitySignalServerPort;
  }

  public int getCiVisibilitySignalClientTimeoutMillis() {
    return ciVisibilitySignalClientTimeoutMillis;
  }

  public String getCiVisibilitySignalServerHost() {
    return ciVisibilitySignalServerHost;
  }

  public boolean isCiVisibilityItrEnabled() {
    return ciVisibilityItrEnabled;
  }

  public boolean isCiVisibilityTestSkippingEnabled() {
    return ciVisibilityTestSkippingEnabled;
  }

  public boolean isCiVisibilityCiProviderIntegrationEnabled() {
    return ciVisibilityCiProviderIntegrationEnabled;
  }

  public boolean isCiVisibilityRepoIndexDuplicateKeyCheckEnabled() {
    return ciVisibilityRepoIndexDuplicateKeyCheckEnabled;
  }

  public int getCiVisibilityExecutionSettingsCacheSize() {
    return ciVisibilityExecutionSettingsCacheSize;
  }

  public int getCiVisibilityJvmInfoCacheSize() {
    return ciVisibilityJvmInfoCacheSize;
  }

  public int getCiVisibilityCoverageRootPackagesLimit() {
    return ciVisibilityCoverageRootPackagesLimit;
  }

  public String getCiVisibilityInjectedTracerVersion() {
    return ciVisibilityInjectedTracerVersion;
  }

  public List<String> getCiVisibilityResourceFolderNames() {
    return ciVisibilityResourceFolderNames;
  }

  public boolean isCiVisibilityFlakyRetryEnabled() {
    return ciVisibilityFlakyRetryEnabled;
  }

  public boolean isCiVisibilityImpactedTestsDetectionEnabled() {
    return ciVisibilityImpactedTestsDetectionEnabled;
  }

  public boolean isCiVisibilityImpactedTestsBackendRequestEnabled() {
    return ciVisibilityImpactedTestsBackendRequestEnabled;
  }

  public boolean isCiVisibilityKnownTestsRequestEnabled() {
    return ciVisibilityKnownTestsRequestEnabled;
  }

  public boolean isCiVisibilityFlakyRetryOnlyKnownFlakes() {
    return ciVisibilityFlakyRetryOnlyKnownFlakes;
  }

  public boolean isCiVisibilityEarlyFlakeDetectionEnabled() {
    return ciVisibilityEarlyFlakeDetectionEnabled;
  }

  public int getCiVisibilityEarlyFlakeDetectionLowerLimit() {
    return ciVisibilityEarlyFlakeDetectionLowerLimit;
  }

  /**
   * @return {@code true} if any of the features that require CI Visibility execution policies are
   *     enabled. This is used to enable corresponding instrumentations only when they're needed,
   *     avoiding unnecessary overhead.
   */
  public boolean isCiVisibilityExecutionPoliciesEnabled() {
    return ciVisibilityFlakyRetryEnabled
        || ciVisibilityEarlyFlakeDetectionEnabled
        || ciVisibilityTestManagementEnabled;
  }

  public int getCiVisibilityFlakyRetryCount() {
    return ciVisibilityFlakyRetryCount;
  }

  public int getCiVisibilityTotalFlakyRetryCount() {
    return ciVisibilityTotalFlakyRetryCount;
  }

  public String getCiVisibilitySessionName() {
    return ciVisibilitySessionName;
  }

  public String getCiVisibilityModuleName() {
    return ciVisibilityModuleName;
  }

  public String getCiVisibilityTestCommand() {
    return ciVisibilityTestCommand;
  }

  public boolean isCiVisibilityTelemetryEnabled() {
    return ciVisibilityTelemetryEnabled;
  }

  public long getCiVisibilityRumFlushWaitMillis() {
    return ciVisibilityRumFlushWaitMillis;
  }

  public boolean isCiVisibilityAutoInjected() {
    return ciVisibilityAutoInjected;
  }

  public String getCiVisibilityRemoteEnvVarsProviderUrl() {
    return ciVisibilityRemoteEnvVarsProviderUrl;
  }

  public String getCiVisibilityRemoteEnvVarsProviderKey() {
    return ciVisibilityRemoteEnvVarsProviderKey;
  }

  public String getCiVisibilityTestOrder() {
    return ciVisibilityTestOrder;
  }

  public boolean isCiVisibilityTestManagementEnabled() {
    return ciVisibilityTestManagementEnabled;
  }

  public Integer getCiVisibilityTestManagementAttemptToFixRetries() {
    return ciVisibilityTestManagementAttemptToFixRetries;
  }

  public String getAppSecRulesFile() {
    return appSecRulesFile;
  }

  public long getRemoteConfigMaxPayloadSizeBytes() {
    return remoteConfigMaxPayloadSize;
  }

  public boolean isRemoteConfigEnabled() {
    return remoteConfigEnabled;
  }

  public boolean isRemoteConfigIntegrityCheckEnabled() {
    return remoteConfigIntegrityCheckEnabled;
  }

  public String getFinalRemoteConfigUrl() {
    return remoteConfigUrl;
  }

  public float getRemoteConfigPollIntervalSeconds() {
    return remoteConfigPollIntervalSeconds;
  }

  public String getRemoteConfigTargetsKeyId() {
    return remoteConfigTargetsKeyId;
  }

  public String getRemoteConfigTargetsKey() {
    return remoteConfigTargetsKey;
  }

  public int getRemoteConfigMaxExtraServices() {
    return remoteConfigMaxExtraServices;
  }

  public boolean isDynamicInstrumentationEnabled() {
    return dynamicInstrumentationEnabled;
  }

  public int getDynamicInstrumentationUploadTimeout() {
    return dynamicInstrumentationUploadTimeout;
  }

  public int getDynamicInstrumentationUploadFlushInterval() {
    return dynamicInstrumentationUploadFlushInterval;
  }

  public boolean isDynamicInstrumentationClassFileDumpEnabled() {
    return dynamicInstrumentationClassFileDumpEnabled;
  }

  public int getDynamicInstrumentationPollInterval() {
    return dynamicInstrumentationPollInterval;
  }

  public int getDynamicInstrumentationDiagnosticsInterval() {
    return dynamicInstrumentationDiagnosticsInterval;
  }

  public boolean isDynamicInstrumentationMetricsEnabled() {
    return dynamicInstrumentationMetricEnabled;
  }

  public int getDynamicInstrumentationUploadBatchSize() {
    return dynamicInstrumentationUploadBatchSize;
  }

  public long getDynamicInstrumentationMaxPayloadSize() {
    return dynamicInstrumentationMaxPayloadSize;
  }

  public boolean isDynamicInstrumentationVerifyByteCode() {
    return dynamicInstrumentationVerifyByteCode;
  }

  public boolean isDynamicInstrumentationInstrumentTheWorld() {
    return dynamicInstrumentationInstrumentTheWorld;
  }

  public String getDynamicInstrumentationExcludeFiles() {
    return dynamicInstrumentationExcludeFiles;
  }

  public String getDynamicInstrumentationIncludeFiles() {
    return dynamicInstrumentationIncludeFiles;
  }

  public int getDynamicInstrumentationCaptureTimeout() {
    return dynamicInstrumentationCaptureTimeout;
  }

  public boolean isSymbolDatabaseEnabled() {
    return symbolDatabaseEnabled;
  }

  public boolean isSymbolDatabaseForceUpload() {
    return symbolDatabaseForceUpload;
  }

  public int getSymbolDatabaseFlushThreshold() {
    return symbolDatabaseFlushThreshold;
  }

  public boolean isSymbolDatabaseCompressed() {
    return symbolDatabaseCompressed;
  }

  public boolean isDebuggerExceptionEnabled() {
    return debuggerExceptionEnabled;
  }

  public int getDebuggerMaxExceptionPerSecond() {
    return debuggerMaxExceptionPerSecond;
  }

  public boolean isDebuggerExceptionOnlyLocalRoot() {
    return debuggerExceptionOnlyLocalRoot;
  }

  public boolean isDebuggerExceptionCaptureIntermediateSpansEnabled() {
    return debuggerExceptionCaptureIntermediateSpansEnabled;
  }

  public int getDebuggerExceptionMaxCapturedFrames() {
    return debuggerExceptionMaxCapturedFrames;
  }

  public int getDebuggerExceptionCaptureInterval() {
    return debuggerExceptionCaptureInterval;
  }

  public boolean isDebuggerCodeOriginEnabled() {
    return debuggerCodeOriginEnabled;
  }

  public int getDebuggerCodeOriginMaxUserFrames() {
    return debuggerCodeOriginMaxUserFrames;
  }

  public boolean isDistributedDebuggerEnabled() {
    return distributedDebuggerEnabled;
  }

  public Set<String> getThirdPartyIncludes() {
    return debuggerThirdPartyIncludes;
  }

  public Set<String> getThirdPartyExcludes() {
    return debuggerThirdPartyExcludes;
  }

  private String getFinalDebuggerBaseUrl() {
    if (agentUrl.startsWith("unix:")) {
      // provide placeholder agent URL, in practice we'll be tunnelling over UDS
      return "http://" + agentHost + ":" + agentPort;
    } else {
      return agentUrl;
    }
  }

  public String getFinalDebuggerSnapshotUrl() {
    return getFinalDebuggerBaseUrl() + "/debugger/v1/input";
  }

  public String getFinalDebuggerSymDBUrl() {
    return getFinalDebuggerBaseUrl() + "/symdb/v1/input";
  }

  public String getDynamicInstrumentationProbeFile() {
    return dynamicInstrumentationProbeFile;
  }

  public String getDynamicInstrumentationRedactedIdentifiers() {
    return dynamicInstrumentationRedactedIdentifiers;
  }

  public Set<String> getDynamicInstrumentationRedactionExcludedIdentifiers() {
    return dynamicInstrumentationRedactionExcludedIdentifiers;
  }

  public String getDynamicInstrumentationRedactedTypes() {
    return dynamicInstrumentationRedactedTypes;
  }

  public boolean isDynamicInstrumentationHoistLocalVarsEnabled() {
    return dynamicInstrumentationHoistLocalVarsEnabled;
  }

  public boolean isAwsPropagationEnabled() {
    return awsPropagationEnabled;
  }

  public boolean isSqsPropagationEnabled() {
    return sqsPropagationEnabled;
  }

  public boolean isSqsBodyPropagationEnabled() {
    return sqsBodyPropagationEnabled;
  }

  public boolean isKafkaClientPropagationEnabled() {
    return kafkaClientPropagationEnabled;
  }

  public boolean isKafkaClientPropagationDisabledForTopic(String topic) {
    return null != topic && kafkaClientPropagationDisabledTopics.contains(topic);
  }

  public boolean isJmsPropagationEnabled() {
    return jmsPropagationEnabled;
  }

  public boolean isJmsPropagationDisabledForDestination(final String queueOrTopic) {
    return null != queueOrTopic
        && (jmsPropagationDisabledQueues.contains(queueOrTopic)
            || jmsPropagationDisabledTopics.contains(queueOrTopic));
  }

  public int getJmsUnacknowledgedMaxAge() {
    return jmsUnacknowledgedMaxAge;
  }

  public boolean isKafkaClientBase64DecodingEnabled() {
    return kafkaClientBase64DecodingEnabled;
  }

  public boolean isRabbitPropagationEnabled() {
    return rabbitPropagationEnabled;
  }

  public boolean isRabbitPropagationDisabledForDestination(final String queueOrExchange) {
    return null != queueOrExchange
        && (rabbitPropagationDisabledQueues.contains(queueOrExchange)
            || rabbitPropagationDisabledExchanges.contains(queueOrExchange));
  }

  public boolean isRabbitIncludeRoutingKeyInResource() {
    return rabbitIncludeRoutingKeyInResource;
  }

  public boolean isMessageBrokerSplitByDestination() {
    return messageBrokerSplitByDestination;
  }

  public boolean isHystrixTagsEnabled() {
    return hystrixTagsEnabled;
  }

  public boolean isHystrixMeasuredEnabled() {
    return hystrixMeasuredEnabled;
  }

  public boolean isIgniteCacheIncludeKeys() {
    return igniteCacheIncludeKeys;
  }

  public String getObfuscationQueryRegexp() {
    return obfuscationQueryRegexp;
  }

  public boolean getPlayReportHttpStatus() {
    return playReportHttpStatus;
  }

  public boolean isServletPrincipalEnabled() {
    return servletPrincipalEnabled;
  }

  public boolean isSpringDataRepositoryInterfaceResourceName() {
    return springDataRepositoryInterfaceResourceName;
  }

  public int getxDatadogTagsMaxLength() {
    return xDatadogTagsMaxLength;
  }

  public boolean isServletAsyncTimeoutError() {
    return servletAsyncTimeoutError;
  }

  public boolean isTraceAgentV05Enabled() {
    return traceAgentV05Enabled;
  }

  public String getLogLevel() {
    return logLevel;
  }

  public boolean isDebugEnabled() {
    return debugEnabled;
  }

  public boolean isTriageEnabled() {
    return triageEnabled;
  }

  public String getTriageReportTrigger() {
    return triageReportTrigger;
  }

  public String getTriageReportDir() {
    return triageReportDir;
  }

  public boolean isStartupLogsEnabled() {
    return startupLogsEnabled;
  }

  public boolean isCwsEnabled() {
    return cwsEnabled;
  }

  public int getCwsTlsRefresh() {
    return cwsTlsRefresh;
  }

  public boolean isAzureAppServices() {
    return azureAppServices;
  }

  public boolean isDataStreamsEnabled() {
    return dataStreamsEnabled;
  }

  public float getDataStreamsBucketDurationSeconds() {
    return dataStreamsBucketDurationSeconds;
  }

  public long getDataStreamsBucketDurationNanoseconds() {
    // Rounds to the nearest millisecond before converting to nanos
    int milliseconds = Math.round(dataStreamsBucketDurationSeconds * 1000);
    return TimeUnit.MILLISECONDS.toNanos(milliseconds);
  }

  public String getTraceAgentPath() {
    return traceAgentPath;
  }

  public List<String> getTraceAgentArgs() {
    return traceAgentArgs;
  }

  public String getDogStatsDPath() {
    return dogStatsDPath;
  }

  public List<String> getDogStatsDArgs() {
    return dogStatsDArgs;
  }

  public String getConfigFileStatus() {
    return configFileStatus;
  }

  public IdGenerationStrategy getIdGenerationStrategy() {
    return idGenerationStrategy;
  }

  public boolean isTrace128bitTraceIdGenerationEnabled() {
    return trace128bitTraceIdGenerationEnabled;
  }

  public boolean isLogs128bTraceIdEnabled() {
    return logs128bTraceIdEnabled;
  }

  public Set<String> getGrpcIgnoredInboundMethods() {
    return grpcIgnoredInboundMethods;
  }

  public Set<String> getGrpcIgnoredOutboundMethods() {
    return grpcIgnoredOutboundMethods;
  }

  public boolean isGrpcServerTrimPackageResource() {
    return grpcServerTrimPackageResource;
  }

  public BitSet getGrpcServerErrorStatuses() {
    return grpcServerErrorStatuses;
  }

  public BitSet getGrpcClientErrorStatuses() {
    return grpcClientErrorStatuses;
  }

  public boolean isCassandraKeyspaceStatementExtractionEnabled() {
    return cassandraKeyspaceStatementExtractionEnabled;
  }

  public boolean isCouchbaseInternalSpansEnabled() {
    return couchbaseInternalSpansEnabled;
  }

  public boolean isElasticsearchBodyEnabled() {
    return elasticsearchBodyEnabled;
  }

  public boolean isElasticsearchParamsEnabled() {
    return elasticsearchParamsEnabled;
  }

  public boolean isElasticsearchBodyAndParamsEnabled() {
    return elasticsearchBodyAndParamsEnabled;
  }

  public boolean isSparkTaskHistogramEnabled() {
    return sparkTaskHistogramEnabled;
  }

  public boolean useSparkAppNameAsService() {
    return sparkAppNameAsService;
  }

  public boolean isJaxRsExceptionAsErrorEnabled() {
    return jaxRsExceptionAsErrorsEnabled;
  }

  public boolean isAxisPromoteResourceName() {
    return axisPromoteResourceName;
  }

  public boolean isWebsocketMessagesInheritSampling() {
    return websocketMessagesInheritSampling;
  }

  public boolean isWebsocketMessagesSeparateTraces() {
    return websocketMessagesSeparateTraces;
  }

  public boolean isWebsocketTagSessionId() {
    return websocketTagSessionId;
  }

  public boolean isDataJobsEnabled() {
    return dataJobsEnabled;
  }

  public String getDataJobsCommandPattern() {
    return dataJobsCommandPattern;
  }

  public boolean isApmTracingEnabled() {
    return apmTracingEnabled;
  }

  /** @return A map of tags to be applied only to the local application root span. */
  public Map<String, Object> getLocalRootSpanTags() {
    final Map<String, String> runtimeTags = getRuntimeTags();
    final Map<String, Object> result = new HashMap<>(runtimeTags.size() + 2);
    result.putAll(runtimeTags);
    result.put(LANGUAGE_TAG_KEY, LANGUAGE_TAG_VALUE);
    result.put(SCHEMA_VERSION_TAG_KEY, SpanNaming.instance().version());
    result.put(DDTags.PROFILING_ENABLED, isProfilingEnabled() ? 1 : 0);
    if (!isApmTracingEnabled()) {
      result.put(APM_ENABLED, 0);
    }

    if (reportHostName) {
      final String hostName = getHostName();
      if (null != hostName && !hostName.isEmpty()) {
        result.put(INTERNAL_HOST_NAME, hostName);
      }
    }

    if (azureAppServices) {
      result.putAll(getAzureAppServicesTags());
    }

    result.putAll(getProcessIdTag());

    return Collections.unmodifiableMap(result);
  }

  public WellKnownTags getWellKnownTags() {
    return new WellKnownTags(
        getRuntimeId(),
        reportHostName ? getHostName() : "",
        getEnv(),
        serviceName,
        getVersion(),
        LANGUAGE_TAG_VALUE);
  }

  public CiVisibilityWellKnownTags getCiVisibilityWellKnownTags() {
    return new CiVisibilityWellKnownTags(
        getRuntimeId(),
        getEnv(),
        LANGUAGE_TAG_VALUE,
        System.getProperty("java.runtime.name"),
        System.getProperty("java.version"),
        System.getProperty("java.vendor"),
        System.getProperty("os.arch"),
        System.getProperty("os.name"),
        System.getProperty("os.version"),
        isServiceNameSetByUser() ? "true" : "false");
  }

  public String getPrimaryTag() {
    return primaryTag;
  }

  public Set<String> getMetricsIgnoredResources() {
    return tryMakeImmutableSet(configProvider.getList(TRACER_METRICS_IGNORED_RESOURCES));
  }

  public String getEnv() {
    // intentionally not thread safe
    if (env == null) {
      env = getMergedSpanTags().get("env");
      if (env == null) {
        env = "";
      }
    }

    return env;
  }

  public String getVersion() {
    // intentionally not thread safe
    if (version == null) {
      version = getMergedSpanTags().get("version");
      if (version == null) {
        version = "";
      }
    }

    return version;
  }

  public Map<String, String> getMergedSpanTags() {
    // Do not include runtimeId into span tags: we only want that added to the root span
    final Map<String, String> result = newHashMap(getGlobalTags().size() + spanTags.size());
    result.putAll(getGlobalTags());
    result.putAll(spanTags);
    return Collections.unmodifiableMap(result);
  }

  public Map<String, String> getMergedJmxTags() {
    final Map<String, String> runtimeTags = getRuntimeTags();
    final Map<String, String> result =
        newHashMap(
            getGlobalTags().size() + jmxTags.size() + runtimeTags.size() + 1 /* for serviceName */);
    result.putAll(getGlobalTags());
    result.putAll(jmxTags);
    result.putAll(runtimeTags);
    // service name set here instead of getRuntimeTags because apm already manages the service tag
    // and may chose to override it.
    // Additionally, infra/JMX metrics require `service` rather than APM's `service.name` tag
    result.put(SERVICE_TAG, serviceName);
    return Collections.unmodifiableMap(result);
  }

  public Map<String, String> getMergedProfilingTags() {
    final Map<String, String> runtimeTags = getRuntimeTags();
    final String host = getHostName();
    final Map<String, String> result =
        newHashMap(
            getGlobalTags().size()
                + profilingTags.size()
                + runtimeTags.size()
                + 4 /* for serviceName and host and language and runtime_version */);
    result.put(HOST_TAG, host); // Host goes first to allow to override it
    result.putAll(getGlobalTags());
    result.putAll(profilingTags);
    result.putAll(runtimeTags);
    // service name set here instead of getRuntimeTags because apm already manages the service tag
    // and may chose to override it.
    result.put(SERVICE_TAG, serviceName);
    result.put(LANGUAGE_TAG_KEY, LANGUAGE_TAG_VALUE);
    result.put(RUNTIME_VERSION_TAG, runtimeVersion);
    if (azureAppServices) {
      result.putAll(getAzureAppServicesTags());
    }
    return Collections.unmodifiableMap(result);
  }

  public Map<String, String> getMergedCrashTrackingTags() {
    final Map<String, String> runtimeTags = getRuntimeTags();
    final String host = getHostName();
    final Map<String, String> result =
        newHashMap(
            getGlobalTags().size()
                + crashTrackingTags.size()
                + runtimeTags.size()
                + 3 /* for serviceName and host and language */);
    result.put(HOST_TAG, host); // Host goes first to allow to override it
    result.putAll(getGlobalTags());
    result.putAll(crashTrackingTags);
    result.putAll(runtimeTags);
    // service name set here instead of getRuntimeTags because apm already manages the service tag
    // and may chose to override it.
    result.put(SERVICE_TAG, serviceName);
    result.put(LANGUAGE_TAG_KEY, LANGUAGE_TAG_VALUE);
    return Collections.unmodifiableMap(result);
  }

  /**
   * Returns the sample rate for the specified instrumentation or {@link
   * ConfigDefaults#DEFAULT_ANALYTICS_SAMPLE_RATE} if none specified.
   */
  public float getInstrumentationAnalyticsSampleRate(final String... aliases) {
    for (final String alias : aliases) {
      final String configKey = alias + ".analytics.sample-rate";
      final Float rate = configProvider.getFloat("trace." + configKey, configKey);
      if (null != rate) {
        return rate;
      }
    }
    return DEFAULT_ANALYTICS_SAMPLE_RATE;
  }

  /**
   * Provide 'global' tags, i.e. tags set everywhere. We have to support old (dd.trace.global.tags)
   * version of this setting if new (dd.tags) version has not been specified.
   */
  public Map<String, String> getGlobalTags() {
    return tags;
  }

  /**
   * Return a map of tags required by the datadog backend to link runtime metrics (i.e. jmx) and
   * traces.
   *
   * <p>These tags must be applied to every runtime metrics and placed on the root span of every
   * trace.
   *
   * @return A map of tag-name -> tag-value
   */
  private Map<String, String> getRuntimeTags() {
    return Collections.singletonMap(RUNTIME_ID_TAG, getRuntimeId());
  }

  private Map<String, Long> getProcessIdTag() {
    return Collections.singletonMap(PID_TAG, getProcessId());
  }

  private Map<String, String> getAzureAppServicesTags() {
    // These variable names and derivations are copied from the dotnet tracer
    // See
    // https://github.com/DataDog/dd-trace-dotnet/blob/master/tracer/src/Datadog.Trace/PlatformHelpers/AzureAppServices.cs
    // and
    // https://github.com/DataDog/dd-trace-dotnet/blob/master/tracer/src/Datadog.Trace/TraceContext.cs#L207
    Map<String, String> aasTags = new HashMap<>();

    /// The site name of the site instance in Azure where the traced application is running.
    String siteName = getEnv("WEBSITE_SITE_NAME");
    if (siteName != null) {
      aasTags.put("aas.site.name", siteName);
    }

    // The kind of application instance running in Azure.
    // Possible values: app, api, mobileapp, app_linux, app_linux_container, functionapp,
    // functionapp_linux, functionapp_linux_container

    // The type of application instance running in Azure.
    // Possible values: app, function
    if (getEnv("FUNCTIONS_WORKER_RUNTIME") != null
        || getEnv("FUNCTIONS_EXTENSIONS_VERSION") != null) {
      aasTags.put("aas.site.kind", "functionapp");
      aasTags.put("aas.site.type", "function");
    } else {
      aasTags.put("aas.site.kind", "app");
      aasTags.put("aas.site.type", "app");
    }

    //  The resource group of the site instance in Azure App Services
    String resourceGroup = getEnv("WEBSITE_RESOURCE_GROUP");
    if (resourceGroup != null) {
      aasTags.put("aas.resource.group", resourceGroup);
    }

    // Example: 8c500027-5f00-400e-8f00-60000000000f+apm-dotnet-EastUSwebspace
    // Format: {subscriptionId}+{planResourceGroup}-{hostedInRegion}
    String websiteOwner = getEnv("WEBSITE_OWNER_NAME");
    int plusIndex = websiteOwner == null ? -1 : websiteOwner.indexOf("+");

    // The subscription ID of the site instance in Azure App Services
    String subscriptionId = null;
    if (plusIndex > 0) {
      subscriptionId = websiteOwner.substring(0, plusIndex);
      aasTags.put("aas.subscription.id", subscriptionId);
    }

    if (subscriptionId != null && siteName != null && resourceGroup != null) {
      // The resource ID of the site instance in Azure App Services
      String resourceId =
          "/subscriptions/"
              + subscriptionId
              + "/resourcegroups/"
              + resourceGroup
              + "/providers/microsoft.web/sites/"
              + siteName;
      resourceId = resourceId.toLowerCase(Locale.ROOT);
      aasTags.put("aas.resource.id", resourceId);
    } else {
      log.warn(
          "Unable to generate resource id subscription id: {}, site name: {}, resource group {}",
          subscriptionId,
          siteName,
          resourceGroup);
    }

    // The instance ID in Azure
    String instanceId = getEnv("WEBSITE_INSTANCE_ID");
    instanceId = instanceId == null ? "unknown" : instanceId;
    aasTags.put("aas.environment.instance_id", instanceId);

    // The instance name in Azure
    String instanceName = getEnv("COMPUTERNAME");
    instanceName = instanceName == null ? "unknown" : instanceName;
    aasTags.put("aas.environment.instance_name", instanceName);

    // The operating system in Azure
    String operatingSystem = getEnv("WEBSITE_OS");
    operatingSystem = operatingSystem == null ? "unknown" : operatingSystem;
    aasTags.put("aas.environment.os", operatingSystem);

    // The version of the extension installed
    String siteExtensionVersion = getEnv("DD_AAS_JAVA_EXTENSION_VERSION");
    siteExtensionVersion = siteExtensionVersion == null ? "unknown" : siteExtensionVersion;
    aasTags.put("aas.environment.extension_version", siteExtensionVersion);

    aasTags.put("aas.environment.runtime", getProp("java.vm.name", "unknown"));

    return aasTags;
  }

  private int schemaVersionFromConfig() {
    String defaultVersion;
    // use v1 so Azure Functions operation name is consistent with that of other tracers
    if (azureFunctions) {
      defaultVersion = "v1";
    } else {
      defaultVersion = "v" + SpanNaming.SCHEMA_MIN_VERSION;
    }
    String versionStr = configProvider.getString(TRACE_SPAN_ATTRIBUTE_SCHEMA, defaultVersion);
    Matcher matcher = Pattern.compile("^v?(0|[1-9]\\d*)$").matcher(versionStr);
    int parsedVersion = -1;
    if (matcher.matches()) {
      parsedVersion = Integer.parseInt(matcher.group(1));
    }
    if (parsedVersion < SpanNaming.SCHEMA_MIN_VERSION
        || parsedVersion > SpanNaming.SCHEMA_MAX_VERSION) {
      log.warn(
          "Invalid attribute schema version {} invalid or out of range [v{}, v{}]. Defaulting to v{}",
          versionStr,
          SpanNaming.SCHEMA_MIN_VERSION,
          SpanNaming.SCHEMA_MAX_VERSION,
          SpanNaming.SCHEMA_MIN_VERSION);
      parsedVersion = SpanNaming.SCHEMA_MIN_VERSION;
    }
    return parsedVersion;
  }

  public String getFinalProfilingUrl() {
    if (profilingUrl != null) {
      // when profilingUrl is set we use it regardless of apiKey/agentless config
      return profilingUrl;
    } else if (profilingAgentless) {
      // when agentless profiling is turned on we send directly to our intake
      return "https://intake.profile." + site + "/api/v2/profile";
    } else {
      // when profilingUrl and agentless are not set we send to the dd trace agent running locally
      return "http://" + agentHost + ":" + agentPort + "/profiling/v1/input";
    }
  }

  public String getFinalCrashTrackingTelemetryUrl() {
    if (crashTrackingAgentless) {
      // when agentless crashTracking is turned on we send directly to our intake
      return "https://all-http-intake.logs." + site + "/api/v2/apmtelemetry";
    } else {
      // when agentless are not set we send to the dd trace agent running locally
      return "http://" + agentHost + ":" + agentPort + "/telemetry/proxy/api/v2/apmtelemetry";
    }
  }

  public boolean isJmxFetchIntegrationEnabled(
      final Iterable<String> integrationNames, final boolean defaultEnabled) {
    return configProvider.isEnabled(integrationNames, "jmxfetch.", ".enabled", defaultEnabled);
  }

  public boolean isRuleEnabled(final String name) {
    return isRuleEnabled(name, true);
  }

  public boolean isRuleEnabled(final String name, boolean defaultEnabled) {
    boolean enabled = configProvider.getBoolean("trace." + name + ".enabled", defaultEnabled);
    boolean lowerEnabled =
        configProvider.getBoolean(
            "trace." + name.toLowerCase(Locale.ROOT) + ".enabled", defaultEnabled);
    return defaultEnabled ? enabled && lowerEnabled : enabled || lowerEnabled;
  }

  /**
   * @param integrationNames
   * @param defaultEnabled
   * @return
   * @deprecated This method should only be used internally. Use the instance getter instead {@link
   *     #isJmxFetchIntegrationEnabled(Iterable, boolean)}.
   */
  public static boolean jmxFetchIntegrationEnabled(
      final SortedSet<String> integrationNames, final boolean defaultEnabled) {
    return Config.get().isJmxFetchIntegrationEnabled(integrationNames, defaultEnabled);
  }

  public boolean isEndToEndDurationEnabled(
      final boolean defaultEnabled, final String... integrationNames) {
    return configProvider.isEnabled(
        Arrays.asList(integrationNames), "", ".e2e.duration.enabled", defaultEnabled);
  }

  public boolean isPropagationEnabled(
      final boolean defaultEnabled, final String... integrationNames) {
    return configProvider.isEnabled(
        Arrays.asList(integrationNames), "", ".propagation.enabled", defaultEnabled);
  }

  public boolean isLegacyTracingEnabled(
      final boolean defaultEnabled, final String... integrationNames) {
    return configProvider.isEnabled(
        Arrays.asList(integrationNames), "", ".legacy.tracing.enabled", defaultEnabled);
  }

  public boolean isSqsLegacyTracingEnabled() {
    return SpanNaming.instance().namingSchema().allowInferredServices()
        && isLegacyTracingEnabled(true, "sqs");
  }

  public boolean isAwsLegacyTracingEnabled() {
    return SpanNaming.instance().namingSchema().allowInferredServices()
        && isLegacyTracingEnabled(false, "aws-sdk");
  }

  public boolean isJmsLegacyTracingEnabled() {
    return SpanNaming.instance().namingSchema().allowInferredServices()
        && isLegacyTracingEnabled(true, "jms");
  }

  public boolean isKafkaLegacyTracingEnabled() {
    return SpanNaming.instance().namingSchema().allowInferredServices()
        && isLegacyTracingEnabled(true, "kafka");
  }

  public boolean isGooglePubSubLegacyTracingEnabled() {
    return SpanNaming.instance().namingSchema().allowInferredServices()
        && isLegacyTracingEnabled(true, "google-pubsub");
  }

  public boolean isTimeInQueueEnabled(
      final boolean defaultEnabled, final String... integrationNames) {
    return SpanNaming.instance().namingSchema().allowInferredServices()
        && configProvider.isEnabled(
            Arrays.asList(integrationNames), "", ".time-in-queue.enabled", defaultEnabled);
  }

  public boolean isAddSpanPointers(final String integrationName) {
    return configProvider.isEnabled(
        Collections.singletonList(ADD_SPAN_POINTERS),
        integrationName,
        "",
        DEFAULT_ADD_SPAN_POINTERS);
  }

  public boolean isEnabled(
      final boolean defaultEnabled, final String settingName, String settingSuffix) {
    return configProvider.isEnabled(
        Collections.singletonList(settingName), "", settingSuffix, defaultEnabled);
  }

  public long getDependecyResolutionPeriodMillis() {
    return dependecyResolutionPeriodMillis;
  }

  public boolean isDBMTracePreparedStatements() {
    return DBMTracePreparedStatements;
  }

  public String getDBMPropagationMode() {
    return DBMPropagationMode;
  }

  private void logIgnoredSettingWarning(
      String setting, String overridingSetting, String overridingSuffix) {
    log.warn(
        "Setting {} ignored since {}{} is enabled.",
        propertyNameToSystemPropertyName(setting),
        propertyNameToSystemPropertyName(overridingSetting),
        overridingSuffix);
  }

  private void logOverriddenSettingWarning(String setting, String overridingSetting, Object value) {
    log.warn(
        "Setting {} is overridden by setting {} with value {}.",
        propertyNameToSystemPropertyName(setting),
        propertyNameToSystemPropertyName(overridingSetting),
        value);
  }

  private void logOverriddenDeprecatedSettingWarning(
      String setting, String overridingSetting, Object value) {
    log.warn(
        "Setting {} is deprecated and overridden by setting {} with value {}.",
        propertyNameToSystemPropertyName(setting),
        propertyNameToSystemPropertyName(overridingSetting),
        value);
  }

  private void logDeprecatedConvertedSetting(
      String deprecatedSetting, Object oldValue, String newSetting, Object newValue) {
    log.warn(
        "Setting {} is deprecated and the value {} has been converted to {} for setting {}.",
        propertyNameToSystemPropertyName(deprecatedSetting),
        oldValue,
        newValue,
        propertyNameToSystemPropertyName(newSetting));
  }

  public boolean isTraceAnalyticsIntegrationEnabled(
      final SortedSet<String> integrationNames, final boolean defaultEnabled) {
    return configProvider.isEnabled(integrationNames, "", ".analytics.enabled", defaultEnabled);
  }

  public boolean isTraceAnalyticsIntegrationEnabled(
      final boolean defaultEnabled, final String... integrationNames) {
    return configProvider.isEnabled(
        Arrays.asList(integrationNames), "", ".analytics.enabled", defaultEnabled);
  }

  public boolean isSamplingMechanismValidationDisabled() {
    return configProvider.getBoolean(SAMPLING_MECHANISM_VALIDATION_DISABLED, false);
  }

  public <T extends Enum<T>> T getEnumValue(
      final String name, final Class<T> type, final T defaultValue) {
    return configProvider.getEnum(name, type, defaultValue);
  }

  /**
   * @param integrationNames
   * @param defaultEnabled
   * @return
   * @deprecated This method should only be used internally. Use the instance getter instead {@link
   *     #isTraceAnalyticsIntegrationEnabled(SortedSet, boolean)}.
   */
  public static boolean traceAnalyticsIntegrationEnabled(
      final SortedSet<String> integrationNames, final boolean defaultEnabled) {
    return Config.get().isTraceAnalyticsIntegrationEnabled(integrationNames, defaultEnabled);
  }

  public boolean isTelemetryDebugRequestsEnabled() {
    return telemetryDebugRequestsEnabled;
  }

  public boolean isAgentlessLogSubmissionEnabled() {
    return agentlessLogSubmissionEnabled;
  }

  public int getAgentlessLogSubmissionQueueSize() {
    return agentlessLogSubmissionQueueSize;
  }

  public String getAgentlessLogSubmissionLevel() {
    return agentlessLogSubmissionLevel;
  }

  public String getAgentlessLogSubmissionUrl() {
    return agentlessLogSubmissionUrl;
  }

  public String getAgentlessLogSubmissionProduct() {
    return agentlessLogSubmissionProduct;
  }

  public boolean isAppSecScaEnabled() {
    return appSecScaEnabled != null && appSecScaEnabled;
  }

  public boolean isAppSecRaspEnabled() {
    return appSecRaspEnabled;
  }

  public boolean isAppSecStackTraceEnabled() {
    return appSecStackTraceEnabled;
  }

  public int getAppSecMaxStackTraces() {
    return appSecMaxStackTraces;
  }

  public int getAppSecMaxStackTraceDepth() {
    return appSecMaxStackTraceDepth;
  }

  public boolean isCloudPayloadTaggingEnabledFor(String serviceName) {
    return cloudPayloadTaggingServices.contains(serviceName);
  }

  public boolean isCloudPayloadTaggingEnabled() {
    return isCloudRequestPayloadTaggingEnabled() || isCloudResponsePayloadTaggingEnabled();
  }

  public List<String> getCloudRequestPayloadTagging() {
    return cloudRequestPayloadTagging == null
        ? Collections.emptyList()
        : cloudRequestPayloadTagging;
  }

  public boolean isCloudRequestPayloadTaggingEnabled() {
    return cloudRequestPayloadTagging != null;
  }

  public List<String> getCloudResponsePayloadTagging() {
    return cloudResponsePayloadTagging == null
        ? Collections.emptyList()
        : cloudResponsePayloadTagging;
  }

  public boolean isCloudResponsePayloadTaggingEnabled() {
    return cloudResponsePayloadTagging != null;
  }

  public int getCloudPayloadTaggingMaxDepth() {
    return cloudPayloadTaggingMaxDepth;
  }

  public int getCloudPayloadTaggingMaxTags() {
    return cloudPayloadTaggingMaxTags;
  }

  private <T> Set<T> getSettingsSetFromEnvironment(
      String name, Function<String, T> mapper, boolean splitOnWS) {
    final String value = configProvider.getString(name, "");
    return convertStringSetToSet(
        name, parseStringIntoSetOfNonEmptyStrings(value, splitOnWS), mapper);
  }

  private <F, T> Set<T> convertSettingsSet(Set<F> fromSet, Function<F, Iterable<T>> mapper) {
    if (fromSet.isEmpty()) {
      return Collections.emptySet();
    }
    Set<T> result = new LinkedHashSet<>(fromSet.size());
    for (F from : fromSet) {
      for (T to : mapper.apply(from)) {
        result.add(to);
      }
    }
    return Collections.unmodifiableSet(result);
  }

  public static final String PREFIX = "dd.";

  /**
   * Converts the property name, e.g. 'service.name' into a public system property name, e.g.
   * `dd.service.name`.
   *
   * @param setting The setting name, e.g. `service.name`
   * @return The public facing system property name
   */
  @Nonnull
  private static String propertyNameToSystemPropertyName(final String setting) {
    return PREFIX + setting;
  }

  @Nonnull
  private static Map<String, String> newHashMap(final int size) {
    return new HashMap<>(size + 1, 1f);
  }

  /**
   * @param map
   * @param propNames
   * @return new unmodifiable copy of {@param map} where properties are overwritten from environment
   */
  @Nonnull
  private Map<String, String> getMapWithPropertiesDefinedByEnvironment(
      @Nonnull final Map<String, String> map, @Nonnull final String... propNames) {
    final Map<String, String> res = new HashMap<>(map);
    for (final String propName : propNames) {
      final String val = configProvider.getString(propName);
      if (val != null) {
        res.put(propName, val);
      }
    }
    return Collections.unmodifiableMap(res);
  }

  @Nonnull
  private static Set<String> parseStringIntoSetOfNonEmptyStrings(final String str) {
    return parseStringIntoSetOfNonEmptyStrings(str, true);
  }

  @Nonnull
  private static Set<String> parseStringIntoSetOfNonEmptyStrings(
      final String str, boolean splitOnWS) {
    // Using LinkedHashSet to preserve original string order
    final Set<String> result = new LinkedHashSet<>();
    // Java returns single value when splitting an empty string. We do not need that value, so
    // we need to throw it out.
    int start = 0;
    int i = 0;
    for (; i < str.length(); ++i) {
      char c = str.charAt(i);
      if (c == ',' || (splitOnWS && Character.isWhitespace(c))) {
        if (i - start - 1 > 0) {
          result.add(str.substring(start, i));
        }
        start = i + 1;
      }
    }
    if (i - start - 1 > 0) {
      result.add(str.substring(start));
    }
    return Collections.unmodifiableSet(result);
  }

  private static <T> Set<T> convertStringSetToSet(
      String setting, final Set<String> input, Function<String, T> mapper) {
    if (input.isEmpty()) {
      return Collections.emptySet();
    }
    // Using LinkedHashSet to preserve original string order
    final Set<T> result = new LinkedHashSet<>();
    for (final String value : input) {
      try {
        result.add(mapper.apply(value));
      } catch (final IllegalArgumentException e) {
        log.warn(
            "Cannot recognize config string value {} for setting {}",
            value,
            propertyNameToSystemPropertyName(setting));
      }
    }
    return Collections.unmodifiableSet(result);
  }

  /** Returns the detected hostname. First tries locally, then using DNS */
  static String initHostName() {
    String possibleHostname;

    // Try environment variable.  This works in almost all environments
    if (isWindowsOS()) {
      possibleHostname = getEnv("COMPUTERNAME");
    } else {
      possibleHostname = getEnv("HOSTNAME");
    }

    if (possibleHostname != null && !possibleHostname.isEmpty()) {
      log.debug("Determined hostname from environment variable");
      return possibleHostname.trim();
    }

    // Try hostname files
    final String[] hostNameFiles = new String[] {"/proc/sys/kernel/hostname", "/etc/hostname"};
    for (final String hostNameFile : hostNameFiles) {
      try {
        final Path hostNamePath = FileSystems.getDefault().getPath(hostNameFile);
        if (Files.isRegularFile(hostNamePath)) {
          byte[] bytes = Files.readAllBytes(hostNamePath);
          possibleHostname = new String(bytes, StandardCharsets.ISO_8859_1);
        }
      } catch (Throwable t) {
        // Ignore
      }
      possibleHostname = Strings.trim(possibleHostname);
      if (!possibleHostname.isEmpty()) {
        log.debug("Determined hostname from file {}", hostNameFile);
        return possibleHostname;
      }
    }

    // Try hostname command
    try (final TraceScope scope = AgentTracer.get().muteTracing();
        final BufferedReader reader =
            new BufferedReader(
                new InputStreamReader(Runtime.getRuntime().exec("hostname").getInputStream()))) {
      possibleHostname = reader.readLine();
    } catch (final Throwable ignore) {
      // Ignore.  Hostname command is not always available
    }

    if (possibleHostname != null && !possibleHostname.isEmpty()) {
      log.debug("Determined hostname from hostname command");
      return possibleHostname.trim();
    }

    // From DNS
    try {
      return InetAddress.getLocalHost().getHostName();
    } catch (final UnknownHostException e) {
      // If we are not able to detect the hostname we do not throw an exception.
    }

    return null;
  }

  private static boolean isWindowsOS() {
    return getProp("os.name").startsWith("Windows");
  }

  private static String getEnv(String name) {
    String value = System.getenv(name);
    if (value != null) {
      ConfigCollector.get().put(name, value, ConfigOrigin.ENV);
    }
    return value;
  }

  private static Pattern getPattern(String defaultValue, String userValue) {
    try {
      if (userValue != null) {
        return Pattern.compile(userValue);
      }
    } catch (Exception e) {
      log.debug("Cannot create pattern from user value {}", userValue);
    }
    return Pattern.compile(defaultValue);
  }

  private static String getProp(String name) {
    return getProp(name, null);
  }

  private static String getProp(String name, String def) {
    String value = System.getProperty(name, def);
    if (value != null) {
      ConfigCollector.get().put(name, value, ConfigOrigin.JVM_PROP);
    }
    return value;
  }

  // This has to be placed after all other static fields to give them a chance to initialize
  @SuppressFBWarnings("SI_INSTANCE_BEFORE_FINALS_ASSIGNED")
  private static final Config INSTANCE =
      new Config(
          Platform.isNativeImageBuilder()
              ? ConfigProvider.withoutCollector()
              : ConfigProvider.getInstance(),
          InstrumenterConfig.get());

  public static Config get() {
    return INSTANCE;
  }

  /**
   * This method is deprecated since the method of configuration will be changed in the future. The
   * properties instance should instead be passed directly into the DDTracer builder:
   *
   * <pre>
   *   DDTracer.builder().withProperties(new Properties()).build()
   * </pre>
   *
   * <p>Config keys for use in Properties instance construction can be found in {@link
   * GeneralConfig} and {@link TracerConfig}.
   *
   * @deprecated
   */
  @Deprecated
  public static Config get(final Properties properties) {
    if (properties == null || properties.isEmpty()) {
      return INSTANCE;
    } else {
      return new Config(ConfigProvider.withPropertiesOverride(properties));
    }
  }

  @Override
  public String toString() {
    return "Config{"
        + "instrumenterConfig="
        + instrumenterConfig
        + ", runtimeId='"
        + getRuntimeId()
        + '\''
        + ", runtimeVersion='"
        + runtimeVersion
        + ", apiKey="
        + (apiKey == null ? "null" : "****")
        + ", site='"
        + site
        + '\''
        + ", hostName='"
        + getHostName()
        + '\''
        + ", serviceName='"
        + serviceName
        + '\''
        + ", serviceNameSetByUser="
        + serviceNameSetByUser
        + ", rootContextServiceName="
        + rootContextServiceName
        + ", experimentalFeaturesEnabled="
        + experimentalFeaturesEnabled
        + ", integrationSynapseLegacyOperationName="
        + integrationSynapseLegacyOperationName
        + ", writerType='"
        + writerType
        + '\''
        + ", agentConfiguredUsingDefault="
        + agentConfiguredUsingDefault
        + ", agentUrl='"
        + agentUrl
        + '\''
        + ", agentHost='"
        + agentHost
        + '\''
        + ", agentPort="
        + agentPort
        + ", agentUnixDomainSocket='"
        + agentUnixDomainSocket
        + '\''
        + ", agentTimeout="
        + agentTimeout
        + ", noProxyHosts="
        + noProxyHosts
        + ", prioritySamplingEnabled="
        + prioritySamplingEnabled
        + ", prioritySamplingForce='"
        + prioritySamplingForce
        + '\''
        + ", traceResolverEnabled="
        + traceResolverEnabled
        + ", serviceMapping="
        + serviceMapping
        + ", tags="
        + tags
        + ", spanTags="
        + spanTags
        + ", jmxTags="
        + jmxTags
        + ", requestHeaderTags="
        + requestHeaderTags
        + ", responseHeaderTags="
        + responseHeaderTags
        + ", baggageMapping="
        + baggageMapping
        + ", httpServerErrorStatuses="
        + httpServerErrorStatuses
        + ", httpClientErrorStatuses="
        + httpClientErrorStatuses
        + ", httpServerTagQueryString="
        + httpServerTagQueryString
        + ", httpServerRawQueryString="
        + httpServerRawQueryString
        + ", httpServerRawResource="
        + httpServerRawResource
        + ", httpServerRouteBasedNaming="
        + httpServerRouteBasedNaming
        + ", httpServerPathResourceNameMapping="
        + httpServerPathResourceNameMapping
        + ", httpClientPathResourceNameMapping="
        + httpClientPathResourceNameMapping
        + ", httpClientTagQueryString="
        + httpClientTagQueryString
        + ", httpClientSplitByDomain="
        + httpClientSplitByDomain
        + ", httpResourceRemoveTrailingSlash="
        + httpResourceRemoveTrailingSlash
        + ", dbClientSplitByInstance="
        + dbClientSplitByInstance
        + ", dbClientSplitByInstanceTypeSuffix="
        + dbClientSplitByInstanceTypeSuffix
        + ", dbClientSplitByHost="
        + dbClientSplitByHost
        + ", DBMPropagationMode="
        + DBMPropagationMode
        + ", DBMTracePreparedStatements="
        + DBMTracePreparedStatements
        + ", splitByTags="
        + splitByTags
        + ", jeeSplitByDeployment="
        + jeeSplitByDeployment
        + ", scopeDepthLimit="
        + scopeDepthLimit
        + ", scopeStrictMode="
        + scopeStrictMode
        + ", scopeIterationKeepAlive="
        + scopeIterationKeepAlive
        + ", partialFlushMinSpans="
        + partialFlushMinSpans
        + ", traceKeepLatencyThresholdEnabled="
        + traceKeepLatencyThresholdEnabled
        + ", traceKeepLatencyThreshold="
        + traceKeepLatencyThreshold
        + ", traceStrictWritesEnabled="
        + traceStrictWritesEnabled
        + ", tracePropagationStylesToExtract="
        + tracePropagationStylesToExtract
        + ", tracePropagationStylesToInject="
        + tracePropagationStylesToInject
        + ", tracePropagationExtractFirst="
        + tracePropagationExtractFirst
        + ", clockSyncPeriod="
        + clockSyncPeriod
        + ", jmxFetchEnabled="
        + jmxFetchEnabled
        + ", dogStatsDStartDelay="
        + dogStatsDStartDelay
        + ", jmxFetchConfigDir='"
        + jmxFetchConfigDir
        + '\''
        + ", jmxFetchConfigs="
        + jmxFetchConfigs
        + ", jmxFetchMetricsConfigs="
        + jmxFetchMetricsConfigs
        + ", jmxFetchCheckPeriod="
        + jmxFetchCheckPeriod
        + ", jmxFetchInitialRefreshBeansPeriod="
        + jmxFetchInitialRefreshBeansPeriod
        + ", jmxFetchRefreshBeansPeriod="
        + jmxFetchRefreshBeansPeriod
        + ", jmxFetchStatsdHost='"
        + jmxFetchStatsdHost
        + '\''
        + ", jmxFetchStatsdPort="
        + jmxFetchStatsdPort
        + ", jmxFetchMultipleRuntimeServicesEnabled="
        + jmxFetchMultipleRuntimeServicesEnabled
        + ", jmxFetchMultipleRuntimeServicesLimit="
        + jmxFetchMultipleRuntimeServicesLimit
        + ", healthMetricsEnabled="
        + healthMetricsEnabled
        + ", healthMetricsStatsdHost='"
        + healthMetricsStatsdHost
        + '\''
        + ", healthMetricsStatsdPort="
        + healthMetricsStatsdPort
        + ", perfMetricsEnabled="
        + perfMetricsEnabled
        + ", tracerMetricsEnabled="
        + tracerMetricsEnabled
        + ", tracerMetricsBufferingEnabled="
        + tracerMetricsBufferingEnabled
        + ", tracerMetricsMaxAggregates="
        + tracerMetricsMaxAggregates
        + ", tracerMetricsMaxPending="
        + tracerMetricsMaxPending
        + ", reportHostName="
        + reportHostName
        + ", traceAnalyticsEnabled="
        + traceAnalyticsEnabled
        + ", traceSamplingServiceRules="
        + traceSamplingServiceRules
        + ", traceSamplingOperationRules="
        + traceSamplingOperationRules
        + ", traceSamplingJsonRules="
        + traceSamplingRules
        + ", traceSampleRate="
        + traceSampleRate
        + ", traceRateLimit="
        + traceRateLimit
        + ", spanSamplingRules="
        + spanSamplingRules
        + ", spanSamplingRulesFile="
        + spanSamplingRulesFile
        + ", profilingAgentless="
        + profilingAgentless
        + ", profilingUrl='"
        + profilingUrl
        + '\''
        + ", profilingTags="
        + profilingTags
        + ", profilingStartDelay="
        + profilingStartDelay
        + ", profilingStartForceFirst="
        + profilingStartForceFirst
        + ", profilingUploadPeriod="
        + profilingUploadPeriod
        + ", profilingTemplateOverrideFile='"
        + profilingTemplateOverrideFile
        + '\''
        + ", profilingUploadTimeout="
        + profilingUploadTimeout
        + ", profilingUploadCompression='"
        + profilingUploadCompression
        + '\''
        + ", profilingProxyHost='"
        + profilingProxyHost
        + '\''
        + ", profilingProxyPort="
        + profilingProxyPort
        + ", profilingProxyUsername='"
        + profilingProxyUsername
        + '\''
        + ", profilingProxyPassword="
        + (profilingProxyPassword == null ? "null" : "****")
        + ", profilingExceptionSampleLimit="
        + profilingExceptionSampleLimit
        + ", profilingExceptionHistogramTopItems="
        + profilingExceptionHistogramTopItems
        + ", profilingExceptionHistogramMaxCollectionSize="
        + profilingExceptionHistogramMaxCollectionSize
        + ", profilingExcludeAgentThreads="
        + profilingExcludeAgentThreads
        + ", crashTrackingTags="
        + crashTrackingTags
        + ", crashTrackingAgentless="
        + crashTrackingAgentless
        + ", remoteConfigEnabled="
        + remoteConfigEnabled
        + ", remoteConfigUrl="
        + remoteConfigUrl
        + ", remoteConfigPollIntervalSeconds="
        + remoteConfigPollIntervalSeconds
        + ", remoteConfigMaxPayloadSize="
        + remoteConfigMaxPayloadSize
        + ", remoteConfigIntegrityCheckEnabled="
        + remoteConfigIntegrityCheckEnabled
        + ", debuggerEnabled="
        + dynamicInstrumentationEnabled
        + ", debuggerUploadTimeout="
        + dynamicInstrumentationUploadTimeout
        + ", debuggerUploadFlushInterval="
        + dynamicInstrumentationUploadFlushInterval
        + ", debuggerClassFileDumpEnabled="
        + dynamicInstrumentationClassFileDumpEnabled
        + ", debuggerPollInterval="
        + dynamicInstrumentationPollInterval
        + ", debuggerDiagnosticsInterval="
        + dynamicInstrumentationDiagnosticsInterval
        + ", debuggerMetricEnabled="
        + dynamicInstrumentationMetricEnabled
        + ", debuggerProbeFileLocation="
        + dynamicInstrumentationProbeFile
        + ", debuggerUploadBatchSize="
        + dynamicInstrumentationUploadBatchSize
        + ", debuggerMaxPayloadSize="
        + dynamicInstrumentationMaxPayloadSize
        + ", debuggerVerifyByteCode="
        + dynamicInstrumentationVerifyByteCode
        + ", debuggerInstrumentTheWorld="
        + dynamicInstrumentationInstrumentTheWorld
        + ", debuggerExcludeFiles="
        + dynamicInstrumentationExcludeFiles
        + ", debuggerIncludeFiles="
        + dynamicInstrumentationIncludeFiles
        + ", debuggerCaptureTimeout="
        + dynamicInstrumentationCaptureTimeout
        + ", debuggerRedactIdentifiers="
        + dynamicInstrumentationRedactedIdentifiers
        + ", debuggerRedactTypes="
        + dynamicInstrumentationRedactedTypes
        + ", debuggerSymbolEnabled="
        + symbolDatabaseEnabled
        + ", debuggerSymbolForceUpload="
        + symbolDatabaseForceUpload
        + ", debuggerSymbolFlushThreshold="
        + symbolDatabaseFlushThreshold
        + ", thirdPartyIncludes="
        + debuggerThirdPartyIncludes
        + ", thirdPartyExcludes="
        + debuggerThirdPartyExcludes
        + ", debuggerExceptionEnabled="
        + debuggerExceptionEnabled
        + ", debuggerCodeOriginEnabled="
        + debuggerCodeOriginEnabled
        + ", awsPropagationEnabled="
        + awsPropagationEnabled
        + ", sqsPropagationEnabled="
        + sqsPropagationEnabled
        + ", kafkaClientPropagationEnabled="
        + kafkaClientPropagationEnabled
        + ", kafkaClientPropagationDisabledTopics="
        + kafkaClientPropagationDisabledTopics
        + ", kafkaClientBase64DecodingEnabled="
        + kafkaClientBase64DecodingEnabled
        + ", jmsPropagationEnabled="
        + jmsPropagationEnabled
        + ", jmsPropagationDisabledTopics="
        + jmsPropagationDisabledTopics
        + ", jmsPropagationDisabledQueues="
        + jmsPropagationDisabledQueues
        + ", rabbitPropagationEnabled="
        + rabbitPropagationEnabled
        + ", rabbitPropagationDisabledQueues="
        + rabbitPropagationDisabledQueues
        + ", rabbitPropagationDisabledExchanges="
        + rabbitPropagationDisabledExchanges
        + ", messageBrokerSplitByDestination="
        + messageBrokerSplitByDestination
        + ", hystrixTagsEnabled="
        + hystrixTagsEnabled
        + ", hystrixMeasuredEnabled="
        + hystrixMeasuredEnabled
        + ", igniteCacheIncludeKeys="
        + igniteCacheIncludeKeys
        + ", servletPrincipalEnabled="
        + servletPrincipalEnabled
        + ", servletAsyncTimeoutError="
        + servletAsyncTimeoutError
        + ", datadogTagsLimit="
        + xDatadogTagsMaxLength
        + ", traceAgentV05Enabled="
        + traceAgentV05Enabled
        + ", logLevel="
        + logLevel
        + ", debugEnabled="
        + debugEnabled
        + ", triageEnabled="
        + triageEnabled
        + ", triageReportDir="
        + triageReportDir
        + ", startLogsEnabled="
        + startupLogsEnabled
        + ", configFile='"
        + configFileStatus
        + '\''
        + ", idGenerationStrategy="
        + idGenerationStrategy
        + ", trace128bitTraceIdGenerationEnabled="
        + trace128bitTraceIdGenerationEnabled
        + ", logs128bTraceIdEnabled="
        + logs128bTraceIdEnabled
        + ", grpcIgnoredInboundMethods="
        + grpcIgnoredInboundMethods
        + ", grpcIgnoredOutboundMethods="
        + grpcIgnoredOutboundMethods
        + ", grpcServerErrorStatuses="
        + grpcServerErrorStatuses
        + ", grpcClientErrorStatuses="
        + grpcClientErrorStatuses
        + ", clientIpEnabled="
        + clientIpEnabled
        + ", appSecReportingInband="
        + appSecReportingInband
        + ", appSecRulesFile='"
        + appSecRulesFile
        + "'"
        + ", appSecHttpBlockedTemplateHtml="
        + appSecHttpBlockedTemplateHtml
        + ", appSecWafTimeout="
        + appSecWafTimeout
        + " us, appSecHttpBlockedTemplateJson="
        + appSecHttpBlockedTemplateJson
        + ", apiSecurityEnabled="
        + apiSecurityEnabled
        + ", apiSecurityRequestSampleRate="
        + apiSecurityRequestSampleRate
        + ", cwsEnabled="
        + cwsEnabled
        + ", cwsTlsRefresh="
        + cwsTlsRefresh
        + ", longRunningTraceEnabled="
        + longRunningTraceEnabled
        + ", longRunningTraceInitialFlushInterval="
        + longRunningTraceInitialFlushInterval
        + ", longRunningTraceFlushInterval="
        + longRunningTraceFlushInterval
        + ", cassandraKeyspaceStatementExtractionEnabled="
        + cassandraKeyspaceStatementExtractionEnabled
        + ", couchbaseInternalSpansEnabled="
        + couchbaseInternalSpansEnabled
        + ", elasticsearchBodyEnabled="
        + elasticsearchBodyEnabled
        + ", elasticsearchParamsEnabled="
        + elasticsearchParamsEnabled
        + ", elasticsearchBodyAndParamsEnabled="
        + elasticsearchBodyAndParamsEnabled
        + ", traceFlushInterval="
        + traceFlushIntervalSeconds
        + ", injectBaggageAsTagsEnabled="
        + injectBaggageAsTagsEnabled
        + ", logsInjectionEnabled="
        + logsInjectionEnabled
        + ", sparkTaskHistogramEnabled="
        + sparkTaskHistogramEnabled
        + ", sparkAppNameAsService="
        + sparkAppNameAsService
        + ", jaxRsExceptionAsErrorsEnabled="
        + jaxRsExceptionAsErrorsEnabled
        + ", axisPromoteResourceName="
        + axisPromoteResourceName
        + ", peerServiceDefaultsEnabled="
        + peerServiceDefaultsEnabled
        + ", peerServiceComponentOverrides="
        + peerServiceComponentOverrides
        + ", removeIntegrationServiceNamesEnabled="
        + removeIntegrationServiceNamesEnabled
        + ", spanAttributeSchemaVersion="
        + spanAttributeSchemaVersion
        + ", telemetryDebugRequestsEnabled="
        + telemetryDebugRequestsEnabled
        + ", telemetryMetricsEnabled="
        + telemetryMetricsEnabled
        + ", appSecScaEnabled="
        + appSecScaEnabled
        + ", appSecRaspEnabled="
        + appSecRaspEnabled
        + ", dataJobsEnabled="
        + dataJobsEnabled
        + ", dataJobsCommandPattern="
        + dataJobsCommandPattern
        + ", apmTracingEnabled="
        + apmTracingEnabled
        + ", cloudRequestPayloadTagging="
        + cloudRequestPayloadTagging
        + ", cloudResponsePayloadTagging="
        + cloudResponsePayloadTagging
        + '}';
  }
}<|MERGE_RESOLUTION|>--- conflicted
+++ resolved
@@ -629,12 +629,8 @@
             SERVLET_ROOT_CONTEXT_SERVICE_NAME, DEFAULT_SERVLET_ROOT_CONTEXT_SERVICE_NAME);
 
     experimentalFeaturesEnabled =
-<<<<<<< HEAD
-        configProvider.getSet(TRACE_EXPERIMENTAL_FEATURES_ENABLED, new HashSet<>());
-=======
         configProvider.getSet(
             TRACE_EXPERIMENTAL_FEATURES_ENABLED, DEFAULT_TRACE_EXPERIMENTAL_FEATURES_ENABLED);
->>>>>>> 11015eec
 
     integrationSynapseLegacyOperationName =
         configProvider.getBoolean(INTEGRATION_SYNAPSE_LEGACY_OPERATION_NAME, false);
