package datadog.trace.api;

import static datadog.trace.api.ConfigDefaults.*;
import static datadog.trace.api.DDTags.*;
import static datadog.trace.api.DDTags.PROFILING_ENABLED;
import static datadog.trace.api.config.AppSecConfig.*;
import static datadog.trace.api.config.CiVisibilityConfig.*;
import static datadog.trace.api.config.CrashTrackingConfig.*;
import static datadog.trace.api.config.CwsConfig.CWS_ENABLED;
import static datadog.trace.api.config.CwsConfig.CWS_TLS_REFRESH;
import static datadog.trace.api.config.DebuggerConfig.*;
import static datadog.trace.api.config.GeneralConfig.*;
import static datadog.trace.api.config.GeneralConfig.SERVICE_NAME;
import static datadog.trace.api.config.IastConfig.*;
import static datadog.trace.api.config.JmxFetchConfig.*;
import static datadog.trace.api.config.ProfilingConfig.*;
import static datadog.trace.api.config.RemoteConfigConfig.*;
import static datadog.trace.api.config.TraceInstrumentationConfig.*;
import static datadog.trace.api.config.TracerConfig.*;
import static datadog.trace.api.iast.IastDetectionMode.DEFAULT;
import static datadog.trace.api.telemetry.LogCollector.SEND_TELEMETRY;
import static datadog.trace.util.CollectionUtils.tryMakeImmutableList;
import static datadog.trace.util.CollectionUtils.tryMakeImmutableSet;
import static datadog.trace.util.Strings.propertyNameToEnvironmentVariableName;

import datadog.trace.api.civisibility.CiVisibilityWellKnownTags;
import datadog.trace.api.config.GeneralConfig;
import datadog.trace.api.config.ProfilingConfig;
import datadog.trace.api.config.TracerConfig;
import datadog.trace.api.iast.IastContext;
import datadog.trace.api.iast.IastDetectionMode;
import datadog.trace.api.iast.telemetry.Verbosity;
import datadog.trace.api.naming.SpanNaming;
import datadog.trace.api.profiling.ProfilingEnablement;
import datadog.trace.bootstrap.config.provider.CapturedEnvironmentConfigSource;
import datadog.trace.bootstrap.config.provider.ConfigProvider;
import datadog.trace.bootstrap.config.provider.SystemPropertiesConfigSource;
import datadog.trace.bootstrap.instrumentation.api.AgentTracer;
import datadog.trace.context.TraceScope;
import datadog.trace.util.PidHelper;
import datadog.trace.util.Strings;
import datadog.trace.util.throwable.FatalAgentMisconfigurationError;
import edu.umd.cs.findbugs.annotations.SuppressFBWarnings;
import java.io.BufferedReader;
import java.io.File;
import java.io.IOException;
import java.io.InputStreamReader;
import java.net.*;
import java.nio.charset.StandardCharsets;
import java.nio.file.FileSystems;
import java.nio.file.Files;
import java.nio.file.Path;
import java.nio.file.Paths;
import java.util.*;
import java.util.concurrent.TimeUnit;
import java.util.function.Function;
import java.util.function.Supplier;
import java.util.regex.Matcher;
import java.util.regex.Pattern;
import javax.annotation.Nonnull;
import javax.annotation.Nullable;
import org.slf4j.Logger;
import org.slf4j.LoggerFactory;

/**
 * Config reads values with the following priority:
 *
 * <p>1) system properties
 *
 * <p>2) environment variables,
 *
 * <p>3) optional configuration file
 *
 * <p>4) platform dependant properties. It also includes default values to ensure a valid config.
 *
 * <p>System properties are {@link Config#PREFIX}'ed. Environment variables are the same as the
 * system property, but uppercased and '.' is replaced with '_'.
 *
 * @see ConfigProvider for details on how configs are processed
 * @see InstrumenterConfig for pre-instrumentation configurations
 * @see DynamicConfig for configuration that can be dynamically updated via remote-config
 */
public class Config {

  private static final Logger log = LoggerFactory.getLogger(Config.class);

  private static final Pattern COLON = Pattern.compile(":");

  private final InstrumenterConfig instrumenterConfig;

  private final long startTimeMillis = System.currentTimeMillis();
  private final boolean timelineEventsEnabled;

  /**
   * this is a random UUID that gets generated on JVM start up and is attached to every root span
   * and every JMX metric that is sent out.
   */
  static class RuntimeIdHolder {
    static final String runtimeId = UUID.randomUUID().toString();
  }

  static class HostNameHolder {
    static final String hostName = initHostName();

    public static String getHostName() {
      return hostName;
    }
  }

  private final boolean runtimeIdEnabled;

  /** This is the version of the runtime, ex: 1.8.0_332, 11.0.15, 17.0.3 */
  private final String runtimeVersion;

  private final String applicationKey;
  /**
   * Note: this has effect only on profiling site. Traces are sent to Datadog agent and are not
   * affected by this setting. If CI Visibility is used with agentless mode, api key is used when
   * sending data (including traces) to backend
   */
  private final String apiKey;
  /**
   * Note: this has effect only on profiling site. Traces are sent to Datadog agent and are not
   * affected by this setting.
   */
  private final String site;

  private final String serviceName;
  private final boolean serviceNameSetByUser;
  private final String rootContextServiceName;
  private final boolean integrationSynapseLegacyOperationName;
  private final String writerType;
  private final boolean injectBaggageAsTagsEnabled;
  private final boolean agentConfiguredUsingDefault;
  private final String agentUrl;
  private final String agentHost;
  private final int agentPort;
  private final String agentUnixDomainSocket;
  private final String agentNamedPipe;
  private final int agentTimeout;
  private final Set<String> noProxyHosts;
  private final boolean prioritySamplingEnabled;
  private final String prioritySamplingForce;
  private final boolean traceResolverEnabled;
  private final int spanAttributeSchemaVersion;
  private final boolean peerServiceDefaultsEnabled;
  private final Map<String, String> peerServiceComponentOverrides;
  private final boolean removeIntegrationServiceNamesEnabled;
  private final Map<String, String> peerServiceMapping;
  private final Map<String, String> serviceMapping;
  private final Map<String, String> tags;
  private final Map<String, String> spanTags;
  private final Map<String, String> jmxTags;
  private final Map<String, String> requestHeaderTags;
  private final Map<String, String> responseHeaderTags;
  private final Map<String, String> baggageMapping;
  private final boolean requestHeaderTagsCommaAllowed;
  private final BitSet httpServerErrorStatuses;
  private final BitSet httpClientErrorStatuses;
  private final boolean httpServerTagQueryString;
  private final boolean httpServerRawQueryString;
  private final boolean httpServerRawResource;
  private final boolean httpServerDecodedResourcePreserveSpaces;
  private final boolean httpServerRouteBasedNaming;
  private final Map<String, String> httpServerPathResourceNameMapping;
  private final Map<String, String> httpClientPathResourceNameMapping;
  private final boolean httpResourceRemoveTrailingSlash;
  private final boolean httpClientTagQueryString;
  private final boolean httpClientTagHeaders;
  private final boolean httpClientSplitByDomain;
  private final boolean dbClientSplitByInstance;
  private final boolean dbClientSplitByInstanceTypeSuffix;
  private final boolean dbClientSplitByHost;
  private final Set<String> splitByTags;
  private final int scopeDepthLimit;
  private final boolean scopeStrictMode;
  private final boolean scopeInheritAsyncPropagation;
  private final int scopeIterationKeepAlive;
  private final int partialFlushMinSpans;
  private final boolean traceStrictWritesEnabled;
  private final boolean logExtractHeaderNames;
  private final Set<PropagationStyle> propagationStylesToExtract;
  private final Set<PropagationStyle> propagationStylesToInject;
  private final boolean tracePropagationStyleB3PaddingEnabled;
  private final Set<TracePropagationStyle> tracePropagationStylesToExtract;
  private final Set<TracePropagationStyle> tracePropagationStylesToInject;
  private final boolean tracePropagationExtractFirst;
  private final int clockSyncPeriod;
  private final boolean logsInjectionEnabled;

  private final String dogStatsDNamedPipe;
  private final int dogStatsDStartDelay;

  private final Integer statsDClientQueueSize;
  private final Integer statsDClientSocketBuffer;
  private final Integer statsDClientSocketTimeout;

  private final boolean runtimeMetricsEnabled;
  private final boolean jmxFetchEnabled;
  private final String jmxFetchConfigDir;
  private final List<String> jmxFetchConfigs;
  @Deprecated private final List<String> jmxFetchMetricsConfigs;
  private final Integer jmxFetchCheckPeriod;
  private final Integer jmxFetchInitialRefreshBeansPeriod;
  private final Integer jmxFetchRefreshBeansPeriod;
  private final String jmxFetchStatsdHost;
  private final Integer jmxFetchStatsdPort;
  private final boolean jmxFetchMultipleRuntimeServicesEnabled;
  private final int jmxFetchMultipleRuntimeServicesLimit;

  // These values are default-ed to those of jmx fetch values as needed
  private final boolean healthMetricsEnabled;
  private final String healthMetricsStatsdHost;
  private final Integer healthMetricsStatsdPort;
  private final boolean perfMetricsEnabled;

  private final boolean tracerMetricsEnabled;
  private final boolean tracerMetricsBufferingEnabled;
  private final int tracerMetricsMaxAggregates;
  private final int tracerMetricsMaxPending;

  private final boolean reportHostName;
  private final String logPattern;
  private final boolean logPatternReplace;

  private final boolean traceAnalyticsEnabled;
  private final String traceClientIpHeader;
  private final boolean traceClientIpResolverEnabled;

  private final boolean traceGitMetadataEnabled;

  private final Map<String, String> traceSamplingServiceRules;
  private final Map<String, String> traceSamplingOperationRules;
  private final String traceSamplingRules;
  private final Double traceSampleRate;
  private final int traceRateLimit;
  private final String spanSamplingRules;
  private final String spanSamplingRulesFile;

  private final ProfilingEnablement profilingEnabled;
  private final boolean profilingAgentless;
  private final boolean isDatadogProfilerEnabled;
  @Deprecated private final String profilingUrl;
  private final Map<String, String> profilingTags;
  private final int profilingStartDelay;
  private final boolean profilingStartForceFirst;
  private final int profilingUploadPeriod;
  private final String profilingTemplateOverrideFile;
  private final int profilingUploadTimeout;
  private final String profilingUploadCompression;
  private final String profilingProxyHost;
  private final int profilingProxyPort;
  private final String profilingProxyUsername;
  private final String profilingProxyPassword;
  private final int profilingExceptionSampleLimit;
  private final int profilingBackPressureSampleLimit;
  private final boolean profilingBackPressureEnabled;
  private final int profilingDirectAllocationSampleLimit;
  private final int profilingExceptionHistogramTopItems;
  private final int profilingExceptionHistogramMaxCollectionSize;
  private final boolean profilingExcludeAgentThreads;
  private final boolean profilingUploadSummaryOn413Enabled;

  private final boolean logsMDCTagsInjectionEnabled;
  private final boolean profilingRecordExceptionMessage;

  private final boolean crashTrackingAgentless;
  private final Map<String, String> crashTrackingTags;

  private final boolean clientIpEnabled;

  private final boolean appSecReportingInband;
  private final String appSecRulesFile;
  private final int appSecReportMinTimeout;
  private final int appSecReportMaxTimeout;
  private final int appSecTraceRateLimit;
  private final boolean appSecWafMetrics;
  private final int appSecWafTimeout;
  private final String appSecObfuscationParameterKeyRegexp;
  private final String appSecObfuscationParameterValueRegexp;
  private final String appSecHttpBlockedTemplateHtml;
  private final String appSecHttpBlockedTemplateJson;
  private final UserIdCollectionMode appSecUserIdCollectionMode;
  private final Boolean appSecScaEnabled;
  private final boolean appSecRaspEnabled;
  private final boolean appSecStackTraceEnabled;
  private final int appSecMaxStackTraces;
  private final int appSecMaxStackTraceDepth;
  private final boolean appSecStandaloneEnabled;
  private final boolean apiSecurityEnabled;
  private final float apiSecurityRequestSampleRate;

  private final IastDetectionMode iastDetectionMode;
  private final int iastMaxConcurrentRequests;
  private final int iastVulnerabilitiesPerRequest;
  private final float iastRequestSampling;
  private final boolean iastDebugEnabled;
  private final Verbosity iastTelemetryVerbosity;
  private final boolean iastRedactionEnabled;
  private final String iastRedactionNamePattern;
  private final String iastRedactionValuePattern;
  private final int iastMaxRangeCount;
  private final int iastTruncationMaxValueLength;
  private final boolean iastStacktraceLeakSuppress;
  private final IastContext.Mode iastContextMode;
  private final boolean iastHardcodedSecretEnabled;
  private final boolean iastAnonymousClassesEnabled;
  private final boolean iastSourceMappingEnabled;
  private final int iastSourceMappingMaxSize;
  private final boolean iastStackTraceEnabled;

  private final boolean ciVisibilityTraceSanitationEnabled;
  private final boolean ciVisibilityAgentlessEnabled;
  private final String ciVisibilityAgentlessUrl;

  private final boolean ciVisibilitySourceDataEnabled;
  private final boolean ciVisibilityBuildInstrumentationEnabled;
  private final String ciVisibilityAgentJarUri;
  private final boolean ciVisibilityAutoConfigurationEnabled;
  private final String ciVisibilityAdditionalChildProcessJvmArgs;
  private final boolean ciVisibilityCompilerPluginAutoConfigurationEnabled;
  private final boolean ciVisibilityCodeCoverageEnabled;
  private final Boolean ciVisibilityCoverageLinesEnabled;
  private final String ciVisibilityCodeCoverageReportDumpDir;
  private final String ciVisibilityCompilerPluginVersion;
  private final String ciVisibilityJacocoPluginVersion;
  private final boolean ciVisibilityJacocoPluginVersionProvided;
  private final List<String> ciVisibilityCodeCoverageIncludes;
  private final List<String> ciVisibilityCodeCoverageExcludes;
  private final String[] ciVisibilityCodeCoverageIncludedPackages;
  private final String[] ciVisibilityCodeCoverageExcludedPackages;
  private final List<String> ciVisibilityJacocoGradleSourceSets;
  private final Integer ciVisibilityDebugPort;
  private final boolean ciVisibilityGitUploadEnabled;
  private final boolean ciVisibilityGitUnshallowEnabled;
  private final boolean ciVisibilityGitUnshallowDefer;
  private final long ciVisibilityGitCommandTimeoutMillis;
  private final String ciVisibilityGitRemoteName;
  private final long ciVisibilityBackendApiTimeoutMillis;
  private final long ciVisibilityGitUploadTimeoutMillis;
  private final String ciVisibilitySignalServerHost;
  private final int ciVisibilitySignalServerPort;
  private final int ciVisibilitySignalClientTimeoutMillis;
  private final boolean ciVisibilityItrEnabled;
  private final boolean ciVisibilityTestSkippingEnabled;
  private final boolean ciVisibilityCiProviderIntegrationEnabled;
  private final boolean ciVisibilityRepoIndexDuplicateKeyCheckEnabled;
  private final int ciVisibilityExecutionSettingsCacheSize;
  private final int ciVisibilityJvmInfoCacheSize;
  private final int ciVisibilityCoverageRootPackagesLimit;
  private final String ciVisibilityInjectedTracerVersion;
  private final List<String> ciVisibilityResourceFolderNames;
  private final boolean ciVisibilityFlakyRetryEnabled;
  private final boolean ciVisibilityFlakyRetryOnlyKnownFlakes;
  private final int ciVisibilityFlakyRetryCount;
  private final int ciVisibilityTotalFlakyRetryCount;
  private final boolean ciVisibilityEarlyFlakeDetectionEnabled;
  private final int ciVisibilityEarlyFlakeDetectionLowerLimit;
  private final String ciVisibilitySessionName;
  private final String ciVisibilityModuleName;
  private final String ciVisibilityTestCommand;
  private final boolean ciVisibilityTelemetryEnabled;
  private final long ciVisibilityRumFlushWaitMillis;
  private final boolean ciVisibilityAutoInjected;
  private final String ciVisibilityRemoteEnvVarsProviderUrl;
  private final String ciVisibilityRemoteEnvVarsProviderKey;

  private final boolean remoteConfigEnabled;
  private final boolean remoteConfigIntegrityCheckEnabled;
  private final String remoteConfigUrl;
  private final float remoteConfigPollIntervalSeconds;
  private final long remoteConfigMaxPayloadSize;
  private final String remoteConfigTargetsKeyId;
  private final String remoteConfigTargetsKey;

  private final int remoteConfigMaxExtraServices;

  private final String DBMPropagationMode;

  private final boolean debuggerEnabled;
  private final int debuggerUploadTimeout;
  private final int debuggerUploadFlushInterval;
  private final boolean debuggerClassFileDumpEnabled;
  private final int debuggerPollInterval;
  private final int debuggerDiagnosticsInterval;
  private final boolean debuggerMetricEnabled;
  private final String debuggerProbeFileLocation;
  private final int debuggerUploadBatchSize;
  private final long debuggerMaxPayloadSize;
  private final boolean debuggerVerifyByteCode;
  private final boolean debuggerInstrumentTheWorld;
  private final String debuggerExcludeFiles;
  private final String debuggerIncludeFiles;
  private final int debuggerCaptureTimeout;
  private final String debuggerRedactedIdentifiers;
  private final Set<String> debuggerRedactionExcludedIdentifiers;
  private final String debuggerRedactedTypes;
  private final boolean debuggerSymbolEnabled;
  private final boolean debuggerSymbolForceUpload;
  private final String debuggerSymbolIncludes;
  private final int debuggerSymbolFlushThreshold;
  private final boolean debuggerSymbolCompressed;
  private final boolean debuggerExceptionEnabled;
  private final int debuggerMaxExceptionPerSecond;
  @Deprecated private final boolean debuggerExceptionOnlyLocalRoot;
  private final boolean debuggerExceptionCaptureIntermediateSpansEnabled;
  private final int debuggerExceptionMaxCapturedFrames;
  private final int debuggerExceptionCaptureInterval;
  private final boolean debuggerCodeOriginEnabled;

  private final Set<String> debuggerThirdPartyIncludes;
  private final Set<String> debuggerThirdPartyExcludes;

  private final boolean awsPropagationEnabled;
  private final boolean sqsPropagationEnabled;

  private final boolean kafkaClientPropagationEnabled;
  private final Set<String> kafkaClientPropagationDisabledTopics;
  private final boolean kafkaClientBase64DecodingEnabled;
  // enable the Kafka-3.8 instrumentation manually until testing issues are resolved.
  private final boolean experimentalKafkaEnabled;

  private final boolean jmsPropagationEnabled;
  private final Set<String> jmsPropagationDisabledTopics;
  private final Set<String> jmsPropagationDisabledQueues;
  private final int jmsUnacknowledgedMaxAge;

  private final boolean rabbitPropagationEnabled;
  private final Set<String> rabbitPropagationDisabledQueues;
  private final Set<String> rabbitPropagationDisabledExchanges;

  private final boolean rabbitIncludeRoutingKeyInResource;

  private final boolean messageBrokerSplitByDestination;

  private final boolean hystrixTagsEnabled;
  private final boolean hystrixMeasuredEnabled;

  private final boolean igniteCacheIncludeKeys;

  private final String obfuscationQueryRegexp;

  // TODO: remove at a future point.
  private final boolean playReportHttpStatus;

  private final boolean servletPrincipalEnabled;
  private final boolean servletAsyncTimeoutError;

  private final boolean springDataRepositoryInterfaceResourceName;

  private final int xDatadogTagsMaxLength;

  private final boolean traceAgentV05Enabled;

  private final String logLevel;
  private final boolean debugEnabled;
  private final boolean triageEnabled;
  private final String triageReportTrigger;
  private final String triageReportDir;

  private final boolean startupLogsEnabled;
  private final String configFileStatus;

  private final IdGenerationStrategy idGenerationStrategy;

  private final boolean secureRandom;

  private final boolean trace128bitTraceIdGenerationEnabled;

  private final Set<String> grpcIgnoredInboundMethods;
  private final Set<String> grpcIgnoredOutboundMethods;
  private final boolean grpcServerTrimPackageResource;
  private final BitSet grpcServerErrorStatuses;
  private final BitSet grpcClientErrorStatuses;

  private final boolean cwsEnabled;
  private final int cwsTlsRefresh;

  private final boolean dataJobsEnabled;
  private final String dataJobsCommandPattern;

  private final boolean dataStreamsEnabled;
  private final float dataStreamsBucketDurationSeconds;

  private final Set<String> iastWeakHashAlgorithms;

  private final Pattern iastWeakCipherAlgorithms;

  private final boolean iastDeduplicationEnabled;

  private final float telemetryHeartbeatInterval;
  private final long telemetryExtendedHeartbeatInterval;
  private final float telemetryMetricsInterval;
  private final boolean isTelemetryDependencyServiceEnabled;
  private final boolean telemetryMetricsEnabled;
  private final boolean isTelemetryLogCollectionEnabled;
  private final int telemetryDependencyResolutionQueueSize;

  private final boolean azureAppServices;
  private final String traceAgentPath;
  private final List<String> traceAgentArgs;
  private final String dogStatsDPath;
  private final List<String> dogStatsDArgs;

  private final boolean jdbcSqlObfuscation;

  private final boolean mongoObfuscation;

  private final boolean redisCommandArgs;

  private String env;
  private String version;
  private final String primaryTag;

  private final ConfigProvider configProvider;

  private final boolean longRunningTraceEnabled;
  private final long longRunningTraceInitialFlushInterval;
  private final long longRunningTraceFlushInterval;
  private final boolean couchbaseInternalSpansEnabled;
  private final boolean elasticsearchBodyEnabled;
  private final boolean elasticsearchParamsEnabled;
  private final boolean elasticsearchBodyAndParamsEnabled;
  private final boolean sparkTaskHistogramEnabled;
  private final boolean sparkAppNameAsService;
  private final boolean jaxRsExceptionAsErrorsEnabled;
  private final boolean tracerHeaderEnabled;
  private final boolean tracerRequestBodyEnabled;
  private final boolean tracerResponseBodyEnabled;
  private final String tracerResponseBodyEncoding;
  private final boolean axisPromoteResourceName;
  private final float traceFlushIntervalSeconds;
  private final long tracePostProcessingTimeout;

  private final boolean dubboProviderPropagateEnabled;

  private final boolean telemetryDebugRequestsEnabled;

  private final boolean agentlessLogSubmissionEnabled;
  private final int agentlessLogSubmissionQueueSize;
  private final String agentlessLogSubmissionLevel;
  private final String agentlessLogSubmissionUrl;
  private final String agentlessLogSubmissionProduct;

<<<<<<< HEAD
  private final boolean httpErrorEnabled;
=======
  private final Set<String> cloudPayloadTaggingServices;
  @Nullable private final List<String> cloudRequestPayloadTagging;
  @Nullable private final List<String> cloudResponsePayloadTagging;
  private final int cloudPayloadTaggingMaxDepth;
  private final int cloudPayloadTaggingMaxTags;
>>>>>>> 83491153

  // Read order: System Properties -> Env Variables, [-> properties file], [-> default value]
  private Config() {
    this(ConfigProvider.createDefault());
  }

  private Config(final ConfigProvider configProvider) {
    this(configProvider, new InstrumenterConfig(configProvider));
  }

  private Config(final ConfigProvider configProvider, final InstrumenterConfig instrumenterConfig) {
    this.configProvider = configProvider;
    this.instrumenterConfig = instrumenterConfig;
    configFileStatus = configProvider.getConfigFileStatus();
    runtimeIdEnabled = configProvider.getBoolean(RUNTIME_ID_ENABLED, true);
    runtimeVersion = System.getProperty("java.version", "unknown");

    // Note: We do not want APiKey to be loaded from property for security reasons
    // Note: we do not use defined default here
    // FIXME: We should use better authentication mechanism
    final String apiKeyFile = configProvider.getString(API_KEY_FILE);
    String tmpApiKey =
        configProvider.getStringExcludingSource(API_KEY, null, SystemPropertiesConfigSource.class);
    if (apiKeyFile != null) {
      try {
        tmpApiKey =
            new String(Files.readAllBytes(Paths.get(apiKeyFile)), StandardCharsets.UTF_8).trim();
      } catch (final IOException e) {
        log.error(
            "Cannot read API key from file {}, skipping. Exception {}", apiKeyFile, e.getMessage());
      }
    }
    site = configProvider.getString(SITE, DEFAULT_SITE);

    String tmpApplicationKey =
        configProvider.getStringExcludingSource(
            APPLICATION_KEY, null, SystemPropertiesConfigSource.class);
    String applicationKeyFile = configProvider.getString(APPLICATION_KEY_FILE);
    if (applicationKeyFile != null) {
      try {
        tmpApplicationKey =
            new String(Files.readAllBytes(Paths.get(applicationKeyFile)), StandardCharsets.UTF_8)
                .trim();
      } catch (final IOException e) {
        log.error("Cannot read API key from file {}, skipping", applicationKeyFile, e);
      }
    }
    applicationKey = tmpApplicationKey;

    String userProvidedServiceName =
        configProvider.getStringExcludingSource(
            SERVICE, null, CapturedEnvironmentConfigSource.class, SERVICE_NAME);

    if (userProvidedServiceName == null) {
      serviceNameSetByUser = false;
      serviceName = configProvider.getString(SERVICE, DEFAULT_SERVICE_NAME, SERVICE_NAME);
    } else {
      serviceNameSetByUser = true;
      serviceName = userProvidedServiceName;
    }

    rootContextServiceName =
        configProvider.getString(
            SERVLET_ROOT_CONTEXT_SERVICE_NAME, DEFAULT_SERVLET_ROOT_CONTEXT_SERVICE_NAME);

    integrationSynapseLegacyOperationName =
        configProvider.getBoolean(INTEGRATION_SYNAPSE_LEGACY_OPERATION_NAME, false);
    writerType = configProvider.getString(WRITER_TYPE, DEFAULT_AGENT_WRITER_TYPE);
    injectBaggageAsTagsEnabled =
        configProvider.getBoolean(WRITER_BAGGAGE_INJECT, DEFAULT_WRITER_BAGGAGE_INJECT);
    String lambdaInitType = getEnv("AWS_LAMBDA_INITIALIZATION_TYPE");
    if (lambdaInitType != null && lambdaInitType.equals("snap-start")) {
      secureRandom = true;
    } else {
      secureRandom = configProvider.getBoolean(SECURE_RANDOM, DEFAULT_SECURE_RANDOM);
    }
    couchbaseInternalSpansEnabled =
        configProvider.getBoolean(
            COUCHBASE_INTERNAL_SPANS_ENABLED, DEFAULT_COUCHBASE_INTERNAL_SPANS_ENABLED);
    elasticsearchBodyEnabled =
        configProvider.getBoolean(ELASTICSEARCH_BODY_ENABLED, DEFAULT_ELASTICSEARCH_BODY_ENABLED);
    elasticsearchParamsEnabled =
        configProvider.getBoolean(
            ELASTICSEARCH_PARAMS_ENABLED, DEFAULT_ELASTICSEARCH_PARAMS_ENABLED);
    elasticsearchBodyAndParamsEnabled =
        configProvider.getBoolean(
            ELASTICSEARCH_BODY_AND_PARAMS_ENABLED, DEFAULT_ELASTICSEARCH_BODY_AND_PARAMS_ENABLED);
    String strategyName = configProvider.getString(ID_GENERATION_STRATEGY);
    trace128bitTraceIdGenerationEnabled =
        configProvider.getBoolean(
            TRACE_128_BIT_TRACEID_GENERATION_ENABLED,
            DEFAULT_TRACE_128_BIT_TRACEID_GENERATION_ENABLED);
    if (secureRandom) {
      strategyName = "SECURE_RANDOM";
    }
    if (strategyName == null) {
      strategyName = "RANDOM";
    }
    IdGenerationStrategy strategy =
        IdGenerationStrategy.fromName(strategyName, trace128bitTraceIdGenerationEnabled);
    if (strategy == null) {
      log.warn(
          "*** you are trying to use an unknown id generation strategy {} - falling back to RANDOM",
          strategyName);
      strategyName = "RANDOM";
      strategy = IdGenerationStrategy.fromName(strategyName, trace128bitTraceIdGenerationEnabled);
    }
    if (!strategyName.equals("RANDOM") && !strategyName.equals("SECURE_RANDOM")) {
      log.warn(
          "*** you are using an unsupported id generation strategy {} - this can impact correctness of traces",
          strategyName);
    }
    idGenerationStrategy = strategy;

    String agentHostFromEnvironment = null;
    int agentPortFromEnvironment = -1;
    String unixSocketFromEnvironment = null;
    boolean rebuildAgentUrl = false;

    final String agentUrlFromEnvironment = configProvider.getString(TRACE_AGENT_URL);
    if (agentUrlFromEnvironment != null) {
      try {
        final URI parsedAgentUrl = new URI(agentUrlFromEnvironment);
        agentHostFromEnvironment = parsedAgentUrl.getHost();
        agentPortFromEnvironment = parsedAgentUrl.getPort();
        if ("unix".equals(parsedAgentUrl.getScheme())) {
          unixSocketFromEnvironment = parsedAgentUrl.getPath();
        }
      } catch (URISyntaxException e) {
        log.warn("{} not configured correctly: {}. Ignoring", TRACE_AGENT_URL, e.getMessage());
      }
    }

    // avoid merging in supplementary host/port settings when dealing with unix: URLs
    if (unixSocketFromEnvironment == null) {
      if (agentHostFromEnvironment == null) {
        agentHostFromEnvironment = configProvider.getString(AGENT_HOST);
        rebuildAgentUrl = true;
      }
      if (agentPortFromEnvironment < 0) {
        agentPortFromEnvironment =
            configProvider.getInteger(TRACE_AGENT_PORT, -1, AGENT_PORT_LEGACY);
        rebuildAgentUrl = true;
      }
    }

    if (agentHostFromEnvironment == null) {
      agentHost = DEFAULT_AGENT_HOST;
    } else {
      agentHost = agentHostFromEnvironment;
    }

    if (agentPortFromEnvironment < 0) {
      agentPort = DEFAULT_TRACE_AGENT_PORT;
    } else {
      agentPort = agentPortFromEnvironment;
    }

    if (rebuildAgentUrl) {
      agentUrl = "http://" + agentHost + ":" + agentPort;
    } else {
      agentUrl = agentUrlFromEnvironment;
    }

    if (unixSocketFromEnvironment == null) {
      unixSocketFromEnvironment = configProvider.getString(AGENT_UNIX_DOMAIN_SOCKET);
      String unixPrefix = "unix://";
      // handle situation where someone passes us a unix:// URL instead of a socket path
      if (unixSocketFromEnvironment != null && unixSocketFromEnvironment.startsWith(unixPrefix)) {
        unixSocketFromEnvironment = unixSocketFromEnvironment.substring(unixPrefix.length());
      }
    }

    agentUnixDomainSocket = unixSocketFromEnvironment;

    agentNamedPipe = configProvider.getString(AGENT_NAMED_PIPE);

    agentConfiguredUsingDefault =
        agentHostFromEnvironment == null
            && agentPortFromEnvironment < 0
            && unixSocketFromEnvironment == null
            && agentNamedPipe == null;

    agentTimeout = configProvider.getInteger(AGENT_TIMEOUT, DEFAULT_AGENT_TIMEOUT);

    // DD_PROXY_NO_PROXY is specified as a space-separated list of hosts
    noProxyHosts = tryMakeImmutableSet(configProvider.getSpacedList(PROXY_NO_PROXY));

    prioritySamplingEnabled =
        configProvider.getBoolean(PRIORITY_SAMPLING, DEFAULT_PRIORITY_SAMPLING_ENABLED);
    prioritySamplingForce =
        configProvider.getString(PRIORITY_SAMPLING_FORCE, DEFAULT_PRIORITY_SAMPLING_FORCE);

    traceResolverEnabled =
        configProvider.getBoolean(TRACE_RESOLVER_ENABLED, DEFAULT_TRACE_RESOLVER_ENABLED);
    serviceMapping = configProvider.getMergedMap(SERVICE_MAPPING);

    {
      final Map<String, String> tags = new HashMap<>(configProvider.getMergedMap(GLOBAL_TAGS));
      tags.putAll(configProvider.getMergedMap(TRACE_TAGS, TAGS));
      this.tags = getMapWithPropertiesDefinedByEnvironment(tags, ENV, VERSION);
    }

    spanTags = configProvider.getMergedMap(SPAN_TAGS);
    jmxTags = configProvider.getMergedMap(JMX_TAGS);

    primaryTag = configProvider.getString(PRIMARY_TAG);

    if (isEnabled(false, HEADER_TAGS, ".legacy.parsing.enabled")) {
      requestHeaderTags = configProvider.getMergedMap(HEADER_TAGS);
      responseHeaderTags = Collections.emptyMap();
      if (configProvider.isSet(REQUEST_HEADER_TAGS)) {
        logIgnoredSettingWarning(REQUEST_HEADER_TAGS, HEADER_TAGS, ".legacy.parsing.enabled");
      }
      if (configProvider.isSet(RESPONSE_HEADER_TAGS)) {
        logIgnoredSettingWarning(RESPONSE_HEADER_TAGS, HEADER_TAGS, ".legacy.parsing.enabled");
      }
    } else {
      requestHeaderTags =
          configProvider.getMergedMapWithOptionalMappings(
              "http.request.headers.", true, HEADER_TAGS, REQUEST_HEADER_TAGS);
      responseHeaderTags =
          configProvider.getMergedMapWithOptionalMappings(
              "http.response.headers.", true, HEADER_TAGS, RESPONSE_HEADER_TAGS);
    }
    requestHeaderTagsCommaAllowed =
        configProvider.getBoolean(REQUEST_HEADER_TAGS_COMMA_ALLOWED, true);

    baggageMapping = configProvider.getMergedMap(BAGGAGE_MAPPING);

    spanAttributeSchemaVersion = schemaVersionFromConfig();

    // following two only used in v0.
    // in v1+ defaults are always calculated regardless this feature flag
    peerServiceDefaultsEnabled =
        configProvider.getBoolean(TRACE_PEER_SERVICE_DEFAULTS_ENABLED, false);
    peerServiceComponentOverrides =
        configProvider.getMergedMap(TRACE_PEER_SERVICE_COMPONENT_OVERRIDES);
    // feature flag to remove fake services in v0
    removeIntegrationServiceNamesEnabled =
        configProvider.getBoolean(TRACE_REMOVE_INTEGRATION_SERVICE_NAMES_ENABLED, false);

    peerServiceMapping = configProvider.getMergedMap(TRACE_PEER_SERVICE_MAPPING);

    httpServerPathResourceNameMapping =
        configProvider.getOrderedMap(TRACE_HTTP_SERVER_PATH_RESOURCE_NAME_MAPPING);

    httpClientPathResourceNameMapping =
        configProvider.getOrderedMap(TRACE_HTTP_CLIENT_PATH_RESOURCE_NAME_MAPPING);

    httpResourceRemoveTrailingSlash =
        configProvider.getBoolean(
            TRACE_HTTP_RESOURCE_REMOVE_TRAILING_SLASH,
            DEFAULT_TRACE_HTTP_RESOURCE_REMOVE_TRAILING_SLASH);

    httpServerErrorStatuses =
        configProvider.getIntegerRange(
            TRACE_HTTP_SERVER_ERROR_STATUSES,
            DEFAULT_HTTP_SERVER_ERROR_STATUSES,
            HTTP_SERVER_ERROR_STATUSES);

    httpClientErrorStatuses =
        configProvider.getIntegerRange(
            TRACE_HTTP_CLIENT_ERROR_STATUSES,
            DEFAULT_HTTP_CLIENT_ERROR_STATUSES,
            HTTP_CLIENT_ERROR_STATUSES);

    httpErrorEnabled = configProvider.getBoolean(HTTP_ERROR_ENABLED, DEFAULT_HTTP_ERROR_ENABLED);
    httpServerTagQueryString =
        configProvider.getBoolean(
            HTTP_SERVER_TAG_QUERY_STRING, DEFAULT_HTTP_SERVER_TAG_QUERY_STRING);

    httpServerRawQueryString = configProvider.getBoolean(HTTP_SERVER_RAW_QUERY_STRING, true);

    httpServerRawResource = configProvider.getBoolean(HTTP_SERVER_RAW_RESOURCE, false);

    httpServerDecodedResourcePreserveSpaces =
        configProvider.getBoolean(HTTP_SERVER_DECODED_RESOURCE_PRESERVE_SPACES, true);

    httpServerRouteBasedNaming =
        configProvider.getBoolean(
            HTTP_SERVER_ROUTE_BASED_NAMING, DEFAULT_HTTP_SERVER_ROUTE_BASED_NAMING);

    httpClientTagQueryString =
        configProvider.getBoolean(
            TRACE_HTTP_CLIENT_TAG_QUERY_STRING,
            DEFAULT_HTTP_CLIENT_TAG_QUERY_STRING,
            HTTP_CLIENT_TAG_QUERY_STRING);

    httpClientTagHeaders = configProvider.getBoolean(HTTP_CLIENT_TAG_HEADERS, true);

    httpClientSplitByDomain =
        configProvider.getBoolean(
            HTTP_CLIENT_HOST_SPLIT_BY_DOMAIN, DEFAULT_HTTP_CLIENT_SPLIT_BY_DOMAIN);

    dbClientSplitByInstance =
        configProvider.getBoolean(
            DB_CLIENT_HOST_SPLIT_BY_INSTANCE, DEFAULT_DB_CLIENT_HOST_SPLIT_BY_INSTANCE);

    dbClientSplitByInstanceTypeSuffix =
        configProvider.getBoolean(
            DB_CLIENT_HOST_SPLIT_BY_INSTANCE_TYPE_SUFFIX,
            DEFAULT_DB_CLIENT_HOST_SPLIT_BY_INSTANCE_TYPE_SUFFIX);

    dbClientSplitByHost =
        configProvider.getBoolean(
            DB_CLIENT_HOST_SPLIT_BY_HOST, DEFAULT_DB_CLIENT_HOST_SPLIT_BY_HOST);

    DBMPropagationMode =
        configProvider.getString(
            DB_DBM_PROPAGATION_MODE_MODE, DEFAULT_DB_DBM_PROPAGATION_MODE_MODE);

    splitByTags = tryMakeImmutableSet(configProvider.getList(SPLIT_BY_TAGS));

    springDataRepositoryInterfaceResourceName =
        configProvider.getBoolean(SPRING_DATA_REPOSITORY_INTERFACE_RESOURCE_NAME, true);

    scopeDepthLimit = configProvider.getInteger(SCOPE_DEPTH_LIMIT, DEFAULT_SCOPE_DEPTH_LIMIT);

    scopeStrictMode = configProvider.getBoolean(SCOPE_STRICT_MODE, false);

    scopeInheritAsyncPropagation = configProvider.getBoolean(SCOPE_INHERIT_ASYNC_PROPAGATION, true);

    scopeIterationKeepAlive =
        configProvider.getInteger(SCOPE_ITERATION_KEEP_ALIVE, DEFAULT_SCOPE_ITERATION_KEEP_ALIVE);

    boolean partialFlushEnabled = configProvider.getBoolean(PARTIAL_FLUSH_ENABLED, true);
    partialFlushMinSpans =
        !partialFlushEnabled
            ? 0
            : configProvider.getInteger(PARTIAL_FLUSH_MIN_SPANS, DEFAULT_PARTIAL_FLUSH_MIN_SPANS);

    traceStrictWritesEnabled = configProvider.getBoolean(TRACE_STRICT_WRITES_ENABLED, false);

    logExtractHeaderNames =
        configProvider.getBoolean(
            PROPAGATION_EXTRACT_LOG_HEADER_NAMES_ENABLED,
            DEFAULT_PROPAGATION_EXTRACT_LOG_HEADER_NAMES_ENABLED);

    tracePropagationStyleB3PaddingEnabled =
        isEnabled(true, TRACE_PROPAGATION_STYLE, ".b3.padding.enabled");
    {
      // The dd.propagation.style.(extract|inject) settings have been deprecated in
      // favor of dd.trace.propagation.style(|.extract|.inject) settings.
      // The different propagation settings when set will be applied in the following order of
      // precedence, and warnings will be logged for both deprecation and overrides.
      // * dd.trace.propagation.style.(extract|inject)
      // * dd.trace.propagation.style
      // * dd.propagation.style.(extract|inject)
      Set<PropagationStyle> deprecatedExtract =
          getSettingsSetFromEnvironment(
              PROPAGATION_STYLE_EXTRACT, PropagationStyle::valueOfConfigName, true);
      Set<PropagationStyle> deprecatedInject =
          getSettingsSetFromEnvironment(
              PROPAGATION_STYLE_INJECT, PropagationStyle::valueOfConfigName, true);
      Set<TracePropagationStyle> common =
          getSettingsSetFromEnvironment(
              TRACE_PROPAGATION_STYLE, TracePropagationStyle::valueOfDisplayName, false);
      Set<TracePropagationStyle> extract =
          getSettingsSetFromEnvironment(
              TRACE_PROPAGATION_STYLE_EXTRACT, TracePropagationStyle::valueOfDisplayName, false);
      Set<TracePropagationStyle> inject =
          getSettingsSetFromEnvironment(
              TRACE_PROPAGATION_STYLE_INJECT, TracePropagationStyle::valueOfDisplayName, false);
      String extractOrigin = TRACE_PROPAGATION_STYLE_EXTRACT;
      String injectOrigin = TRACE_PROPAGATION_STYLE_INJECT;
      // Check if we should use the common setting for extraction
      if (extract.isEmpty()) {
        extract = common;
        extractOrigin = TRACE_PROPAGATION_STYLE;
      } else if (!common.isEmpty()) {
        // The more specific settings will override the common setting, so log a warning
        logOverriddenSettingWarning(
            TRACE_PROPAGATION_STYLE, TRACE_PROPAGATION_STYLE_EXTRACT, extract);
      }
      // Check if we should use the common setting for injection
      if (inject.isEmpty()) {
        inject = common;
        injectOrigin = TRACE_PROPAGATION_STYLE;
      } else if (!common.isEmpty()) {
        // The more specific settings will override the common setting, so log a warning
        logOverriddenSettingWarning(
            TRACE_PROPAGATION_STYLE, TRACE_PROPAGATION_STYLE_INJECT, inject);
      }
      // Check if we should use the deprecated setting for extraction
      if (extract.isEmpty()) {
        // If we don't have a new setting, we convert the deprecated one
        extract = convertSettingsSet(deprecatedExtract, PropagationStyle::getNewStyles);
        if (!extract.isEmpty()) {
          logDeprecatedConvertedSetting(
              PROPAGATION_STYLE_EXTRACT,
              deprecatedExtract,
              TRACE_PROPAGATION_STYLE_EXTRACT,
              extract);
        }
      } else if (!deprecatedExtract.isEmpty()) {
        // If we have a new setting, we log a warning
        logOverriddenDeprecatedSettingWarning(PROPAGATION_STYLE_EXTRACT, extractOrigin, extract);
      }
      // Check if we should use the deprecated setting for injection
      if (inject.isEmpty()) {
        // If we don't have a new setting, we convert the deprecated one
        inject = convertSettingsSet(deprecatedInject, PropagationStyle::getNewStyles);
        if (!inject.isEmpty()) {
          logDeprecatedConvertedSetting(
              PROPAGATION_STYLE_INJECT, deprecatedInject, TRACE_PROPAGATION_STYLE_INJECT, inject);
        }
      } else if (!deprecatedInject.isEmpty()) {
        // If we have a new setting, we log a warning
        logOverriddenDeprecatedSettingWarning(PROPAGATION_STYLE_INJECT, injectOrigin, inject);
      }
      // Now we can check if we should pick the default injection/extraction
      tracePropagationStylesToExtract =
          extract.isEmpty() ? DEFAULT_TRACE_PROPAGATION_STYLE : extract;
      tracePropagationStylesToInject = inject.isEmpty() ? DEFAULT_TRACE_PROPAGATION_STYLE : inject;
      // These setting are here for backwards compatibility until they can be removed in a major
      // release of the tracer
      propagationStylesToExtract =
          deprecatedExtract.isEmpty() ? DEFAULT_PROPAGATION_STYLE : deprecatedExtract;
      propagationStylesToInject =
          deprecatedInject.isEmpty() ? DEFAULT_PROPAGATION_STYLE : deprecatedInject;
    }

    tracePropagationExtractFirst =
        configProvider.getBoolean(
            TRACE_PROPAGATION_EXTRACT_FIRST, DEFAULT_TRACE_PROPAGATION_EXTRACT_FIRST);

    clockSyncPeriod = configProvider.getInteger(CLOCK_SYNC_PERIOD, DEFAULT_CLOCK_SYNC_PERIOD);

    logsInjectionEnabled =
        configProvider.getBoolean(
            LOGS_INJECTION_ENABLED, DEFAULT_LOGS_INJECTION_ENABLED, LOGS_INJECTION);

    dogStatsDNamedPipe = configProvider.getString(DOGSTATSD_NAMED_PIPE);

    dogStatsDStartDelay =
        configProvider.getInteger(
            DOGSTATSD_START_DELAY, DEFAULT_DOGSTATSD_START_DELAY, JMX_FETCH_START_DELAY);

    statsDClientQueueSize = configProvider.getInteger(STATSD_CLIENT_QUEUE_SIZE);
    statsDClientSocketBuffer = configProvider.getInteger(STATSD_CLIENT_SOCKET_BUFFER);
    statsDClientSocketTimeout = configProvider.getInteger(STATSD_CLIENT_SOCKET_TIMEOUT);

    runtimeMetricsEnabled = configProvider.getBoolean(RUNTIME_METRICS_ENABLED, true);

    jmxFetchEnabled =
        runtimeMetricsEnabled
            && configProvider.getBoolean(JMX_FETCH_ENABLED, DEFAULT_JMX_FETCH_ENABLED);
    jmxFetchConfigDir = configProvider.getString(JMX_FETCH_CONFIG_DIR);
    jmxFetchConfigs = tryMakeImmutableList(configProvider.getList(JMX_FETCH_CONFIG));
    jmxFetchMetricsConfigs =
        tryMakeImmutableList(configProvider.getList(JMX_FETCH_METRICS_CONFIGS));
    jmxFetchCheckPeriod = configProvider.getInteger(JMX_FETCH_CHECK_PERIOD);
    jmxFetchInitialRefreshBeansPeriod =
        configProvider.getInteger(JMX_FETCH_INITIAL_REFRESH_BEANS_PERIOD);
    jmxFetchRefreshBeansPeriod = configProvider.getInteger(JMX_FETCH_REFRESH_BEANS_PERIOD);

    jmxFetchStatsdPort = configProvider.getInteger(JMX_FETCH_STATSD_PORT, DOGSTATSD_PORT);
    jmxFetchStatsdHost =
        configProvider.getString(
            JMX_FETCH_STATSD_HOST,
            // default to agent host if an explicit port has been set
            null != jmxFetchStatsdPort && jmxFetchStatsdPort > 0 ? agentHost : null,
            DOGSTATSD_HOST);

    jmxFetchMultipleRuntimeServicesEnabled =
        configProvider.getBoolean(
            JMX_FETCH_MULTIPLE_RUNTIME_SERVICES_ENABLED,
            DEFAULT_JMX_FETCH_MULTIPLE_RUNTIME_SERVICES_ENABLED);
    jmxFetchMultipleRuntimeServicesLimit =
        configProvider.getInteger(
            JMX_FETCH_MULTIPLE_RUNTIME_SERVICES_LIMIT,
            DEFAULT_JMX_FETCH_MULTIPLE_RUNTIME_SERVICES_LIMIT);

    // Writer.Builder createMonitor will use the values of the JMX fetch & agent to fill-in defaults
    healthMetricsEnabled =
        runtimeMetricsEnabled
            && configProvider.getBoolean(HEALTH_METRICS_ENABLED, DEFAULT_HEALTH_METRICS_ENABLED);
    healthMetricsStatsdHost = configProvider.getString(HEALTH_METRICS_STATSD_HOST);
    healthMetricsStatsdPort = configProvider.getInteger(HEALTH_METRICS_STATSD_PORT);
    perfMetricsEnabled =
        runtimeMetricsEnabled
            && configProvider.getBoolean(PERF_METRICS_ENABLED, DEFAULT_PERF_METRICS_ENABLED);

    tracerMetricsEnabled = configProvider.getBoolean(TRACER_METRICS_ENABLED, false);
    tracerMetricsBufferingEnabled =
        configProvider.getBoolean(TRACER_METRICS_BUFFERING_ENABLED, false);
    tracerMetricsMaxAggregates = configProvider.getInteger(TRACER_METRICS_MAX_AGGREGATES, 2048);
    tracerMetricsMaxPending = configProvider.getInteger(TRACER_METRICS_MAX_PENDING, 2048);

    logPattern = configProvider.getString(LOGS_PATTERN, DEFAULT_LOG_PATTERN);
    logPatternReplace =
        configProvider.getBoolean(LOGS_PATTERN_REPLACE, DEFAULT_LOG_PATTERN_REPLACE);

    logsMDCTagsInjectionEnabled = configProvider.getBoolean(LOGS_MDC_TAGS_INJECTION_ENABLED, true);

    reportHostName =
        configProvider.getBoolean(TRACE_REPORT_HOSTNAME, DEFAULT_TRACE_REPORT_HOSTNAME);

    traceAgentV05Enabled =
        configProvider.getBoolean(ENABLE_TRACE_AGENT_V05, DEFAULT_TRACE_AGENT_V05_ENABLED);

    traceAnalyticsEnabled =
        configProvider.getBoolean(TRACE_ANALYTICS_ENABLED, DEFAULT_TRACE_ANALYTICS_ENABLED);

    String traceClientIpHeader = configProvider.getString(TRACE_CLIENT_IP_HEADER);
    if (traceClientIpHeader == null) {
      traceClientIpHeader = configProvider.getString(APPSEC_IP_ADDR_HEADER);
    }
    if (traceClientIpHeader != null) {
      traceClientIpHeader = traceClientIpHeader.toLowerCase(Locale.ROOT);
    }
    this.traceClientIpHeader = traceClientIpHeader;

    traceClientIpResolverEnabled =
        configProvider.getBoolean(TRACE_CLIENT_IP_RESOLVER_ENABLED, true);

    traceGitMetadataEnabled = configProvider.getBoolean(TRACE_GIT_METADATA_ENABLED, true);

    traceSamplingServiceRules = configProvider.getMergedMap(TRACE_SAMPLING_SERVICE_RULES);
    traceSamplingOperationRules = configProvider.getMergedMap(TRACE_SAMPLING_OPERATION_RULES);
    traceSamplingRules = configProvider.getString(TRACE_SAMPLING_RULES);
    traceSampleRate = configProvider.getDouble(TRACE_SAMPLE_RATE);
    traceRateLimit = configProvider.getInteger(TRACE_RATE_LIMIT, DEFAULT_TRACE_RATE_LIMIT);
    spanSamplingRules = configProvider.getString(SPAN_SAMPLING_RULES);
    spanSamplingRulesFile = configProvider.getString(SPAN_SAMPLING_RULES_FILE);

    // For the native image 'instrumenterConfig.isProfilingEnabled()' value will be 'baked-in' based
    // on whether
    // the profiler was enabled at build time or not.
    // Otherwise just do the standard config lookup by key.
    // An extra step is needed to properly handle the 'auto' value for profiling enablement via SSI.
    String value =
        configProvider.getString(
            ProfilingConfig.PROFILING_ENABLED,
            String.valueOf(instrumenterConfig.isProfilingEnabled()));
    // Run a validator that will emit a warning if the value is not a valid ProfilingEnablement
    // We don't want it to run in each call to ProfilingEnablement.of(value) not to flood the logs
    ProfilingEnablement.validate(value);
    profilingEnabled = ProfilingEnablement.of(value);
    profilingAgentless =
        configProvider.getBoolean(PROFILING_AGENTLESS, PROFILING_AGENTLESS_DEFAULT);
    isDatadogProfilerEnabled =
        !isDatadogProfilerEnablementOverridden()
            && configProvider.getBoolean(
                PROFILING_DATADOG_PROFILER_ENABLED, isDatadogProfilerSafeInCurrentEnvironment())
            && !(Platform.isNativeImageBuilder() || Platform.isNativeImage());
    profilingUrl = configProvider.getString(PROFILING_URL);

    if (tmpApiKey == null) {
      final String oldProfilingApiKeyFile = configProvider.getString(PROFILING_API_KEY_FILE_OLD);
      tmpApiKey = getEnv(propertyNameToEnvironmentVariableName(PROFILING_API_KEY_OLD));
      if (oldProfilingApiKeyFile != null) {
        try {
          tmpApiKey =
              new String(
                      Files.readAllBytes(Paths.get(oldProfilingApiKeyFile)), StandardCharsets.UTF_8)
                  .trim();
        } catch (final IOException e) {
          log.error("Cannot read API key from file {}, skipping", oldProfilingApiKeyFile, e);
        }
      }
    }
    if (tmpApiKey == null) {
      final String veryOldProfilingApiKeyFile =
          configProvider.getString(PROFILING_API_KEY_FILE_VERY_OLD);
      tmpApiKey = getEnv(propertyNameToEnvironmentVariableName(PROFILING_API_KEY_VERY_OLD));
      if (veryOldProfilingApiKeyFile != null) {
        try {
          tmpApiKey =
              new String(
                      Files.readAllBytes(Paths.get(veryOldProfilingApiKeyFile)),
                      StandardCharsets.UTF_8)
                  .trim();
        } catch (final IOException e) {
          log.error("Cannot read API key from file {}, skipping", veryOldProfilingApiKeyFile, e);
        }
      }
    }

    profilingTags = configProvider.getMergedMap(PROFILING_TAGS);
    int profilingStartDelayValue =
        configProvider.getInteger(PROFILING_START_DELAY, PROFILING_START_DELAY_DEFAULT);
    boolean profilingStartForceFirstValue =
        configProvider.getBoolean(PROFILING_START_FORCE_FIRST, PROFILING_START_FORCE_FIRST_DEFAULT);
    if (profilingEnabled == ProfilingEnablement.AUTO
        || profilingEnabled == ProfilingEnablement.INJECTED) {
      if (profilingStartDelayValue != PROFILING_START_DELAY_DEFAULT) {
        log.info(
            "Profiling start delay is set to {}s, but profiling enablement is set to auto. Using the default delay of {}s.",
            profilingStartDelayValue,
            PROFILING_START_DELAY_DEFAULT);
      }
      if (profilingStartForceFirstValue != PROFILING_START_FORCE_FIRST_DEFAULT) {
        log.info(
            "Profiling is requested to start immediately, but profiling enablement is set to auto. Profiling will be started with delay of {}s.",
            PROFILING_START_DELAY_DEFAULT);
      }
      profilingStartDelayValue = PROFILING_START_DELAY_DEFAULT;
      profilingStartForceFirstValue = PROFILING_START_FORCE_FIRST_DEFAULT;
    }
    profilingStartDelay = profilingStartDelayValue;
    profilingStartForceFirst = profilingStartForceFirstValue;
    profilingUploadPeriod =
        configProvider.getInteger(PROFILING_UPLOAD_PERIOD, PROFILING_UPLOAD_PERIOD_DEFAULT);
    profilingTemplateOverrideFile = configProvider.getString(PROFILING_TEMPLATE_OVERRIDE_FILE);
    profilingUploadTimeout =
        configProvider.getInteger(PROFILING_UPLOAD_TIMEOUT, PROFILING_UPLOAD_TIMEOUT_DEFAULT);
    profilingUploadCompression =
        configProvider.getString(
            PROFILING_UPLOAD_COMPRESSION, PROFILING_UPLOAD_COMPRESSION_DEFAULT);
    profilingProxyHost = configProvider.getString(PROFILING_PROXY_HOST);
    profilingProxyPort =
        configProvider.getInteger(PROFILING_PROXY_PORT, PROFILING_PROXY_PORT_DEFAULT);
    profilingProxyUsername = configProvider.getString(PROFILING_PROXY_USERNAME);
    profilingProxyPassword = configProvider.getString(PROFILING_PROXY_PASSWORD);

    profilingExceptionSampleLimit =
        configProvider.getInteger(
            PROFILING_EXCEPTION_SAMPLE_LIMIT, PROFILING_EXCEPTION_SAMPLE_LIMIT_DEFAULT);
    profilingBackPressureSampleLimit =
        configProvider.getInteger(
            PROFILING_EXCEPTION_SAMPLE_LIMIT, PROFILING_BACKPRESSURE_SAMPLE_LIMIT_DEFAULT);
    profilingBackPressureEnabled =
        configProvider.getBoolean(
            PROFILING_BACKPRESSURE_SAMPLING_ENABLED,
            PROFILING_BACKPRESSURE_SAMPLING_ENABLED_DEFAULT);
    profilingDirectAllocationSampleLimit =
        configProvider.getInteger(
            PROFILING_DIRECT_ALLOCATION_SAMPLE_LIMIT,
            PROFILING_DIRECT_ALLOCATION_SAMPLE_LIMIT_DEFAULT);
    profilingExceptionHistogramTopItems =
        configProvider.getInteger(
            PROFILING_EXCEPTION_HISTOGRAM_TOP_ITEMS,
            PROFILING_EXCEPTION_HISTOGRAM_TOP_ITEMS_DEFAULT);
    profilingExceptionHistogramMaxCollectionSize =
        configProvider.getInteger(
            PROFILING_EXCEPTION_HISTOGRAM_MAX_COLLECTION_SIZE,
            PROFILING_EXCEPTION_HISTOGRAM_MAX_COLLECTION_SIZE_DEFAULT);

    profilingExcludeAgentThreads = configProvider.getBoolean(PROFILING_EXCLUDE_AGENT_THREADS, true);

    profilingRecordExceptionMessage =
        configProvider.getBoolean(
            PROFILING_EXCEPTION_RECORD_MESSAGE, PROFILING_EXCEPTION_RECORD_MESSAGE_DEFAULT);

    profilingUploadSummaryOn413Enabled =
        configProvider.getBoolean(
            PROFILING_UPLOAD_SUMMARY_ON_413, PROFILING_UPLOAD_SUMMARY_ON_413_DEFAULT);

    crashTrackingAgentless =
        configProvider.getBoolean(CRASH_TRACKING_AGENTLESS, CRASH_TRACKING_AGENTLESS_DEFAULT);
    crashTrackingTags = configProvider.getMergedMap(CRASH_TRACKING_TAGS);

    float telemetryInterval =
        configProvider.getFloat(TELEMETRY_HEARTBEAT_INTERVAL, DEFAULT_TELEMETRY_HEARTBEAT_INTERVAL);
    if (telemetryInterval < 0.1 || telemetryInterval > 3600) {
      log.warn(
          "Invalid Telemetry heartbeat interval: {}. The value must be in range 0.1-3600",
          telemetryInterval);
      telemetryInterval = DEFAULT_TELEMETRY_HEARTBEAT_INTERVAL;
    }
    telemetryHeartbeatInterval = telemetryInterval;

    telemetryExtendedHeartbeatInterval =
        configProvider.getLong(
            TELEMETRY_EXTENDED_HEARTBEAT_INTERVAL, DEFAULT_TELEMETRY_EXTENDED_HEARTBEAT_INTERVAL);

    telemetryInterval =
        configProvider.getFloat(TELEMETRY_METRICS_INTERVAL, DEFAULT_TELEMETRY_METRICS_INTERVAL);
    if (telemetryInterval < 0.1 || telemetryInterval > 3600) {
      log.warn(
          "Invalid Telemetry metrics interval: {}. The value must be in range 0.1-3600",
          telemetryInterval);
      telemetryInterval = DEFAULT_TELEMETRY_METRICS_INTERVAL;
    }
    telemetryMetricsInterval = telemetryInterval;

    telemetryMetricsEnabled =
        configProvider.getBoolean(GeneralConfig.TELEMETRY_METRICS_ENABLED, true);

    isTelemetryLogCollectionEnabled =
        instrumenterConfig.isTelemetryEnabled()
            && configProvider.getBoolean(
                TELEMETRY_LOG_COLLECTION_ENABLED, DEFAULT_TELEMETRY_LOG_COLLECTION_ENABLED);

    isTelemetryDependencyServiceEnabled =
        configProvider.getBoolean(
            TELEMETRY_DEPENDENCY_COLLECTION_ENABLED,
            DEFAULT_TELEMETRY_DEPENDENCY_COLLECTION_ENABLED);
    telemetryDependencyResolutionQueueSize =
        configProvider.getInteger(
            TELEMETRY_DEPENDENCY_RESOLUTION_QUEUE_SIZE,
            DEFAULT_TELEMETRY_DEPENDENCY_RESOLUTION_QUEUE_SIZE);
    clientIpEnabled = configProvider.getBoolean(CLIENT_IP_ENABLED, DEFAULT_CLIENT_IP_ENABLED);

    appSecReportingInband =
        configProvider.getBoolean(APPSEC_REPORTING_INBAND, DEFAULT_APPSEC_REPORTING_INBAND);
    appSecRulesFile = configProvider.getString(APPSEC_RULES_FILE, null);

    // Default AppSec report timeout min=5, max=60
    appSecReportMaxTimeout = configProvider.getInteger(APPSEC_REPORT_TIMEOUT_SEC, 60);
    appSecReportMinTimeout = Math.min(appSecReportMaxTimeout, 5);

    appSecTraceRateLimit =
        configProvider.getInteger(APPSEC_TRACE_RATE_LIMIT, DEFAULT_APPSEC_TRACE_RATE_LIMIT);

    appSecWafMetrics = configProvider.getBoolean(APPSEC_WAF_METRICS, DEFAULT_APPSEC_WAF_METRICS);

    appSecWafTimeout = configProvider.getInteger(APPSEC_WAF_TIMEOUT, DEFAULT_APPSEC_WAF_TIMEOUT);

    appSecObfuscationParameterKeyRegexp =
        configProvider.getString(APPSEC_OBFUSCATION_PARAMETER_KEY_REGEXP, null);
    appSecObfuscationParameterValueRegexp =
        configProvider.getString(APPSEC_OBFUSCATION_PARAMETER_VALUE_REGEXP, null);

    appSecHttpBlockedTemplateHtml =
        configProvider.getString(APPSEC_HTTP_BLOCKED_TEMPLATE_HTML, null);
    appSecHttpBlockedTemplateJson =
        configProvider.getString(APPSEC_HTTP_BLOCKED_TEMPLATE_JSON, null);
    appSecUserIdCollectionMode =
        UserIdCollectionMode.fromString(
            configProvider.getStringNotEmpty(APPSEC_AUTO_USER_INSTRUMENTATION_MODE, null),
            configProvider.getStringNotEmpty(APPSEC_AUTOMATED_USER_EVENTS_TRACKING, null));
    appSecScaEnabled = configProvider.getBoolean(APPSEC_SCA_ENABLED);
    appSecStandaloneEnabled = configProvider.getBoolean(APPSEC_STANDALONE_ENABLED, false);
    appSecRaspEnabled = configProvider.getBoolean(APPSEC_RASP_ENABLED, DEFAULT_APPSEC_RASP_ENABLED);
    appSecStackTraceEnabled =
        configProvider.getBoolean(APPSEC_STACK_TRACE_ENABLED, DEFAULT_APPSEC_STACK_TRACE_ENABLED);
    appSecMaxStackTraces =
        configProvider.getInteger(APPSEC_MAX_STACK_TRACES, DEFAULT_APPSEC_MAX_STACK_TRACES);
    appSecMaxStackTraceDepth =
        configProvider.getInteger(
            APPSEC_MAX_STACK_TRACE_DEPTH, DEFAULT_APPSEC_MAX_STACK_TRACE_DEPTH);
    apiSecurityEnabled =
        configProvider.getBoolean(
            API_SECURITY_ENABLED, DEFAULT_API_SECURITY_ENABLED, API_SECURITY_ENABLED_EXPERIMENTAL);
    apiSecurityRequestSampleRate =
        configProvider.getFloat(
            API_SECURITY_REQUEST_SAMPLE_RATE, DEFAULT_API_SECURITY_REQUEST_SAMPLE_RATE);

    iastDebugEnabled = configProvider.getBoolean(IAST_DEBUG_ENABLED, DEFAULT_IAST_DEBUG_ENABLED);

    iastContextMode =
        configProvider.getEnum(IAST_CONTEXT_MODE, IastContext.Mode.class, IastContext.Mode.REQUEST);
    iastDetectionMode =
        configProvider.getEnum(IAST_DETECTION_MODE, IastDetectionMode.class, DEFAULT);
    iastMaxConcurrentRequests = iastDetectionMode.getIastMaxConcurrentRequests(configProvider);
    iastVulnerabilitiesPerRequest =
        iastDetectionMode.getIastVulnerabilitiesPerRequest(configProvider);
    iastRequestSampling = iastDetectionMode.getIastRequestSampling(configProvider);
    iastDeduplicationEnabled = iastDetectionMode.isIastDeduplicationEnabled(configProvider);
    iastWeakHashAlgorithms =
        tryMakeImmutableSet(
            configProvider.getSet(IAST_WEAK_HASH_ALGORITHMS, DEFAULT_IAST_WEAK_HASH_ALGORITHMS));
    iastWeakCipherAlgorithms =
        getPattern(
            DEFAULT_IAST_WEAK_CIPHER_ALGORITHMS,
            configProvider.getString(IAST_WEAK_CIPHER_ALGORITHMS));
    iastTelemetryVerbosity =
        configProvider.getEnum(IAST_TELEMETRY_VERBOSITY, Verbosity.class, Verbosity.INFORMATION);
    iastRedactionEnabled =
        configProvider.getBoolean(IAST_REDACTION_ENABLED, DEFAULT_IAST_REDACTION_ENABLED);
    iastRedactionNamePattern =
        configProvider.getString(IAST_REDACTION_NAME_PATTERN, DEFAULT_IAST_REDACTION_NAME_PATTERN);
    iastRedactionValuePattern =
        configProvider.getString(
            IAST_REDACTION_VALUE_PATTERN, DEFAULT_IAST_REDACTION_VALUE_PATTERN);
    iastTruncationMaxValueLength =
        configProvider.getInteger(
            IAST_TRUNCATION_MAX_VALUE_LENGTH, DEFAULT_IAST_TRUNCATION_MAX_VALUE_LENGTH);
    iastMaxRangeCount = iastDetectionMode.getIastMaxRangeCount(configProvider);
    iastStacktraceLeakSuppress =
        configProvider.getBoolean(
            IAST_STACKTRACE_LEAK_SUPPRESS, DEFAULT_IAST_STACKTRACE_LEAK_SUPPRESS);
    iastHardcodedSecretEnabled =
        configProvider.getBoolean(
            IAST_HARDCODED_SECRET_ENABLED, DEFAULT_IAST_HARDCODED_SECRET_ENABLED);
    iastAnonymousClassesEnabled =
        configProvider.getBoolean(
            IAST_ANONYMOUS_CLASSES_ENABLED, DEFAULT_IAST_ANONYMOUS_CLASSES_ENABLED);
    iastSourceMappingEnabled = configProvider.getBoolean(IAST_SOURCE_MAPPING_ENABLED, false);
    iastSourceMappingMaxSize = configProvider.getInteger(IAST_SOURCE_MAPPING_MAX_SIZE, 1000);

    iastStackTraceEnabled =
        configProvider.getBoolean(IAST_STACK_TRACE_ENABLED, DEFAULT_IAST_STACK_TRACE_ENABLED);

    ciVisibilityTraceSanitationEnabled =
        configProvider.getBoolean(CIVISIBILITY_TRACE_SANITATION_ENABLED, true);

    ciVisibilityAgentlessEnabled =
        configProvider.getBoolean(
            CIVISIBILITY_AGENTLESS_ENABLED, DEFAULT_CIVISIBILITY_AGENTLESS_ENABLED);

    ciVisibilitySourceDataEnabled =
        configProvider.getBoolean(
            CIVISIBILITY_SOURCE_DATA_ENABLED, DEFAULT_CIVISIBILITY_SOURCE_DATA_ENABLED);

    ciVisibilityBuildInstrumentationEnabled =
        configProvider.getBoolean(
            CIVISIBILITY_BUILD_INSTRUMENTATION_ENABLED,
            DEFAULT_CIVISIBILITY_BUILD_INSTRUMENTATION_ENABLED);

    final String ciVisibilityAgentlessUrlStr = configProvider.getString(CIVISIBILITY_AGENTLESS_URL);
    URI parsedCiVisibilityUri = null;
    if (ciVisibilityAgentlessUrlStr != null && !ciVisibilityAgentlessUrlStr.isEmpty()) {
      try {
        parsedCiVisibilityUri = new URL(ciVisibilityAgentlessUrlStr).toURI();
      } catch (MalformedURLException | URISyntaxException ex) {
        log.error(
            "Cannot parse CI Visibility agentless URL '{}', skipping", ciVisibilityAgentlessUrlStr);
      }
    }
    if (parsedCiVisibilityUri != null) {
      ciVisibilityAgentlessUrl = ciVisibilityAgentlessUrlStr;
    } else {
      ciVisibilityAgentlessUrl = null;
    }

    ciVisibilityAgentJarUri = configProvider.getString(CIVISIBILITY_AGENT_JAR_URI);
    ciVisibilityAutoConfigurationEnabled =
        configProvider.getBoolean(
            CIVISIBILITY_AUTO_CONFIGURATION_ENABLED,
            DEFAULT_CIVISIBILITY_AUTO_CONFIGURATION_ENABLED);
    ciVisibilityAdditionalChildProcessJvmArgs =
        configProvider.getString(CIVISIBILITY_ADDITIONAL_CHILD_PROCESS_JVM_ARGS);
    ciVisibilityCompilerPluginAutoConfigurationEnabled =
        configProvider.getBoolean(
            CIVISIBILITY_COMPILER_PLUGIN_AUTO_CONFIGURATION_ENABLED,
            DEFAULT_CIVISIBILITY_COMPILER_PLUGIN_AUTO_CONFIGURATION_ENABLED);
    ciVisibilityCodeCoverageEnabled =
        configProvider.getBoolean(CIVISIBILITY_CODE_COVERAGE_ENABLED, true);
    ciVisibilityCoverageLinesEnabled =
        configProvider.getBoolean(CIVISIBILITY_CODE_COVERAGE_LINES_ENABLED);
    ciVisibilityCodeCoverageReportDumpDir =
        configProvider.getString(CIVISIBILITY_CODE_COVERAGE_REPORT_DUMP_DIR);
    ciVisibilityCompilerPluginVersion =
        configProvider.getString(
            CIVISIBILITY_COMPILER_PLUGIN_VERSION, DEFAULT_CIVISIBILITY_COMPILER_PLUGIN_VERSION);
    ciVisibilityJacocoPluginVersion =
        configProvider.getString(
            CIVISIBILITY_JACOCO_PLUGIN_VERSION, DEFAULT_CIVISIBILITY_JACOCO_PLUGIN_VERSION);
    ciVisibilityJacocoPluginVersionProvided =
        configProvider.getString(CIVISIBILITY_JACOCO_PLUGIN_VERSION) != null;
    ciVisibilityCodeCoverageIncludes =
        Arrays.asList(
            COLON.split(configProvider.getString(CIVISIBILITY_CODE_COVERAGE_INCLUDES, ":")));
    ciVisibilityCodeCoverageExcludes =
        Arrays.asList(
            COLON.split(
                configProvider.getString(
                    CIVISIBILITY_CODE_COVERAGE_EXCLUDES,
                    DEFAULT_CIVISIBILITY_JACOCO_PLUGIN_EXCLUDES)));
    ciVisibilityCodeCoverageIncludedPackages =
        convertJacocoExclusionFormatToPackagePrefixes(ciVisibilityCodeCoverageIncludes);
    ciVisibilityCodeCoverageExcludedPackages =
        convertJacocoExclusionFormatToPackagePrefixes(ciVisibilityCodeCoverageExcludes);
    ciVisibilityJacocoGradleSourceSets =
        configProvider.getList(CIVISIBILITY_GRADLE_SOURCE_SETS, Arrays.asList("main", "test"));
    ciVisibilityDebugPort = configProvider.getInteger(CIVISIBILITY_DEBUG_PORT);
    ciVisibilityGitUploadEnabled =
        configProvider.getBoolean(
            CIVISIBILITY_GIT_UPLOAD_ENABLED, DEFAULT_CIVISIBILITY_GIT_UPLOAD_ENABLED);
    ciVisibilityGitUnshallowEnabled =
        configProvider.getBoolean(
            CIVISIBILITY_GIT_UNSHALLOW_ENABLED, DEFAULT_CIVISIBILITY_GIT_UNSHALLOW_ENABLED);
    ciVisibilityGitUnshallowDefer =
        configProvider.getBoolean(CIVISIBILITY_GIT_UNSHALLOW_DEFER, true);
    ciVisibilityGitCommandTimeoutMillis =
        configProvider.getLong(
            CIVISIBILITY_GIT_COMMAND_TIMEOUT_MILLIS,
            DEFAULT_CIVISIBILITY_GIT_COMMAND_TIMEOUT_MILLIS);
    ciVisibilityBackendApiTimeoutMillis =
        configProvider.getLong(
            CIVISIBILITY_BACKEND_API_TIMEOUT_MILLIS,
            DEFAULT_CIVISIBILITY_BACKEND_API_TIMEOUT_MILLIS);
    ciVisibilityGitUploadTimeoutMillis =
        configProvider.getLong(
            CIVISIBILITY_GIT_UPLOAD_TIMEOUT_MILLIS, DEFAULT_CIVISIBILITY_GIT_UPLOAD_TIMEOUT_MILLIS);
    ciVisibilityGitRemoteName =
        configProvider.getString(
            CIVISIBILITY_GIT_REMOTE_NAME, DEFAULT_CIVISIBILITY_GIT_REMOTE_NAME);
    ciVisibilitySignalServerHost =
        configProvider.getString(
            CIVISIBILITY_SIGNAL_SERVER_HOST, DEFAULT_CIVISIBILITY_SIGNAL_SERVER_HOST);
    ciVisibilitySignalServerPort =
        configProvider.getInteger(
            CIVISIBILITY_SIGNAL_SERVER_PORT, DEFAULT_CIVISIBILITY_SIGNAL_SERVER_PORT);
    ciVisibilitySignalClientTimeoutMillis =
        configProvider.getInteger(CIVISIBILITY_SIGNAL_CLIENT_TIMEOUT_MILLIS, 10_000);
    ciVisibilityItrEnabled = configProvider.getBoolean(CIVISIBILITY_ITR_ENABLED, true);
    ciVisibilityTestSkippingEnabled =
        configProvider.getBoolean(CIVISIBILITY_TEST_SKIPPING_ENABLED, true);
    ciVisibilityCiProviderIntegrationEnabled =
        configProvider.getBoolean(CIVISIBILITY_CIPROVIDER_INTEGRATION_ENABLED, true);
    ciVisibilityRepoIndexDuplicateKeyCheckEnabled =
        configProvider.getBoolean(CIVISIBILITY_REPO_INDEX_DUPLICATE_KEY_CHECK_ENABLED, true);
    ciVisibilityExecutionSettingsCacheSize =
        configProvider.getInteger(CIVISIBILITY_EXECUTION_SETTINGS_CACHE_SIZE, 16);
    ciVisibilityJvmInfoCacheSize = configProvider.getInteger(CIVISIBILITY_JVM_INFO_CACHE_SIZE, 8);
    ciVisibilityCoverageRootPackagesLimit =
        configProvider.getInteger(CIVISIBILITY_CODE_COVERAGE_ROOT_PACKAGES_LIMIT, 50);
    ciVisibilityInjectedTracerVersion =
        configProvider.getString(CIVISIBILITY_INJECTED_TRACER_VERSION);
    ciVisibilityResourceFolderNames =
        configProvider.getList(
            CIVISIBILITY_RESOURCE_FOLDER_NAMES, DEFAULT_CIVISIBILITY_RESOURCE_FOLDER_NAMES);
    ciVisibilityFlakyRetryEnabled =
        configProvider.getBoolean(CIVISIBILITY_FLAKY_RETRY_ENABLED, true);
    ciVisibilityFlakyRetryOnlyKnownFlakes =
        configProvider.getBoolean(CIVISIBILITY_FLAKY_RETRY_ONLY_KNOWN_FLAKES, false);
    ciVisibilityEarlyFlakeDetectionEnabled =
        configProvider.getBoolean(CIVISIBILITY_EARLY_FLAKE_DETECTION_ENABLED, true);
    ciVisibilityEarlyFlakeDetectionLowerLimit =
        configProvider.getInteger(CIVISIBILITY_EARLY_FLAKE_DETECTION_LOWER_LIMIT, 30);
    ciVisibilityFlakyRetryCount = configProvider.getInteger(CIVISIBILITY_FLAKY_RETRY_COUNT, 5);
    ciVisibilityTotalFlakyRetryCount =
        configProvider.getInteger(CIVISIBILITY_TOTAL_FLAKY_RETRY_COUNT, 1000);
    ciVisibilitySessionName = configProvider.getString(TEST_SESSION_NAME);
    ciVisibilityModuleName = configProvider.getString(CIVISIBILITY_MODULE_NAME);
    ciVisibilityTestCommand = configProvider.getString(CIVISIBILITY_TEST_COMMAND);
    ciVisibilityTelemetryEnabled = configProvider.getBoolean(CIVISIBILITY_TELEMETRY_ENABLED, true);
    ciVisibilityRumFlushWaitMillis =
        configProvider.getLong(CIVISIBILITY_RUM_FLUSH_WAIT_MILLIS, 500);
    ciVisibilityAutoInjected =
        Strings.isNotBlank(configProvider.getString(CIVISIBILITY_AUTO_INSTRUMENTATION_PROVIDER));
    ciVisibilityRemoteEnvVarsProviderUrl =
        configProvider.getString(CIVISIBILITY_REMOTE_ENV_VARS_PROVIDER_URL);
    ciVisibilityRemoteEnvVarsProviderKey =
        configProvider.getString(CIVISIBILITY_REMOTE_ENV_VARS_PROVIDER_KEY);

    remoteConfigEnabled =
        configProvider.getBoolean(
            REMOTE_CONFIGURATION_ENABLED, DEFAULT_REMOTE_CONFIG_ENABLED, REMOTE_CONFIG_ENABLED);
    remoteConfigIntegrityCheckEnabled =
        configProvider.getBoolean(
            REMOTE_CONFIG_INTEGRITY_CHECK_ENABLED, DEFAULT_REMOTE_CONFIG_INTEGRITY_CHECK_ENABLED);
    remoteConfigUrl = configProvider.getString(REMOTE_CONFIG_URL);
    remoteConfigPollIntervalSeconds =
        configProvider.getFloat(
            REMOTE_CONFIG_POLL_INTERVAL_SECONDS, DEFAULT_REMOTE_CONFIG_POLL_INTERVAL_SECONDS);
    remoteConfigMaxPayloadSize =
        configProvider.getInteger(
                REMOTE_CONFIG_MAX_PAYLOAD_SIZE, DEFAULT_REMOTE_CONFIG_MAX_PAYLOAD_SIZE)
            * 1024;
    remoteConfigTargetsKeyId =
        configProvider.getString(
            REMOTE_CONFIG_TARGETS_KEY_ID, DEFAULT_REMOTE_CONFIG_TARGETS_KEY_ID);
    remoteConfigTargetsKey =
        configProvider.getString(REMOTE_CONFIG_TARGETS_KEY, DEFAULT_REMOTE_CONFIG_TARGETS_KEY);

    remoteConfigMaxExtraServices =
        configProvider.getInteger(
            REMOTE_CONFIG_MAX_EXTRA_SERVICES, DEFAULT_REMOTE_CONFIG_MAX_EXTRA_SERVICES);

    debuggerEnabled = configProvider.getBoolean(DEBUGGER_ENABLED, DEFAULT_DEBUGGER_ENABLED);
    debuggerUploadTimeout =
        configProvider.getInteger(DEBUGGER_UPLOAD_TIMEOUT, DEFAULT_DEBUGGER_UPLOAD_TIMEOUT);
    debuggerUploadFlushInterval =
        configProvider.getInteger(
            DEBUGGER_UPLOAD_FLUSH_INTERVAL, DEFAULT_DEBUGGER_UPLOAD_FLUSH_INTERVAL);
    debuggerClassFileDumpEnabled =
        configProvider.getBoolean(
            DEBUGGER_CLASSFILE_DUMP_ENABLED, DEFAULT_DEBUGGER_CLASSFILE_DUMP_ENABLED);
    debuggerPollInterval =
        configProvider.getInteger(DEBUGGER_POLL_INTERVAL, DEFAULT_DEBUGGER_POLL_INTERVAL);
    debuggerDiagnosticsInterval =
        configProvider.getInteger(
            DEBUGGER_DIAGNOSTICS_INTERVAL, DEFAULT_DEBUGGER_DIAGNOSTICS_INTERVAL);
    debuggerMetricEnabled =
        runtimeMetricsEnabled
            && configProvider.getBoolean(
                DEBUGGER_METRICS_ENABLED, DEFAULT_DEBUGGER_METRICS_ENABLED);
    debuggerProbeFileLocation = configProvider.getString(DEBUGGER_PROBE_FILE_LOCATION);
    debuggerUploadBatchSize =
        configProvider.getInteger(DEBUGGER_UPLOAD_BATCH_SIZE, DEFAULT_DEBUGGER_UPLOAD_BATCH_SIZE);
    debuggerMaxPayloadSize =
        configProvider.getInteger(DEBUGGER_MAX_PAYLOAD_SIZE, DEFAULT_DEBUGGER_MAX_PAYLOAD_SIZE)
            * 1024;
    debuggerVerifyByteCode =
        configProvider.getBoolean(DEBUGGER_VERIFY_BYTECODE, DEFAULT_DEBUGGER_VERIFY_BYTECODE);
    debuggerInstrumentTheWorld =
        configProvider.getBoolean(
            DEBUGGER_INSTRUMENT_THE_WORLD, DEFAULT_DEBUGGER_INSTRUMENT_THE_WORLD);
    debuggerExcludeFiles = configProvider.getString(DEBUGGER_EXCLUDE_FILES);
    debuggerIncludeFiles = configProvider.getString(DEBUGGER_INCLUDE_FILES);
    debuggerCaptureTimeout =
        configProvider.getInteger(DEBUGGER_CAPTURE_TIMEOUT, DEFAULT_DEBUGGER_CAPTURE_TIMEOUT);
    debuggerRedactedIdentifiers = configProvider.getString(DEBUGGER_REDACTED_IDENTIFIERS, null);
    debuggerRedactionExcludedIdentifiers =
        tryMakeImmutableSet(configProvider.getList(DEBUGGER_REDACTION_EXCLUDED_IDENTIFIERS));
    debuggerRedactedTypes = configProvider.getString(DEBUGGER_REDACTED_TYPES, null);
    debuggerSymbolEnabled =
        configProvider.getBoolean(DEBUGGER_SYMBOL_ENABLED, DEFAULT_DEBUGGER_SYMBOL_ENABLED);
    debuggerSymbolForceUpload =
        configProvider.getBoolean(
            DEBUGGER_SYMBOL_FORCE_UPLOAD, DEFAULT_DEBUGGER_SYMBOL_FORCE_UPLOAD);
    debuggerSymbolIncludes = configProvider.getString(DEBUGGER_SYMBOL_INCLUDES, null);
    debuggerSymbolFlushThreshold =
        configProvider.getInteger(
            DEBUGGER_SYMBOL_FLUSH_THRESHOLD, DEFAULT_DEBUGGER_SYMBOL_FLUSH_THRESHOLD);
    debuggerSymbolCompressed =
        configProvider.getBoolean(DEBUGGER_SYMBOL_COMPRESSED, DEFAULT_DEBUGGER_SYMBOL_COMPRESSED);
    debuggerExceptionEnabled =
        configProvider.getBoolean(
            DEBUGGER_EXCEPTION_ENABLED,
            DEFAULT_DEBUGGER_EXCEPTION_ENABLED,
            EXCEPTION_REPLAY_ENABLED);
    debuggerCodeOriginEnabled =
        configProvider.getBoolean(
            CODE_ORIGIN_FOR_SPANS_ENABLED, DEFAULT_CODE_ORIGIN_FOR_SPANS_ENABLED);
    debuggerMaxExceptionPerSecond =
        configProvider.getInteger(
            DEBUGGER_MAX_EXCEPTION_PER_SECOND, DEFAULT_DEBUGGER_MAX_EXCEPTION_PER_SECOND);
    debuggerExceptionOnlyLocalRoot =
        configProvider.getBoolean(
            DEBUGGER_EXCEPTION_ONLY_LOCAL_ROOT, DEFAULT_DEBUGGER_EXCEPTION_ONLY_LOCAL_ROOT);
    debuggerExceptionCaptureIntermediateSpansEnabled =
        configProvider.getBoolean(
            DEBUGGER_EXCEPTION_CAPTURE_INTERMEDIATE_SPANS_ENABLED,
            DEFAULT_DEBUGGER_EXCEPTION_CAPTURE_INTERMEDIATE_SPANS_ENABLED);
    debuggerExceptionMaxCapturedFrames =
        configProvider.getInteger(
            DEBUGGER_EXCEPTION_MAX_CAPTURED_FRAMES,
            DEFAULT_DEBUGGER_EXCEPTION_MAX_CAPTURED_FRAMES,
            DEBUGGER_EXCEPTION_CAPTURE_MAX_FRAMES);
    debuggerExceptionCaptureInterval =
        configProvider.getInteger(
            DEBUGGER_EXCEPTION_CAPTURE_INTERVAL_SECONDS,
            DEFAULT_DEBUGGER_EXCEPTION_CAPTURE_INTERVAL_SECONDS);

    debuggerThirdPartyIncludes = tryMakeImmutableSet(configProvider.getList(THIRD_PARTY_INCLUDES));
    debuggerThirdPartyExcludes = tryMakeImmutableSet(configProvider.getList(THIRD_PARTY_EXCLUDES));

    awsPropagationEnabled = isPropagationEnabled(true, "aws", "aws-sdk");
    sqsPropagationEnabled = isPropagationEnabled(true, "sqs");

    jdbcSqlObfuscation =
        configProvider.getBoolean(JDBC_SQL_OBFUSCATION, DEFAULT_JDBC_SQL_OBFUSCATION);
    mongoObfuscation = configProvider.getBoolean(MONGO_OBFUSCATION, DEFAULT_MONGO_OBFUSCATION);
    redisCommandArgs = configProvider.getBoolean(REDIS_COMMAND_ARGS, DEFAULT_REDIS_COMMAND_ARGS);

    kafkaClientPropagationEnabled = isPropagationEnabled(true, "kafka", "kafka.client");
    kafkaClientPropagationDisabledTopics =
        tryMakeImmutableSet(configProvider.getList(KAFKA_CLIENT_PROPAGATION_DISABLED_TOPICS));
    kafkaClientBase64DecodingEnabled =
        configProvider.getBoolean(KAFKA_CLIENT_BASE64_DECODING_ENABLED, false);
    experimentalKafkaEnabled = configProvider.getBoolean(EXPERIMENTAL_KAFKA_ENABLED, false);
    jmsPropagationEnabled = isPropagationEnabled(true, "jms");
    jmsPropagationDisabledTopics =
        tryMakeImmutableSet(configProvider.getList(JMS_PROPAGATION_DISABLED_TOPICS));
    jmsPropagationDisabledQueues =
        tryMakeImmutableSet(configProvider.getList(JMS_PROPAGATION_DISABLED_QUEUES));
    jmsUnacknowledgedMaxAge = configProvider.getInteger(JMS_UNACKNOWLEDGED_MAX_AGE, 3600);

    rabbitPropagationEnabled = isPropagationEnabled(true, "rabbit", "rabbitmq");
    rabbitPropagationDisabledQueues =
        tryMakeImmutableSet(configProvider.getList(RABBIT_PROPAGATION_DISABLED_QUEUES));
    rabbitPropagationDisabledExchanges =
        tryMakeImmutableSet(configProvider.getList(RABBIT_PROPAGATION_DISABLED_EXCHANGES));
    rabbitIncludeRoutingKeyInResource =
        configProvider.getBoolean(RABBIT_INCLUDE_ROUTINGKEY_IN_RESOURCE, true);

    messageBrokerSplitByDestination =
        configProvider.getBoolean(MESSAGE_BROKER_SPLIT_BY_DESTINATION, false);

    grpcIgnoredInboundMethods =
        tryMakeImmutableSet(configProvider.getList(GRPC_IGNORED_INBOUND_METHODS));
    final List<String> tmpGrpcIgnoredOutboundMethods = new ArrayList<>();
    tmpGrpcIgnoredOutboundMethods.addAll(configProvider.getList(GRPC_IGNORED_OUTBOUND_METHODS));
    // When tracing shadowing will be possible we can instrument the stubs to silent tracing
    // starting from interception points
    if (InstrumenterConfig.get()
        .isIntegrationEnabled(Collections.singleton("google-pubsub"), true)) {
      tmpGrpcIgnoredOutboundMethods.addAll(
          configProvider.getList(
              GOOGLE_PUBSUB_IGNORED_GRPC_METHODS,
              Arrays.asList(
                  "google.pubsub.v1.Subscriber/ModifyAckDeadline",
                  "google.pubsub.v1.Subscriber/Acknowledge",
                  "google.pubsub.v1.Subscriber/Pull",
                  "google.pubsub.v1.Subscriber/StreamingPull",
                  "google.pubsub.v1.Publisher/Publish")));
    }
    grpcIgnoredOutboundMethods = tryMakeImmutableSet(tmpGrpcIgnoredOutboundMethods);
    grpcServerTrimPackageResource =
        configProvider.getBoolean(GRPC_SERVER_TRIM_PACKAGE_RESOURCE, false);
    grpcServerErrorStatuses =
        configProvider.getIntegerRange(
            GRPC_SERVER_ERROR_STATUSES, DEFAULT_GRPC_SERVER_ERROR_STATUSES);
    grpcClientErrorStatuses =
        configProvider.getIntegerRange(
            GRPC_CLIENT_ERROR_STATUSES, DEFAULT_GRPC_CLIENT_ERROR_STATUSES);

    hystrixTagsEnabled = configProvider.getBoolean(HYSTRIX_TAGS_ENABLED, false);
    hystrixMeasuredEnabled = configProvider.getBoolean(HYSTRIX_MEASURED_ENABLED, false);

    igniteCacheIncludeKeys = configProvider.getBoolean(IGNITE_CACHE_INCLUDE_KEYS, false);

    obfuscationQueryRegexp =
        configProvider.getString(
            OBFUSCATION_QUERY_STRING_REGEXP, null, "obfuscation.query.string.regexp");

    playReportHttpStatus = configProvider.getBoolean(PLAY_REPORT_HTTP_STATUS, false);

    servletPrincipalEnabled = configProvider.getBoolean(SERVLET_PRINCIPAL_ENABLED, false);

    xDatadogTagsMaxLength =
        configProvider.getInteger(
            TRACE_X_DATADOG_TAGS_MAX_LENGTH, DEFAULT_TRACE_X_DATADOG_TAGS_MAX_LENGTH);

    servletAsyncTimeoutError = configProvider.getBoolean(SERVLET_ASYNC_TIMEOUT_ERROR, true);

    logLevel = configProvider.getString(LOG_LEVEL);
    debugEnabled = configProvider.getBoolean(TRACE_DEBUG, false);
    triageEnabled = configProvider.getBoolean(TRACE_TRIAGE, instrumenterConfig.isTriageEnabled());
    triageReportTrigger = configProvider.getString(TRIAGE_REPORT_TRIGGER);
    if (null != triageReportTrigger) {
      triageReportDir = configProvider.getString(TRIAGE_REPORT_DIR, getProp("java.io.tmpdir"));
    } else {
      triageReportDir = null;
    }

    startupLogsEnabled =
        configProvider.getBoolean(STARTUP_LOGS_ENABLED, DEFAULT_STARTUP_LOGS_ENABLED);

    cwsEnabled = configProvider.getBoolean(CWS_ENABLED, DEFAULT_CWS_ENABLED);
    cwsTlsRefresh = configProvider.getInteger(CWS_TLS_REFRESH, DEFAULT_CWS_TLS_REFRESH);

    dataJobsEnabled = configProvider.getBoolean(DATA_JOBS_ENABLED, DEFAULT_DATA_JOBS_ENABLED);
    dataJobsCommandPattern = configProvider.getString(DATA_JOBS_COMMAND_PATTERN);

    tracerHeaderEnabled =
        configProvider.getBoolean(TRACE_HEADER_ENABLED, DEFAULT_TRACE_HEADER_ENABLED);
    tracerRequestBodyEnabled =
        configProvider.getBoolean(TRACE_REQUEST_BODY_ENABLED, DEFAULT_TRACE_REQUEST_BODY_ENABLED);

    dubboProviderPropagateEnabled =
        configProvider.getBoolean(
            TRACE_DUBBO_PROVIDER_PROPAGATE_ENABLED, DEFAULT_TRACE_DUBBO_PROVIDER_PROPAGATE_ENABLED);

    tracerResponseBodyEnabled =
        configProvider.getBoolean(TRACE_RESPONSE_BODY_ENABLED, DEFAULT_TRACE_RESPONSE_BODY_ENABLED);
    tracerResponseBodyEncoding =
        configProvider.getString(
            TRACE_RESPONSE_BODY_ENCODING, DEFAULT_TRACE_RESPONSE_BODY_ENCODING);

    dataStreamsEnabled =
        configProvider.getBoolean(DATA_STREAMS_ENABLED, DEFAULT_DATA_STREAMS_ENABLED);
    dataStreamsBucketDurationSeconds =
        configProvider.getFloat(
            DATA_STREAMS_BUCKET_DURATION_SECONDS, DEFAULT_DATA_STREAMS_BUCKET_DURATION);

    azureAppServices = configProvider.getBoolean(AZURE_APP_SERVICES, false);
    traceAgentPath = configProvider.getString(TRACE_AGENT_PATH);
    String traceAgentArgsString = configProvider.getString(TRACE_AGENT_ARGS);
    if (traceAgentArgsString == null) {
      traceAgentArgs = Collections.emptyList();
    } else {
      traceAgentArgs =
          Collections.unmodifiableList(
              new ArrayList<>(parseStringIntoSetOfNonEmptyStrings(traceAgentArgsString)));
    }

    dogStatsDPath = configProvider.getString(DOGSTATSD_PATH);
    String dogStatsDArgsString = configProvider.getString(DOGSTATSD_ARGS);
    if (dogStatsDArgsString == null) {
      dogStatsDArgs = Collections.emptyList();
    } else {
      dogStatsDArgs =
          Collections.unmodifiableList(
              new ArrayList<>(parseStringIntoSetOfNonEmptyStrings(dogStatsDArgsString)));
    }

    // Setting this last because we have a few places where this can come from
    apiKey = tmpApiKey;

    boolean longRunningEnabled =
        configProvider.getBoolean(
            TracerConfig.TRACE_LONG_RUNNING_ENABLED,
            ConfigDefaults.DEFAULT_TRACE_LONG_RUNNING_ENABLED);
    long longRunningTraceInitialFlushInterval =
        configProvider.getLong(
            TracerConfig.TRACE_LONG_RUNNING_INITIAL_FLUSH_INTERVAL,
            DEFAULT_TRACE_LONG_RUNNING_INITIAL_FLUSH_INTERVAL);
    long longRunningTraceFlushInterval =
        configProvider.getLong(
            TracerConfig.TRACE_LONG_RUNNING_FLUSH_INTERVAL,
            ConfigDefaults.DEFAULT_TRACE_LONG_RUNNING_FLUSH_INTERVAL);

    if (longRunningEnabled
        && (longRunningTraceInitialFlushInterval < 10
            || longRunningTraceInitialFlushInterval > 450)) {
      log.warn(
          "Provided long running trace initial flush interval of {} seconds. It should be between 10 seconds and 7.5 minutes."
              + "Setting the flush interval to the default value of {} seconds .",
          longRunningTraceInitialFlushInterval,
          DEFAULT_TRACE_LONG_RUNNING_INITIAL_FLUSH_INTERVAL);
      longRunningTraceInitialFlushInterval = DEFAULT_TRACE_LONG_RUNNING_INITIAL_FLUSH_INTERVAL;
    }
    if (longRunningEnabled
        && (longRunningTraceFlushInterval < 20 || longRunningTraceFlushInterval > 450)) {
      log.warn(
          "Provided long running trace flush interval of {} seconds. It should be between 20 seconds and 7.5 minutes."
              + "Setting the flush interval to the default value of {} seconds .",
          longRunningTraceFlushInterval,
          DEFAULT_TRACE_LONG_RUNNING_FLUSH_INTERVAL);
      longRunningTraceFlushInterval = DEFAULT_TRACE_LONG_RUNNING_FLUSH_INTERVAL;
    }
    this.longRunningTraceEnabled = longRunningEnabled;
    this.longRunningTraceInitialFlushInterval = longRunningTraceInitialFlushInterval;
    this.longRunningTraceFlushInterval = longRunningTraceFlushInterval;

    this.sparkTaskHistogramEnabled =
        configProvider.getBoolean(
            SPARK_TASK_HISTOGRAM_ENABLED, ConfigDefaults.DEFAULT_SPARK_TASK_HISTOGRAM_ENABLED);

    this.sparkAppNameAsService =
        configProvider.getBoolean(
            SPARK_APP_NAME_AS_SERVICE, ConfigDefaults.DEFAULT_SPARK_APP_NAME_AS_SERVICE);

    this.jaxRsExceptionAsErrorsEnabled =
        configProvider.getBoolean(
            JAX_RS_EXCEPTION_AS_ERROR_ENABLED,
            ConfigDefaults.DEFAULT_JAX_RS_EXCEPTION_AS_ERROR_ENABLED);

    axisPromoteResourceName = configProvider.getBoolean(AXIS_PROMOTE_RESOURCE_NAME, false);

    this.traceFlushIntervalSeconds =
        configProvider.getFloat(
            TracerConfig.TRACE_FLUSH_INTERVAL, ConfigDefaults.DEFAULT_TRACE_FLUSH_INTERVAL);
    if (profilingAgentless && apiKey == null) {
      log.warn(
          "Agentless profiling activated but no api key provided. Profile uploading will likely fail");
    }

    this.tracePostProcessingTimeout =
        configProvider.getLong(
            TRACE_POST_PROCESSING_TIMEOUT, ConfigDefaults.DEFAULT_TRACE_POST_PROCESSING_TIMEOUT);

    if (isCiVisibilityEnabled()
        && ciVisibilityAgentlessEnabled
        && (apiKey == null || apiKey.isEmpty())) {
      throw new FatalAgentMisconfigurationError(
          "Attempt to start in Agentless mode without API key. "
              + "Please ensure that either an API key is configured, or the tracer is set up to work with the Agent");
    }

    this.telemetryDebugRequestsEnabled =
        configProvider.getBoolean(
            GeneralConfig.TELEMETRY_DEBUG_REQUESTS_ENABLED,
            ConfigDefaults.DEFAULT_TELEMETRY_DEBUG_REQUESTS_ENABLED);

    this.agentlessLogSubmissionEnabled =
        configProvider.getBoolean(GeneralConfig.AGENTLESS_LOG_SUBMISSION_ENABLED, false);
    this.agentlessLogSubmissionQueueSize =
        configProvider.getInteger(GeneralConfig.AGENTLESS_LOG_SUBMISSION_QUEUE_SIZE, 1024);
    this.agentlessLogSubmissionLevel =
        configProvider.getString(GeneralConfig.AGENTLESS_LOG_SUBMISSION_LEVEL, "INFO");
    this.agentlessLogSubmissionUrl =
        configProvider.getString(GeneralConfig.AGENTLESS_LOG_SUBMISSION_URL);
    this.agentlessLogSubmissionProduct = isCiVisibilityEnabled() ? "citest" : "apm";

    this.cloudPayloadTaggingServices =
        configProvider.getSet(
            TracerConfig.TRACE_CLOUD_PAYLOAD_TAGGING_SERVICES,
            ConfigDefaults.DEFAULT_TRACE_CLOUD_PAYLOAD_TAGGING_SERVICES);
    this.cloudRequestPayloadTagging =
        configProvider.getList(TracerConfig.TRACE_CLOUD_REQUEST_PAYLOAD_TAGGING, null);
    this.cloudResponsePayloadTagging =
        configProvider.getList(TracerConfig.TRACE_CLOUD_RESPONSE_PAYLOAD_TAGGING, null);
    this.cloudPayloadTaggingMaxDepth =
        configProvider.getInteger(TracerConfig.TRACE_CLOUD_PAYLOAD_TAGGING_MAX_DEPTH, 10);
    this.cloudPayloadTaggingMaxTags =
        configProvider.getInteger(TracerConfig.TRACE_CLOUD_PAYLOAD_TAGGING_MAX_TAGS, 758);

    timelineEventsEnabled =
        configProvider.getBoolean(
            ProfilingConfig.PROFILING_TIMELINE_EVENTS_ENABLED,
            ProfilingConfig.PROFILING_TIMELINE_EVENTS_ENABLED_DEFAULT);

    if (appSecScaEnabled != null
        && appSecScaEnabled
        && (!isTelemetryEnabled() || !isTelemetryDependencyServiceEnabled())) {
      log.warn(
          SEND_TELEMETRY,
          "AppSec SCA is enabled but telemetry is disabled. AppSec SCA will not work.");
    }

    log.debug("New instance: {}", this);
  }

  /**
   * Converts a list of packages in Jacoco exclusion format ({@code
   * my.package.*,my.other.package.*}) to list of package prefixes suitable for use with ASM ({@code
   * my/package/,my/other/package/})
   */
  public static String[] convertJacocoExclusionFormatToPackagePrefixes(List<String> packages) {
    return packages.stream()
        .map(s -> (s.endsWith("*") ? s.substring(0, s.length() - 1) : s).replace('.', '/'))
        .toArray(String[]::new);
  }

  public ConfigProvider configProvider() {
    return configProvider;
  }

  public long getStartTimeMillis() {
    return startTimeMillis;
  }

  public String getRuntimeId() {
    return runtimeIdEnabled ? RuntimeIdHolder.runtimeId : "";
  }

  public Long getProcessId() {
    return PidHelper.getPidAsLong();
  }

  public String getRuntimeVersion() {
    return runtimeVersion;
  }

  public String getApiKey() {
    return apiKey;
  }

  public String getApplicationKey() {
    return applicationKey;
  }

  public String getSite() {
    return site;
  }

  public String getHostName() {
    return HostNameHolder.hostName;
  }

  public Supplier<String> getHostNameSupplier() {
    return HostNameHolder::getHostName;
  }

  public String getServiceName() {
    return serviceName;
  }

  public boolean isServiceNameSetByUser() {
    return serviceNameSetByUser;
  }

  public String getRootContextServiceName() {
    return rootContextServiceName;
  }

  public boolean isTraceEnabled() {
    return instrumenterConfig.isTraceEnabled();
  }

  public boolean isLongRunningTraceEnabled() {
    return longRunningTraceEnabled;
  }

  public long getLongRunningTraceInitialFlushInterval() {
    return longRunningTraceInitialFlushInterval;
  }

  public long getLongRunningTraceFlushInterval() {
    return longRunningTraceFlushInterval;
  }

  public float getTraceFlushIntervalSeconds() {
    return traceFlushIntervalSeconds;
  }

  public long getTracePostProcessingTimeout() {
    return tracePostProcessingTimeout;
  }

  public boolean isIntegrationSynapseLegacyOperationName() {
    return integrationSynapseLegacyOperationName;
  }

  public String getWriterType() {
    return writerType;
  }

  public boolean isInjectBaggageAsTagsEnabled() {
    return injectBaggageAsTagsEnabled;
  }

  public boolean isAgentConfiguredUsingDefault() {
    return agentConfiguredUsingDefault;
  }

  public String getAgentUrl() {
    return agentUrl;
  }

  public String getAgentHost() {
    return agentHost;
  }

  public int getAgentPort() {
    return agentPort;
  }

  public String getAgentUnixDomainSocket() {
    return agentUnixDomainSocket;
  }

  public String getAgentNamedPipe() {
    return agentNamedPipe;
  }

  public int getAgentTimeout() {
    return agentTimeout;
  }

  public Set<String> getNoProxyHosts() {
    return noProxyHosts;
  }

  public boolean isPrioritySamplingEnabled() {
    return prioritySamplingEnabled;
  }

  public String getPrioritySamplingForce() {
    return prioritySamplingForce;
  }

  public boolean isTraceResolverEnabled() {
    return traceResolverEnabled;
  }

  public Set<String> getIastWeakHashAlgorithms() {
    return iastWeakHashAlgorithms;
  }

  public Pattern getIastWeakCipherAlgorithms() {
    return iastWeakCipherAlgorithms;
  }

  public boolean isIastDeduplicationEnabled() {
    return iastDeduplicationEnabled;
  }

  public int getSpanAttributeSchemaVersion() {
    return spanAttributeSchemaVersion;
  }

  public boolean isPeerServiceDefaultsEnabled() {
    return peerServiceDefaultsEnabled;
  }

  public Map<String, String> getPeerServiceComponentOverrides() {
    return peerServiceComponentOverrides;
  }

  public boolean isRemoveIntegrationServiceNamesEnabled() {
    return removeIntegrationServiceNamesEnabled;
  }

  public Map<String, String> getPeerServiceMapping() {
    return peerServiceMapping;
  }

  public Map<String, String> getServiceMapping() {
    return serviceMapping;
  }

  public Map<String, String> getRequestHeaderTags() {
    return requestHeaderTags;
  }

  public Map<String, String> getResponseHeaderTags() {
    return responseHeaderTags;
  }

  public boolean isRequestHeaderTagsCommaAllowed() {
    return requestHeaderTagsCommaAllowed;
  }

  public Map<String, String> getBaggageMapping() {
    return baggageMapping;
  }

  public Map<String, String> getHttpServerPathResourceNameMapping() {
    return httpServerPathResourceNameMapping;
  }

  public Map<String, String> getHttpClientPathResourceNameMapping() {
    return httpClientPathResourceNameMapping;
  }

  public boolean getHttpResourceRemoveTrailingSlash() {
    return httpResourceRemoveTrailingSlash;
  }

  public BitSet getHttpServerErrorStatuses() {
    return httpServerErrorStatuses;
  }

  public BitSet getHttpClientErrorStatuses() {
    return httpClientErrorStatuses;
  }

  public boolean isHttpErrorEnabled() {
    return httpErrorEnabled;
  }

  public boolean isHttpServerTagQueryString() {
    return httpServerTagQueryString;
  }

  public boolean isHttpServerRawQueryString() {
    return httpServerRawQueryString;
  }

  public boolean isHttpServerRawResource() {
    return httpServerRawResource;
  }

  public boolean isHttpServerDecodedResourcePreserveSpaces() {
    return httpServerDecodedResourcePreserveSpaces;
  }

  public boolean isHttpServerRouteBasedNaming() {
    return httpServerRouteBasedNaming;
  }

  public boolean isHttpClientTagQueryString() {
    return httpClientTagQueryString;
  }

  public boolean isHttpClientTagHeaders() {
    return httpClientTagHeaders;
  }

  public boolean isHttpClientSplitByDomain() {
    return httpClientSplitByDomain;
  }

  public boolean isDbClientSplitByInstance() {
    return dbClientSplitByInstance;
  }

  public boolean isDbClientSplitByInstanceTypeSuffix() {
    return dbClientSplitByInstanceTypeSuffix;
  }

  public boolean isDbClientSplitByHost() {
    return dbClientSplitByHost;
  }

  public Set<String> getSplitByTags() {
    return splitByTags;
  }

  public int getScopeDepthLimit() {
    return scopeDepthLimit;
  }

  public boolean isScopeStrictMode() {
    return scopeStrictMode;
  }

  public boolean isScopeInheritAsyncPropagation() {
    return scopeInheritAsyncPropagation;
  }

  public int getScopeIterationKeepAlive() {
    return scopeIterationKeepAlive;
  }

  public int getPartialFlushMinSpans() {
    return partialFlushMinSpans;
  }

  public boolean isTraceStrictWritesEnabled() {
    return traceStrictWritesEnabled;
  }

  public boolean isLogExtractHeaderNames() {
    return logExtractHeaderNames;
  }

  @Deprecated
  public Set<PropagationStyle> getPropagationStylesToExtract() {
    return propagationStylesToExtract;
  }

  @Deprecated
  public Set<PropagationStyle> getPropagationStylesToInject() {
    return propagationStylesToInject;
  }

  public boolean isTracePropagationStyleB3PaddingEnabled() {
    return tracePropagationStyleB3PaddingEnabled;
  }

  public Set<TracePropagationStyle> getTracePropagationStylesToExtract() {
    return tracePropagationStylesToExtract;
  }

  public Set<TracePropagationStyle> getTracePropagationStylesToInject() {
    return tracePropagationStylesToInject;
  }

  public boolean isTracePropagationExtractFirst() {
    return tracePropagationExtractFirst;
  }

  public int getClockSyncPeriod() {
    return clockSyncPeriod;
  }

  public String getDogStatsDNamedPipe() {
    return dogStatsDNamedPipe;
  }

  public int getDogStatsDStartDelay() {
    return dogStatsDStartDelay;
  }

  public Integer getStatsDClientQueueSize() {
    return statsDClientQueueSize;
  }

  public Integer getStatsDClientSocketBuffer() {
    return statsDClientSocketBuffer;
  }

  public Integer getStatsDClientSocketTimeout() {
    return statsDClientSocketTimeout;
  }

  public boolean isRuntimeMetricsEnabled() {
    return runtimeMetricsEnabled;
  }

  public boolean isJmxFetchEnabled() {
    return jmxFetchEnabled;
  }

  public String getJmxFetchConfigDir() {
    return jmxFetchConfigDir;
  }

  public List<String> getJmxFetchConfigs() {
    return jmxFetchConfigs;
  }

  public List<String> getJmxFetchMetricsConfigs() {
    return jmxFetchMetricsConfigs;
  }

  public Integer getJmxFetchCheckPeriod() {
    return jmxFetchCheckPeriod;
  }

  public Integer getJmxFetchRefreshBeansPeriod() {
    return jmxFetchRefreshBeansPeriod;
  }

  public Integer getJmxFetchInitialRefreshBeansPeriod() {
    return jmxFetchInitialRefreshBeansPeriod;
  }

  public String getJmxFetchStatsdHost() {
    return jmxFetchStatsdHost;
  }

  public Integer getJmxFetchStatsdPort() {
    return jmxFetchStatsdPort;
  }

  public boolean isJmxFetchMultipleRuntimeServicesEnabled() {
    return jmxFetchMultipleRuntimeServicesEnabled;
  }

  public int getJmxFetchMultipleRuntimeServicesLimit() {
    return jmxFetchMultipleRuntimeServicesLimit;
  }

  public boolean isHealthMetricsEnabled() {
    return healthMetricsEnabled;
  }

  public String getHealthMetricsStatsdHost() {
    return healthMetricsStatsdHost;
  }

  public Integer getHealthMetricsStatsdPort() {
    return healthMetricsStatsdPort;
  }

  public boolean isPerfMetricsEnabled() {
    return perfMetricsEnabled;
  }

  public boolean isTracerMetricsEnabled() {
    // When ASM Standalone Billing is enabled metrics should be disabled
    return tracerMetricsEnabled && !isAppSecStandaloneEnabled();
  }

  public boolean isTracerMetricsBufferingEnabled() {
    return tracerMetricsBufferingEnabled;
  }

  public int getTracerMetricsMaxAggregates() {
    return tracerMetricsMaxAggregates;
  }

  public int getTracerMetricsMaxPending() {
    return tracerMetricsMaxPending;
  }

  public boolean isLogsInjectionEnabled() {
    return logsInjectionEnabled;
  }

  public String getLogPattern() {
    return logPattern;
  }

  public boolean isLogPatternReplace() {
    return logPatternReplace;
  }

  public boolean isLogsMDCTagsInjectionEnabled() {
    return logsMDCTagsInjectionEnabled;
  }

  public boolean isReportHostName() {
    return reportHostName;
  }

  public boolean isTraceAnalyticsEnabled() {
    return traceAnalyticsEnabled;
  }

  public String getTraceClientIpHeader() {
    return traceClientIpHeader;
  }

  // whether to collect headers and run the client ip resolution (also requires appsec to be enabled
  // or clientIpEnabled)
  public boolean isTraceClientIpResolverEnabled() {
    return traceClientIpResolverEnabled;
  }

  public boolean isTraceGitMetadataEnabled() {
    return traceGitMetadataEnabled;
  }

  public Map<String, String> getTraceSamplingServiceRules() {
    return traceSamplingServiceRules;
  }

  public Map<String, String> getTraceSamplingOperationRules() {
    return traceSamplingOperationRules;
  }

  public String getTraceSamplingRules() {
    return traceSamplingRules;
  }

  public Double getTraceSampleRate() {
    return traceSampleRate;
  }

  public int getTraceRateLimit() {
    return traceRateLimit;
  }

  public String getSpanSamplingRules() {
    return spanSamplingRules;
  }

  public String getSpanSamplingRulesFile() {
    return spanSamplingRulesFile;
  }

  public boolean isProfilingEnabled() {
    if (Platform.isNativeImage()) {
      if (!instrumenterConfig.isProfilingEnabled() && profilingEnabled.isActive()) {
        log.warn(
            "Profiling was not enabled during the native image build. "
                + "Please set DD_PROFILING_ENABLED=true in your native image build configuration if you want"
                + "to use profiling.");
      }
    }
    return profilingEnabled.isActive() && instrumenterConfig.isProfilingEnabled();
  }

  public boolean isProfilingTimelineEventsEnabled() {
    return timelineEventsEnabled;
  }

  public boolean isProfilingAgentless() {
    return profilingAgentless;
  }

  public int getProfilingStartDelay() {
    return profilingStartDelay;
  }

  public boolean isProfilingStartForceFirst() {
    return profilingStartForceFirst;
  }

  public int getProfilingUploadPeriod() {
    return profilingUploadPeriod;
  }

  public String getProfilingTemplateOverrideFile() {
    return profilingTemplateOverrideFile;
  }

  public int getProfilingUploadTimeout() {
    return profilingUploadTimeout;
  }

  public String getProfilingUploadCompression() {
    return profilingUploadCompression;
  }

  public String getProfilingProxyHost() {
    return profilingProxyHost;
  }

  public int getProfilingProxyPort() {
    return profilingProxyPort;
  }

  public String getProfilingProxyUsername() {
    return profilingProxyUsername;
  }

  public String getProfilingProxyPassword() {
    return profilingProxyPassword;
  }

  public int getProfilingExceptionSampleLimit() {
    return profilingExceptionSampleLimit;
  }

  public int getProfilingDirectAllocationSampleLimit() {
    return profilingDirectAllocationSampleLimit;
  }

  public int getProfilingBackPressureSampleLimit() {
    return profilingBackPressureSampleLimit;
  }

  public boolean isProfilingBackPressureSamplingEnabled() {
    return profilingBackPressureEnabled;
  }

  public int getProfilingExceptionHistogramTopItems() {
    return profilingExceptionHistogramTopItems;
  }

  public int getProfilingExceptionHistogramMaxCollectionSize() {
    return profilingExceptionHistogramMaxCollectionSize;
  }

  public boolean isProfilingExcludeAgentThreads() {
    return profilingExcludeAgentThreads;
  }

  public boolean isProfilingUploadSummaryOn413Enabled() {
    return profilingUploadSummaryOn413Enabled;
  }

  public boolean isProfilingRecordExceptionMessage() {
    return profilingRecordExceptionMessage;
  }

  public boolean isDatadogProfilerEnabled() {
    return isProfilingEnabled() && isDatadogProfilerEnabled;
  }

  public static boolean isDatadogProfilerEnablementOverridden() {
    // old non-LTS versions without important backports
    // also, we have no windows binaries
    return Platform.isWindows()
        || Platform.isJavaVersion(18)
        || Platform.isJavaVersion(16)
        || Platform.isJavaVersion(15)
        || Platform.isJavaVersion(14)
        || Platform.isJavaVersion(13)
        || Platform.isJavaVersion(12)
        || Platform.isJavaVersion(10)
        || Platform.isJavaVersion(9);
  }

  public static boolean isDatadogProfilerSafeInCurrentEnvironment() {
    // don't want to put this logic (which will evolve) in the public ProfilingConfig, and can't
    // access Platform there
    if (!Platform.isJ9() && Platform.isJavaVersion(8)) {
      String arch = System.getProperty("os.arch");
      if ("aarch64".equalsIgnoreCase(arch) || "arm64".equalsIgnoreCase(arch)) {
        return false;
      }
    }
    if (Platform.isGraalVM()) {
      // let's be conservative about GraalVM and require opt-in from the users
      return false;
    }
    boolean result = false;
    if (Platform.isJ9()) {
      // OpenJ9 will activate only JVMTI GetAllStackTraces based profiling which is safe
      result = true;
    } else {
      // JDK 18 is missing ASGCT fixes, so we can't use it
      if (!Platform.isJavaVersion(18)) {
        result =
            Platform.isJavaVersionAtLeast(17, 0, 5)
                || (Platform.isJavaVersion(11) && Platform.isJavaVersionAtLeast(11, 0, 17))
                || (Platform.isJavaVersion(8) && Platform.isJavaVersionAtLeast(8, 0, 352));
      }
    }
    return result;
  }

  public boolean isCrashTrackingAgentless() {
    return crashTrackingAgentless;
  }

  public boolean isTelemetryEnabled() {
    return instrumenterConfig.isTelemetryEnabled();
  }

  public float getTelemetryHeartbeatInterval() {
    return telemetryHeartbeatInterval;
  }

  public long getTelemetryExtendedHeartbeatInterval() {
    return telemetryExtendedHeartbeatInterval;
  }

  public float getTelemetryMetricsInterval() {
    return telemetryMetricsInterval;
  }

  public boolean isTelemetryDependencyServiceEnabled() {
    return isTelemetryDependencyServiceEnabled;
  }

  public boolean isTelemetryMetricsEnabled() {
    return telemetryMetricsEnabled;
  }

  public boolean isTelemetryLogCollectionEnabled() {
    return isTelemetryLogCollectionEnabled;
  }

  public int getTelemetryDependencyResolutionQueueSize() {
    return telemetryDependencyResolutionQueueSize;
  }

  public boolean isClientIpEnabled() {
    return clientIpEnabled;
  }

  public ProductActivation getAppSecActivation() {
    return instrumenterConfig.getAppSecActivation();
  }

  public boolean isAppSecReportingInband() {
    return appSecReportingInband;
  }

  public int getAppSecReportMinTimeout() {
    return appSecReportMinTimeout;
  }

  public int getAppSecReportMaxTimeout() {
    return appSecReportMaxTimeout;
  }

  public int getAppSecTraceRateLimit() {
    return appSecTraceRateLimit;
  }

  public boolean isAppSecWafMetrics() {
    return appSecWafMetrics;
  }

  // in microseconds
  public int getAppSecWafTimeout() {
    return appSecWafTimeout;
  }

  public String getAppSecObfuscationParameterKeyRegexp() {
    return appSecObfuscationParameterKeyRegexp;
  }

  public String getAppSecObfuscationParameterValueRegexp() {
    return appSecObfuscationParameterValueRegexp;
  }

  public String getAppSecHttpBlockedTemplateHtml() {
    return appSecHttpBlockedTemplateHtml;
  }

  public String getAppSecHttpBlockedTemplateJson() {
    return appSecHttpBlockedTemplateJson;
  }

  public UserIdCollectionMode getAppSecUserIdCollectionMode() {
    return appSecUserIdCollectionMode;
  }

  public boolean isApiSecurityEnabled() {
    return apiSecurityEnabled;
  }

  public float getApiSecurityRequestSampleRate() {
    return apiSecurityRequestSampleRate;
  }

  public ProductActivation getIastActivation() {
    return instrumenterConfig.getIastActivation();
  }

  public boolean isIastDebugEnabled() {
    return iastDebugEnabled;
  }

  public int getIastMaxConcurrentRequests() {
    return iastMaxConcurrentRequests;
  }

  public int getIastVulnerabilitiesPerRequest() {
    return iastVulnerabilitiesPerRequest;
  }

  public float getIastRequestSampling() {
    return iastRequestSampling;
  }

  public Verbosity getIastTelemetryVerbosity() {
    return isTelemetryEnabled() ? iastTelemetryVerbosity : Verbosity.OFF;
  }

  public boolean isIastRedactionEnabled() {
    return iastRedactionEnabled;
  }

  public String getIastRedactionNamePattern() {
    return iastRedactionNamePattern;
  }

  public String getIastRedactionValuePattern() {
    return iastRedactionValuePattern;
  }

  public int getIastTruncationMaxValueLength() {
    return iastTruncationMaxValueLength;
  }

  public int getIastMaxRangeCount() {
    return iastMaxRangeCount;
  }

  public boolean isIastStacktraceLeakSuppress() {
    return iastStacktraceLeakSuppress;
  }

  public IastContext.Mode getIastContextMode() {
    return iastContextMode;
  }

  public boolean isIastHardcodedSecretEnabled() {
    return iastHardcodedSecretEnabled;
  }

  public boolean isIastSourceMappingEnabled() {
    return iastSourceMappingEnabled;
  }

  public int getIastSourceMappingMaxSize() {
    return iastSourceMappingMaxSize;
  }

  public IastDetectionMode getIastDetectionMode() {
    return iastDetectionMode;
  }

  public boolean isIastAnonymousClassesEnabled() {
    return iastAnonymousClassesEnabled;
  }

  public boolean isIastStackTraceEnabled() {
    return iastStackTraceEnabled;
  }

  public boolean isCiVisibilityEnabled() {
    return instrumenterConfig.isCiVisibilityEnabled();
  }

  public boolean isUsmEnabled() {
    return instrumenterConfig.isUsmEnabled();
  }

  public boolean isCiVisibilityTraceSanitationEnabled() {
    return ciVisibilityTraceSanitationEnabled;
  }

  public boolean isCiVisibilityAgentlessEnabled() {
    return ciVisibilityAgentlessEnabled;
  }

  public String getCiVisibilityAgentlessUrl() {
    return ciVisibilityAgentlessUrl;
  }

  public boolean isCiVisibilitySourceDataEnabled() {
    return ciVisibilitySourceDataEnabled;
  }

  public boolean isCiVisibilityBuildInstrumentationEnabled() {
    return ciVisibilityBuildInstrumentationEnabled;
  }

  public String getCiVisibilityAgentJarUri() {
    return ciVisibilityAgentJarUri;
  }

  public File getCiVisibilityAgentJarFile() {
    if (ciVisibilityAgentJarUri == null || ciVisibilityAgentJarUri.isEmpty()) {
      throw new IllegalArgumentException("Agent JAR URI is not set in config");
    }

    try {
      URI agentJarUri = new URI(ciVisibilityAgentJarUri);
      return new File(agentJarUri);
    } catch (URISyntaxException e) {
      throw new IllegalArgumentException("Malformed agent JAR URI: " + ciVisibilityAgentJarUri, e);
    }
  }

  public boolean isCiVisibilityAutoConfigurationEnabled() {
    return ciVisibilityAutoConfigurationEnabled;
  }

  public String getCiVisibilityAdditionalChildProcessJvmArgs() {
    return ciVisibilityAdditionalChildProcessJvmArgs;
  }

  public boolean isCiVisibilityCompilerPluginAutoConfigurationEnabled() {
    return ciVisibilityCompilerPluginAutoConfigurationEnabled;
  }

  public boolean isCiVisibilityCodeCoverageEnabled() {
    return ciVisibilityCodeCoverageEnabled;
  }

  /**
   * @return {@code true} if code coverage line-granularity is explicitly enabled
   */
  public boolean isCiVisibilityCoverageLinesEnabled() {
    return ciVisibilityCoverageLinesEnabled != null && ciVisibilityCoverageLinesEnabled;
  }

  /**
   * @return {@code true} if code coverage line-granularity is explicitly disabled
   */
  public boolean isCiVisibilityCoverageLinesDisabled() {
    return ciVisibilityCoverageLinesEnabled != null && !ciVisibilityCoverageLinesEnabled;
  }

  public String getCiVisibilityCodeCoverageReportDumpDir() {
    return ciVisibilityCodeCoverageReportDumpDir;
  }

  public String getCiVisibilityCompilerPluginVersion() {
    return ciVisibilityCompilerPluginVersion;
  }

  public String getCiVisibilityJacocoPluginVersion() {
    return ciVisibilityJacocoPluginVersion;
  }

  public boolean isCiVisibilityJacocoPluginVersionProvided() {
    return ciVisibilityJacocoPluginVersionProvided;
  }

  public List<String> getCiVisibilityCodeCoverageIncludes() {
    return ciVisibilityCodeCoverageIncludes;
  }

  public List<String> getCiVisibilityCodeCoverageExcludes() {
    return ciVisibilityCodeCoverageExcludes;
  }

  public String[] getCiVisibilityCodeCoverageIncludedPackages() {
    return Arrays.copyOf(
        ciVisibilityCodeCoverageIncludedPackages, ciVisibilityCodeCoverageIncludedPackages.length);
  }

  public String[] getCiVisibilityCodeCoverageExcludedPackages() {
    return Arrays.copyOf(
        ciVisibilityCodeCoverageExcludedPackages, ciVisibilityCodeCoverageExcludedPackages.length);
  }

  public List<String> getCiVisibilityJacocoGradleSourceSets() {
    return ciVisibilityJacocoGradleSourceSets;
  }

  public Integer getCiVisibilityDebugPort() {
    return ciVisibilityDebugPort;
  }

  public boolean isCiVisibilityGitUploadEnabled() {
    return ciVisibilityGitUploadEnabled;
  }

  public boolean isCiVisibilityGitUnshallowEnabled() {
    return ciVisibilityGitUnshallowEnabled;
  }

  public boolean isCiVisibilityGitUnshallowDefer() {
    return ciVisibilityGitUnshallowDefer;
  }

  public long getCiVisibilityGitCommandTimeoutMillis() {
    return ciVisibilityGitCommandTimeoutMillis;
  }

  public long getCiVisibilityBackendApiTimeoutMillis() {
    return ciVisibilityBackendApiTimeoutMillis;
  }

  public long getCiVisibilityGitUploadTimeoutMillis() {
    return ciVisibilityGitUploadTimeoutMillis;
  }

  public String getCiVisibilityGitRemoteName() {
    return ciVisibilityGitRemoteName;
  }

  public int getCiVisibilitySignalServerPort() {
    return ciVisibilitySignalServerPort;
  }

  public int getCiVisibilitySignalClientTimeoutMillis() {
    return ciVisibilitySignalClientTimeoutMillis;
  }

  public String getCiVisibilitySignalServerHost() {
    return ciVisibilitySignalServerHost;
  }

  public boolean isCiVisibilityItrEnabled() {
    return ciVisibilityItrEnabled;
  }

  public boolean isCiVisibilityTestSkippingEnabled() {
    return ciVisibilityTestSkippingEnabled;
  }

  public boolean isCiVisibilityCiProviderIntegrationEnabled() {
    return ciVisibilityCiProviderIntegrationEnabled;
  }

  public boolean isCiVisibilityRepoIndexDuplicateKeyCheckEnabled() {
    return ciVisibilityRepoIndexDuplicateKeyCheckEnabled;
  }

  public int getCiVisibilityExecutionSettingsCacheSize() {
    return ciVisibilityExecutionSettingsCacheSize;
  }

  public int getCiVisibilityJvmInfoCacheSize() {
    return ciVisibilityJvmInfoCacheSize;
  }

  public int getCiVisibilityCoverageRootPackagesLimit() {
    return ciVisibilityCoverageRootPackagesLimit;
  }

  public String getCiVisibilityInjectedTracerVersion() {
    return ciVisibilityInjectedTracerVersion;
  }

  public List<String> getCiVisibilityResourceFolderNames() {
    return ciVisibilityResourceFolderNames;
  }

  public boolean isCiVisibilityFlakyRetryEnabled() {
    return ciVisibilityFlakyRetryEnabled;
  }

  public boolean isCiVisibilityFlakyRetryOnlyKnownFlakes() {
    return ciVisibilityFlakyRetryOnlyKnownFlakes;
  }

  public boolean isCiVisibilityEarlyFlakeDetectionEnabled() {
    return ciVisibilityEarlyFlakeDetectionEnabled;
  }

  public int getCiVisibilityEarlyFlakeDetectionLowerLimit() {
    return ciVisibilityEarlyFlakeDetectionLowerLimit;
  }

  public boolean isCiVisibilityTestRetryEnabled() {
    return ciVisibilityFlakyRetryEnabled || ciVisibilityEarlyFlakeDetectionEnabled;
  }

  public int getCiVisibilityFlakyRetryCount() {
    return ciVisibilityFlakyRetryCount;
  }

  public int getCiVisibilityTotalFlakyRetryCount() {
    return ciVisibilityTotalFlakyRetryCount;
  }

  public String getCiVisibilitySessionName() {
    return ciVisibilitySessionName;
  }

  public String getCiVisibilityModuleName() {
    return ciVisibilityModuleName;
  }

  public String getCiVisibilityTestCommand() {
    return ciVisibilityTestCommand;
  }

  public boolean isCiVisibilityTelemetryEnabled() {
    return ciVisibilityTelemetryEnabled;
  }

  public long getCiVisibilityRumFlushWaitMillis() {
    return ciVisibilityRumFlushWaitMillis;
  }

  public boolean isCiVisibilityAutoInjected() {
    return ciVisibilityAutoInjected;
  }

  public String getCiVisibilityRemoteEnvVarsProviderUrl() {
    return ciVisibilityRemoteEnvVarsProviderUrl;
  }

  public String getCiVisibilityRemoteEnvVarsProviderKey() {
    return ciVisibilityRemoteEnvVarsProviderKey;
  }

  public String getAppSecRulesFile() {
    return appSecRulesFile;
  }

  public long getRemoteConfigMaxPayloadSizeBytes() {
    return remoteConfigMaxPayloadSize;
  }

  public boolean isRemoteConfigEnabled() {
    return remoteConfigEnabled;
  }

  public boolean isRemoteConfigIntegrityCheckEnabled() {
    return remoteConfigIntegrityCheckEnabled;
  }

  public String getFinalRemoteConfigUrl() {
    return remoteConfigUrl;
  }

  public float getRemoteConfigPollIntervalSeconds() {
    return remoteConfigPollIntervalSeconds;
  }

  public String getRemoteConfigTargetsKeyId() {
    return remoteConfigTargetsKeyId;
  }

  public String getRemoteConfigTargetsKey() {
    return remoteConfigTargetsKey;
  }

  public int getRemoteConfigMaxExtraServices() {
    return remoteConfigMaxExtraServices;
  }

  public boolean isDebuggerEnabled() {
    return debuggerEnabled;
  }

  public int getDebuggerUploadTimeout() {
    return debuggerUploadTimeout;
  }

  public int getDebuggerUploadFlushInterval() {
    return debuggerUploadFlushInterval;
  }

  public boolean isDebuggerClassFileDumpEnabled() {
    return debuggerClassFileDumpEnabled;
  }

  public int getDebuggerPollInterval() {
    return debuggerPollInterval;
  }

  public int getDebuggerDiagnosticsInterval() {
    return debuggerDiagnosticsInterval;
  }

  public boolean isDebuggerMetricsEnabled() {
    return debuggerMetricEnabled;
  }

  public int getDebuggerUploadBatchSize() {
    return debuggerUploadBatchSize;
  }

  public long getDebuggerMaxPayloadSize() {
    return debuggerMaxPayloadSize;
  }

  public boolean isDebuggerVerifyByteCode() {
    return debuggerVerifyByteCode;
  }

  public boolean isDebuggerInstrumentTheWorld() {
    return debuggerInstrumentTheWorld;
  }

  public String getDebuggerExcludeFiles() {
    return debuggerExcludeFiles;
  }

  public String getDebuggerIncludeFiles() {
    return debuggerIncludeFiles;
  }

  public int getDebuggerCaptureTimeout() {
    return debuggerCaptureTimeout;
  }

  public boolean isDebuggerSymbolEnabled() {
    return debuggerSymbolEnabled;
  }

  public boolean isDebuggerSymbolForceUpload() {
    return debuggerSymbolForceUpload;
  }

  public int getDebuggerSymbolFlushThreshold() {
    return debuggerSymbolFlushThreshold;
  }

  public boolean isDebuggerSymbolCompressed() {
    return debuggerSymbolCompressed;
  }

  public boolean isDebuggerExceptionEnabled() {
    return debuggerExceptionEnabled;
  }

  public int getDebuggerMaxExceptionPerSecond() {
    return debuggerMaxExceptionPerSecond;
  }

  public boolean isDebuggerExceptionOnlyLocalRoot() {
    return debuggerExceptionOnlyLocalRoot;
  }

  public boolean isDebuggerExceptionCaptureIntermediateSpansEnabled() {
    return debuggerExceptionCaptureIntermediateSpansEnabled;
  }

  public int getDebuggerExceptionMaxCapturedFrames() {
    return debuggerExceptionMaxCapturedFrames;
  }

  public int getDebuggerExceptionCaptureInterval() {
    return debuggerExceptionCaptureInterval;
  }

  public boolean isDebuggerCodeOriginEnabled() {
    return debuggerCodeOriginEnabled;
  }

  public Set<String> getThirdPartyIncludes() {
    return debuggerThirdPartyIncludes;
  }

  public Set<String> getThirdPartyExcludes() {
    return debuggerThirdPartyExcludes;
  }

  private String getFinalDebuggerBaseUrl() {
    if (agentUrl.startsWith("unix:")) {
      // provide placeholder agent URL, in practice we'll be tunnelling over UDS
      return "http://" + agentHost + ":" + agentPort;
    } else {
      return agentUrl;
    }
  }

  public String getFinalDebuggerSnapshotUrl() {
    return getFinalDebuggerBaseUrl() + "/debugger/v1/input";
  }

  public String getFinalDebuggerSymDBUrl() {
    return getFinalDebuggerBaseUrl() + "/symdb/v1/input";
  }

  public String getDebuggerProbeFileLocation() {
    return debuggerProbeFileLocation;
  }

  public String getDebuggerRedactedIdentifiers() {
    return debuggerRedactedIdentifiers;
  }

  public Set<String> getDebuggerRedactionExcludedIdentifiers() {
    return debuggerRedactionExcludedIdentifiers;
  }

  public String getDebuggerRedactedTypes() {
    return debuggerRedactedTypes;
  }

  public boolean isAwsPropagationEnabled() {
    return awsPropagationEnabled;
  }

  public boolean isSqsPropagationEnabled() {
    return sqsPropagationEnabled;
  }

  public boolean isKafkaClientPropagationEnabled() {
    return kafkaClientPropagationEnabled;
  }

  public boolean isKafkaClientPropagationDisabledForTopic(String topic) {
    return null != topic && kafkaClientPropagationDisabledTopics.contains(topic);
  }

  public boolean isJmsPropagationEnabled() {
    return jmsPropagationEnabled;
  }

  public boolean isJmsPropagationDisabledForDestination(final String queueOrTopic) {
    return null != queueOrTopic
        && (jmsPropagationDisabledQueues.contains(queueOrTopic)
            || jmsPropagationDisabledTopics.contains(queueOrTopic));
  }

  public int getJmsUnacknowledgedMaxAge() {
    return jmsUnacknowledgedMaxAge;
  }

  public boolean isKafkaClientBase64DecodingEnabled() {
    return kafkaClientBase64DecodingEnabled;
  }

  public boolean isExperimentalKafkaEnabled() {
    return experimentalKafkaEnabled;
  }

  public boolean isRabbitPropagationEnabled() {
    return rabbitPropagationEnabled;
  }

  public boolean isRabbitPropagationDisabledForDestination(final String queueOrExchange) {
    return null != queueOrExchange
        && (rabbitPropagationDisabledQueues.contains(queueOrExchange)
            || rabbitPropagationDisabledExchanges.contains(queueOrExchange));
  }

  public boolean isRabbitIncludeRoutingKeyInResource() {
    return rabbitIncludeRoutingKeyInResource;
  }

  public boolean isMessageBrokerSplitByDestination() {
    return messageBrokerSplitByDestination;
  }

  public boolean isHystrixTagsEnabled() {
    return hystrixTagsEnabled;
  }

  public boolean isHystrixMeasuredEnabled() {
    return hystrixMeasuredEnabled;
  }

  public boolean isIgniteCacheIncludeKeys() {
    return igniteCacheIncludeKeys;
  }

  public String getObfuscationQueryRegexp() {
    return obfuscationQueryRegexp;
  }

  public boolean getPlayReportHttpStatus() {
    return playReportHttpStatus;
  }

  public boolean isServletPrincipalEnabled() {
    return servletPrincipalEnabled;
  }

  public boolean isSpringDataRepositoryInterfaceResourceName() {
    return springDataRepositoryInterfaceResourceName;
  }

  public int getxDatadogTagsMaxLength() {
    return xDatadogTagsMaxLength;
  }

  public boolean isServletAsyncTimeoutError() {
    return servletAsyncTimeoutError;
  }

  public boolean isTraceAgentV05Enabled() {
    return traceAgentV05Enabled;
  }

  public String getLogLevel() {
    return logLevel;
  }

  public boolean isDebugEnabled() {
    return debugEnabled;
  }

  public boolean isTriageEnabled() {
    return triageEnabled;
  }

  public String getTriageReportTrigger() {
    return triageReportTrigger;
  }

  public String getTriageReportDir() {
    return triageReportDir;
  }

  public boolean isStartupLogsEnabled() {
    return startupLogsEnabled;
  }

  public boolean isCwsEnabled() {
    return cwsEnabled;
  }

  public int getCwsTlsRefresh() {
    return cwsTlsRefresh;
  }

  public boolean isAzureAppServices() {
    return azureAppServices;
  }

  public boolean isDataStreamsEnabled() {
    return dataStreamsEnabled;
  }

  public float getDataStreamsBucketDurationSeconds() {
    return dataStreamsBucketDurationSeconds;
  }

  public long getDataStreamsBucketDurationNanoseconds() {
    // Rounds to the nearest millisecond before converting to nanos
    int milliseconds = Math.round(dataStreamsBucketDurationSeconds * 1000);
    return TimeUnit.MILLISECONDS.toNanos(milliseconds);
  }

  public String getTraceAgentPath() {
    return traceAgentPath;
  }

  public List<String> getTraceAgentArgs() {
    return traceAgentArgs;
  }

  public String getDogStatsDPath() {
    return dogStatsDPath;
  }

  public List<String> getDogStatsDArgs() {
    return dogStatsDArgs;
  }

  public String getConfigFileStatus() {
    return configFileStatus;
  }

  public IdGenerationStrategy getIdGenerationStrategy() {
    return idGenerationStrategy;
  }

  public boolean isTrace128bitTraceIdGenerationEnabled() {
    return trace128bitTraceIdGenerationEnabled;
  }

  public Set<String> getGrpcIgnoredInboundMethods() {
    return grpcIgnoredInboundMethods;
  }

  public Set<String> getGrpcIgnoredOutboundMethods() {
    return grpcIgnoredOutboundMethods;
  }

  public boolean isGrpcServerTrimPackageResource() {
    return grpcServerTrimPackageResource;
  }

  public BitSet getGrpcServerErrorStatuses() {
    return grpcServerErrorStatuses;
  }

  public BitSet getGrpcClientErrorStatuses() {
    return grpcClientErrorStatuses;
  }

  public boolean isCouchbaseInternalSpansEnabled() {
    return couchbaseInternalSpansEnabled;
  }

  public boolean isElasticsearchBodyEnabled() {
    return elasticsearchBodyEnabled;
  }

  public boolean isElasticsearchParamsEnabled() {
    return elasticsearchParamsEnabled;
  }

  public boolean isElasticsearchBodyAndParamsEnabled() {
    return elasticsearchBodyAndParamsEnabled;
  }

  public boolean isSparkTaskHistogramEnabled() {
    return sparkTaskHistogramEnabled;
  }

  public boolean useSparkAppNameAsService() {
    return sparkAppNameAsService;
  }

  public boolean isJaxRsExceptionAsErrorEnabled() {
    return jaxRsExceptionAsErrorsEnabled;
  }

  public boolean isAxisPromoteResourceName() {
    return axisPromoteResourceName;
  }

  public boolean isDataJobsEnabled() {
    return dataJobsEnabled;
  }

  public String getDataJobsCommandPattern() {
    return dataJobsCommandPattern;
  }

  /**
   * @return A map of tags to be applied only to the local application root span.
   */
  public boolean isTracerHeaderEnabled() {
    return tracerHeaderEnabled;
  }

  public boolean isTracerRequestBodyEnabled() {
    return tracerRequestBodyEnabled;
  }

  public boolean isDubboProviderPropagateEnabled() {
    return dubboProviderPropagateEnabled;
  }

  public boolean isTracerResponseBodyEnabled() {
    return tracerResponseBodyEnabled;
  }

  public String getTracerResponseBodyEncoding() {
    return tracerResponseBodyEncoding.toLowerCase();
  }

  /**
   * @return A map of tags to be applied only to the local application root span.
   */
  public Map<String, Object> getLocalRootSpanTags() {
    final Map<String, String> runtimeTags = getRuntimeTags();
    final Map<String, Object> result = new HashMap<>(runtimeTags.size() + 2);
    result.putAll(runtimeTags);
    result.put(LANGUAGE_TAG_KEY, LANGUAGE_TAG_VALUE);
    result.put(SCHEMA_VERSION_TAG_KEY, SpanNaming.instance().version());
    result.put(PROFILING_ENABLED, isProfilingEnabled() ? 1 : 0);
    if (isAppSecStandaloneEnabled()) {
      result.put(APM_ENABLED, 0);
    }

    if (reportHostName) {
      final String hostName = getHostName();
      if (null != hostName && !hostName.isEmpty()) {
        result.put(INTERNAL_HOST_NAME, hostName);
      }
    }

    if (azureAppServices) {
      result.putAll(getAzureAppServicesTags());
    }

    result.putAll(getProcessIdTag());

    return Collections.unmodifiableMap(result);
  }

  public WellKnownTags getWellKnownTags() {
    return new WellKnownTags(
        getRuntimeId(),
        reportHostName ? getHostName() : "",
        getEnv(),
        serviceName,
        getVersion(),
        LANGUAGE_TAG_VALUE);
  }

  public CiVisibilityWellKnownTags getCiVisibilityWellKnownTags() {
    return new CiVisibilityWellKnownTags(
        getRuntimeId(),
        getEnv(),
        LANGUAGE_TAG_VALUE,
        System.getProperty("java.runtime.name"),
        System.getProperty("java.version"),
        System.getProperty("java.vendor"),
        System.getProperty("os.arch"),
        System.getProperty("os.name"),
        System.getProperty("os.version"));
  }

  public String getPrimaryTag() {
    return primaryTag;
  }

  public Set<String> getMetricsIgnoredResources() {
    return tryMakeImmutableSet(configProvider.getList(TRACER_METRICS_IGNORED_RESOURCES));
  }

  public String getEnv() {
    // intentionally not thread safe
    if (env == null) {
      env = getMergedSpanTags().get("env");
      if (env == null) {
        env = "";
      }
    }

    return env;
  }

  public String getVersion() {
    // intentionally not thread safe
    if (version == null) {
      version = getMergedSpanTags().get("version");
      if (version == null) {
        version = "";
      }
    }

    return version;
  }

  public Map<String, String> getMergedSpanTags() {
    // Do not include runtimeId into span tags: we only want that added to the root span
    final Map<String, String> result = newHashMap(getGlobalTags().size() + spanTags.size());
    result.putAll(getGlobalTags());
    result.putAll(spanTags);
    return Collections.unmodifiableMap(result);
  }

  public Map<String, String> getMergedJmxTags() {
    final Map<String, String> runtimeTags = getRuntimeTags();
    final Map<String, String> result =
        newHashMap(
            getGlobalTags().size() + jmxTags.size() + runtimeTags.size() + 1 /* for serviceName */);
    result.putAll(getGlobalTags());
    result.putAll(jmxTags);
    result.putAll(runtimeTags);
    // service name set here instead of getRuntimeTags because apm already manages the service tag
    // and may chose to override it.
    // Additionally, infra/JMX metrics require `service` rather than APM's `service.name` tag
    result.put(SERVICE_TAG, serviceName);
    return Collections.unmodifiableMap(result);
  }

  public Map<String, String> getMergedProfilingTags() {
    final Map<String, String> runtimeTags = getRuntimeTags();
    final String host = getHostName();
    final Map<String, String> result =
        newHashMap(
            getGlobalTags().size()
                + profilingTags.size()
                + runtimeTags.size()
                + 4 /* for serviceName and host and language and runtime_version */);
    result.put(HOST_TAG, host); // Host goes first to allow to override it
    result.putAll(getGlobalTags());
    result.putAll(profilingTags);
    result.putAll(runtimeTags);
    // service name set here instead of getRuntimeTags because apm already manages the service tag
    // and may chose to override it.
    result.put(SERVICE_TAG, serviceName);
    result.put(LANGUAGE_TAG_KEY, LANGUAGE_TAG_VALUE);
    result.put(RUNTIME_VERSION_TAG, runtimeVersion);
    if (azureAppServices) {
      result.putAll(getAzureAppServicesTags());
    }
    return Collections.unmodifiableMap(result);
  }

  public Map<String, String> getMergedCrashTrackingTags() {
    final Map<String, String> runtimeTags = getRuntimeTags();
    final String host = getHostName();
    final Map<String, String> result =
        newHashMap(
            getGlobalTags().size()
                + crashTrackingTags.size()
                + runtimeTags.size()
                + 3 /* for serviceName and host and language */);
    result.put(HOST_TAG, host); // Host goes first to allow to override it
    result.putAll(getGlobalTags());
    result.putAll(crashTrackingTags);
    result.putAll(runtimeTags);
    // service name set here instead of getRuntimeTags because apm already manages the service tag
    // and may chose to override it.
    result.put(SERVICE_TAG, serviceName);
    result.put(LANGUAGE_TAG_KEY, LANGUAGE_TAG_VALUE);
    return Collections.unmodifiableMap(result);
  }

  /**
   * Returns the sample rate for the specified instrumentation or {@link
   * ConfigDefaults#DEFAULT_ANALYTICS_SAMPLE_RATE} if none specified.
   */
  public float getInstrumentationAnalyticsSampleRate(final String... aliases) {
    for (final String alias : aliases) {
      final String configKey = alias + ".analytics.sample-rate";
      final Float rate = configProvider.getFloat("trace." + configKey, configKey);
      if (null != rate) {
        return rate;
      }
    }
    return DEFAULT_ANALYTICS_SAMPLE_RATE;
  }

  /**
   * Provide 'global' tags, i.e. tags set everywhere. We have to support old (dd.trace.global.tags)
   * version of this setting if new (dd.tags) version has not been specified.
   */
  public Map<String, String> getGlobalTags() {
    return tags;
  }

  /**
   * Return a map of tags required by the datadog backend to link runtime metrics (i.e. jmx) and
   * traces.
   *
   * <p>These tags must be applied to every runtime metrics and placed on the root span of every
   * trace.
   *
   * @return A map of tag-name -> tag-value
   */
  private Map<String, String> getRuntimeTags() {
    return Collections.singletonMap(RUNTIME_ID_TAG, getRuntimeId());
  }

  private Map<String, Long> getProcessIdTag() {
    return Collections.singletonMap(PID_TAG, getProcessId());
  }

  private Map<String, String> getAzureAppServicesTags() {
    // These variable names and derivations are copied from the dotnet tracer
    // See
    // https://github.com/DataDog/dd-trace-dotnet/blob/master/tracer/src/Datadog.Trace/PlatformHelpers/AzureAppServices.cs
    // and
    // https://github.com/DataDog/dd-trace-dotnet/blob/master/tracer/src/Datadog.Trace/TraceContext.cs#L207
    Map<String, String> aasTags = new HashMap<>();

    /// The site name of the site instance in Azure where the traced application is running.
    String siteName = getEnv("WEBSITE_SITE_NAME");
    if (siteName != null) {
      aasTags.put("aas.site.name", siteName);
    }

    // The kind of application instance running in Azure.
    // Possible values: app, api, mobileapp, app_linux, app_linux_container, functionapp,
    // functionapp_linux, functionapp_linux_container

    // The type of application instance running in Azure.
    // Possible values: app, function
    if (getEnv("FUNCTIONS_WORKER_RUNTIME") != null
        || getEnv("FUNCTIONS_EXTENSIONS_VERSION") != null) {
      aasTags.put("aas.site.kind", "functionapp");
      aasTags.put("aas.site.type", "function");
    } else {
      aasTags.put("aas.site.kind", "app");
      aasTags.put("aas.site.type", "app");
    }

    //  The resource group of the site instance in Azure App Services
    String resourceGroup = getEnv("WEBSITE_RESOURCE_GROUP");
    if (resourceGroup != null) {
      aasTags.put("aas.resource.group", resourceGroup);
    }

    // Example: 8c500027-5f00-400e-8f00-60000000000f+apm-dotnet-EastUSwebspace
    // Format: {subscriptionId}+{planResourceGroup}-{hostedInRegion}
    String websiteOwner = getEnv("WEBSITE_OWNER_NAME");
    int plusIndex = websiteOwner == null ? -1 : websiteOwner.indexOf("+");

    // The subscription ID of the site instance in Azure App Services
    String subscriptionId = null;
    if (plusIndex > 0) {
      subscriptionId = websiteOwner.substring(0, plusIndex);
      aasTags.put("aas.subscription.id", subscriptionId);
    }

    if (subscriptionId != null && siteName != null && resourceGroup != null) {
      // The resource ID of the site instance in Azure App Services
      String resourceId =
          "/subscriptions/"
              + subscriptionId
              + "/resourcegroups/"
              + resourceGroup
              + "/providers/microsoft.web/sites/"
              + siteName;
      resourceId = resourceId.toLowerCase(Locale.ROOT);
      aasTags.put("aas.resource.id", resourceId);
    } else {
      log.warn(
          "Unable to generate resource id subscription id: {}, site name: {}, resource group {}",
          subscriptionId,
          siteName,
          resourceGroup);
    }

    // The instance ID in Azure
    String instanceId = getEnv("WEBSITE_INSTANCE_ID");
    instanceId = instanceId == null ? "unknown" : instanceId;
    aasTags.put("aas.environment.instance_id", instanceId);

    // The instance name in Azure
    String instanceName = getEnv("COMPUTERNAME");
    instanceName = instanceName == null ? "unknown" : instanceName;
    aasTags.put("aas.environment.instance_name", instanceName);

    // The operating system in Azure
    String operatingSystem = getEnv("WEBSITE_OS");
    operatingSystem = operatingSystem == null ? "unknown" : operatingSystem;
    aasTags.put("aas.environment.os", operatingSystem);

    // The version of the extension installed
    String siteExtensionVersion = getEnv("DD_AAS_JAVA_EXTENSION_VERSION");
    siteExtensionVersion = siteExtensionVersion == null ? "unknown" : siteExtensionVersion;
    aasTags.put("aas.environment.extension_version", siteExtensionVersion);

    aasTags.put("aas.environment.runtime", getProp("java.vm.name", "unknown"));

    return aasTags;
  }

  private int schemaVersionFromConfig() {
    String versionStr =
        configProvider.getString(TRACE_SPAN_ATTRIBUTE_SCHEMA, "v" + SpanNaming.SCHEMA_MIN_VERSION);
    Matcher matcher = Pattern.compile("^v?(0|[1-9]\\d*)$").matcher(versionStr);
    int parsedVersion = -1;
    if (matcher.matches()) {
      parsedVersion = Integer.parseInt(matcher.group(1));
    }
    if (parsedVersion < SpanNaming.SCHEMA_MIN_VERSION
        || parsedVersion > SpanNaming.SCHEMA_MAX_VERSION) {
      log.warn(
          "Invalid attribute schema version {} invalid or out of range [v{}, v{}]. Defaulting to v{}",
          versionStr,
          SpanNaming.SCHEMA_MIN_VERSION,
          SpanNaming.SCHEMA_MAX_VERSION,
          SpanNaming.SCHEMA_MIN_VERSION);
      parsedVersion = SpanNaming.SCHEMA_MIN_VERSION;
    }
    return parsedVersion;
  }

  public String getFinalProfilingUrl() {
    if (profilingUrl != null) {
      // when profilingUrl is set we use it regardless of apiKey/agentless config
      return profilingUrl;
    } else if (profilingAgentless) {
      // when agentless profiling is turned on we send directly to our intake
      return "https://intake.profile." + site + "/api/v2/profile";
    } else {
      // when profilingUrl and agentless are not set we send to the dd trace agent running locally
      return "http://" + agentHost + ":" + agentPort + "/profiling/v1/input";
    }
  }

  public String getFinalCrashTrackingTelemetryUrl() {
    if (crashTrackingAgentless) {
      // when agentless crashTracking is turned on we send directly to our intake
      return "https://all-http-intake.logs." + site + "/api/v2/apmtelemetry";
    } else {
      // when agentless are not set we send to the dd trace agent running locally
      return "http://" + agentHost + ":" + agentPort + "/telemetry/proxy/api/v2/apmtelemetry";
    }
  }

  public boolean isJmxFetchIntegrationEnabled(
      final Iterable<String> integrationNames, final boolean defaultEnabled) {
    return configProvider.isEnabled(integrationNames, "jmxfetch.", ".enabled", defaultEnabled);
  }

  public boolean isRuleEnabled(final String name) {
    return isRuleEnabled(name, true);
  }

  public boolean isRuleEnabled(final String name, boolean defaultEnabled) {
    boolean enabled = configProvider.getBoolean("trace." + name + ".enabled", defaultEnabled);
    boolean lowerEnabled =
        configProvider.getBoolean(
            "trace." + name.toLowerCase(Locale.ROOT) + ".enabled", defaultEnabled);
    return defaultEnabled ? enabled && lowerEnabled : enabled || lowerEnabled;
  }

  /**
   * @param integrationNames
   * @param defaultEnabled
   * @return
   * @deprecated This method should only be used internally. Use the instance getter instead {@link
   *     #isJmxFetchIntegrationEnabled(Iterable, boolean)}.
   */
  public static boolean jmxFetchIntegrationEnabled(
      final SortedSet<String> integrationNames, final boolean defaultEnabled) {
    return Config.get().isJmxFetchIntegrationEnabled(integrationNames, defaultEnabled);
  }

  public boolean isEndToEndDurationEnabled(
      final boolean defaultEnabled, final String... integrationNames) {
    return configProvider.isEnabled(
        Arrays.asList(integrationNames), "", ".e2e.duration.enabled", defaultEnabled);
  }

  public boolean isPropagationEnabled(
      final boolean defaultEnabled, final String... integrationNames) {
    return configProvider.isEnabled(
        Arrays.asList(integrationNames), "", ".propagation.enabled", defaultEnabled);
  }

  public boolean isLegacyTracingEnabled(
      final boolean defaultEnabled, final String... integrationNames) {
    return configProvider.isEnabled(
        Arrays.asList(integrationNames), "", ".legacy.tracing.enabled", defaultEnabled);
  }

  public boolean isSqsLegacyTracingEnabled() {
    return SpanNaming.instance().namingSchema().allowInferredServices()
        && isLegacyTracingEnabled(true, "sqs");
  }

  public boolean isAwsLegacyTracingEnabled() {
    return SpanNaming.instance().namingSchema().allowInferredServices()
        && isLegacyTracingEnabled(false, "aws-sdk");
  }

  public boolean isJmsLegacyTracingEnabled() {
    return SpanNaming.instance().namingSchema().allowInferredServices()
        && isLegacyTracingEnabled(true, "jms");
  }

  public boolean isKafkaLegacyTracingEnabled() {
    return SpanNaming.instance().namingSchema().allowInferredServices()
        && isLegacyTracingEnabled(true, "kafka");
  }

  public boolean isGooglePubSubLegacyTracingEnabled() {
    return SpanNaming.instance().namingSchema().allowInferredServices()
        && isLegacyTracingEnabled(true, "google-pubsub");
  }

  public boolean isTimeInQueueEnabled(
      final boolean defaultEnabled, final String... integrationNames) {
    return SpanNaming.instance().namingSchema().allowInferredServices()
        && configProvider.isEnabled(
            Arrays.asList(integrationNames), "", ".time-in-queue.enabled", defaultEnabled);
  }

  public boolean isEnabled(
      final boolean defaultEnabled, final String settingName, String settingSuffix) {
    return configProvider.isEnabled(
        Collections.singletonList(settingName), "", settingSuffix, defaultEnabled);
  }

  public String getDBMPropagationMode() {
    return DBMPropagationMode;
  }

  private void logIgnoredSettingWarning(
      String setting, String overridingSetting, String overridingSuffix) {
    log.warn(
        "Setting {} ignored since {}{} is enabled.",
        propertyNameToSystemPropertyName(setting),
        propertyNameToSystemPropertyName(overridingSetting),
        overridingSuffix);
  }

  private void logOverriddenSettingWarning(String setting, String overridingSetting, Object value) {
    log.warn(
        "Setting {} is overridden by setting {} with value {}.",
        propertyNameToSystemPropertyName(setting),
        propertyNameToSystemPropertyName(overridingSetting),
        value);
  }

  private void logOverriddenDeprecatedSettingWarning(
      String setting, String overridingSetting, Object value) {
    log.warn(
        "Setting {} is deprecated and overridden by setting {} with value {}.",
        propertyNameToSystemPropertyName(setting),
        propertyNameToSystemPropertyName(overridingSetting),
        value);
  }

  private void logDeprecatedConvertedSetting(
      String deprecatedSetting, Object oldValue, String newSetting, Object newValue) {
    log.warn(
        "Setting {} is deprecated and the value {} has been converted to {} for setting {}.",
        propertyNameToSystemPropertyName(deprecatedSetting),
        oldValue,
        newValue,
        propertyNameToSystemPropertyName(newSetting));
  }

  public boolean isTraceAnalyticsIntegrationEnabled(
      final SortedSet<String> integrationNames, final boolean defaultEnabled) {
    return configProvider.isEnabled(integrationNames, "", ".analytics.enabled", defaultEnabled);
  }

  public boolean isTraceAnalyticsIntegrationEnabled(
      final boolean defaultEnabled, final String... integrationNames) {
    return configProvider.isEnabled(
        Arrays.asList(integrationNames), "", ".analytics.enabled", defaultEnabled);
  }

  public boolean isSamplingMechanismValidationDisabled() {
    return configProvider.getBoolean(TracerConfig.SAMPLING_MECHANISM_VALIDATION_DISABLED, false);
  }

  public <T extends Enum<T>> T getEnumValue(
      final String name, final Class<T> type, final T defaultValue) {
    return configProvider.getEnum(name, type, defaultValue);
  }

  /**
   * @param integrationNames
   * @param defaultEnabled
   * @return
   * @deprecated This method should only be used internally. Use the instance getter instead {@link
   *     #isTraceAnalyticsIntegrationEnabled(SortedSet, boolean)}.
   */
  public static boolean traceAnalyticsIntegrationEnabled(
      final SortedSet<String> integrationNames, final boolean defaultEnabled) {
    return Config.get().isTraceAnalyticsIntegrationEnabled(integrationNames, defaultEnabled);
  }

  public boolean isTelemetryDebugRequestsEnabled() {
    return telemetryDebugRequestsEnabled;
  }

  public boolean isAgentlessLogSubmissionEnabled() {
    return agentlessLogSubmissionEnabled;
  }

  public int getAgentlessLogSubmissionQueueSize() {
    return agentlessLogSubmissionQueueSize;
  }

  public String getAgentlessLogSubmissionLevel() {
    return agentlessLogSubmissionLevel;
  }

  public String getAgentlessLogSubmissionUrl() {
    return agentlessLogSubmissionUrl;
  }

  public String getAgentlessLogSubmissionProduct() {
    return agentlessLogSubmissionProduct;
  }

  public Boolean getAppSecScaEnabled() {
    return appSecScaEnabled;
  }

  public boolean isAppSecStandaloneEnabled() {
    return appSecStandaloneEnabled;
  }

  public boolean isAppSecRaspEnabled() {
    return appSecRaspEnabled;
  }

  public boolean isAppSecStackTraceEnabled() {
    return appSecStackTraceEnabled;
  }

  public int getAppSecMaxStackTraces() {
    return appSecMaxStackTraces;
  }

  public int getAppSecMaxStackTraceDepth() {
    return appSecMaxStackTraceDepth;
  }

  public boolean isCloudPayloadTaggingEnabledFor(String serviceName) {
    return cloudPayloadTaggingServices.contains(serviceName);
  }

  public boolean isCloudPayloadTaggingEnabled() {
    return isCloudRequestPayloadTaggingEnabled() || isCloudResponsePayloadTaggingEnabled();
  }

  public List<String> getCloudRequestPayloadTagging() {
    return cloudRequestPayloadTagging == null
        ? Collections.emptyList()
        : cloudRequestPayloadTagging;
  }

  public boolean isCloudRequestPayloadTaggingEnabled() {
    return cloudRequestPayloadTagging != null;
  }

  public List<String> getCloudResponsePayloadTagging() {
    return cloudResponsePayloadTagging == null
        ? Collections.emptyList()
        : cloudResponsePayloadTagging;
  }

  public boolean isCloudResponsePayloadTaggingEnabled() {
    return cloudResponsePayloadTagging != null;
  }

  public int getCloudPayloadTaggingMaxDepth() {
    return cloudPayloadTaggingMaxDepth;
  }

  public int getCloudPayloadTaggingMaxTags() {
    return cloudPayloadTaggingMaxTags;
  }

  private <T> Set<T> getSettingsSetFromEnvironment(
      String name, Function<String, T> mapper, boolean splitOnWS) {
    final String value = configProvider.getString(name, "");
    return convertStringSetToSet(
        name, parseStringIntoSetOfNonEmptyStrings(value, splitOnWS), mapper);
  }

  private <F, T> Set<T> convertSettingsSet(Set<F> fromSet, Function<F, Iterable<T>> mapper) {
    if (fromSet.isEmpty()) {
      return Collections.emptySet();
    }
    Set<T> result = new LinkedHashSet<>(fromSet.size());
    for (F from : fromSet) {
      for (T to : mapper.apply(from)) {
        result.add(to);
      }
    }
    return Collections.unmodifiableSet(result);
  }

  public static final String PREFIX = "dd.";

  /**
   * Converts the property name, e.g. 'service.name' into a public system property name, e.g.
   * `dd.service.name`.
   *
   * @param setting The setting name, e.g. `service.name`
   * @return The public facing system property name
   */
  @Nonnull
  private static String propertyNameToSystemPropertyName(final String setting) {
    return PREFIX + setting;
  }

  @Nonnull
  private static Map<String, String> newHashMap(final int size) {
    return new HashMap<>(size + 1, 1f);
  }

  /**
   * @param map
   * @param propNames
   * @return new unmodifiable copy of {@param map} where properties are overwritten from environment
   */
  @Nonnull
  private Map<String, String> getMapWithPropertiesDefinedByEnvironment(
      @Nonnull final Map<String, String> map, @Nonnull final String... propNames) {
    final Map<String, String> res = new HashMap<>(map);
    for (final String propName : propNames) {
      final String val = configProvider.getString(propName);
      if (val != null) {
        res.put(propName, val);
      }
    }
    return Collections.unmodifiableMap(res);
  }

  @Nonnull
  private static Set<String> parseStringIntoSetOfNonEmptyStrings(final String str) {
    return parseStringIntoSetOfNonEmptyStrings(str, true);
  }

  @Nonnull
  private static Set<String> parseStringIntoSetOfNonEmptyStrings(
      final String str, boolean splitOnWS) {
    // Using LinkedHashSet to preserve original string order
    final Set<String> result = new LinkedHashSet<>();
    // Java returns single value when splitting an empty string. We do not need that value, so
    // we need to throw it out.
    int start = 0;
    int i = 0;
    for (; i < str.length(); ++i) {
      char c = str.charAt(i);
      if (c == ',' || (splitOnWS && Character.isWhitespace(c))) {
        if (i - start - 1 > 0) {
          result.add(str.substring(start, i));
        }
        start = i + 1;
      }
    }
    if (i - start - 1 > 0) {
      result.add(str.substring(start));
    }
    return Collections.unmodifiableSet(result);
  }

  private static <T> Set<T> convertStringSetToSet(
      String setting, final Set<String> input, Function<String, T> mapper) {
    if (input.isEmpty()) {
      return Collections.emptySet();
    }
    // Using LinkedHashSet to preserve original string order
    final Set<T> result = new LinkedHashSet<>();
    for (final String value : input) {
      try {
        result.add(mapper.apply(value));
      } catch (final IllegalArgumentException e) {
        log.warn(
            "Cannot recognize config string value {} for setting {}",
            value,
            propertyNameToSystemPropertyName(setting));
      }
    }
    return Collections.unmodifiableSet(result);
  }

  /** Returns the detected hostname. First tries locally, then using DNS */
  static String initHostName() {
    String possibleHostname;

    // Try environment variable.  This works in almost all environments
    if (isWindowsOS()) {
      possibleHostname = getEnv("COMPUTERNAME");
    } else {
      possibleHostname = getEnv("HOSTNAME");
    }

    if (possibleHostname != null && !possibleHostname.isEmpty()) {
      log.debug("Determined hostname from environment variable");
      return possibleHostname.trim();
    }

    // Try hostname files
    final String[] hostNameFiles = new String[] {"/proc/sys/kernel/hostname", "/etc/hostname"};
    for (final String hostNameFile : hostNameFiles) {
      try {
        final Path hostNamePath = FileSystems.getDefault().getPath(hostNameFile);
        if (Files.isRegularFile(hostNamePath)) {
          byte[] bytes = Files.readAllBytes(hostNamePath);
          possibleHostname = new String(bytes, StandardCharsets.ISO_8859_1);
        }
      } catch (Throwable t) {
        // Ignore
      }
      possibleHostname = Strings.trim(possibleHostname);
      if (!possibleHostname.isEmpty()) {
        log.debug("Determined hostname from file {}", hostNameFile);
        return possibleHostname;
      }
    }

    // Try hostname command
    try (final TraceScope scope = AgentTracer.get().muteTracing();
        final BufferedReader reader =
            new BufferedReader(
                new InputStreamReader(Runtime.getRuntime().exec("hostname").getInputStream()))) {
      possibleHostname = reader.readLine();
    } catch (final Throwable ignore) {
      // Ignore.  Hostname command is not always available
    }

    if (possibleHostname != null && !possibleHostname.isEmpty()) {
      log.debug("Determined hostname from hostname command");
      return possibleHostname.trim();
    }

    // From DNS
    try {
      return InetAddress.getLocalHost().getHostName();
    } catch (final UnknownHostException e) {
      // If we are not able to detect the hostname we do not throw an exception.
    }

    return null;
  }

  private static boolean isWindowsOS() {
    return getProp("os.name").startsWith("Windows");
  }

  private static String getEnv(String name) {
    String value = System.getenv(name);
    if (value != null) {
      ConfigCollector.get().put(name, value, ConfigOrigin.ENV);
    }
    return value;
  }

  private static Pattern getPattern(String defaultValue, String userValue) {
    try {
      if (userValue != null) {
        return Pattern.compile(userValue);
      }
    } catch (Exception e) {
      log.debug("Cannot create pattern from user value {}", userValue);
    }
    return Pattern.compile(defaultValue);
  }

  private static String getProp(String name) {
    return getProp(name, null);
  }

  private static String getProp(String name, String def) {
    String value = System.getProperty(name, def);
    if (value != null) {
      ConfigCollector.get().put(name, value, ConfigOrigin.JVM_PROP);
    }
    return value;
  }

  // This has to be placed after all other static fields to give them a chance to initialize
  @SuppressFBWarnings("SI_INSTANCE_BEFORE_FINALS_ASSIGNED")
  private static final Config INSTANCE =
      new Config(
          Platform.isNativeImageBuilder()
              ? ConfigProvider.withoutCollector()
              : ConfigProvider.getInstance(),
          InstrumenterConfig.get());

  public static Config get() {
    return INSTANCE;
  }

  /**
   * This method is deprecated since the method of configuration will be changed in the future. The
   * properties instance should instead be passed directly into the DDTracer builder:
   *
   * <pre>
   *   DDTracer.builder().withProperties(new Properties()).build()
   * </pre>
   *
   * <p>Config keys for use in Properties instance construction can be found in {@link
   * GeneralConfig} and {@link TracerConfig}.
   *
   * @deprecated
   */
  @Deprecated
  public static Config get(final Properties properties) {
    if (properties == null || properties.isEmpty()) {
      return INSTANCE;
    } else {
      return new Config(ConfigProvider.withPropertiesOverride(properties));
    }
  }

  public boolean getJdbcSqlObfuscation() {
    return jdbcSqlObfuscation;
  }

  public boolean getMongoObfuscation() {
    return mongoObfuscation;
  }

  public boolean getRedisCommandArgs() {
    return redisCommandArgs;
  }

  @Override
  public String toString() {
    return "Config{"
        + "instrumenterConfig="
        + instrumenterConfig
        + ", runtimeId='"
        + getRuntimeId()
        + '\''
        + ", runtimeVersion='"
        + runtimeVersion
        + ", apiKey="
        + (apiKey == null ? "null" : "****")
        + ", site='"
        + site
        + '\''
        + ", hostName='"
        + getHostName()
        + '\''
        + ", serviceName='"
        + serviceName
        + '\''
        + ", serviceNameSetByUser="
        + serviceNameSetByUser
        + ", rootContextServiceName="
        + rootContextServiceName
        + ", integrationSynapseLegacyOperationName="
        + integrationSynapseLegacyOperationName
        + ", writerType='"
        + writerType
        + '\''
        + ", agentConfiguredUsingDefault="
        + agentConfiguredUsingDefault
        + ", agentUrl='"
        + agentUrl
        + '\''
        + ", agentHost='"
        + agentHost
        + '\''
        + ", agentPort="
        + agentPort
        + ", agentUnixDomainSocket='"
        + agentUnixDomainSocket
        + '\''
        + ", agentTimeout="
        + agentTimeout
        + ", noProxyHosts="
        + noProxyHosts
        + ", prioritySamplingEnabled="
        + prioritySamplingEnabled
        + ", prioritySamplingForce='"
        + prioritySamplingForce
        + '\''
        + ", traceResolverEnabled="
        + traceResolverEnabled
        + ", serviceMapping="
        + serviceMapping
        + ", tags="
        + tags
        + ", spanTags="
        + spanTags
        + ", jmxTags="
        + jmxTags
        + ", requestHeaderTags="
        + requestHeaderTags
        + ", responseHeaderTags="
        + responseHeaderTags
        + ", baggageMapping="
        + baggageMapping
        + ", httpServerErrorStatuses="
        + httpServerErrorStatuses
        + ", httpClientErrorStatuses="
        + httpClientErrorStatuses
        + ", httpErrorEnabled="
        + httpErrorEnabled
        + ", httpServerTagQueryString="
        + httpServerTagQueryString
        + ", httpServerRawQueryString="
        + httpServerRawQueryString
        + ", httpServerRawResource="
        + httpServerRawResource
        + ", httpServerRouteBasedNaming="
        + httpServerRouteBasedNaming
        + ", httpServerPathResourceNameMapping="
        + httpServerPathResourceNameMapping
        + ", httpClientPathResourceNameMapping="
        + httpClientPathResourceNameMapping
        + ", httpClientTagQueryString="
        + httpClientTagQueryString
        + ", httpClientSplitByDomain="
        + httpClientSplitByDomain
        + ", httpResourceRemoveTrailingSlash="
        + httpResourceRemoveTrailingSlash
        + ", tracerHeaderEnabled="
        + tracerHeaderEnabled
        + ", tracerRequestBodyEnabled="
        + tracerRequestBodyEnabled
        + ", tracerResponseBodyEnabled="
        + tracerResponseBodyEnabled
        + ", tracerResponseBodyEncoding="
        + tracerResponseBodyEncoding
        + ", dbClientSplitByInstance="
        + dbClientSplitByInstance
        + ", dbClientSplitByInstanceTypeSuffix="
        + dbClientSplitByInstanceTypeSuffix
        + ", dbClientSplitByHost="
        + dbClientSplitByHost
        + ", DBMPropagationMode="
        + DBMPropagationMode
        + ", splitByTags="
        + splitByTags
        + ", scopeDepthLimit="
        + scopeDepthLimit
        + ", scopeStrictMode="
        + scopeStrictMode
        + ", scopeInheritAsyncPropagation="
        + scopeInheritAsyncPropagation
        + ", scopeIterationKeepAlive="
        + scopeIterationKeepAlive
        + ", partialFlushMinSpans="
        + partialFlushMinSpans
        + ", traceStrictWritesEnabled="
        + traceStrictWritesEnabled
        + ", tracePropagationStylesToExtract="
        + tracePropagationStylesToExtract
        + ", tracePropagationStylesToInject="
        + tracePropagationStylesToInject
        + ", tracePropagationExtractFirst="
        + tracePropagationExtractFirst
        + ", clockSyncPeriod="
        + clockSyncPeriod
        + ", jmxFetchEnabled="
        + jmxFetchEnabled
        + ", dogStatsDStartDelay="
        + dogStatsDStartDelay
        + ", jmxFetchConfigDir='"
        + jmxFetchConfigDir
        + '\''
        + ", jmxFetchConfigs="
        + jmxFetchConfigs
        + ", jmxFetchMetricsConfigs="
        + jmxFetchMetricsConfigs
        + ", jmxFetchCheckPeriod="
        + jmxFetchCheckPeriod
        + ", jmxFetchInitialRefreshBeansPeriod="
        + jmxFetchInitialRefreshBeansPeriod
        + ", jmxFetchRefreshBeansPeriod="
        + jmxFetchRefreshBeansPeriod
        + ", jmxFetchStatsdHost='"
        + jmxFetchStatsdHost
        + '\''
        + ", jmxFetchStatsdPort="
        + jmxFetchStatsdPort
        + ", jmxFetchMultipleRuntimeServicesEnabled="
        + jmxFetchMultipleRuntimeServicesEnabled
        + ", jmxFetchMultipleRuntimeServicesLimit="
        + jmxFetchMultipleRuntimeServicesLimit
        + ", healthMetricsEnabled="
        + healthMetricsEnabled
        + ", healthMetricsStatsdHost='"
        + healthMetricsStatsdHost
        + '\''
        + ", healthMetricsStatsdPort="
        + healthMetricsStatsdPort
        + ", perfMetricsEnabled="
        + perfMetricsEnabled
        + ", tracerMetricsEnabled="
        + tracerMetricsEnabled
        + ", tracerMetricsBufferingEnabled="
        + tracerMetricsBufferingEnabled
        + ", tracerMetricsMaxAggregates="
        + tracerMetricsMaxAggregates
        + ", tracerMetricsMaxPending="
        + tracerMetricsMaxPending
        + ", logsInjectionEnabled="
        + logsInjectionEnabled
        + ", logsMDCTagsInjectionEnabled="
        + logsMDCTagsInjectionEnabled
        + ", logPattern="
        + logPattern
        + ", logPatternReplace="
        + logPatternReplace
        + ", reportHostName="
        + reportHostName
        + ", traceAnalyticsEnabled="
        + traceAnalyticsEnabled
        + ", traceSamplingServiceRules="
        + traceSamplingServiceRules
        + ", traceSamplingOperationRules="
        + traceSamplingOperationRules
        + ", traceSamplingJsonRules="
        + traceSamplingRules
        + ", traceSampleRate="
        + traceSampleRate
        + ", traceRateLimit="
        + traceRateLimit
        + ", spanSamplingRules="
        + spanSamplingRules
        + ", spanSamplingRulesFile="
        + spanSamplingRulesFile
        + ", profilingAgentless="
        + profilingAgentless
        + ", profilingUrl='"
        + profilingUrl
        + '\''
        + ", profilingTags="
        + profilingTags
        + ", profilingStartDelay="
        + profilingStartDelay
        + ", profilingStartForceFirst="
        + profilingStartForceFirst
        + ", profilingUploadPeriod="
        + profilingUploadPeriod
        + ", profilingTemplateOverrideFile='"
        + profilingTemplateOverrideFile
        + '\''
        + ", profilingUploadTimeout="
        + profilingUploadTimeout
        + ", profilingUploadCompression='"
        + profilingUploadCompression
        + '\''
        + ", profilingProxyHost='"
        + profilingProxyHost
        + '\''
        + ", profilingProxyPort="
        + profilingProxyPort
        + ", profilingProxyUsername='"
        + profilingProxyUsername
        + '\''
        + ", profilingProxyPassword="
        + (profilingProxyPassword == null ? "null" : "****")
        + ", profilingExceptionSampleLimit="
        + profilingExceptionSampleLimit
        + ", profilingExceptionHistogramTopItems="
        + profilingExceptionHistogramTopItems
        + ", profilingExceptionHistogramMaxCollectionSize="
        + profilingExceptionHistogramMaxCollectionSize
        + ", profilingExcludeAgentThreads="
        + profilingExcludeAgentThreads
        + ", crashTrackingTags="
        + crashTrackingTags
        + ", crashTrackingAgentless="
        + crashTrackingAgentless
        + ", remoteConfigEnabled="
        + remoteConfigEnabled
        + ", remoteConfigUrl="
        + remoteConfigUrl
        + ", remoteConfigPollIntervalSeconds="
        + remoteConfigPollIntervalSeconds
        + ", remoteConfigMaxPayloadSize="
        + remoteConfigMaxPayloadSize
        + ", remoteConfigIntegrityCheckEnabled="
        + remoteConfigIntegrityCheckEnabled
        + ", debuggerEnabled="
        + debuggerEnabled
        + ", debuggerUploadTimeout="
        + debuggerUploadTimeout
        + ", debuggerUploadFlushInterval="
        + debuggerUploadFlushInterval
        + ", debuggerClassFileDumpEnabled="
        + debuggerClassFileDumpEnabled
        + ", debuggerPollInterval="
        + debuggerPollInterval
        + ", debuggerDiagnosticsInterval="
        + debuggerDiagnosticsInterval
        + ", debuggerMetricEnabled="
        + debuggerMetricEnabled
        + ", debuggerProbeFileLocation="
        + debuggerProbeFileLocation
        + ", debuggerUploadBatchSize="
        + debuggerUploadBatchSize
        + ", debuggerMaxPayloadSize="
        + debuggerMaxPayloadSize
        + ", debuggerVerifyByteCode="
        + debuggerVerifyByteCode
        + ", debuggerInstrumentTheWorld="
        + debuggerInstrumentTheWorld
        + ", debuggerExcludeFiles="
        + debuggerExcludeFiles
        + ", debuggerIncludeFiles="
        + debuggerIncludeFiles
        + ", debuggerCaptureTimeout="
        + debuggerCaptureTimeout
        + ", debuggerRedactIdentifiers="
        + debuggerRedactedIdentifiers
        + ", debuggerRedactTypes="
        + debuggerRedactedTypes
        + ", debuggerSymbolEnabled="
        + debuggerSymbolEnabled
        + ", debuggerSymbolForceUpload="
        + debuggerSymbolForceUpload
        + ", debuggerSymbolFlushThreshold="
        + debuggerSymbolFlushThreshold
        + ", debuggerSymbolIncludes="
        + debuggerSymbolIncludes
        + ", debuggerExceptionEnabled="
        + debuggerExceptionEnabled
        + ", awsPropagationEnabled="
        + awsPropagationEnabled
        + ", sqsPropagationEnabled="
        + sqsPropagationEnabled
        + ", kafkaClientPropagationEnabled="
        + kafkaClientPropagationEnabled
        + ", kafkaClientPropagationDisabledTopics="
        + kafkaClientPropagationDisabledTopics
        + ", kafkaClientBase64DecodingEnabled="
        + kafkaClientBase64DecodingEnabled
        + ", jmsPropagationEnabled="
        + jmsPropagationEnabled
        + ", jmsPropagationDisabledTopics="
        + jmsPropagationDisabledTopics
        + ", jmsPropagationDisabledQueues="
        + jmsPropagationDisabledQueues
        + ", rabbitPropagationEnabled="
        + rabbitPropagationEnabled
        + ", rabbitPropagationDisabledQueues="
        + rabbitPropagationDisabledQueues
        + ", rabbitPropagationDisabledExchanges="
        + rabbitPropagationDisabledExchanges
        + ", messageBrokerSplitByDestination="
        + messageBrokerSplitByDestination
        + ", hystrixTagsEnabled="
        + hystrixTagsEnabled
        + ", hystrixMeasuredEnabled="
        + hystrixMeasuredEnabled
        + ", igniteCacheIncludeKeys="
        + igniteCacheIncludeKeys
        + ", servletPrincipalEnabled="
        + servletPrincipalEnabled
        + ", servletAsyncTimeoutError="
        + servletAsyncTimeoutError
        + ", datadogTagsLimit="
        + xDatadogTagsMaxLength
        + ", traceAgentV05Enabled="
        + traceAgentV05Enabled
        + ", logLevel="
        + logLevel
        + ", debugEnabled="
        + debugEnabled
        + ", triageEnabled="
        + triageEnabled
        + ", triageReportDir="
        + triageReportDir
        + ", startLogsEnabled="
        + startupLogsEnabled
        + ", configFile='"
        + configFileStatus
        + '\''
        + ", idGenerationStrategy="
        + idGenerationStrategy
        + ", trace128bitTraceIdGenerationEnabled="
        + trace128bitTraceIdGenerationEnabled
        + ", grpcIgnoredInboundMethods="
        + grpcIgnoredInboundMethods
        + ", grpcIgnoredOutboundMethods="
        + grpcIgnoredOutboundMethods
        + ", grpcServerErrorStatuses="
        + grpcServerErrorStatuses
        + ", grpcClientErrorStatuses="
        + grpcClientErrorStatuses
        + ", clientIpEnabled="
        + clientIpEnabled
        + ", appSecReportingInband="
        + appSecReportingInband
        + ", appSecRulesFile='"
        + appSecRulesFile
        + "'"
        + ", appSecHttpBlockedTemplateHtml="
        + appSecHttpBlockedTemplateHtml
        + ", appSecWafTimeout="
        + appSecWafTimeout
        + " us, appSecHttpBlockedTemplateJson="
        + appSecHttpBlockedTemplateJson
        + ", apiSecurityEnabled="
        + apiSecurityEnabled
        + ", apiSecurityRequestSampleRate="
        + apiSecurityRequestSampleRate
        + ", cwsEnabled="
        + cwsEnabled
        + ", cwsTlsRefresh="
        + cwsTlsRefresh
        + ", longRunningTraceEnabled="
        + longRunningTraceEnabled
        + ", longRunningTraceInitialFlushInterval="
        + longRunningTraceInitialFlushInterval
        + ", longRunningTraceFlushInterval="
        + longRunningTraceFlushInterval
        + ", couchbaseInternalSpansEnabled="
        + couchbaseInternalSpansEnabled
        + ", elasticsearchBodyEnabled="
        + elasticsearchBodyEnabled
        + ", elasticsearchParamsEnabled="
        + elasticsearchParamsEnabled
        + ", elasticsearchBodyAndParamsEnabled="
        + elasticsearchBodyAndParamsEnabled
        + ", traceFlushInterval="
        + traceFlushIntervalSeconds
        + ", injectBaggageAsTagsEnabled="
        + injectBaggageAsTagsEnabled
        + ", logsInjectionEnabled="
        + logsInjectionEnabled
        + ", sparkTaskHistogramEnabled="
        + sparkTaskHistogramEnabled
        + ", sparkAppNameAsService="
        + sparkAppNameAsService
        + ", jaxRsExceptionAsErrorsEnabled="
        + jaxRsExceptionAsErrorsEnabled
        + ", axisPromoteResourceName="
        + axisPromoteResourceName
        + ", peerServiceDefaultsEnabled="
        + peerServiceDefaultsEnabled
        + ", peerServiceComponentOverrides="
        + peerServiceComponentOverrides
        + ", removeIntegrationServiceNamesEnabled="
        + removeIntegrationServiceNamesEnabled
        + ", spanAttributeSchemaVersion="
        + spanAttributeSchemaVersion
        + ", telemetryDebugRequestsEnabled="
        + telemetryDebugRequestsEnabled
        + ", telemetryMetricsEnabled="
        + telemetryMetricsEnabled
        + ", appSecScaEnabled="
        + appSecScaEnabled
        + ", appSecRaspEnabled="
        + appSecRaspEnabled
        + ", dataJobsEnabled="
        + dataJobsEnabled
        + ", dataJobsCommandPattern="
        + dataJobsCommandPattern
        + ", appSecStandaloneEnabled="
        + appSecStandaloneEnabled
<<<<<<< HEAD
        + ", jdbcSqlObfuscation="
        + jdbcSqlObfuscation
        + ", mongoObfuscation="
        + mongoObfuscation
        + ", dubboProviderPropagateEnabled="
        + dubboProviderPropagateEnabled
=======
        + ", cloudRequestPayloadTagging="
        + cloudRequestPayloadTagging
        + ", cloudResponsePayloadTagging="
        + cloudResponsePayloadTagging
>>>>>>> 83491153
        + '}';
  }
}<|MERGE_RESOLUTION|>--- conflicted
+++ resolved
@@ -542,15 +542,12 @@
   private final String agentlessLogSubmissionUrl;
   private final String agentlessLogSubmissionProduct;
 
-<<<<<<< HEAD
   private final boolean httpErrorEnabled;
-=======
   private final Set<String> cloudPayloadTaggingServices;
   @Nullable private final List<String> cloudRequestPayloadTagging;
   @Nullable private final List<String> cloudResponsePayloadTagging;
   private final int cloudPayloadTaggingMaxDepth;
   private final int cloudPayloadTaggingMaxTags;
->>>>>>> 83491153
 
   // Read order: System Properties -> Env Variables, [-> properties file], [-> default value]
   private Config() {
@@ -4584,19 +4581,16 @@
         + dataJobsCommandPattern
         + ", appSecStandaloneEnabled="
         + appSecStandaloneEnabled
-<<<<<<< HEAD
         + ", jdbcSqlObfuscation="
         + jdbcSqlObfuscation
         + ", mongoObfuscation="
         + mongoObfuscation
         + ", dubboProviderPropagateEnabled="
         + dubboProviderPropagateEnabled
-=======
         + ", cloudRequestPayloadTagging="
         + cloudRequestPayloadTagging
         + ", cloudResponsePayloadTagging="
         + cloudResponsePayloadTagging
->>>>>>> 83491153
         + '}';
   }
 }