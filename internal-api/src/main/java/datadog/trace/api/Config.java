package datadog.trace.api;

import static datadog.trace.api.ConfigDefaults.DEFAULT_AGENT_HOST;
import static datadog.trace.api.ConfigDefaults.DEFAULT_AGENT_TIMEOUT;
import static datadog.trace.api.ConfigDefaults.DEFAULT_AGENT_WRITER_TYPE;
import static datadog.trace.api.ConfigDefaults.DEFAULT_ANALYTICS_SAMPLE_RATE;
import static datadog.trace.api.ConfigDefaults.DEFAULT_APPSEC_REPORTING_INBAND;
import static datadog.trace.api.ConfigDefaults.DEFAULT_APPSEC_TRACE_RATE_LIMIT;
import static datadog.trace.api.ConfigDefaults.DEFAULT_APPSEC_WAF_METRICS;
import static datadog.trace.api.ConfigDefaults.DEFAULT_APPSEC_WAF_TIMEOUT;
import static datadog.trace.api.ConfigDefaults.DEFAULT_BAGGAGE_TO_TAG_INJECT;
import static datadog.trace.api.ConfigDefaults.DEFAULT_CIVISIBILITY_AGENTLESS_ENABLED;
import static datadog.trace.api.ConfigDefaults.DEFAULT_CIVISIBILITY_AUTO_CONFIGURATION_ENABLED;
import static datadog.trace.api.ConfigDefaults.DEFAULT_CIVISIBILITY_BACKEND_API_TIMEOUT_MILLIS;
import static datadog.trace.api.ConfigDefaults.DEFAULT_CIVISIBILITY_BUILD_INSTRUMENTATION_ENABLED;
import static datadog.trace.api.ConfigDefaults.DEFAULT_CIVISIBILITY_COMPILER_PLUGIN_AUTO_CONFIGURATION_ENABLED;
import static datadog.trace.api.ConfigDefaults.DEFAULT_CIVISIBILITY_COMPILER_PLUGIN_VERSION;
import static datadog.trace.api.ConfigDefaults.DEFAULT_CIVISIBILITY_GIT_COMMAND_TIMEOUT_MILLIS;
import static datadog.trace.api.ConfigDefaults.DEFAULT_CIVISIBILITY_GIT_REMOTE_NAME;
import static datadog.trace.api.ConfigDefaults.DEFAULT_CIVISIBILITY_GIT_UNSHALLOW_ENABLED;
import static datadog.trace.api.ConfigDefaults.DEFAULT_CIVISIBILITY_GIT_UPLOAD_ENABLED;
import static datadog.trace.api.ConfigDefaults.DEFAULT_CIVISIBILITY_GIT_UPLOAD_TIMEOUT_MILLIS;
import static datadog.trace.api.ConfigDefaults.DEFAULT_CIVISIBILITY_JACOCO_PLUGIN_EXCLUDES;
import static datadog.trace.api.ConfigDefaults.DEFAULT_CIVISIBILITY_SIGNAL_SERVER_HOST;
import static datadog.trace.api.ConfigDefaults.DEFAULT_CIVISIBILITY_SIGNAL_SERVER_PORT;
import static datadog.trace.api.ConfigDefaults.DEFAULT_CIVISIBILITY_SOURCE_DATA_ENABLED;
import static datadog.trace.api.ConfigDefaults.DEFAULT_CIVISIBILITY_SOURCE_DATA_ROOT_CHECK_ENABLED;
import static datadog.trace.api.ConfigDefaults.DEFAULT_CIVISIBILITY_TEST_EVENTS_HANDLER_CACHE_SIZE;
import static datadog.trace.api.ConfigDefaults.DEFAULT_CLIENT_IP_ENABLED;
import static datadog.trace.api.ConfigDefaults.DEFAULT_CLOCK_SYNC_PERIOD;
import static datadog.trace.api.ConfigDefaults.DEFAULT_CWS_ENABLED;
import static datadog.trace.api.ConfigDefaults.DEFAULT_CWS_TLS_REFRESH;
import static datadog.trace.api.ConfigDefaults.DEFAULT_DATA_STREAMS_ENABLED;
import static datadog.trace.api.ConfigDefaults.DEFAULT_DB_CLIENT_HOST_SPLIT_BY_INSTANCE;
import static datadog.trace.api.ConfigDefaults.DEFAULT_DB_CLIENT_HOST_SPLIT_BY_INSTANCE_TYPE_SUFFIX;
import static datadog.trace.api.ConfigDefaults.DEFAULT_DB_DBM_PROPAGATION_MODE_MODE;
import static datadog.trace.api.ConfigDefaults.DEFAULT_DEBUGGER_CAPTURE_TIMEOUT;
import static datadog.trace.api.ConfigDefaults.DEFAULT_DEBUGGER_CLASSFILE_DUMP_ENABLED;
import static datadog.trace.api.ConfigDefaults.DEFAULT_DEBUGGER_DIAGNOSTICS_INTERVAL;
import static datadog.trace.api.ConfigDefaults.DEFAULT_DEBUGGER_ENABLED;
import static datadog.trace.api.ConfigDefaults.DEFAULT_DEBUGGER_INSTRUMENT_THE_WORLD;
import static datadog.trace.api.ConfigDefaults.DEFAULT_DEBUGGER_MAX_PAYLOAD_SIZE;
import static datadog.trace.api.ConfigDefaults.DEFAULT_DEBUGGER_METRICS_ENABLED;
import static datadog.trace.api.ConfigDefaults.DEFAULT_DEBUGGER_POLL_INTERVAL;
import static datadog.trace.api.ConfigDefaults.DEFAULT_DEBUGGER_UPLOAD_BATCH_SIZE;
import static datadog.trace.api.ConfigDefaults.DEFAULT_DEBUGGER_UPLOAD_FLUSH_INTERVAL;
import static datadog.trace.api.ConfigDefaults.DEFAULT_DEBUGGER_UPLOAD_TIMEOUT;
import static datadog.trace.api.ConfigDefaults.DEFAULT_DEBUGGER_VERIFY_BYTECODE;
import static datadog.trace.api.ConfigDefaults.DEFAULT_DOGSTATSD_START_DELAY;
import static datadog.trace.api.ConfigDefaults.DEFAULT_ELASTICSEARCH_BODY_AND_PARAMS_ENABLED;
import static datadog.trace.api.ConfigDefaults.DEFAULT_GRPC_CLIENT_ERROR_STATUSES;
import static datadog.trace.api.ConfigDefaults.DEFAULT_GRPC_SERVER_ERROR_STATUSES;
import static datadog.trace.api.ConfigDefaults.DEFAULT_HEALTH_METRICS_ENABLED;
import static datadog.trace.api.ConfigDefaults.DEFAULT_HTTP_CLIENT_ERROR_STATUSES;
import static datadog.trace.api.ConfigDefaults.DEFAULT_HTTP_CLIENT_SPLIT_BY_DOMAIN;
import static datadog.trace.api.ConfigDefaults.DEFAULT_HTTP_CLIENT_TAG_QUERY_STRING;
import static datadog.trace.api.ConfigDefaults.DEFAULT_HTTP_SERVER_ERROR_STATUSES;
import static datadog.trace.api.ConfigDefaults.DEFAULT_HTTP_SERVER_ROUTE_BASED_NAMING;
import static datadog.trace.api.ConfigDefaults.DEFAULT_HTTP_SERVER_TAG_QUERY_STRING;
import static datadog.trace.api.ConfigDefaults.DEFAULT_IAST_DEBUG_ENABLED;
import static datadog.trace.api.ConfigDefaults.DEFAULT_IAST_REDACTION_ENABLED;
import static datadog.trace.api.ConfigDefaults.DEFAULT_IAST_REDACTION_NAME_PATTERN;
import static datadog.trace.api.ConfigDefaults.DEFAULT_IAST_REDACTION_VALUE_PATTERN;
import static datadog.trace.api.ConfigDefaults.DEFAULT_IAST_WEAK_CIPHER_ALGORITHMS;
import static datadog.trace.api.ConfigDefaults.DEFAULT_IAST_WEAK_HASH_ALGORITHMS;
import static datadog.trace.api.ConfigDefaults.DEFAULT_JMX_FETCH_ENABLED;
import static datadog.trace.api.ConfigDefaults.DEFAULT_JMX_FETCH_MULTIPLE_RUNTIME_SERVICES_ENABLED;
import static datadog.trace.api.ConfigDefaults.DEFAULT_JMX_FETCH_MULTIPLE_RUNTIME_SERVICES_LIMIT;
import static datadog.trace.api.ConfigDefaults.DEFAULT_LOGS_INJECTION_ENABLED;
import static datadog.trace.api.ConfigDefaults.DEFAULT_PARTIAL_FLUSH_MIN_SPANS;
import static datadog.trace.api.ConfigDefaults.DEFAULT_PERF_METRICS_ENABLED;
import static datadog.trace.api.ConfigDefaults.DEFAULT_PRIORITY_SAMPLING_ENABLED;
import static datadog.trace.api.ConfigDefaults.DEFAULT_PRIORITY_SAMPLING_FORCE;
import static datadog.trace.api.ConfigDefaults.DEFAULT_PROPAGATION_EXTRACT_LOG_HEADER_NAMES_ENABLED;
import static datadog.trace.api.ConfigDefaults.DEFAULT_REMOTE_CONFIG_ENABLED;
import static datadog.trace.api.ConfigDefaults.DEFAULT_REMOTE_CONFIG_INTEGRITY_CHECK_ENABLED;
import static datadog.trace.api.ConfigDefaults.DEFAULT_REMOTE_CONFIG_MAX_PAYLOAD_SIZE;
import static datadog.trace.api.ConfigDefaults.DEFAULT_REMOTE_CONFIG_POLL_INTERVAL_SECONDS;
import static datadog.trace.api.ConfigDefaults.DEFAULT_REMOTE_CONFIG_TARGETS_KEY;
import static datadog.trace.api.ConfigDefaults.DEFAULT_REMOTE_CONFIG_TARGETS_KEY_ID;
import static datadog.trace.api.ConfigDefaults.DEFAULT_SCOPE_DEPTH_LIMIT;
import static datadog.trace.api.ConfigDefaults.DEFAULT_SCOPE_ITERATION_KEEP_ALIVE;
import static datadog.trace.api.ConfigDefaults.DEFAULT_SECURE_RANDOM;
import static datadog.trace.api.ConfigDefaults.DEFAULT_SERVICE_NAME;
import static datadog.trace.api.ConfigDefaults.DEFAULT_SERVLET_ROOT_CONTEXT_SERVICE_NAME;
import static datadog.trace.api.ConfigDefaults.DEFAULT_SITE;
import static datadog.trace.api.ConfigDefaults.DEFAULT_TELEMETRY_DEPENDENCY_COLLECTION_ENABLED;
import static datadog.trace.api.ConfigDefaults.DEFAULT_TELEMETRY_HEARTBEAT_INTERVAL;
import static datadog.trace.api.ConfigDefaults.DEFAULT_TELEMETRY_METRICS_INTERVAL;
import static datadog.trace.api.ConfigDefaults.DEFAULT_TRACE_128_BIT_TRACEID_GENERATION_ENABLED;
import static datadog.trace.api.ConfigDefaults.DEFAULT_TRACE_AGENT_PORT;
import static datadog.trace.api.ConfigDefaults.DEFAULT_TRACE_AGENT_V05_ENABLED;
import static datadog.trace.api.ConfigDefaults.DEFAULT_TRACE_ANALYTICS_ENABLED;
import static datadog.trace.api.ConfigDefaults.DEFAULT_TRACE_HTTP_RESOURCE_REMOVE_TRAILING_SLASH;
import static datadog.trace.api.ConfigDefaults.DEFAULT_TRACE_LONG_RUNNING_FLUSH_INTERVAL;
import static datadog.trace.api.ConfigDefaults.DEFAULT_TRACE_RATE_LIMIT;
import static datadog.trace.api.ConfigDefaults.DEFAULT_TRACE_REPORT_HOSTNAME;
import static datadog.trace.api.ConfigDefaults.DEFAULT_TRACE_RESOLVER_ENABLED;
import static datadog.trace.api.ConfigDefaults.DEFAULT_TRACE_X_DATADOG_TAGS_MAX_LENGTH;
import static datadog.trace.api.DDTags.HOST_TAG;
import static datadog.trace.api.DDTags.INTERNAL_HOST_NAME;
import static datadog.trace.api.DDTags.LANGUAGE_TAG_KEY;
import static datadog.trace.api.DDTags.LANGUAGE_TAG_VALUE;
import static datadog.trace.api.DDTags.PID_TAG;
import static datadog.trace.api.DDTags.PROFILING_ENABLED;
import static datadog.trace.api.DDTags.RUNTIME_ID_TAG;
import static datadog.trace.api.DDTags.RUNTIME_VERSION_TAG;
import static datadog.trace.api.DDTags.SCHEMA_VERSION_TAG_KEY;
import static datadog.trace.api.DDTags.SERVICE;
import static datadog.trace.api.DDTags.SERVICE_TAG;
import static datadog.trace.api.config.AppSecConfig.APPSEC_HTTP_BLOCKED_TEMPLATE_HTML;
import static datadog.trace.api.config.AppSecConfig.APPSEC_HTTP_BLOCKED_TEMPLATE_JSON;
import static datadog.trace.api.config.AppSecConfig.APPSEC_IP_ADDR_HEADER;
import static datadog.trace.api.config.AppSecConfig.APPSEC_OBFUSCATION_PARAMETER_KEY_REGEXP;
import static datadog.trace.api.config.AppSecConfig.APPSEC_OBFUSCATION_PARAMETER_VALUE_REGEXP;
import static datadog.trace.api.config.AppSecConfig.APPSEC_REPORTING_INBAND;
import static datadog.trace.api.config.AppSecConfig.APPSEC_REPORT_TIMEOUT_SEC;
import static datadog.trace.api.config.AppSecConfig.APPSEC_RULES_FILE;
import static datadog.trace.api.config.AppSecConfig.APPSEC_TRACE_RATE_LIMIT;
import static datadog.trace.api.config.AppSecConfig.APPSEC_WAF_METRICS;
import static datadog.trace.api.config.AppSecConfig.APPSEC_WAF_TIMEOUT;
import static datadog.trace.api.config.CiVisibilityConfig.CIVISIBILITY_AGENTLESS_ENABLED;
import static datadog.trace.api.config.CiVisibilityConfig.CIVISIBILITY_AGENTLESS_URL;
import static datadog.trace.api.config.CiVisibilityConfig.CIVISIBILITY_AGENT_JAR_URI;
import static datadog.trace.api.config.CiVisibilityConfig.CIVISIBILITY_AUTO_CONFIGURATION_ENABLED;
import static datadog.trace.api.config.CiVisibilityConfig.CIVISIBILITY_BACKEND_API_TIMEOUT_MILLIS;
import static datadog.trace.api.config.CiVisibilityConfig.CIVISIBILITY_BUILD_INSTRUMENTATION_ENABLED;
import static datadog.trace.api.config.CiVisibilityConfig.CIVISIBILITY_CODE_COVERAGE_ENABLED;
import static datadog.trace.api.config.CiVisibilityConfig.CIVISIBILITY_COMPILER_PLUGIN_AUTO_CONFIGURATION_ENABLED;
import static datadog.trace.api.config.CiVisibilityConfig.CIVISIBILITY_COMPILER_PLUGIN_VERSION;
import static datadog.trace.api.config.CiVisibilityConfig.CIVISIBILITY_DEBUG_PORT;
import static datadog.trace.api.config.CiVisibilityConfig.CIVISIBILITY_GIT_COMMAND_TIMEOUT_MILLIS;
import static datadog.trace.api.config.CiVisibilityConfig.CIVISIBILITY_GIT_REMOTE_NAME;
import static datadog.trace.api.config.CiVisibilityConfig.CIVISIBILITY_GIT_UNSHALLOW_ENABLED;
import static datadog.trace.api.config.CiVisibilityConfig.CIVISIBILITY_GIT_UPLOAD_ENABLED;
import static datadog.trace.api.config.CiVisibilityConfig.CIVISIBILITY_GIT_UPLOAD_TIMEOUT_MILLIS;
import static datadog.trace.api.config.CiVisibilityConfig.CIVISIBILITY_ITR_ENABLED;
import static datadog.trace.api.config.CiVisibilityConfig.CIVISIBILITY_JACOCO_PLUGIN_EXCLUDES;
import static datadog.trace.api.config.CiVisibilityConfig.CIVISIBILITY_JACOCO_PLUGIN_INCLUDES;
import static datadog.trace.api.config.CiVisibilityConfig.CIVISIBILITY_JACOCO_PLUGIN_VERSION;
import static datadog.trace.api.config.CiVisibilityConfig.CIVISIBILITY_MODULE_ID;
import static datadog.trace.api.config.CiVisibilityConfig.CIVISIBILITY_SESSION_ID;
import static datadog.trace.api.config.CiVisibilityConfig.CIVISIBILITY_SIGNAL_SERVER_HOST;
import static datadog.trace.api.config.CiVisibilityConfig.CIVISIBILITY_SIGNAL_SERVER_PORT;
import static datadog.trace.api.config.CiVisibilityConfig.CIVISIBILITY_SKIPPABLE_TESTS;
import static datadog.trace.api.config.CiVisibilityConfig.CIVISIBILITY_SOURCE_DATA_ENABLED;
import static datadog.trace.api.config.CiVisibilityConfig.CIVISIBILITY_SOURCE_DATA_ROOT_CHECK_ENABLED;
import static datadog.trace.api.config.CiVisibilityConfig.CIVISIBILITY_TEST_EVENTS_HANDLER_CACHE_SIZE;
import static datadog.trace.api.config.CrashTrackingConfig.CRASH_TRACKING_AGENTLESS;
import static datadog.trace.api.config.CrashTrackingConfig.CRASH_TRACKING_AGENTLESS_DEFAULT;
import static datadog.trace.api.config.CrashTrackingConfig.CRASH_TRACKING_TAGS;
import static datadog.trace.api.config.CwsConfig.CWS_ENABLED;
import static datadog.trace.api.config.CwsConfig.CWS_TLS_REFRESH;
import static datadog.trace.api.config.DebuggerConfig.DEBUGGER_CAPTURE_TIMEOUT;
import static datadog.trace.api.config.DebuggerConfig.DEBUGGER_CLASSFILE_DUMP_ENABLED;
import static datadog.trace.api.config.DebuggerConfig.DEBUGGER_DIAGNOSTICS_INTERVAL;
import static datadog.trace.api.config.DebuggerConfig.DEBUGGER_ENABLED;
import static datadog.trace.api.config.DebuggerConfig.DEBUGGER_EXCLUDE_FILE;
import static datadog.trace.api.config.DebuggerConfig.DEBUGGER_INSTRUMENT_THE_WORLD;
import static datadog.trace.api.config.DebuggerConfig.DEBUGGER_MAX_PAYLOAD_SIZE;
import static datadog.trace.api.config.DebuggerConfig.DEBUGGER_METRICS_ENABLED;
import static datadog.trace.api.config.DebuggerConfig.DEBUGGER_POLL_INTERVAL;
import static datadog.trace.api.config.DebuggerConfig.DEBUGGER_PROBE_FILE_LOCATION;
import static datadog.trace.api.config.DebuggerConfig.DEBUGGER_UPLOAD_BATCH_SIZE;
import static datadog.trace.api.config.DebuggerConfig.DEBUGGER_UPLOAD_FLUSH_INTERVAL;
import static datadog.trace.api.config.DebuggerConfig.DEBUGGER_UPLOAD_TIMEOUT;
import static datadog.trace.api.config.DebuggerConfig.DEBUGGER_VERIFY_BYTECODE;
import static datadog.trace.api.config.GeneralConfig.API_KEY;
import static datadog.trace.api.config.GeneralConfig.API_KEY_FILE;
import static datadog.trace.api.config.GeneralConfig.APPLICATION_KEY;
import static datadog.trace.api.config.GeneralConfig.APPLICATION_KEY_FILE;
import static datadog.trace.api.config.GeneralConfig.AZURE_APP_SERVICES;
import static datadog.trace.api.config.GeneralConfig.DATA_STREAMS_ENABLED;
import static datadog.trace.api.config.GeneralConfig.DOGSTATSD_ARGS;
import static datadog.trace.api.config.GeneralConfig.DOGSTATSD_HOST;
import static datadog.trace.api.config.GeneralConfig.DOGSTATSD_NAMED_PIPE;
import static datadog.trace.api.config.GeneralConfig.DOGSTATSD_PATH;
import static datadog.trace.api.config.GeneralConfig.DOGSTATSD_PORT;
import static datadog.trace.api.config.GeneralConfig.DOGSTATSD_START_DELAY;
import static datadog.trace.api.config.GeneralConfig.ENV;
import static datadog.trace.api.config.GeneralConfig.GLOBAL_TAGS;
import static datadog.trace.api.config.GeneralConfig.HEALTH_METRICS_ENABLED;
import static datadog.trace.api.config.GeneralConfig.HEALTH_METRICS_STATSD_HOST;
import static datadog.trace.api.config.GeneralConfig.HEALTH_METRICS_STATSD_PORT;
import static datadog.trace.api.config.GeneralConfig.PERF_METRICS_ENABLED;
import static datadog.trace.api.config.GeneralConfig.PRIMARY_TAG;
import static datadog.trace.api.config.GeneralConfig.RUNTIME_ID_ENABLED;
import static datadog.trace.api.config.GeneralConfig.RUNTIME_METRICS_ENABLED;
import static datadog.trace.api.config.GeneralConfig.SERVICE_NAME;
import static datadog.trace.api.config.GeneralConfig.SITE;
import static datadog.trace.api.config.GeneralConfig.TAGS;
import static datadog.trace.api.config.GeneralConfig.TELEMETRY_DEPENDENCY_COLLECTION_ENABLED;
import static datadog.trace.api.config.GeneralConfig.TELEMETRY_HEARTBEAT_INTERVAL;
import static datadog.trace.api.config.GeneralConfig.TELEMETRY_METRICS_INTERVAL;
import static datadog.trace.api.config.GeneralConfig.TRACER_METRICS_BUFFERING_ENABLED;
import static datadog.trace.api.config.GeneralConfig.TRACER_METRICS_ENABLED;
import static datadog.trace.api.config.GeneralConfig.TRACER_METRICS_IGNORED_RESOURCES;
import static datadog.trace.api.config.GeneralConfig.TRACER_METRICS_MAX_AGGREGATES;
import static datadog.trace.api.config.GeneralConfig.TRACER_METRICS_MAX_PENDING;
import static datadog.trace.api.config.GeneralConfig.VERSION;
import static datadog.trace.api.config.IastConfig.IAST_DEBUG_ENABLED;
import static datadog.trace.api.config.IastConfig.IAST_DETECTION_MODE;
import static datadog.trace.api.config.IastConfig.IAST_REDACTION_ENABLED;
import static datadog.trace.api.config.IastConfig.IAST_REDACTION_NAME_PATTERN;
import static datadog.trace.api.config.IastConfig.IAST_REDACTION_VALUE_PATTERN;
import static datadog.trace.api.config.IastConfig.IAST_TELEMETRY_VERBOSITY;
import static datadog.trace.api.config.IastConfig.IAST_WEAK_CIPHER_ALGORITHMS;
import static datadog.trace.api.config.IastConfig.IAST_WEAK_HASH_ALGORITHMS;
import static datadog.trace.api.config.JmxFetchConfig.JMX_FETCH_CHECK_PERIOD;
import static datadog.trace.api.config.JmxFetchConfig.JMX_FETCH_CONFIG;
import static datadog.trace.api.config.JmxFetchConfig.JMX_FETCH_CONFIG_DIR;
import static datadog.trace.api.config.JmxFetchConfig.JMX_FETCH_ENABLED;
import static datadog.trace.api.config.JmxFetchConfig.JMX_FETCH_INITIAL_REFRESH_BEANS_PERIOD;
import static datadog.trace.api.config.JmxFetchConfig.JMX_FETCH_METRICS_CONFIGS;
import static datadog.trace.api.config.JmxFetchConfig.JMX_FETCH_MULTIPLE_RUNTIME_SERVICES_ENABLED;
import static datadog.trace.api.config.JmxFetchConfig.JMX_FETCH_MULTIPLE_RUNTIME_SERVICES_LIMIT;
import static datadog.trace.api.config.JmxFetchConfig.JMX_FETCH_REFRESH_BEANS_PERIOD;
import static datadog.trace.api.config.JmxFetchConfig.JMX_FETCH_START_DELAY;
import static datadog.trace.api.config.JmxFetchConfig.JMX_FETCH_STATSD_HOST;
import static datadog.trace.api.config.JmxFetchConfig.JMX_FETCH_STATSD_PORT;
import static datadog.trace.api.config.JmxFetchConfig.JMX_TAGS;
import static datadog.trace.api.config.ProfilingConfig.PROFILING_AGENTLESS;
import static datadog.trace.api.config.ProfilingConfig.PROFILING_AGENTLESS_DEFAULT;
import static datadog.trace.api.config.ProfilingConfig.PROFILING_API_KEY_FILE_OLD;
import static datadog.trace.api.config.ProfilingConfig.PROFILING_API_KEY_FILE_VERY_OLD;
import static datadog.trace.api.config.ProfilingConfig.PROFILING_API_KEY_OLD;
import static datadog.trace.api.config.ProfilingConfig.PROFILING_API_KEY_VERY_OLD;
import static datadog.trace.api.config.ProfilingConfig.PROFILING_DATADOG_PROFILER_ENABLED;
import static datadog.trace.api.config.ProfilingConfig.PROFILING_DIRECT_ALLOCATION_SAMPLE_LIMIT;
import static datadog.trace.api.config.ProfilingConfig.PROFILING_DIRECT_ALLOCATION_SAMPLE_LIMIT_DEFAULT;
import static datadog.trace.api.config.ProfilingConfig.PROFILING_EXCEPTION_HISTOGRAM_MAX_COLLECTION_SIZE;
import static datadog.trace.api.config.ProfilingConfig.PROFILING_EXCEPTION_HISTOGRAM_MAX_COLLECTION_SIZE_DEFAULT;
import static datadog.trace.api.config.ProfilingConfig.PROFILING_EXCEPTION_HISTOGRAM_TOP_ITEMS;
import static datadog.trace.api.config.ProfilingConfig.PROFILING_EXCEPTION_HISTOGRAM_TOP_ITEMS_DEFAULT;
import static datadog.trace.api.config.ProfilingConfig.PROFILING_EXCEPTION_RECORD_MESSAGE;
import static datadog.trace.api.config.ProfilingConfig.PROFILING_EXCEPTION_RECORD_MESSAGE_DEFAULT;
import static datadog.trace.api.config.ProfilingConfig.PROFILING_EXCEPTION_SAMPLE_LIMIT;
import static datadog.trace.api.config.ProfilingConfig.PROFILING_EXCEPTION_SAMPLE_LIMIT_DEFAULT;
import static datadog.trace.api.config.ProfilingConfig.PROFILING_EXCLUDE_AGENT_THREADS;
import static datadog.trace.api.config.ProfilingConfig.PROFILING_PROXY_HOST;
import static datadog.trace.api.config.ProfilingConfig.PROFILING_PROXY_PASSWORD;
import static datadog.trace.api.config.ProfilingConfig.PROFILING_PROXY_PORT;
import static datadog.trace.api.config.ProfilingConfig.PROFILING_PROXY_PORT_DEFAULT;
import static datadog.trace.api.config.ProfilingConfig.PROFILING_PROXY_USERNAME;
import static datadog.trace.api.config.ProfilingConfig.PROFILING_START_DELAY;
import static datadog.trace.api.config.ProfilingConfig.PROFILING_START_DELAY_DEFAULT;
import static datadog.trace.api.config.ProfilingConfig.PROFILING_START_FORCE_FIRST;
import static datadog.trace.api.config.ProfilingConfig.PROFILING_START_FORCE_FIRST_DEFAULT;
import static datadog.trace.api.config.ProfilingConfig.PROFILING_TAGS;
import static datadog.trace.api.config.ProfilingConfig.PROFILING_TEMPLATE_OVERRIDE_FILE;
import static datadog.trace.api.config.ProfilingConfig.PROFILING_UPLOAD_COMPRESSION;
import static datadog.trace.api.config.ProfilingConfig.PROFILING_UPLOAD_COMPRESSION_DEFAULT;
import static datadog.trace.api.config.ProfilingConfig.PROFILING_UPLOAD_PERIOD;
import static datadog.trace.api.config.ProfilingConfig.PROFILING_UPLOAD_PERIOD_DEFAULT;
import static datadog.trace.api.config.ProfilingConfig.PROFILING_UPLOAD_SUMMARY_ON_413;
import static datadog.trace.api.config.ProfilingConfig.PROFILING_UPLOAD_SUMMARY_ON_413_DEFAULT;
import static datadog.trace.api.config.ProfilingConfig.PROFILING_UPLOAD_TIMEOUT;
import static datadog.trace.api.config.ProfilingConfig.PROFILING_UPLOAD_TIMEOUT_DEFAULT;
import static datadog.trace.api.config.ProfilingConfig.PROFILING_URL;
import static datadog.trace.api.config.RemoteConfigConfig.REMOTE_CONFIG_ENABLED;
import static datadog.trace.api.config.RemoteConfigConfig.REMOTE_CONFIG_INTEGRITY_CHECK_ENABLED;
import static datadog.trace.api.config.RemoteConfigConfig.REMOTE_CONFIG_MAX_PAYLOAD_SIZE;
import static datadog.trace.api.config.RemoteConfigConfig.REMOTE_CONFIG_POLL_INTERVAL_SECONDS;
import static datadog.trace.api.config.RemoteConfigConfig.REMOTE_CONFIG_TARGETS_KEY;
import static datadog.trace.api.config.RemoteConfigConfig.REMOTE_CONFIG_TARGETS_KEY_ID;
import static datadog.trace.api.config.RemoteConfigConfig.REMOTE_CONFIG_URL;
import static datadog.trace.api.config.TraceInstrumentationConfig.DB_CLIENT_HOST_SPLIT_BY_INSTANCE;
import static datadog.trace.api.config.TraceInstrumentationConfig.DB_CLIENT_HOST_SPLIT_BY_INSTANCE_TYPE_SUFFIX;
import static datadog.trace.api.config.TraceInstrumentationConfig.DB_DBM_PROPAGATION_MODE_MODE;
import static datadog.trace.api.config.TraceInstrumentationConfig.ELASTICSEARCH_BODY_AND_PARAMS_ENABLED;
import static datadog.trace.api.config.TraceInstrumentationConfig.GRPC_CLIENT_ERROR_STATUSES;
import static datadog.trace.api.config.TraceInstrumentationConfig.GRPC_IGNORED_INBOUND_METHODS;
import static datadog.trace.api.config.TraceInstrumentationConfig.GRPC_IGNORED_OUTBOUND_METHODS;
import static datadog.trace.api.config.TraceInstrumentationConfig.GRPC_SERVER_ERROR_STATUSES;
import static datadog.trace.api.config.TraceInstrumentationConfig.GRPC_SERVER_TRIM_PACKAGE_RESOURCE;
import static datadog.trace.api.config.TraceInstrumentationConfig.HTTP_CLIENT_HOST_SPLIT_BY_DOMAIN;
import static datadog.trace.api.config.TraceInstrumentationConfig.HTTP_CLIENT_TAG_QUERY_STRING;
import static datadog.trace.api.config.TraceInstrumentationConfig.HTTP_SERVER_RAW_QUERY_STRING;
import static datadog.trace.api.config.TraceInstrumentationConfig.HTTP_SERVER_RAW_RESOURCE;
import static datadog.trace.api.config.TraceInstrumentationConfig.HTTP_SERVER_ROUTE_BASED_NAMING;
import static datadog.trace.api.config.TraceInstrumentationConfig.HTTP_SERVER_TAG_QUERY_STRING;
import static datadog.trace.api.config.TraceInstrumentationConfig.HYSTRIX_MEASURED_ENABLED;
import static datadog.trace.api.config.TraceInstrumentationConfig.HYSTRIX_TAGS_ENABLED;
import static datadog.trace.api.config.TraceInstrumentationConfig.IGNITE_CACHE_INCLUDE_KEYS;
import static datadog.trace.api.config.TraceInstrumentationConfig.INTEGRATION_SYNAPSE_LEGACY_OPERATION_NAME;
import static datadog.trace.api.config.TraceInstrumentationConfig.JMS_PROPAGATION_DISABLED_QUEUES;
import static datadog.trace.api.config.TraceInstrumentationConfig.JMS_PROPAGATION_DISABLED_TOPICS;
import static datadog.trace.api.config.TraceInstrumentationConfig.JMS_UNACKNOWLEDGED_MAX_AGE;
import static datadog.trace.api.config.TraceInstrumentationConfig.KAFKA_CLIENT_BASE64_DECODING_ENABLED;
import static datadog.trace.api.config.TraceInstrumentationConfig.KAFKA_CLIENT_PROPAGATION_DISABLED_TOPICS;
import static datadog.trace.api.config.TraceInstrumentationConfig.LOGS_INJECTION_ENABLED;
import static datadog.trace.api.config.TraceInstrumentationConfig.MESSAGE_BROKER_SPLIT_BY_DESTINATION;
import static datadog.trace.api.config.TraceInstrumentationConfig.OBFUSCATION_QUERY_STRING_REGEXP;
import static datadog.trace.api.config.TraceInstrumentationConfig.PLAY_REPORT_HTTP_STATUS;
import static datadog.trace.api.config.TraceInstrumentationConfig.RABBIT_INCLUDE_ROUTINGKEY_IN_RESOURCE;
import static datadog.trace.api.config.TraceInstrumentationConfig.RABBIT_PROPAGATION_DISABLED_EXCHANGES;
import static datadog.trace.api.config.TraceInstrumentationConfig.RABBIT_PROPAGATION_DISABLED_QUEUES;
import static datadog.trace.api.config.TraceInstrumentationConfig.SERVLET_ASYNC_TIMEOUT_ERROR;
import static datadog.trace.api.config.TraceInstrumentationConfig.SERVLET_PRINCIPAL_ENABLED;
import static datadog.trace.api.config.TraceInstrumentationConfig.SERVLET_ROOT_CONTEXT_SERVICE_NAME;
import static datadog.trace.api.config.TraceInstrumentationConfig.SPRING_DATA_REPOSITORY_INTERFACE_RESOURCE_NAME;
import static datadog.trace.api.config.TracerConfig.AGENT_HOST;
import static datadog.trace.api.config.TracerConfig.AGENT_NAMED_PIPE;
import static datadog.trace.api.config.TracerConfig.AGENT_PORT_LEGACY;
import static datadog.trace.api.config.TracerConfig.AGENT_TIMEOUT;
import static datadog.trace.api.config.TracerConfig.AGENT_UNIX_DOMAIN_SOCKET;
import static datadog.trace.api.config.TracerConfig.BAGGAGE_MAPPING;
import static datadog.trace.api.config.TracerConfig.BAGGAGE_TO_TAG_INJECT;
import static datadog.trace.api.config.TracerConfig.CLIENT_IP_ENABLED;
import static datadog.trace.api.config.TracerConfig.CLOCK_SYNC_PERIOD;
import static datadog.trace.api.config.TracerConfig.ENABLE_TRACE_AGENT_V05;
import static datadog.trace.api.config.TracerConfig.HEADER_TAGS;
import static datadog.trace.api.config.TracerConfig.HTTP_CLIENT_ERROR_STATUSES;
import static datadog.trace.api.config.TracerConfig.HTTP_SERVER_ERROR_STATUSES;
import static datadog.trace.api.config.TracerConfig.ID_GENERATION_STRATEGY;
import static datadog.trace.api.config.TracerConfig.PARTIAL_FLUSH_MIN_SPANS;
import static datadog.trace.api.config.TracerConfig.PRIORITY_SAMPLING;
import static datadog.trace.api.config.TracerConfig.PRIORITY_SAMPLING_FORCE;
import static datadog.trace.api.config.TracerConfig.PROPAGATION_EXTRACT_LOG_HEADER_NAMES_ENABLED;
import static datadog.trace.api.config.TracerConfig.PROPAGATION_STYLE_EXTRACT;
import static datadog.trace.api.config.TracerConfig.PROPAGATION_STYLE_INJECT;
import static datadog.trace.api.config.TracerConfig.PROXY_NO_PROXY;
import static datadog.trace.api.config.TracerConfig.REQUEST_HEADER_TAGS;
import static datadog.trace.api.config.TracerConfig.RESPONSE_HEADER_TAGS;
import static datadog.trace.api.config.TracerConfig.SCOPE_DEPTH_LIMIT;
import static datadog.trace.api.config.TracerConfig.SCOPE_INHERIT_ASYNC_PROPAGATION;
import static datadog.trace.api.config.TracerConfig.SCOPE_ITERATION_KEEP_ALIVE;
import static datadog.trace.api.config.TracerConfig.SCOPE_STRICT_MODE;
import static datadog.trace.api.config.TracerConfig.SECURE_RANDOM;
import static datadog.trace.api.config.TracerConfig.SERVICE_MAPPING;
import static datadog.trace.api.config.TracerConfig.SPAN_SAMPLING_RULES;
import static datadog.trace.api.config.TracerConfig.SPAN_SAMPLING_RULES_FILE;
import static datadog.trace.api.config.TracerConfig.SPAN_TAGS;
import static datadog.trace.api.config.TracerConfig.SPLIT_BY_TAGS;
import static datadog.trace.api.config.TracerConfig.TRACE_128_BIT_TRACEID_GENERATION_ENABLED;
import static datadog.trace.api.config.TracerConfig.TRACE_AGENT_ARGS;
import static datadog.trace.api.config.TracerConfig.TRACE_AGENT_PATH;
import static datadog.trace.api.config.TracerConfig.TRACE_AGENT_PORT;
import static datadog.trace.api.config.TracerConfig.TRACE_AGENT_URL;
import static datadog.trace.api.config.TracerConfig.TRACE_ANALYTICS_ENABLED;
import static datadog.trace.api.config.TracerConfig.TRACE_CLIENT_IP_HEADER;
import static datadog.trace.api.config.TracerConfig.TRACE_CLIENT_IP_RESOLVER_ENABLED;
import static datadog.trace.api.config.TracerConfig.TRACE_GIT_METADATA_ENABLED;
import static datadog.trace.api.config.TracerConfig.TRACE_HTTP_CLIENT_PATH_RESOURCE_NAME_MAPPING;
import static datadog.trace.api.config.TracerConfig.TRACE_HTTP_RESOURCE_REMOVE_TRAILING_SLASH;
import static datadog.trace.api.config.TracerConfig.TRACE_HTTP_SERVER_PATH_RESOURCE_NAME_MAPPING;
import static datadog.trace.api.config.TracerConfig.TRACE_PEER_SERVICE_DEFAULTS_ENABLED;
import static datadog.trace.api.config.TracerConfig.TRACE_PEER_SERVICE_MAPPING;
import static datadog.trace.api.config.TracerConfig.TRACE_PROPAGATION_STYLE;
import static datadog.trace.api.config.TracerConfig.TRACE_PROPAGATION_STYLE_EXTRACT;
import static datadog.trace.api.config.TracerConfig.TRACE_PROPAGATION_STYLE_INJECT;
import static datadog.trace.api.config.TracerConfig.TRACE_RATE_LIMIT;
import static datadog.trace.api.config.TracerConfig.TRACE_REMOVE_INTEGRATION_SERVICE_NAMES_ENABLED;
import static datadog.trace.api.config.TracerConfig.TRACE_REPORT_HOSTNAME;
import static datadog.trace.api.config.TracerConfig.TRACE_RESOLVER_ENABLED;
import static datadog.trace.api.config.TracerConfig.TRACE_SAMPLE_RATE;
import static datadog.trace.api.config.TracerConfig.TRACE_SAMPLING_OPERATION_RULES;
import static datadog.trace.api.config.TracerConfig.TRACE_SAMPLING_RULES;
import static datadog.trace.api.config.TracerConfig.TRACE_SAMPLING_SERVICE_RULES;
import static datadog.trace.api.config.TracerConfig.TRACE_SPAN_ATTRIBUTE_SCHEMA;
import static datadog.trace.api.config.TracerConfig.TRACE_STRICT_WRITES_ENABLED;
import static datadog.trace.api.config.TracerConfig.TRACE_X_DATADOG_TAGS_MAX_LENGTH;
import static datadog.trace.api.config.TracerConfig.WRITER_TYPE;
import static datadog.trace.api.iast.IastDetectionMode.DEFAULT;
import static datadog.trace.util.CollectionUtils.tryMakeImmutableList;
import static datadog.trace.util.CollectionUtils.tryMakeImmutableSet;
import static datadog.trace.util.Strings.propertyNameToEnvironmentVariableName;
import static datadog.trace.util.Strings.toEnvVar;

import datadog.trace.api.civisibility.config.SkippableTest;
import datadog.trace.api.civisibility.config.SkippableTestsSerializer;
import datadog.trace.api.config.GeneralConfig;
import datadog.trace.api.config.TracerConfig;
import datadog.trace.api.iast.IastDetectionMode;
import datadog.trace.api.iast.telemetry.Verbosity;
import datadog.trace.api.naming.SpanNaming;
import datadog.trace.bootstrap.config.provider.CapturedEnvironmentConfigSource;
import datadog.trace.bootstrap.config.provider.ConfigProvider;
import datadog.trace.bootstrap.config.provider.SystemPropertiesConfigSource;
import datadog.trace.util.PidHelper;
import datadog.trace.util.Strings;
import datadog.trace.util.throwable.FatalAgentMisconfigurationError;
import edu.umd.cs.findbugs.annotations.SuppressFBWarnings;
import java.io.BufferedReader;
import java.io.File;
import java.io.IOException;
import java.io.InputStreamReader;
import java.net.InetAddress;
import java.net.MalformedURLException;
import java.net.URI;
import java.net.URISyntaxException;
import java.net.URL;
import java.net.UnknownHostException;
import java.nio.charset.StandardCharsets;
import java.nio.file.FileSystems;
import java.nio.file.Files;
import java.nio.file.Path;
import java.nio.file.Paths;
import java.util.ArrayList;
import java.util.Arrays;
import java.util.BitSet;
import java.util.Collections;
import java.util.HashMap;
import java.util.HashSet;
import java.util.LinkedHashSet;
import java.util.List;
import java.util.Locale;
import java.util.Map;
import java.util.Properties;
import java.util.Set;
import java.util.SortedSet;
import java.util.UUID;
import java.util.function.Function;
import java.util.regex.Matcher;
import java.util.regex.Pattern;
import javax.annotation.Nonnull;
import org.slf4j.Logger;
import org.slf4j.LoggerFactory;

/**
 * Config reads values with the following priority: 1) system properties, 2) environment variables,
 * 3) optional configuration file, 4) platform dependant properties. It also includes default values
 * to ensure a valid config.
 *
 * <p>
 *
 * <p>System properties are {@link Config#PREFIX}'ed. Environment variables are the same as the
 * system property, but uppercased and '.' is replaced with '_'.
 */
@Deprecated
public class Config {

  private static final Logger log = LoggerFactory.getLogger(Config.class);

  private static final Pattern COLON = Pattern.compile(":");

  private final InstrumenterConfig instrumenterConfig;

  private final long startTimeMillis = System.currentTimeMillis();

  /**
   * this is a random UUID that gets generated on JVM start up and is attached to every root span
   * and every JMX metric that is sent out.
   */
  static class RuntimeIdHolder {
    static final String runtimeId = UUID.randomUUID().toString();
  }

  static class HostNameHolder {
    static final String hostName = initHostName();
  }

  private final boolean runtimeIdEnabled;

  /** This is the version of the runtime, ex: 1.8.0_332, 11.0.15, 17.0.3 */
  private final String runtimeVersion;

  private final String applicationKey;
  /**
   * Note: this has effect only on profiling site. Traces are sent to Datadog agent and are not
   * affected by this setting. If CI Visibility is used with agentless mode, api key is used when
   * sending data (including traces) to backend
   */
  private final String apiKey;
  /**
   * Note: this has effect only on profiling site. Traces are sent to Datadog agent and are not
   * affected by this setting.
   */
  private final String site;

  private final String serviceName;
  private final boolean serviceNameSetByUser;
  private final String rootContextServiceName;
  private final boolean integrationSynapseLegacyOperationName;
  private final String writerType;
  private final boolean agentConfiguredUsingDefault;
  private final String agentUrl;
  private final String agentHost;
  private final int agentPort;
  private final String agentUnixDomainSocket;
  private final String agentNamedPipe;
  private final int agentTimeout;
  private final Set<String> noProxyHosts;
  private final boolean prioritySamplingEnabled;
  private final String prioritySamplingForce;
  private final boolean traceResolverEnabled;
  private final int spanAttributeSchemaVersion;
  private final boolean peerServiceDefaultsEnabled;
  private final boolean removeIntegrationServiceNamesEnabled;
  private final Map<String, String> peerServiceMapping;
  private final Map<String, String> serviceMapping;
  private final Map<String, String> tags;
  private final Map<String, String> spanTags;
  private final Map<String, String> jmxTags;
  private final Map<String, String> requestHeaderTags;
  private final Map<String, String> responseHeaderTags;
  private final Map<String, String> baggageMapping;
  private final BitSet httpServerErrorStatuses;
  private final BitSet httpClientErrorStatuses;
  private final boolean httpServerTagQueryString;
  private final boolean httpServerRawQueryString;
  private final boolean httpServerRawResource;
  private final boolean httpServerRouteBasedNaming;
  private final Map<String, String> httpServerPathResourceNameMapping;
  private final Map<String, String> httpClientPathResourceNameMapping;
  private final boolean httpResourceRemoveTrailingSlash;
  private final boolean httpClientTagQueryString;
  private final boolean httpClientSplitByDomain;
  private final boolean dbClientSplitByInstance;
  private final boolean dbClientSplitByInstanceTypeSuffix;
  private final Set<String> splitByTags;
  private final int scopeDepthLimit;
  private final boolean scopeStrictMode;
  private final boolean scopeInheritAsyncPropagation;
  private final int scopeIterationKeepAlive;
  private final int partialFlushMinSpans;
  private final boolean traceStrictWritesEnabled;
  private final boolean logExtractHeaderNames;
  private final Set<PropagationStyle> propagationStylesToExtract;
  private final Set<PropagationStyle> propagationStylesToInject;
  private final boolean tracePropagationStyleB3PaddingEnabled;
  private final Set<TracePropagationStyle> tracePropagationStylesToExtract;
  private final Set<TracePropagationStyle> tracePropagationStylesToInject;
  private final int clockSyncPeriod;
  private final boolean logsInjectionEnabled;

  private final String dogStatsDNamedPipe;
  private final int dogStatsDStartDelay;

  private final boolean runtimeMetricsEnabled;
  private final boolean jmxFetchEnabled;
  private final String jmxFetchConfigDir;
  private final List<String> jmxFetchConfigs;
  @Deprecated private final List<String> jmxFetchMetricsConfigs;
  private final Integer jmxFetchCheckPeriod;
  private final Integer jmxFetchInitialRefreshBeansPeriod;
  private final Integer jmxFetchRefreshBeansPeriod;
  private final String jmxFetchStatsdHost;
  private final Integer jmxFetchStatsdPort;
  private final boolean jmxFetchMultipleRuntimeServicesEnabled;
  private final int jmxFetchMultipleRuntimeServicesLimit;

  // These values are default-ed to those of jmx fetch values as needed
  private final boolean healthMetricsEnabled;
  private final String healthMetricsStatsdHost;
  private final Integer healthMetricsStatsdPort;
  private final boolean perfMetricsEnabled;

  private final boolean tracerMetricsEnabled;
  private final boolean tracerMetricsBufferingEnabled;
  private final int tracerMetricsMaxAggregates;
  private final int tracerMetricsMaxPending;

  private final boolean reportHostName;

  private final boolean traceAnalyticsEnabled;
  private final String traceClientIpHeader;
  private final boolean traceClientIpResolverEnabled;

  private final boolean traceGitMetadataEnabled;

  private final Map<String, String> traceSamplingServiceRules;
  private final Map<String, String> traceSamplingOperationRules;
  private final String traceSamplingRules;
  private final Double traceSampleRate;
  private final int traceRateLimit;
  private final String spanSamplingRules;
  private final String spanSamplingRulesFile;

  private final boolean profilingAgentless;
  private final boolean isDatadogProfilerEnabled;
  @Deprecated private final String profilingUrl;
  private final Map<String, String> profilingTags;
  private final int profilingStartDelay;
  private final boolean profilingStartForceFirst;
  private final int profilingUploadPeriod;
  private final String profilingTemplateOverrideFile;
  private final int profilingUploadTimeout;
  private final String profilingUploadCompression;
  private final String profilingProxyHost;
  private final int profilingProxyPort;
  private final String profilingProxyUsername;
  private final String profilingProxyPassword;
  private final int profilingExceptionSampleLimit;
  private final int profilingDirectAllocationSampleLimit;
  private final int profilingExceptionHistogramTopItems;
  private final int profilingExceptionHistogramMaxCollectionSize;
  private final boolean profilingExcludeAgentThreads;
  private final boolean profilingUploadSummaryOn413Enabled;
  private final boolean profilingRecordExceptionMessage;

  private final boolean crashTrackingAgentless;
  private final Map<String, String> crashTrackingTags;

  private final boolean clientIpEnabled;

  private final boolean appSecReportingInband;
  private final String appSecRulesFile;
  private final int appSecReportMinTimeout;
  private final int appSecReportMaxTimeout;
  private final int appSecTraceRateLimit;
  private final boolean appSecWafMetrics;
  private final int appSecWafTimeout;
  private final String appSecObfuscationParameterKeyRegexp;
  private final String appSecObfuscationParameterValueRegexp;
  private final String appSecHttpBlockedTemplateHtml;
  private final String appSecHttpBlockedTemplateJson;

  private final IastDetectionMode iastDetectionMode;
  private final int iastMaxConcurrentRequests;
  private final int iastVulnerabilitiesPerRequest;
  private final float iastRequestSampling;
  private final boolean iastDebugEnabled;
  private final Verbosity iastTelemetryVerbosity;
  private final boolean iastRedactionEnabled;
  private final String iastRedactionNamePattern;
  private final String iastRedactionValuePattern;

  private final boolean ciVisibilityAgentlessEnabled;
  private final String ciVisibilityAgentlessUrl;

  private final boolean ciVisibilitySourceDataEnabled;
  private final boolean ciVisibilitySourceDataRootCheckEnabled;
  private final boolean ciVisibilityBuildInstrumentationEnabled;
  private final Long ciVisibilitySessionId;
  private final Long ciVisibilityModuleId;
  private final String ciVisibilityAgentJarUri;
  private final boolean ciVisibilityAutoConfigurationEnabled;
  private final boolean ciVisibilityCompilerPluginAutoConfigurationEnabled;
  private final boolean ciVisibilityCodeCoverageEnabled;
  private final String ciVisibilityCompilerPluginVersion;
  private final String ciVisibilityJacocoPluginVersion;
  private final List<String> ciVisibilityJacocoPluginIncludes;
  private final List<String> ciVisibilityJacocoPluginExcludes;
  private final String[] ciVisibilityJacocoPluginExcludedClassnames;
  private final Integer ciVisibilityDebugPort;
  private final int ciVisibilityTestEventsHandlerCacheSize;
  private final boolean ciVisibilityGitUploadEnabled;
  private final boolean ciVisibilityGitUnshallowEnabled;
  private final long ciVisibilityGitCommandTimeoutMillis;
  private final String ciVisibilityGitRemoteName;
  private final long ciVisibilityBackendApiTimeoutMillis;
  private final long ciVisibilityGitUploadTimeoutMillis;
  private final String ciVisibilitySignalServerHost;
  private final int ciVisibilitySignalServerPort;
  private final boolean ciVisibilityItrEnabled;
  private final Set<SkippableTest> ciVisibilitySkippableTests;

  private final boolean remoteConfigEnabled;
  private final boolean remoteConfigIntegrityCheckEnabled;
  private final String remoteConfigUrl;
  private final float remoteConfigPollIntervalSeconds;
  private final long remoteConfigMaxPayloadSize;
  private final String remoteConfigTargetsKeyId;
  private final String remoteConfigTargetsKey;

  private final String DBMPropagationMode;

  private final boolean debuggerEnabled;
  private final int debuggerUploadTimeout;
  private final int debuggerUploadFlushInterval;
  private final boolean debuggerClassFileDumpEnabled;
  private final int debuggerPollInterval;
  private final int debuggerDiagnosticsInterval;
  private final boolean debuggerMetricEnabled;
  private final String debuggerProbeFileLocation;
  private final int debuggerUploadBatchSize;
  private final long debuggerMaxPayloadSize;
  private final boolean debuggerVerifyByteCode;
  private final boolean debuggerInstrumentTheWorld;
  private final String debuggerExcludeFile;
  private final int debuggerCaptureTimeout;

  private final boolean awsPropagationEnabled;
  private final boolean sqsPropagationEnabled;

  private final boolean kafkaClientPropagationEnabled;
  private final Set<String> kafkaClientPropagationDisabledTopics;
  private final boolean kafkaClientBase64DecodingEnabled;

  private final boolean jmsPropagationEnabled;
  private final Set<String> jmsPropagationDisabledTopics;
  private final Set<String> jmsPropagationDisabledQueues;
  private final int jmsUnacknowledgedMaxAge;

  private final boolean rabbitPropagationEnabled;
  private final Set<String> rabbitPropagationDisabledQueues;
  private final Set<String> rabbitPropagationDisabledExchanges;

  private final boolean rabbitIncludeRoutingKeyInResource;

  private final boolean messageBrokerSplitByDestination;

  private final boolean hystrixTagsEnabled;
  private final boolean hystrixMeasuredEnabled;

  private final boolean igniteCacheIncludeKeys;

  private final String obfuscationQueryRegexp;

  // TODO: remove at a future point.
  private final boolean playReportHttpStatus;

  private final boolean servletPrincipalEnabled;
  private final boolean servletAsyncTimeoutError;

  private final boolean springDataRepositoryInterfaceResourceName;

  private final int xDatadogTagsMaxLength;

  private final boolean traceAgentV05Enabled;

  private final boolean debugEnabled;
  private final String configFileStatus;

  private final IdGenerationStrategy idGenerationStrategy;

  private final boolean secureRandom;

  private final boolean trace128bitTraceIdGenerationEnabled;

  private final Set<String> grpcIgnoredInboundMethods;
  private final Set<String> grpcIgnoredOutboundMethods;
  private final boolean grpcServerTrimPackageResource;
  private final BitSet grpcServerErrorStatuses;
  private final BitSet grpcClientErrorStatuses;

  private final boolean cwsEnabled;
  private final int cwsTlsRefresh;

  private final boolean dataStreamsEnabled;

  private final Set<String> iastWeakHashAlgorithms;

  private final Pattern iastWeakCipherAlgorithms;

  private final boolean iastDeduplicationEnabled;

  private final float telemetryHeartbeatInterval;
  private final float telemetryMetricsInterval;
  private final boolean isTelemetryDependencyServiceEnabled;

  private final boolean azureAppServices;
  private final String traceAgentPath;
  private final List<String> traceAgentArgs;
  private final String dogStatsDPath;
  private final List<String> dogStatsDArgs;

  private String env;
  private String version;
  private final String primaryTag;

  private final ConfigProvider configProvider;

  private final boolean longRunningTraceEnabled;
  private final long longRunningTraceFlushInterval;
<<<<<<< HEAD
  private final boolean baggageToTagInject;
=======
  private final boolean elasticsearchBodyAndParamsEnabled;

  private final float traceFlushIntervalSeconds;
>>>>>>> 9c449d87

  // Read order: System Properties -> Env Variables, [-> properties file], [-> default value]
  private Config() {
    this(ConfigProvider.createDefault());
  }

  private Config(final ConfigProvider configProvider) {
    this(configProvider, new InstrumenterConfig(configProvider));
  }

  private Config(final ConfigProvider configProvider, final InstrumenterConfig instrumenterConfig) {
    this.configProvider = configProvider;
    this.instrumenterConfig = instrumenterConfig;
    configFileStatus = configProvider.getConfigFileStatus();
    runtimeIdEnabled = configProvider.getBoolean(RUNTIME_ID_ENABLED, true);
    runtimeVersion = System.getProperty("java.version", "unknown");

    // Note: We do not want APiKey to be loaded from property for security reasons
    // Note: we do not use defined default here
    // FIXME: We should use better authentication mechanism
    final String apiKeyFile = configProvider.getString(API_KEY_FILE);
    String tmpApiKey =
        configProvider.getStringExcludingSource(API_KEY, null, SystemPropertiesConfigSource.class);
    if (apiKeyFile != null) {
      try {
        tmpApiKey =
            new String(Files.readAllBytes(Paths.get(apiKeyFile)), StandardCharsets.UTF_8).trim();
      } catch (final IOException e) {
        log.error("Cannot read API key from file {}, skipping", apiKeyFile, e);
      }
    }
    site = configProvider.getString(SITE, DEFAULT_SITE);

    String tmpApplicationKey =
        configProvider.getStringExcludingSource(
            APPLICATION_KEY, null, SystemPropertiesConfigSource.class);
    String applicationKeyFile = configProvider.getString(APPLICATION_KEY_FILE);
    if (applicationKeyFile != null) {
      try {
        tmpApplicationKey =
            new String(Files.readAllBytes(Paths.get(applicationKeyFile)), StandardCharsets.UTF_8)
                .trim();
      } catch (final IOException e) {
        log.error("Cannot read API key from file {}, skipping", applicationKeyFile, e);
      }
    }
    applicationKey = tmpApplicationKey;

    String userProvidedServiceName =
        configProvider.getStringExcludingSource(
            SERVICE, null, CapturedEnvironmentConfigSource.class, SERVICE_NAME);

    if (userProvidedServiceName == null) {
      serviceNameSetByUser = false;
      serviceName = configProvider.getString(SERVICE, DEFAULT_SERVICE_NAME, SERVICE_NAME);
    } else {
      serviceNameSetByUser = true;
      serviceName = userProvidedServiceName;
    }

    rootContextServiceName =
        configProvider.getString(
            SERVLET_ROOT_CONTEXT_SERVICE_NAME, DEFAULT_SERVLET_ROOT_CONTEXT_SERVICE_NAME);

    integrationSynapseLegacyOperationName =
        configProvider.getBoolean(INTEGRATION_SYNAPSE_LEGACY_OPERATION_NAME, false);
    writerType = configProvider.getString(WRITER_TYPE, DEFAULT_AGENT_WRITER_TYPE);

    String lambdaInitType = getEnv("AWS_LAMBDA_INITIALIZATION_TYPE");
    if (lambdaInitType != null && lambdaInitType.equals("snap-start")) {
      secureRandom = true;
    } else {
      secureRandom = configProvider.getBoolean(SECURE_RANDOM, DEFAULT_SECURE_RANDOM);
    }
    elasticsearchBodyAndParamsEnabled =
        configProvider.getBoolean(
            ELASTICSEARCH_BODY_AND_PARAMS_ENABLED, DEFAULT_ELASTICSEARCH_BODY_AND_PARAMS_ENABLED);
    String strategyName = configProvider.getString(ID_GENERATION_STRATEGY);
    trace128bitTraceIdGenerationEnabled =
        configProvider.getBoolean(
            TRACE_128_BIT_TRACEID_GENERATION_ENABLED,
            DEFAULT_TRACE_128_BIT_TRACEID_GENERATION_ENABLED);
    if (secureRandom) {
      strategyName = "SECURE_RANDOM";
    }
    if (strategyName == null) {
      strategyName = "RANDOM";
    }
    IdGenerationStrategy strategy =
        IdGenerationStrategy.fromName(strategyName, trace128bitTraceIdGenerationEnabled);
    if (strategy == null) {
      log.warn(
          "*** you are trying to use an unknown id generation strategy {} - falling back to RANDOM",
          strategyName);
      strategyName = "RANDOM";
      strategy = IdGenerationStrategy.fromName(strategyName, trace128bitTraceIdGenerationEnabled);
    }
    if (!strategyName.equals("RANDOM") && !strategyName.equals("SECURE_RANDOM")) {
      log.warn(
          "*** you are using an unsupported id generation strategy {} - this can impact correctness of traces",
          strategyName);
    }
    idGenerationStrategy = strategy;

    String agentHostFromEnvironment = null;
    int agentPortFromEnvironment = -1;
    String unixSocketFromEnvironment = null;
    boolean rebuildAgentUrl = false;

    final String agentUrlFromEnvironment = configProvider.getString(TRACE_AGENT_URL);
    if (agentUrlFromEnvironment != null) {
      try {
        final URI parsedAgentUrl = new URI(agentUrlFromEnvironment);
        agentHostFromEnvironment = parsedAgentUrl.getHost();
        agentPortFromEnvironment = parsedAgentUrl.getPort();
        if ("unix".equals(parsedAgentUrl.getScheme())) {
          unixSocketFromEnvironment = parsedAgentUrl.getPath();
        }
      } catch (URISyntaxException e) {
        log.warn("{} not configured correctly: {}. Ignoring", TRACE_AGENT_URL, e.getMessage());
      }
    }

    if (agentHostFromEnvironment == null) {
      agentHostFromEnvironment = configProvider.getString(AGENT_HOST);
      rebuildAgentUrl = true;
    }

    if (agentPortFromEnvironment < 0) {
      agentPortFromEnvironment = configProvider.getInteger(TRACE_AGENT_PORT, -1, AGENT_PORT_LEGACY);
      rebuildAgentUrl = true;
    }

    if (agentHostFromEnvironment == null) {
      agentHost = DEFAULT_AGENT_HOST;
    } else {
      agentHost = agentHostFromEnvironment;
    }

    if (agentPortFromEnvironment < 0) {
      agentPort = DEFAULT_TRACE_AGENT_PORT;
    } else {
      agentPort = agentPortFromEnvironment;
    }

    if (rebuildAgentUrl) {
      agentUrl = "http://" + agentHost + ":" + agentPort;
    } else {
      agentUrl = agentUrlFromEnvironment;
    }

    if (unixSocketFromEnvironment == null) {
      unixSocketFromEnvironment = configProvider.getString(AGENT_UNIX_DOMAIN_SOCKET);
      String unixPrefix = "unix://";
      // handle situation where someone passes us a unix:// URL instead of a socket path
      if (unixSocketFromEnvironment != null && unixSocketFromEnvironment.startsWith(unixPrefix)) {
        unixSocketFromEnvironment = unixSocketFromEnvironment.substring(unixPrefix.length());
      }
    }

    agentUnixDomainSocket = unixSocketFromEnvironment;

    agentNamedPipe = configProvider.getString(AGENT_NAMED_PIPE);

    agentConfiguredUsingDefault =
        agentHostFromEnvironment == null
            && agentPortFromEnvironment < 0
            && unixSocketFromEnvironment == null
            && agentNamedPipe == null;

    agentTimeout = configProvider.getInteger(AGENT_TIMEOUT, DEFAULT_AGENT_TIMEOUT);

    // DD_PROXY_NO_PROXY is specified as a space-separated list of hosts
    noProxyHosts = tryMakeImmutableSet(configProvider.getSpacedList(PROXY_NO_PROXY));

    prioritySamplingEnabled =
        configProvider.getBoolean(PRIORITY_SAMPLING, DEFAULT_PRIORITY_SAMPLING_ENABLED);
    prioritySamplingForce =
        configProvider.getString(PRIORITY_SAMPLING_FORCE, DEFAULT_PRIORITY_SAMPLING_FORCE);

    traceResolverEnabled =
        configProvider.getBoolean(TRACE_RESOLVER_ENABLED, DEFAULT_TRACE_RESOLVER_ENABLED);
    serviceMapping = configProvider.getMergedMap(SERVICE_MAPPING);

    {
      final Map<String, String> tags = new HashMap<>(configProvider.getMergedMap(GLOBAL_TAGS));
      tags.putAll(configProvider.getMergedMap(TAGS));
      this.tags = getMapWithPropertiesDefinedByEnvironment(tags, ENV, VERSION);
    }

    spanTags = configProvider.getMergedMap(SPAN_TAGS);
    jmxTags = configProvider.getMergedMap(JMX_TAGS);

    primaryTag = configProvider.getString(PRIMARY_TAG);

    if (isEnabled(false, HEADER_TAGS, ".legacy.parsing.enabled")) {
      requestHeaderTags = configProvider.getMergedMap(HEADER_TAGS);
      responseHeaderTags = Collections.emptyMap();
      if (configProvider.isSet(REQUEST_HEADER_TAGS)) {
        logIgnoredSettingWarning(REQUEST_HEADER_TAGS, HEADER_TAGS, ".legacy.parsing.enabled");
      }
      if (configProvider.isSet(RESPONSE_HEADER_TAGS)) {
        logIgnoredSettingWarning(RESPONSE_HEADER_TAGS, HEADER_TAGS, ".legacy.parsing.enabled");
      }
    } else {
      requestHeaderTags =
          configProvider.getMergedMapWithOptionalMappings(
              "http.request.headers.", true, HEADER_TAGS, REQUEST_HEADER_TAGS);
      responseHeaderTags =
          configProvider.getMergedMapWithOptionalMappings(
              "http.response.headers.", true, HEADER_TAGS, RESPONSE_HEADER_TAGS);
    }

    baggageMapping = configProvider.getMergedMap(BAGGAGE_MAPPING);

    spanAttributeSchemaVersion = schemaVersionFromConfig();

    // following two only used in v0.
    // in v1+ defaults are always calculated regardless this feature flag
    peerServiceDefaultsEnabled =
        configProvider.getBoolean(TRACE_PEER_SERVICE_DEFAULTS_ENABLED, false);
    // feature flag to remove fake services in v0
    removeIntegrationServiceNamesEnabled =
        configProvider.getBoolean(TRACE_REMOVE_INTEGRATION_SERVICE_NAMES_ENABLED, false);

    peerServiceMapping = configProvider.getMergedMap(TRACE_PEER_SERVICE_MAPPING);

    httpServerPathResourceNameMapping =
        configProvider.getOrderedMap(TRACE_HTTP_SERVER_PATH_RESOURCE_NAME_MAPPING);

    httpClientPathResourceNameMapping =
        configProvider.getOrderedMap(TRACE_HTTP_CLIENT_PATH_RESOURCE_NAME_MAPPING);

    httpResourceRemoveTrailingSlash =
        configProvider.getBoolean(
            TRACE_HTTP_RESOURCE_REMOVE_TRAILING_SLASH,
            DEFAULT_TRACE_HTTP_RESOURCE_REMOVE_TRAILING_SLASH);

    httpServerErrorStatuses =
        configProvider.getIntegerRange(
            HTTP_SERVER_ERROR_STATUSES, DEFAULT_HTTP_SERVER_ERROR_STATUSES);

    httpClientErrorStatuses =
        configProvider.getIntegerRange(
            HTTP_CLIENT_ERROR_STATUSES, DEFAULT_HTTP_CLIENT_ERROR_STATUSES);

    httpServerTagQueryString =
        configProvider.getBoolean(
            HTTP_SERVER_TAG_QUERY_STRING, DEFAULT_HTTP_SERVER_TAG_QUERY_STRING);

    httpServerRawQueryString = configProvider.getBoolean(HTTP_SERVER_RAW_QUERY_STRING, true);

    httpServerRawResource = configProvider.getBoolean(HTTP_SERVER_RAW_RESOURCE, false);

    httpServerRouteBasedNaming =
        configProvider.getBoolean(
            HTTP_SERVER_ROUTE_BASED_NAMING, DEFAULT_HTTP_SERVER_ROUTE_BASED_NAMING);

    httpClientTagQueryString =
        configProvider.getBoolean(
            HTTP_CLIENT_TAG_QUERY_STRING, DEFAULT_HTTP_CLIENT_TAG_QUERY_STRING);

    httpClientSplitByDomain =
        configProvider.getBoolean(
            HTTP_CLIENT_HOST_SPLIT_BY_DOMAIN, DEFAULT_HTTP_CLIENT_SPLIT_BY_DOMAIN);

    dbClientSplitByInstance =
        configProvider.getBoolean(
            DB_CLIENT_HOST_SPLIT_BY_INSTANCE, DEFAULT_DB_CLIENT_HOST_SPLIT_BY_INSTANCE);

    dbClientSplitByInstanceTypeSuffix =
        configProvider.getBoolean(
            DB_CLIENT_HOST_SPLIT_BY_INSTANCE_TYPE_SUFFIX,
            DEFAULT_DB_CLIENT_HOST_SPLIT_BY_INSTANCE_TYPE_SUFFIX);

    DBMPropagationMode =
        configProvider.getString(
            DB_DBM_PROPAGATION_MODE_MODE, DEFAULT_DB_DBM_PROPAGATION_MODE_MODE);

    splitByTags = tryMakeImmutableSet(configProvider.getList(SPLIT_BY_TAGS));

    springDataRepositoryInterfaceResourceName =
        configProvider.getBoolean(SPRING_DATA_REPOSITORY_INTERFACE_RESOURCE_NAME, true);

    scopeDepthLimit = configProvider.getInteger(SCOPE_DEPTH_LIMIT, DEFAULT_SCOPE_DEPTH_LIMIT);

    scopeStrictMode = configProvider.getBoolean(SCOPE_STRICT_MODE, false);

    scopeInheritAsyncPropagation = configProvider.getBoolean(SCOPE_INHERIT_ASYNC_PROPAGATION, true);

    scopeIterationKeepAlive =
        configProvider.getInteger(SCOPE_ITERATION_KEEP_ALIVE, DEFAULT_SCOPE_ITERATION_KEEP_ALIVE);

    partialFlushMinSpans =
        configProvider.getInteger(PARTIAL_FLUSH_MIN_SPANS, DEFAULT_PARTIAL_FLUSH_MIN_SPANS);

    traceStrictWritesEnabled = configProvider.getBoolean(TRACE_STRICT_WRITES_ENABLED, false);

    logExtractHeaderNames =
        configProvider.getBoolean(
            PROPAGATION_EXTRACT_LOG_HEADER_NAMES_ENABLED,
            DEFAULT_PROPAGATION_EXTRACT_LOG_HEADER_NAMES_ENABLED);

    tracePropagationStyleB3PaddingEnabled =
        isEnabled(true, TRACE_PROPAGATION_STYLE, ".b3.padding.enabled");
    {
      // The dd.propagation.style.(extract|inject) settings have been deprecated in
      // favor of dd.trace.propagation.style(|.extract|.inject) settings.
      // The different propagation settings when set will be applied in the following order of
      // precedence, and warnings will be logged for both deprecation and overrides.
      // * dd.trace.propagation.style.(extract|inject)
      // * dd.trace.propagation.style
      // * dd.propagation.style.(extract|inject)
      Set<PropagationStyle> deprecatedExtract =
          getSettingsSetFromEnvironment(
              PROPAGATION_STYLE_EXTRACT, PropagationStyle::valueOfConfigName, true);
      Set<PropagationStyle> deprecatedInject =
          getSettingsSetFromEnvironment(
              PROPAGATION_STYLE_INJECT, PropagationStyle::valueOfConfigName, true);
      Set<TracePropagationStyle> common =
          getSettingsSetFromEnvironment(
              TRACE_PROPAGATION_STYLE, TracePropagationStyle::valueOfDisplayName, false);
      Set<TracePropagationStyle> extract =
          getSettingsSetFromEnvironment(
              TRACE_PROPAGATION_STYLE_EXTRACT, TracePropagationStyle::valueOfDisplayName, false);
      Set<TracePropagationStyle> inject =
          getSettingsSetFromEnvironment(
              TRACE_PROPAGATION_STYLE_INJECT, TracePropagationStyle::valueOfDisplayName, false);
      String extractOrigin = TRACE_PROPAGATION_STYLE_EXTRACT;
      String injectOrigin = TRACE_PROPAGATION_STYLE_INJECT;
      // Check if we should use the common setting for extraction
      if (extract.isEmpty()) {
        extract = common;
        extractOrigin = TRACE_PROPAGATION_STYLE;
      } else if (!common.isEmpty()) {
        // The more specific settings will override the common setting, so log a warning
        logOverriddenSettingWarning(
            TRACE_PROPAGATION_STYLE, TRACE_PROPAGATION_STYLE_EXTRACT, extract);
      }
      // Check if we should use the common setting for injection
      if (inject.isEmpty()) {
        inject = common;
        injectOrigin = TRACE_PROPAGATION_STYLE;
      } else if (!common.isEmpty()) {
        // The more specific settings will override the common setting, so log a warning
        logOverriddenSettingWarning(
            TRACE_PROPAGATION_STYLE, TRACE_PROPAGATION_STYLE_INJECT, inject);
      }
      // Check if we should use the deprecated setting for extraction
      if (extract.isEmpty()) {
        // If we don't have a new setting, we convert the deprecated one
        extract = convertSettingsSet(deprecatedExtract, PropagationStyle::getNewStyles);
        if (!extract.isEmpty()) {
          logDeprecatedConvertedSetting(
              PROPAGATION_STYLE_EXTRACT,
              deprecatedExtract,
              TRACE_PROPAGATION_STYLE_EXTRACT,
              extract);
        }
      } else if (!deprecatedExtract.isEmpty()) {
        // If we have a new setting, we log a warning
        logOverriddenDeprecatedSettingWarning(PROPAGATION_STYLE_EXTRACT, extractOrigin, extract);
      }
      // Check if we should use the deprecated setting for injection
      if (inject.isEmpty()) {
        // If we don't have a new setting, we convert the deprecated one
        inject = convertSettingsSet(deprecatedInject, PropagationStyle::getNewStyles);
        if (!inject.isEmpty()) {
          logDeprecatedConvertedSetting(
              PROPAGATION_STYLE_INJECT, deprecatedInject, TRACE_PROPAGATION_STYLE_INJECT, inject);
        }
      } else if (!deprecatedInject.isEmpty()) {
        // If we have a new setting, we log a warning
        logOverriddenDeprecatedSettingWarning(PROPAGATION_STYLE_INJECT, injectOrigin, inject);
      }
      // Now we can check if we should pick the default injection/extraction
      tracePropagationStylesToExtract =
          extract.isEmpty() ? Collections.singleton(TracePropagationStyle.DATADOG) : extract;
      tracePropagationStylesToInject =
          inject.isEmpty() ? Collections.singleton(TracePropagationStyle.DATADOG) : inject;
      // These setting are here for backwards compatibility until they can be removed in a major
      // release of the tracer
      propagationStylesToExtract =
          deprecatedExtract.isEmpty()
              ? Collections.singleton(PropagationStyle.DATADOG)
              : deprecatedExtract;
      propagationStylesToInject =
          deprecatedInject.isEmpty()
              ? Collections.singleton(PropagationStyle.DATADOG)
              : deprecatedInject;
    }

    clockSyncPeriod = configProvider.getInteger(CLOCK_SYNC_PERIOD, DEFAULT_CLOCK_SYNC_PERIOD);

    logsInjectionEnabled =
        configProvider.getBoolean(LOGS_INJECTION_ENABLED, DEFAULT_LOGS_INJECTION_ENABLED);

    dogStatsDNamedPipe = configProvider.getString(DOGSTATSD_NAMED_PIPE);

    dogStatsDStartDelay =
        configProvider.getInteger(
            DOGSTATSD_START_DELAY, DEFAULT_DOGSTATSD_START_DELAY, JMX_FETCH_START_DELAY);

    runtimeMetricsEnabled = configProvider.getBoolean(RUNTIME_METRICS_ENABLED, true);

    jmxFetchEnabled =
        runtimeMetricsEnabled
            && configProvider.getBoolean(JMX_FETCH_ENABLED, DEFAULT_JMX_FETCH_ENABLED);
    jmxFetchConfigDir = configProvider.getString(JMX_FETCH_CONFIG_DIR);
    jmxFetchConfigs = tryMakeImmutableList(configProvider.getList(JMX_FETCH_CONFIG));
    jmxFetchMetricsConfigs =
        tryMakeImmutableList(configProvider.getList(JMX_FETCH_METRICS_CONFIGS));
    jmxFetchCheckPeriod = configProvider.getInteger(JMX_FETCH_CHECK_PERIOD);
    jmxFetchInitialRefreshBeansPeriod =
        configProvider.getInteger(JMX_FETCH_INITIAL_REFRESH_BEANS_PERIOD);
    jmxFetchRefreshBeansPeriod = configProvider.getInteger(JMX_FETCH_REFRESH_BEANS_PERIOD);

    jmxFetchStatsdPort = configProvider.getInteger(JMX_FETCH_STATSD_PORT, DOGSTATSD_PORT);
    jmxFetchStatsdHost =
        configProvider.getString(
            JMX_FETCH_STATSD_HOST,
            // default to agent host if an explicit port has been set
            null != jmxFetchStatsdPort && jmxFetchStatsdPort > 0 ? agentHost : null,
            DOGSTATSD_HOST);

    jmxFetchMultipleRuntimeServicesEnabled =
        configProvider.getBoolean(
            JMX_FETCH_MULTIPLE_RUNTIME_SERVICES_ENABLED,
            DEFAULT_JMX_FETCH_MULTIPLE_RUNTIME_SERVICES_ENABLED);
    jmxFetchMultipleRuntimeServicesLimit =
        configProvider.getInteger(
            JMX_FETCH_MULTIPLE_RUNTIME_SERVICES_LIMIT,
            DEFAULT_JMX_FETCH_MULTIPLE_RUNTIME_SERVICES_LIMIT);

    // Writer.Builder createMonitor will use the values of the JMX fetch & agent to fill-in defaults
    healthMetricsEnabled =
        runtimeMetricsEnabled
            && configProvider.getBoolean(HEALTH_METRICS_ENABLED, DEFAULT_HEALTH_METRICS_ENABLED);
    healthMetricsStatsdHost = configProvider.getString(HEALTH_METRICS_STATSD_HOST);
    healthMetricsStatsdPort = configProvider.getInteger(HEALTH_METRICS_STATSD_PORT);
    perfMetricsEnabled =
        runtimeMetricsEnabled
            && configProvider.getBoolean(PERF_METRICS_ENABLED, DEFAULT_PERF_METRICS_ENABLED);

    tracerMetricsEnabled = configProvider.getBoolean(TRACER_METRICS_ENABLED, false);
    tracerMetricsBufferingEnabled =
        configProvider.getBoolean(TRACER_METRICS_BUFFERING_ENABLED, false);
    tracerMetricsMaxAggregates = configProvider.getInteger(TRACER_METRICS_MAX_AGGREGATES, 2048);
    tracerMetricsMaxPending = configProvider.getInteger(TRACER_METRICS_MAX_PENDING, 2048);

    reportHostName =
        configProvider.getBoolean(TRACE_REPORT_HOSTNAME, DEFAULT_TRACE_REPORT_HOSTNAME);

    traceAgentV05Enabled =
        configProvider.getBoolean(ENABLE_TRACE_AGENT_V05, DEFAULT_TRACE_AGENT_V05_ENABLED);

    traceAnalyticsEnabled =
        configProvider.getBoolean(TRACE_ANALYTICS_ENABLED, DEFAULT_TRACE_ANALYTICS_ENABLED);

    String traceClientIpHeader = configProvider.getString(TRACE_CLIENT_IP_HEADER);
    if (traceClientIpHeader == null) {
      traceClientIpHeader = configProvider.getString(APPSEC_IP_ADDR_HEADER);
    }
    if (traceClientIpHeader != null) {
      traceClientIpHeader = traceClientIpHeader.toLowerCase(Locale.ROOT);
    }
    this.traceClientIpHeader = traceClientIpHeader;

    traceClientIpResolverEnabled =
        configProvider.getBoolean(TRACE_CLIENT_IP_RESOLVER_ENABLED, true);

    traceGitMetadataEnabled = configProvider.getBoolean(TRACE_GIT_METADATA_ENABLED, true);

    traceSamplingServiceRules = configProvider.getMergedMap(TRACE_SAMPLING_SERVICE_RULES);
    traceSamplingOperationRules = configProvider.getMergedMap(TRACE_SAMPLING_OPERATION_RULES);
    traceSamplingRules = configProvider.getString(TRACE_SAMPLING_RULES);
    traceSampleRate = configProvider.getDouble(TRACE_SAMPLE_RATE);
    traceRateLimit = configProvider.getInteger(TRACE_RATE_LIMIT, DEFAULT_TRACE_RATE_LIMIT);
    spanSamplingRules = configProvider.getString(SPAN_SAMPLING_RULES);
    spanSamplingRulesFile = configProvider.getString(SPAN_SAMPLING_RULES_FILE);

    profilingAgentless =
        configProvider.getBoolean(PROFILING_AGENTLESS, PROFILING_AGENTLESS_DEFAULT);
    isDatadogProfilerEnabled =
        !isDatadogProfilerEnablementOverridden()
            && configProvider.getBoolean(
                PROFILING_DATADOG_PROFILER_ENABLED, isDatadogProfilerSafeInCurrentEnvironment());
    profilingUrl = configProvider.getString(PROFILING_URL);

    if (tmpApiKey == null) {
      final String oldProfilingApiKeyFile = configProvider.getString(PROFILING_API_KEY_FILE_OLD);
      tmpApiKey = getEnv(propertyNameToEnvironmentVariableName(PROFILING_API_KEY_OLD));
      if (oldProfilingApiKeyFile != null) {
        try {
          tmpApiKey =
              new String(
                      Files.readAllBytes(Paths.get(oldProfilingApiKeyFile)), StandardCharsets.UTF_8)
                  .trim();
        } catch (final IOException e) {
          log.error("Cannot read API key from file {}, skipping", oldProfilingApiKeyFile, e);
        }
      }
    }
    if (tmpApiKey == null) {
      final String veryOldProfilingApiKeyFile =
          configProvider.getString(PROFILING_API_KEY_FILE_VERY_OLD);
      tmpApiKey = getEnv(propertyNameToEnvironmentVariableName(PROFILING_API_KEY_VERY_OLD));
      if (veryOldProfilingApiKeyFile != null) {
        try {
          tmpApiKey =
              new String(
                      Files.readAllBytes(Paths.get(veryOldProfilingApiKeyFile)),
                      StandardCharsets.UTF_8)
                  .trim();
        } catch (final IOException e) {
          log.error("Cannot read API key from file {}, skipping", veryOldProfilingApiKeyFile, e);
        }
      }
    }

    profilingTags = configProvider.getMergedMap(PROFILING_TAGS);
    profilingStartDelay =
        configProvider.getInteger(PROFILING_START_DELAY, PROFILING_START_DELAY_DEFAULT);
    profilingStartForceFirst =
        configProvider.getBoolean(PROFILING_START_FORCE_FIRST, PROFILING_START_FORCE_FIRST_DEFAULT);
    profilingUploadPeriod =
        configProvider.getInteger(PROFILING_UPLOAD_PERIOD, PROFILING_UPLOAD_PERIOD_DEFAULT);
    profilingTemplateOverrideFile = configProvider.getString(PROFILING_TEMPLATE_OVERRIDE_FILE);
    profilingUploadTimeout =
        configProvider.getInteger(PROFILING_UPLOAD_TIMEOUT, PROFILING_UPLOAD_TIMEOUT_DEFAULT);
    profilingUploadCompression =
        configProvider.getString(
            PROFILING_UPLOAD_COMPRESSION, PROFILING_UPLOAD_COMPRESSION_DEFAULT);
    profilingProxyHost = configProvider.getString(PROFILING_PROXY_HOST);
    profilingProxyPort =
        configProvider.getInteger(PROFILING_PROXY_PORT, PROFILING_PROXY_PORT_DEFAULT);
    profilingProxyUsername = configProvider.getString(PROFILING_PROXY_USERNAME);
    profilingProxyPassword = configProvider.getString(PROFILING_PROXY_PASSWORD);

    profilingExceptionSampleLimit =
        configProvider.getInteger(
            PROFILING_EXCEPTION_SAMPLE_LIMIT, PROFILING_EXCEPTION_SAMPLE_LIMIT_DEFAULT);
    profilingDirectAllocationSampleLimit =
        configProvider.getInteger(
            PROFILING_DIRECT_ALLOCATION_SAMPLE_LIMIT,
            PROFILING_DIRECT_ALLOCATION_SAMPLE_LIMIT_DEFAULT);
    profilingExceptionHistogramTopItems =
        configProvider.getInteger(
            PROFILING_EXCEPTION_HISTOGRAM_TOP_ITEMS,
            PROFILING_EXCEPTION_HISTOGRAM_TOP_ITEMS_DEFAULT);
    profilingExceptionHistogramMaxCollectionSize =
        configProvider.getInteger(
            PROFILING_EXCEPTION_HISTOGRAM_MAX_COLLECTION_SIZE,
            PROFILING_EXCEPTION_HISTOGRAM_MAX_COLLECTION_SIZE_DEFAULT);

    profilingExcludeAgentThreads = configProvider.getBoolean(PROFILING_EXCLUDE_AGENT_THREADS, true);

    profilingRecordExceptionMessage =
        configProvider.getBoolean(
            PROFILING_EXCEPTION_RECORD_MESSAGE, PROFILING_EXCEPTION_RECORD_MESSAGE_DEFAULT);

    profilingUploadSummaryOn413Enabled =
        configProvider.getBoolean(
            PROFILING_UPLOAD_SUMMARY_ON_413, PROFILING_UPLOAD_SUMMARY_ON_413_DEFAULT);

    crashTrackingAgentless =
        configProvider.getBoolean(CRASH_TRACKING_AGENTLESS, CRASH_TRACKING_AGENTLESS_DEFAULT);
    crashTrackingTags = configProvider.getMergedMap(CRASH_TRACKING_TAGS);

    float telemetryInterval =
        configProvider.getFloat(TELEMETRY_HEARTBEAT_INTERVAL, DEFAULT_TELEMETRY_HEARTBEAT_INTERVAL);
    if (telemetryInterval < 0.1 || telemetryInterval > 3600) {
      log.warn(
          "Invalid Telemetry heartbeat interval: {}. The value must be in range 0.1-3600",
          telemetryInterval);
      telemetryInterval = DEFAULT_TELEMETRY_HEARTBEAT_INTERVAL;
    }
    telemetryHeartbeatInterval = telemetryInterval;

    telemetryInterval =
        configProvider.getFloat(TELEMETRY_METRICS_INTERVAL, DEFAULT_TELEMETRY_METRICS_INTERVAL);
    if (telemetryInterval < 0.1 || telemetryInterval > 3600) {
      log.warn(
          "Invalid Telemetry metrics interval: {}. The value must be in range 0.1-3600",
          telemetryInterval);
      telemetryInterval = DEFAULT_TELEMETRY_METRICS_INTERVAL;
    }
    telemetryMetricsInterval = telemetryInterval;

    isTelemetryDependencyServiceEnabled =
        configProvider.getBoolean(
            TELEMETRY_DEPENDENCY_COLLECTION_ENABLED,
            DEFAULT_TELEMETRY_DEPENDENCY_COLLECTION_ENABLED);

    clientIpEnabled = configProvider.getBoolean(CLIENT_IP_ENABLED, DEFAULT_CLIENT_IP_ENABLED);

    appSecReportingInband =
        configProvider.getBoolean(APPSEC_REPORTING_INBAND, DEFAULT_APPSEC_REPORTING_INBAND);
    appSecRulesFile = configProvider.getString(APPSEC_RULES_FILE, null);

    // Default AppSec report timeout min=5, max=60
    appSecReportMaxTimeout = configProvider.getInteger(APPSEC_REPORT_TIMEOUT_SEC, 60);
    appSecReportMinTimeout = Math.min(appSecReportMaxTimeout, 5);

    appSecTraceRateLimit =
        configProvider.getInteger(APPSEC_TRACE_RATE_LIMIT, DEFAULT_APPSEC_TRACE_RATE_LIMIT);

    appSecWafMetrics = configProvider.getBoolean(APPSEC_WAF_METRICS, DEFAULT_APPSEC_WAF_METRICS);

    appSecWafTimeout = configProvider.getInteger(APPSEC_WAF_TIMEOUT, DEFAULT_APPSEC_WAF_TIMEOUT);

    appSecObfuscationParameterKeyRegexp =
        configProvider.getString(APPSEC_OBFUSCATION_PARAMETER_KEY_REGEXP, null);
    appSecObfuscationParameterValueRegexp =
        configProvider.getString(APPSEC_OBFUSCATION_PARAMETER_VALUE_REGEXP, null);

    appSecHttpBlockedTemplateHtml =
        configProvider.getString(APPSEC_HTTP_BLOCKED_TEMPLATE_HTML, null);
    appSecHttpBlockedTemplateJson =
        configProvider.getString(APPSEC_HTTP_BLOCKED_TEMPLATE_JSON, null);

    iastDebugEnabled = configProvider.getBoolean(IAST_DEBUG_ENABLED, DEFAULT_IAST_DEBUG_ENABLED);

    iastDetectionMode =
        configProvider.getEnum(IAST_DETECTION_MODE, IastDetectionMode.class, DEFAULT);
    iastMaxConcurrentRequests = iastDetectionMode.getIastMaxConcurrentRequests(configProvider);
    iastVulnerabilitiesPerRequest =
        iastDetectionMode.getIastVulnerabilitiesPerRequest(configProvider);
    iastRequestSampling = iastDetectionMode.getIastRequestSampling(configProvider);
    iastDeduplicationEnabled = iastDetectionMode.isIastDeduplicationEnabled(configProvider);
    iastWeakHashAlgorithms =
        tryMakeImmutableSet(
            configProvider.getSet(IAST_WEAK_HASH_ALGORITHMS, DEFAULT_IAST_WEAK_HASH_ALGORITHMS));
    iastWeakCipherAlgorithms =
        getPattern(
            DEFAULT_IAST_WEAK_CIPHER_ALGORITHMS,
            configProvider.getString(IAST_WEAK_CIPHER_ALGORITHMS));
    iastTelemetryVerbosity =
        configProvider.getEnum(IAST_TELEMETRY_VERBOSITY, Verbosity.class, Verbosity.INFORMATION);
    iastRedactionEnabled =
        configProvider.getBoolean(IAST_REDACTION_ENABLED, DEFAULT_IAST_REDACTION_ENABLED);
    iastRedactionNamePattern =
        configProvider.getString(IAST_REDACTION_NAME_PATTERN, DEFAULT_IAST_REDACTION_NAME_PATTERN);
    iastRedactionValuePattern =
        configProvider.getString(
            IAST_REDACTION_VALUE_PATTERN, DEFAULT_IAST_REDACTION_VALUE_PATTERN);

    ciVisibilityAgentlessEnabled =
        configProvider.getBoolean(
            CIVISIBILITY_AGENTLESS_ENABLED, DEFAULT_CIVISIBILITY_AGENTLESS_ENABLED);

    ciVisibilitySourceDataEnabled =
        configProvider.getBoolean(
            CIVISIBILITY_SOURCE_DATA_ENABLED, DEFAULT_CIVISIBILITY_SOURCE_DATA_ENABLED);

    ciVisibilitySourceDataRootCheckEnabled =
        configProvider.getBoolean(
            CIVISIBILITY_SOURCE_DATA_ROOT_CHECK_ENABLED,
            DEFAULT_CIVISIBILITY_SOURCE_DATA_ROOT_CHECK_ENABLED);

    ciVisibilityBuildInstrumentationEnabled =
        configProvider.getBoolean(
            CIVISIBILITY_BUILD_INSTRUMENTATION_ENABLED,
            DEFAULT_CIVISIBILITY_BUILD_INSTRUMENTATION_ENABLED);

    ciVisibilityTestEventsHandlerCacheSize =
        configProvider.getInteger(
            CIVISIBILITY_TEST_EVENTS_HANDLER_CACHE_SIZE,
            DEFAULT_CIVISIBILITY_TEST_EVENTS_HANDLER_CACHE_SIZE);

    ciVisibilitySessionId = configProvider.getLong(CIVISIBILITY_SESSION_ID);
    ciVisibilityModuleId = configProvider.getLong(CIVISIBILITY_MODULE_ID);

    final String ciVisibilityAgentlessUrlStr = configProvider.getString(CIVISIBILITY_AGENTLESS_URL);
    URI parsedCiVisibilityUri = null;
    if (ciVisibilityAgentlessUrlStr != null && !ciVisibilityAgentlessUrlStr.isEmpty()) {
      try {
        parsedCiVisibilityUri = new URL(ciVisibilityAgentlessUrlStr).toURI();
      } catch (MalformedURLException | URISyntaxException ex) {
        log.error(
            "Cannot parse CI Visibility agentless URL '{}', skipping", ciVisibilityAgentlessUrlStr);
      }
    }
    if (parsedCiVisibilityUri != null) {
      ciVisibilityAgentlessUrl = ciVisibilityAgentlessUrlStr;
    } else {
      ciVisibilityAgentlessUrl = null;
    }

    ciVisibilityAgentJarUri = configProvider.getString(CIVISIBILITY_AGENT_JAR_URI);
    ciVisibilityAutoConfigurationEnabled =
        configProvider.getBoolean(
            CIVISIBILITY_AUTO_CONFIGURATION_ENABLED,
            DEFAULT_CIVISIBILITY_AUTO_CONFIGURATION_ENABLED);
    ciVisibilityCompilerPluginAutoConfigurationEnabled =
        configProvider.getBoolean(
            CIVISIBILITY_COMPILER_PLUGIN_AUTO_CONFIGURATION_ENABLED,
            DEFAULT_CIVISIBILITY_COMPILER_PLUGIN_AUTO_CONFIGURATION_ENABLED);
    ciVisibilityCodeCoverageEnabled =
        configProvider.getBoolean(CIVISIBILITY_CODE_COVERAGE_ENABLED, true);
    ciVisibilityCompilerPluginVersion =
        configProvider.getString(
            CIVISIBILITY_COMPILER_PLUGIN_VERSION, DEFAULT_CIVISIBILITY_COMPILER_PLUGIN_VERSION);
    ciVisibilityJacocoPluginVersion = configProvider.getString(CIVISIBILITY_JACOCO_PLUGIN_VERSION);
    ciVisibilityJacocoPluginIncludes =
        Arrays.asList(
            COLON.split(configProvider.getString(CIVISIBILITY_JACOCO_PLUGIN_INCLUDES, ":")));
    ciVisibilityJacocoPluginExcludes =
        Arrays.asList(
            COLON.split(
                configProvider.getString(
                    CIVISIBILITY_JACOCO_PLUGIN_EXCLUDES,
                    DEFAULT_CIVISIBILITY_JACOCO_PLUGIN_EXCLUDES)));
    ciVisibilityJacocoPluginExcludedClassnames =
        computeCiVisibilityJacocoPluginExcludedClassnames(ciVisibilityJacocoPluginExcludes);
    ciVisibilityDebugPort = configProvider.getInteger(CIVISIBILITY_DEBUG_PORT);
    ciVisibilityGitUploadEnabled =
        configProvider.getBoolean(
            CIVISIBILITY_GIT_UPLOAD_ENABLED, DEFAULT_CIVISIBILITY_GIT_UPLOAD_ENABLED);
    ciVisibilityGitUnshallowEnabled =
        configProvider.getBoolean(
            CIVISIBILITY_GIT_UNSHALLOW_ENABLED, DEFAULT_CIVISIBILITY_GIT_UNSHALLOW_ENABLED);
    ciVisibilityGitCommandTimeoutMillis =
        configProvider.getLong(
            CIVISIBILITY_GIT_COMMAND_TIMEOUT_MILLIS,
            DEFAULT_CIVISIBILITY_GIT_COMMAND_TIMEOUT_MILLIS);
    ciVisibilityBackendApiTimeoutMillis =
        configProvider.getLong(
            CIVISIBILITY_BACKEND_API_TIMEOUT_MILLIS,
            DEFAULT_CIVISIBILITY_BACKEND_API_TIMEOUT_MILLIS);
    ciVisibilityGitUploadTimeoutMillis =
        configProvider.getLong(
            CIVISIBILITY_GIT_UPLOAD_TIMEOUT_MILLIS, DEFAULT_CIVISIBILITY_GIT_UPLOAD_TIMEOUT_MILLIS);
    ciVisibilityGitRemoteName =
        configProvider.getString(
            CIVISIBILITY_GIT_REMOTE_NAME, DEFAULT_CIVISIBILITY_GIT_REMOTE_NAME);
    ciVisibilitySignalServerHost =
        configProvider.getString(
            CIVISIBILITY_SIGNAL_SERVER_HOST, DEFAULT_CIVISIBILITY_SIGNAL_SERVER_HOST);
    ciVisibilitySignalServerPort =
        configProvider.getInteger(
            CIVISIBILITY_SIGNAL_SERVER_PORT, DEFAULT_CIVISIBILITY_SIGNAL_SERVER_PORT);
    ciVisibilityItrEnabled = configProvider.getBoolean(CIVISIBILITY_ITR_ENABLED, true);
    ciVisibilitySkippableTests =
        !Platform.isNativeImageBuilder()
            ? new HashSet<>(
                SkippableTestsSerializer.deserialize(
                    configProvider.getString(CIVISIBILITY_SKIPPABLE_TESTS)))
            : Collections.emptySet();

    remoteConfigEnabled =
        configProvider.getBoolean(REMOTE_CONFIG_ENABLED, DEFAULT_REMOTE_CONFIG_ENABLED);
    remoteConfigIntegrityCheckEnabled =
        configProvider.getBoolean(
            REMOTE_CONFIG_INTEGRITY_CHECK_ENABLED, DEFAULT_REMOTE_CONFIG_INTEGRITY_CHECK_ENABLED);
    remoteConfigUrl = configProvider.getString(REMOTE_CONFIG_URL);
    remoteConfigPollIntervalSeconds =
        configProvider.getFloat(
            REMOTE_CONFIG_POLL_INTERVAL_SECONDS, DEFAULT_REMOTE_CONFIG_POLL_INTERVAL_SECONDS);
    remoteConfigMaxPayloadSize =
        configProvider.getInteger(
                REMOTE_CONFIG_MAX_PAYLOAD_SIZE, DEFAULT_REMOTE_CONFIG_MAX_PAYLOAD_SIZE)
            * 1024;
    remoteConfigTargetsKeyId =
        configProvider.getString(
            REMOTE_CONFIG_TARGETS_KEY_ID, DEFAULT_REMOTE_CONFIG_TARGETS_KEY_ID);
    remoteConfigTargetsKey =
        configProvider.getString(REMOTE_CONFIG_TARGETS_KEY, DEFAULT_REMOTE_CONFIG_TARGETS_KEY);

    debuggerEnabled = configProvider.getBoolean(DEBUGGER_ENABLED, DEFAULT_DEBUGGER_ENABLED);
    debuggerUploadTimeout =
        configProvider.getInteger(DEBUGGER_UPLOAD_TIMEOUT, DEFAULT_DEBUGGER_UPLOAD_TIMEOUT);
    debuggerUploadFlushInterval =
        configProvider.getInteger(
            DEBUGGER_UPLOAD_FLUSH_INTERVAL, DEFAULT_DEBUGGER_UPLOAD_FLUSH_INTERVAL);
    debuggerClassFileDumpEnabled =
        configProvider.getBoolean(
            DEBUGGER_CLASSFILE_DUMP_ENABLED, DEFAULT_DEBUGGER_CLASSFILE_DUMP_ENABLED);
    debuggerPollInterval =
        configProvider.getInteger(DEBUGGER_POLL_INTERVAL, DEFAULT_DEBUGGER_POLL_INTERVAL);
    debuggerDiagnosticsInterval =
        configProvider.getInteger(
            DEBUGGER_DIAGNOSTICS_INTERVAL, DEFAULT_DEBUGGER_DIAGNOSTICS_INTERVAL);
    debuggerMetricEnabled =
        runtimeMetricsEnabled
            && configProvider.getBoolean(
                DEBUGGER_METRICS_ENABLED, DEFAULT_DEBUGGER_METRICS_ENABLED);
    debuggerProbeFileLocation = configProvider.getString(DEBUGGER_PROBE_FILE_LOCATION);
    debuggerUploadBatchSize =
        configProvider.getInteger(DEBUGGER_UPLOAD_BATCH_SIZE, DEFAULT_DEBUGGER_UPLOAD_BATCH_SIZE);
    debuggerMaxPayloadSize =
        configProvider.getInteger(DEBUGGER_MAX_PAYLOAD_SIZE, DEFAULT_DEBUGGER_MAX_PAYLOAD_SIZE)
            * 1024;
    debuggerVerifyByteCode =
        configProvider.getBoolean(DEBUGGER_VERIFY_BYTECODE, DEFAULT_DEBUGGER_VERIFY_BYTECODE);
    debuggerInstrumentTheWorld =
        configProvider.getBoolean(
            DEBUGGER_INSTRUMENT_THE_WORLD, DEFAULT_DEBUGGER_INSTRUMENT_THE_WORLD);
    debuggerExcludeFile = configProvider.getString(DEBUGGER_EXCLUDE_FILE);
    debuggerCaptureTimeout =
        configProvider.getInteger(DEBUGGER_CAPTURE_TIMEOUT, DEFAULT_DEBUGGER_CAPTURE_TIMEOUT);

    awsPropagationEnabled = isPropagationEnabled(true, "aws", "aws-sdk");
    sqsPropagationEnabled = isPropagationEnabled(true, "sqs");

    kafkaClientPropagationEnabled = isPropagationEnabled(true, "kafka", "kafka.client");
    kafkaClientPropagationDisabledTopics =
        tryMakeImmutableSet(configProvider.getList(KAFKA_CLIENT_PROPAGATION_DISABLED_TOPICS));
    kafkaClientBase64DecodingEnabled =
        configProvider.getBoolean(KAFKA_CLIENT_BASE64_DECODING_ENABLED, false);

    jmsPropagationEnabled = isPropagationEnabled(true, "jms");
    jmsPropagationDisabledTopics =
        tryMakeImmutableSet(configProvider.getList(JMS_PROPAGATION_DISABLED_TOPICS));
    jmsPropagationDisabledQueues =
        tryMakeImmutableSet(configProvider.getList(JMS_PROPAGATION_DISABLED_QUEUES));
    jmsUnacknowledgedMaxAge = configProvider.getInteger(JMS_UNACKNOWLEDGED_MAX_AGE, 3600);

    rabbitPropagationEnabled = isPropagationEnabled(true, "rabbit", "rabbitmq");
    rabbitPropagationDisabledQueues =
        tryMakeImmutableSet(configProvider.getList(RABBIT_PROPAGATION_DISABLED_QUEUES));
    rabbitPropagationDisabledExchanges =
        tryMakeImmutableSet(configProvider.getList(RABBIT_PROPAGATION_DISABLED_EXCHANGES));
    rabbitIncludeRoutingKeyInResource =
        configProvider.getBoolean(RABBIT_INCLUDE_ROUTINGKEY_IN_RESOURCE, true);

    messageBrokerSplitByDestination =
        configProvider.getBoolean(MESSAGE_BROKER_SPLIT_BY_DESTINATION, false);

    grpcIgnoredInboundMethods =
        tryMakeImmutableSet(configProvider.getList(GRPC_IGNORED_INBOUND_METHODS));
    grpcIgnoredOutboundMethods =
        tryMakeImmutableSet(configProvider.getList(GRPC_IGNORED_OUTBOUND_METHODS));
    grpcServerTrimPackageResource =
        configProvider.getBoolean(GRPC_SERVER_TRIM_PACKAGE_RESOURCE, false);
    grpcServerErrorStatuses =
        configProvider.getIntegerRange(
            GRPC_SERVER_ERROR_STATUSES, DEFAULT_GRPC_SERVER_ERROR_STATUSES);
    grpcClientErrorStatuses =
        configProvider.getIntegerRange(
            GRPC_CLIENT_ERROR_STATUSES, DEFAULT_GRPC_CLIENT_ERROR_STATUSES);

    hystrixTagsEnabled = configProvider.getBoolean(HYSTRIX_TAGS_ENABLED, false);
    hystrixMeasuredEnabled = configProvider.getBoolean(HYSTRIX_MEASURED_ENABLED, false);

    igniteCacheIncludeKeys = configProvider.getBoolean(IGNITE_CACHE_INCLUDE_KEYS, false);

    obfuscationQueryRegexp =
        configProvider.getString(
            OBFUSCATION_QUERY_STRING_REGEXP, null, "obfuscation.query.string.regexp");

    playReportHttpStatus = configProvider.getBoolean(PLAY_REPORT_HTTP_STATUS, false);

    servletPrincipalEnabled = configProvider.getBoolean(SERVLET_PRINCIPAL_ENABLED, false);

    xDatadogTagsMaxLength =
        configProvider.getInteger(
            TRACE_X_DATADOG_TAGS_MAX_LENGTH, DEFAULT_TRACE_X_DATADOG_TAGS_MAX_LENGTH);

    servletAsyncTimeoutError = configProvider.getBoolean(SERVLET_ASYNC_TIMEOUT_ERROR, true);

    debugEnabled = isDebugMode();

    cwsEnabled = configProvider.getBoolean(CWS_ENABLED, DEFAULT_CWS_ENABLED);
    cwsTlsRefresh = configProvider.getInteger(CWS_TLS_REFRESH, DEFAULT_CWS_TLS_REFRESH);

    dataStreamsEnabled =
        configProvider.getBoolean(DATA_STREAMS_ENABLED, DEFAULT_DATA_STREAMS_ENABLED);

    azureAppServices = configProvider.getBoolean(AZURE_APP_SERVICES, false);
    traceAgentPath = configProvider.getString(TRACE_AGENT_PATH);
    String traceAgentArgsString = configProvider.getString(TRACE_AGENT_ARGS);
    if (traceAgentArgsString == null) {
      traceAgentArgs = Collections.emptyList();
    } else {
      traceAgentArgs =
          Collections.unmodifiableList(
              new ArrayList<>(parseStringIntoSetOfNonEmptyStrings(traceAgentArgsString)));
    }

    dogStatsDPath = configProvider.getString(DOGSTATSD_PATH);
    String dogStatsDArgsString = configProvider.getString(DOGSTATSD_ARGS);
    if (dogStatsDArgsString == null) {
      dogStatsDArgs = Collections.emptyList();
    } else {
      dogStatsDArgs =
          Collections.unmodifiableList(
              new ArrayList<>(parseStringIntoSetOfNonEmptyStrings(dogStatsDArgsString)));
    }

    // Setting this last because we have a few places where this can come from
    apiKey = tmpApiKey;

    boolean longRunningEnabled =
        configProvider.getBoolean(
            TracerConfig.TRACE_LONG_RUNNING_ENABLED,
            ConfigDefaults.DEFAULT_TRACE_LONG_RUNNING_ENABLED);
    long longRunningTraceFlushInterval =
        configProvider.getLong(
            TracerConfig.TRACE_LONG_RUNNING_FLUSH_INTERVAL,
            ConfigDefaults.DEFAULT_TRACE_LONG_RUNNING_FLUSH_INTERVAL);

    if (longRunningEnabled
        && (longRunningTraceFlushInterval < 20 || longRunningTraceFlushInterval > 450)) {
      log.warn(
          "Provided long running trace flush interval of {} seconds. It should be between 20 seconds and 7.5 minutes."
              + "Setting the flush interval to the default value of {} seconds .",
          longRunningTraceFlushInterval,
          DEFAULT_TRACE_LONG_RUNNING_FLUSH_INTERVAL);
      longRunningTraceFlushInterval = DEFAULT_TRACE_LONG_RUNNING_FLUSH_INTERVAL;
    }
    longRunningTraceEnabled = longRunningEnabled;
    this.longRunningTraceFlushInterval = longRunningTraceFlushInterval;
<<<<<<< HEAD
    this.baggageToTagInject =
        configProvider.getBoolean(BAGGAGE_TO_TAG_INJECT, DEFAULT_BAGGAGE_TO_TAG_INJECT);
=======

    this.traceFlushIntervalSeconds =
        configProvider.getFloat(
            TracerConfig.TRACE_FLUSH_INTERVAL, ConfigDefaults.DEFAULT_TRACE_FLUSH_INTERVAL);
>>>>>>> 9c449d87
    if (profilingAgentless && apiKey == null) {
      log.warn(
          "Agentless profiling activated but no api key provided. Profile uploading will likely fail");
    }

    if (isCiVisibilityEnabled()
        && ciVisibilityAgentlessEnabled
        && (apiKey == null || apiKey.isEmpty())) {
      throw new FatalAgentMisconfigurationError(
          "Attempt to start in Agentless mode without API key. "
              + "Please ensure that either an API key is configured, or the tracer is set up to work with the Agent");
    }

    log.debug("New instance: {}", this);
  }

  private String[] computeCiVisibilityJacocoPluginExcludedClassnames(
      List<String> ciVisibilityJacocoPluginExcludes) {
    return ciVisibilityJacocoPluginExcludes.stream()
        .map(s -> (s.endsWith("*") ? s.substring(0, s.length() - 1) : s).replace('.', '/'))
        .toArray(String[]::new);
  }

  public ConfigProvider configProvider() {
    return configProvider;
  }

  public long getStartTimeMillis() {
    return startTimeMillis;
  }

  public String getRuntimeId() {
    return runtimeIdEnabled ? RuntimeIdHolder.runtimeId : "";
  }

  public Long getProcessId() {
    return PidHelper.getPidAsLong();
  }

  public String getRuntimeVersion() {
    return runtimeVersion;
  }

  public String getApiKey() {
    return apiKey;
  }

  public String getApplicationKey() {
    return applicationKey;
  }

  public String getSite() {
    return site;
  }

  public String getHostName() {
    return HostNameHolder.hostName;
  }

  public String getServiceName() {
    return serviceName;
  }

  public boolean isServiceNameSetByUser() {
    return serviceNameSetByUser;
  }

  public String getRootContextServiceName() {
    return rootContextServiceName;
  }

  public boolean isTraceEnabled() {
    return instrumenterConfig.isTraceEnabled();
  }

  public boolean isLongRunningTraceEnabled() {
    return longRunningTraceEnabled;
  }

  public long getLongRunningTraceFlushInterval() {
    return longRunningTraceFlushInterval;
  }

  public float getTraceFlushIntervalSeconds() {
    return traceFlushIntervalSeconds;
  }

  public boolean isIntegrationSynapseLegacyOperationName() {
    return integrationSynapseLegacyOperationName;
  }

  public String getWriterType() {
    return writerType;
  }

  public boolean isAgentConfiguredUsingDefault() {
    return agentConfiguredUsingDefault;
  }

  public String getAgentUrl() {
    return agentUrl;
  }

  public String getAgentHost() {
    return agentHost;
  }

  public int getAgentPort() {
    return agentPort;
  }

  public String getAgentUnixDomainSocket() {
    return agentUnixDomainSocket;
  }

  public String getAgentNamedPipe() {
    return agentNamedPipe;
  }

  public int getAgentTimeout() {
    return agentTimeout;
  }

  public Set<String> getNoProxyHosts() {
    return noProxyHosts;
  }

  public boolean isPrioritySamplingEnabled() {
    return prioritySamplingEnabled;
  }

  public String getPrioritySamplingForce() {
    return prioritySamplingForce;
  }

  public boolean isTraceResolverEnabled() {
    return traceResolverEnabled;
  }

  public Set<String> getIastWeakHashAlgorithms() {
    return iastWeakHashAlgorithms;
  }

  public Pattern getIastWeakCipherAlgorithms() {
    return iastWeakCipherAlgorithms;
  }

  public boolean isIastDeduplicationEnabled() {
    return iastDeduplicationEnabled;
  }

  public int getSpanAttributeSchemaVersion() {
    return spanAttributeSchemaVersion;
  }

  public boolean isPeerServiceDefaultsEnabled() {
    return peerServiceDefaultsEnabled;
  }

  public boolean isRemoveIntegrationServiceNamesEnabled() {
    return removeIntegrationServiceNamesEnabled;
  }

  public Map<String, String> getPeerServiceMapping() {
    return peerServiceMapping;
  }

  public Map<String, String> getServiceMapping() {
    return serviceMapping;
  }

  public Map<String, String> getRequestHeaderTags() {
    return requestHeaderTags;
  }

  public Map<String, String> getResponseHeaderTags() {
    return responseHeaderTags;
  }

  public Map<String, String> getBaggageMapping() {
    return baggageMapping;
  }

  public Map<String, String> getHttpServerPathResourceNameMapping() {
    return httpServerPathResourceNameMapping;
  }

  public Map<String, String> getHttpClientPathResourceNameMapping() {
    return httpClientPathResourceNameMapping;
  }

  public boolean getHttpResourceRemoveTrailingSlash() {
    return httpResourceRemoveTrailingSlash;
  }

  public BitSet getHttpServerErrorStatuses() {
    return httpServerErrorStatuses;
  }

  public BitSet getHttpClientErrorStatuses() {
    return httpClientErrorStatuses;
  }

  public boolean isHttpServerTagQueryString() {
    return httpServerTagQueryString;
  }

  public boolean isHttpServerRawQueryString() {
    return httpServerRawQueryString;
  }

  public boolean isHttpServerRawResource() {
    return httpServerRawResource;
  }

  public boolean isHttpServerRouteBasedNaming() {
    return httpServerRouteBasedNaming;
  }

  public boolean isHttpClientTagQueryString() {
    return httpClientTagQueryString;
  }

  public boolean isHttpClientSplitByDomain() {
    return httpClientSplitByDomain;
  }

  public boolean isDbClientSplitByInstance() {
    return dbClientSplitByInstance;
  }

  public boolean isDbClientSplitByInstanceTypeSuffix() {
    return dbClientSplitByInstanceTypeSuffix;
  }

  public Set<String> getSplitByTags() {
    return splitByTags;
  }

  public int getScopeDepthLimit() {
    return scopeDepthLimit;
  }

  public boolean isScopeStrictMode() {
    return scopeStrictMode;
  }

  public boolean isScopeInheritAsyncPropagation() {
    return scopeInheritAsyncPropagation;
  }

  public int getScopeIterationKeepAlive() {
    return scopeIterationKeepAlive;
  }

  public int getPartialFlushMinSpans() {
    return partialFlushMinSpans;
  }

  public boolean isTraceStrictWritesEnabled() {
    return traceStrictWritesEnabled;
  }

  public boolean isLogExtractHeaderNames() {
    return logExtractHeaderNames;
  }

  @Deprecated
  public Set<PropagationStyle> getPropagationStylesToExtract() {
    return propagationStylesToExtract;
  }

  @Deprecated
  public Set<PropagationStyle> getPropagationStylesToInject() {
    return propagationStylesToInject;
  }

  public boolean isTracePropagationStyleB3PaddingEnabled() {
    return tracePropagationStyleB3PaddingEnabled;
  }

  public Set<TracePropagationStyle> getTracePropagationStylesToExtract() {
    return tracePropagationStylesToExtract;
  }

  public Set<TracePropagationStyle> getTracePropagationStylesToInject() {
    return tracePropagationStylesToInject;
  }

  public int getClockSyncPeriod() {
    return clockSyncPeriod;
  }

  public String getDogStatsDNamedPipe() {
    return dogStatsDNamedPipe;
  }

  public int getDogStatsDStartDelay() {
    return dogStatsDStartDelay;
  }

  public boolean isRuntimeMetricsEnabled() {
    return runtimeMetricsEnabled;
  }

  public boolean isJmxFetchEnabled() {
    return jmxFetchEnabled;
  }

  public String getJmxFetchConfigDir() {
    return jmxFetchConfigDir;
  }

  public List<String> getJmxFetchConfigs() {
    return jmxFetchConfigs;
  }

  public List<String> getJmxFetchMetricsConfigs() {
    return jmxFetchMetricsConfigs;
  }

  public Integer getJmxFetchCheckPeriod() {
    return jmxFetchCheckPeriod;
  }

  public Integer getJmxFetchRefreshBeansPeriod() {
    return jmxFetchRefreshBeansPeriod;
  }

  public Integer getJmxFetchInitialRefreshBeansPeriod() {
    return jmxFetchInitialRefreshBeansPeriod;
  }

  public String getJmxFetchStatsdHost() {
    return jmxFetchStatsdHost;
  }

  public Integer getJmxFetchStatsdPort() {
    return jmxFetchStatsdPort;
  }

  public boolean isJmxFetchMultipleRuntimeServicesEnabled() {
    return jmxFetchMultipleRuntimeServicesEnabled;
  }

  public int getJmxFetchMultipleRuntimeServicesLimit() {
    return jmxFetchMultipleRuntimeServicesLimit;
  }

  public boolean isHealthMetricsEnabled() {
    return healthMetricsEnabled;
  }

  public String getHealthMetricsStatsdHost() {
    return healthMetricsStatsdHost;
  }

  public Integer getHealthMetricsStatsdPort() {
    return healthMetricsStatsdPort;
  }

  public boolean isPerfMetricsEnabled() {
    return perfMetricsEnabled;
  }

  public boolean isTracerMetricsEnabled() {
    return tracerMetricsEnabled;
  }

  public boolean isTracerMetricsBufferingEnabled() {
    return tracerMetricsBufferingEnabled;
  }

  public int getTracerMetricsMaxAggregates() {
    return tracerMetricsMaxAggregates;
  }

  public int getTracerMetricsMaxPending() {
    return tracerMetricsMaxPending;
  }

  public boolean isLogsInjectionEnabled() {
    return logsInjectionEnabled;
  }

  public boolean isReportHostName() {
    return reportHostName;
  }

  public boolean isTraceAnalyticsEnabled() {
    return traceAnalyticsEnabled;
  }

  public String getTraceClientIpHeader() {
    return traceClientIpHeader;
  }

  // whether to collect headers and run the client ip resolution (also requires appsec to be enabled
  // or clientIpEnabled)
  public boolean isTraceClientIpResolverEnabled() {
    return traceClientIpResolverEnabled;
  }

  public boolean isTraceGitMetadataEnabled() {
    return traceGitMetadataEnabled;
  }

  public Map<String, String> getTraceSamplingServiceRules() {
    return traceSamplingServiceRules;
  }

  public Map<String, String> getTraceSamplingOperationRules() {
    return traceSamplingOperationRules;
  }

  public String getTraceSamplingRules() {
    return traceSamplingRules;
  }

  public Double getTraceSampleRate() {
    return traceSampleRate;
  }

  public int getTraceRateLimit() {
    return traceRateLimit;
  }

  public String getSpanSamplingRules() {
    return spanSamplingRules;
  }

  public String getSpanSamplingRulesFile() {
    return spanSamplingRulesFile;
  }

  public boolean isProfilingEnabled() {
    return instrumenterConfig.isProfilingEnabled();
  }

  public boolean isProfilingAgentless() {
    return profilingAgentless;
  }

  public int getProfilingStartDelay() {
    return profilingStartDelay;
  }

  public boolean isProfilingStartForceFirst() {
    return profilingStartForceFirst;
  }

  public int getProfilingUploadPeriod() {
    return profilingUploadPeriod;
  }

  public String getProfilingTemplateOverrideFile() {
    return profilingTemplateOverrideFile;
  }

  public int getProfilingUploadTimeout() {
    return profilingUploadTimeout;
  }

  public String getProfilingUploadCompression() {
    return profilingUploadCompression;
  }

  public String getProfilingProxyHost() {
    return profilingProxyHost;
  }

  public int getProfilingProxyPort() {
    return profilingProxyPort;
  }

  public String getProfilingProxyUsername() {
    return profilingProxyUsername;
  }

  public String getProfilingProxyPassword() {
    return profilingProxyPassword;
  }

  public int getProfilingExceptionSampleLimit() {
    return profilingExceptionSampleLimit;
  }

  public int getProfilingDirectAllocationSampleLimit() {
    return profilingDirectAllocationSampleLimit;
  }

  public int getProfilingExceptionHistogramTopItems() {
    return profilingExceptionHistogramTopItems;
  }

  public int getProfilingExceptionHistogramMaxCollectionSize() {
    return profilingExceptionHistogramMaxCollectionSize;
  }

  public boolean isProfilingExcludeAgentThreads() {
    return profilingExcludeAgentThreads;
  }

  public boolean isProfilingUploadSummaryOn413Enabled() {
    return profilingUploadSummaryOn413Enabled;
  }

  public boolean isProfilingRecordExceptionMessage() {
    return profilingRecordExceptionMessage;
  }

  public boolean isDatadogProfilerEnabled() {
    return isDatadogProfilerEnabled;
  }

  public static boolean isDatadogProfilerEnablementOverridden() {
    // old non-LTS versions without important backports
    return Platform.isJavaVersion(18)
        || Platform.isJavaVersion(16)
        || Platform.isJavaVersion(15)
        || Platform.isJavaVersion(14)
        || Platform.isJavaVersion(13)
        || Platform.isJavaVersion(12)
        || Platform.isJavaVersion(10)
        || Platform.isJavaVersion(9);
  }

  public static boolean isDatadogProfilerSafeInCurrentEnvironment() {
    // don't want to put this logic (which will evolve) in the public ProfilingConfig, and can't
    // access Platform there
    if (!Platform.isJ9() && Platform.isJavaVersion(8)) {
      String arch = System.getProperty("os.arch");
      if ("aarch64".equalsIgnoreCase(arch) || "arm64".equalsIgnoreCase(arch)) {
        return false;
      }
    }
    boolean result =
        Platform.isJ9()
            || !Platform.isJavaVersion(18) // missing AGCT fixes
            || Platform.isJavaVersionAtLeast(17, 0, 5)
            || (Platform.isJavaVersion(11) && Platform.isJavaVersionAtLeast(11, 0, 17))
            || (Platform.isJavaVersion(8) && Platform.isJavaVersionAtLeast(8, 0, 352));

    if (result && Platform.isJ9()) {
      // Semeru JDK 11 and JDK 17 have problems with unloaded classes and jmethodids, leading to JVM
      // crash
      // The ASGCT based profilers are only activated in JDK 11.0.18+ and JDK 17.0.6+
      result &=
          !((Platform.isJavaVersion(11) && Platform.isJavaVersionAtLeast(11, 0, 18))
              || ((Platform.isJavaVersion(17) && Platform.isJavaVersionAtLeast(17, 0, 6))));
    }
    return result;
  }

  public boolean isCrashTrackingAgentless() {
    return crashTrackingAgentless;
  }

  public boolean isTelemetryEnabled() {
    return instrumenterConfig.isTelemetryEnabled();
  }

  public float getTelemetryHeartbeatInterval() {
    return telemetryHeartbeatInterval;
  }

  public float getTelemetryMetricsInterval() {
    return telemetryMetricsInterval;
  }

  public boolean isTelemetryDependencyServiceEnabled() {
    return isTelemetryDependencyServiceEnabled;
  }

  public boolean isClientIpEnabled() {
    return clientIpEnabled;
  }

  public ProductActivation getAppSecActivation() {
    return instrumenterConfig.getAppSecActivation();
  }

  public boolean isAppSecReportingInband() {
    return appSecReportingInband;
  }

  public int getAppSecReportMinTimeout() {
    return appSecReportMinTimeout;
  }

  public int getAppSecReportMaxTimeout() {
    return appSecReportMaxTimeout;
  }

  public int getAppSecTraceRateLimit() {
    return appSecTraceRateLimit;
  }

  public boolean isAppSecWafMetrics() {
    return appSecWafMetrics;
  }

  // in microseconds
  public int getAppSecWafTimeout() {
    return appSecWafTimeout;
  }

  public String getAppSecObfuscationParameterKeyRegexp() {
    return appSecObfuscationParameterKeyRegexp;
  }

  public String getAppSecObfuscationParameterValueRegexp() {
    return appSecObfuscationParameterValueRegexp;
  }

  public String getAppSecHttpBlockedTemplateHtml() {
    return appSecHttpBlockedTemplateHtml;
  }

  public String getAppSecHttpBlockedTemplateJson() {
    return appSecHttpBlockedTemplateJson;
  }

  public ProductActivation getIastActivation() {
    return instrumenterConfig.getIastActivation();
  }

  public boolean isIastDebugEnabled() {
    return iastDebugEnabled;
  }

  public int getIastMaxConcurrentRequests() {
    return iastMaxConcurrentRequests;
  }

  public int getIastVulnerabilitiesPerRequest() {
    return iastVulnerabilitiesPerRequest;
  }

  public float getIastRequestSampling() {
    return iastRequestSampling;
  }

  public Verbosity getIastTelemetryVerbosity() {
    return isTelemetryEnabled() ? iastTelemetryVerbosity : Verbosity.OFF;
  }

  public boolean isIastRedactionEnabled() {
    return iastRedactionEnabled;
  }

  public String getIastRedactionNamePattern() {
    return iastRedactionNamePattern;
  }

  public String getIastRedactionValuePattern() {
    return iastRedactionValuePattern;
  }

  public boolean isCiVisibilityEnabled() {
    return instrumenterConfig.isCiVisibilityEnabled();
  }

  public boolean isUsmEnabled() {
    return instrumenterConfig.isUsmEnabled();
  }

  public boolean isCiVisibilityAgentlessEnabled() {
    return ciVisibilityAgentlessEnabled;
  }

  public String getCiVisibilityAgentlessUrl() {
    return ciVisibilityAgentlessUrl;
  }

  public boolean isCiVisibilitySourceDataEnabled() {
    return ciVisibilitySourceDataEnabled;
  }

  public boolean isCiVisibilitySourceDataRootCheckEnabled() {
    return ciVisibilitySourceDataRootCheckEnabled;
  }

  public boolean isCiVisibilityBuildInstrumentationEnabled() {
    return ciVisibilityBuildInstrumentationEnabled;
  }

  public int getCiVisibilityTestEventsHandlerCacheSize() {
    return ciVisibilityTestEventsHandlerCacheSize;
  }

  public Long getCiVisibilitySessionId() {
    return ciVisibilitySessionId;
  }

  public Long getCiVisibilityModuleId() {
    return ciVisibilityModuleId;
  }

  public String getCiVisibilityAgentJarUri() {
    return ciVisibilityAgentJarUri;
  }

  public File getCiVisibilityAgentJarFile() {
    if (ciVisibilityAgentJarUri == null || ciVisibilityAgentJarUri.isEmpty()) {
      throw new IllegalArgumentException("Agent JAR URI is not set in config");
    }

    try {
      URI agentJarUri = new URI(ciVisibilityAgentJarUri);
      return new File(agentJarUri);
    } catch (URISyntaxException e) {
      throw new IllegalArgumentException("Malformed agent JAR URI: " + ciVisibilityAgentJarUri, e);
    }
  }

  public boolean isCiVisibilityAutoConfigurationEnabled() {
    return ciVisibilityAutoConfigurationEnabled;
  }

  public boolean isCiVisibilityCompilerPluginAutoConfigurationEnabled() {
    return ciVisibilityCompilerPluginAutoConfigurationEnabled;
  }

  public boolean isCiVisibilityCodeCoverageEnabled() {
    return ciVisibilityCodeCoverageEnabled;
  }

  public String getCiVisibilityCompilerPluginVersion() {
    return ciVisibilityCompilerPluginVersion;
  }

  public String getCiVisibilityJacocoPluginVersion() {
    return ciVisibilityJacocoPluginVersion;
  }

  public List<String> getCiVisibilityJacocoPluginIncludes() {
    return ciVisibilityJacocoPluginIncludes;
  }

  public List<String> getCiVisibilityJacocoPluginExcludes() {
    return ciVisibilityJacocoPluginExcludes;
  }

  public String[] getCiVisibilityJacocoPluginExcludedClassnames() {
    return ciVisibilityJacocoPluginExcludedClassnames;
  }

  public Integer getCiVisibilityDebugPort() {
    return ciVisibilityDebugPort;
  }

  public boolean isCiVisibilityGitUploadEnabled() {
    return ciVisibilityGitUploadEnabled;
  }

  public boolean isCiVisibilityGitUnshallowEnabled() {
    return ciVisibilityGitUnshallowEnabled;
  }

  public long getCiVisibilityGitCommandTimeoutMillis() {
    return ciVisibilityGitCommandTimeoutMillis;
  }

  public long getCiVisibilityBackendApiTimeoutMillis() {
    return ciVisibilityBackendApiTimeoutMillis;
  }

  public long getCiVisibilityGitUploadTimeoutMillis() {
    return ciVisibilityGitUploadTimeoutMillis;
  }

  public String getCiVisibilityGitRemoteName() {
    return ciVisibilityGitRemoteName;
  }

  public int getCiVisibilitySignalServerPort() {
    return ciVisibilitySignalServerPort;
  }

  public String getCiVisibilitySignalServerHost() {
    return ciVisibilitySignalServerHost;
  }

  public boolean isCiVisibilityItrEnabled() {
    return ciVisibilityItrEnabled;
  }

  public Set<SkippableTest> getCiVisibilitySkippableTests() {
    return ciVisibilitySkippableTests;
  }

  public String getAppSecRulesFile() {
    return appSecRulesFile;
  }

  public long getRemoteConfigMaxPayloadSizeBytes() {
    return remoteConfigMaxPayloadSize;
  }

  public boolean isRemoteConfigEnabled() {
    return remoteConfigEnabled;
  }

  public boolean isRemoteConfigIntegrityCheckEnabled() {
    return remoteConfigIntegrityCheckEnabled;
  }

  public String getFinalRemoteConfigUrl() {
    return remoteConfigUrl;
  }

  public float getRemoteConfigPollIntervalSeconds() {
    return remoteConfigPollIntervalSeconds;
  }

  public String getRemoteConfigTargetsKeyId() {
    return remoteConfigTargetsKeyId;
  }

  public String getRemoteConfigTargetsKey() {
    return remoteConfigTargetsKey;
  }

  public boolean isDebuggerEnabled() {
    return debuggerEnabled;
  }

  public int getDebuggerUploadTimeout() {
    return debuggerUploadTimeout;
  }

  public int getDebuggerUploadFlushInterval() {
    return debuggerUploadFlushInterval;
  }

  public boolean isDebuggerClassFileDumpEnabled() {
    return debuggerClassFileDumpEnabled;
  }

  public int getDebuggerPollInterval() {
    return debuggerPollInterval;
  }

  public int getDebuggerDiagnosticsInterval() {
    return debuggerDiagnosticsInterval;
  }

  public boolean isDebuggerMetricsEnabled() {
    return debuggerMetricEnabled;
  }

  public int getDebuggerUploadBatchSize() {
    return debuggerUploadBatchSize;
  }

  public long getDebuggerMaxPayloadSize() {
    return debuggerMaxPayloadSize;
  }

  public boolean isDebuggerVerifyByteCode() {
    return debuggerVerifyByteCode;
  }

  public boolean isDebuggerInstrumentTheWorld() {
    return debuggerInstrumentTheWorld;
  }

  public String getDebuggerExcludeFile() {
    return debuggerExcludeFile;
  }

  public int getDebuggerCaptureTimeout() {
    return debuggerCaptureTimeout;
  }

  public String getFinalDebuggerProbeUrl() {
    // by default poll from datadog agent
    return "http://" + agentHost + ":" + agentPort;
  }

  public String getFinalDebuggerSnapshotUrl() {
    // by default send to datadog agent
    return agentUrl + "/debugger/v1/input";
  }

  public String getDebuggerProbeFileLocation() {
    return debuggerProbeFileLocation;
  }

  public boolean isAwsPropagationEnabled() {
    return awsPropagationEnabled;
  }

  public boolean isSqsPropagationEnabled() {
    return sqsPropagationEnabled;
  }

  public boolean isKafkaClientPropagationEnabled() {
    return kafkaClientPropagationEnabled;
  }

  public boolean isKafkaClientPropagationDisabledForTopic(String topic) {
    return null != topic && kafkaClientPropagationDisabledTopics.contains(topic);
  }

  public boolean isJmsPropagationEnabled() {
    return jmsPropagationEnabled;
  }

  public boolean isJmsPropagationDisabledForDestination(final String queueOrTopic) {
    return null != queueOrTopic
        && (jmsPropagationDisabledQueues.contains(queueOrTopic)
            || jmsPropagationDisabledTopics.contains(queueOrTopic));
  }

  public int getJmsUnacknowledgedMaxAge() {
    return jmsUnacknowledgedMaxAge;
  }

  public boolean isKafkaClientBase64DecodingEnabled() {
    return kafkaClientBase64DecodingEnabled;
  }

  public boolean isRabbitPropagationEnabled() {
    return rabbitPropagationEnabled;
  }

  public boolean isRabbitPropagationDisabledForDestination(final String queueOrExchange) {
    return null != queueOrExchange
        && (rabbitPropagationDisabledQueues.contains(queueOrExchange)
            || rabbitPropagationDisabledExchanges.contains(queueOrExchange));
  }

  public boolean isRabbitIncludeRoutingKeyInResource() {
    return rabbitIncludeRoutingKeyInResource;
  }

  public boolean isMessageBrokerSplitByDestination() {
    return messageBrokerSplitByDestination;
  }

  public boolean isHystrixTagsEnabled() {
    return hystrixTagsEnabled;
  }

  public boolean isHystrixMeasuredEnabled() {
    return hystrixMeasuredEnabled;
  }

  public boolean isIgniteCacheIncludeKeys() {
    return igniteCacheIncludeKeys;
  }

  public String getObfuscationQueryRegexp() {
    return obfuscationQueryRegexp;
  }

  public boolean getPlayReportHttpStatus() {
    return playReportHttpStatus;
  }

  public boolean isServletPrincipalEnabled() {
    return servletPrincipalEnabled;
  }

  public boolean isSpringDataRepositoryInterfaceResourceName() {
    return springDataRepositoryInterfaceResourceName;
  }

  public int getxDatadogTagsMaxLength() {
    return xDatadogTagsMaxLength;
  }

  public boolean isServletAsyncTimeoutError() {
    return servletAsyncTimeoutError;
  }

  public boolean isTraceAgentV05Enabled() {
    return traceAgentV05Enabled;
  }

  public boolean isDebugEnabled() {
    return debugEnabled;
  }

  public boolean isCwsEnabled() {
    return cwsEnabled;
  }

  public int getCwsTlsRefresh() {
    return cwsTlsRefresh;
  }

  public boolean isAzureAppServices() {
    return azureAppServices;
  }

  public boolean isDataStreamsEnabled() {
    return dataStreamsEnabled;
  }

  public boolean isBaggageToTagInjectEnabled() {
    return baggageToTagInject;
  }

  public String getTraceAgentPath() {
    return traceAgentPath;
  }

  public List<String> getTraceAgentArgs() {
    return traceAgentArgs;
  }

  public String getDogStatsDPath() {
    return dogStatsDPath;
  }

  public List<String> getDogStatsDArgs() {
    return dogStatsDArgs;
  }

  public String getConfigFileStatus() {
    return configFileStatus;
  }

  public IdGenerationStrategy getIdGenerationStrategy() {
    return idGenerationStrategy;
  }

  public boolean isTrace128bitTraceIdGenerationEnabled() {
    return trace128bitTraceIdGenerationEnabled;
  }

  public Set<String> getGrpcIgnoredInboundMethods() {
    return grpcIgnoredInboundMethods;
  }

  public Set<String> getGrpcIgnoredOutboundMethods() {
    return grpcIgnoredOutboundMethods;
  }

  public boolean isGrpcServerTrimPackageResource() {
    return grpcServerTrimPackageResource;
  }

  public BitSet getGrpcServerErrorStatuses() {
    return grpcServerErrorStatuses;
  }

  public BitSet getGrpcClientErrorStatuses() {
    return grpcClientErrorStatuses;
  }

  public boolean isElasticsearchBodyAndParamsEnabled() {
    return elasticsearchBodyAndParamsEnabled;
  }

  /** @return A map of tags to be applied only to the local application root span. */
  public Map<String, Object> getLocalRootSpanTags() {
    final Map<String, String> runtimeTags = getRuntimeTags();
    final Map<String, Object> result = new HashMap<>(runtimeTags.size() + 2);
    result.putAll(runtimeTags);
    result.put(LANGUAGE_TAG_KEY, LANGUAGE_TAG_VALUE);
    result.put(SCHEMA_VERSION_TAG_KEY, SpanNaming.instance().version());
    result.put(PROFILING_ENABLED, isProfilingEnabled() ? 1 : 0);

    if (reportHostName) {
      final String hostName = getHostName();
      if (null != hostName && !hostName.isEmpty()) {
        result.put(INTERNAL_HOST_NAME, hostName);
      }
    }

    if (azureAppServices) {
      result.putAll(getAzureAppServicesTags());
    }

    result.putAll(getProcessIdTag());

    return Collections.unmodifiableMap(result);
  }

  public WellKnownTags getWellKnownTags() {
    return new WellKnownTags(
        getRuntimeId(),
        reportHostName ? getHostName() : "",
        getEnv(),
        serviceName,
        getVersion(),
        LANGUAGE_TAG_VALUE);
  }

  public String getPrimaryTag() {
    return primaryTag;
  }

  public Set<String> getMetricsIgnoredResources() {
    return tryMakeImmutableSet(configProvider.getList(TRACER_METRICS_IGNORED_RESOURCES));
  }

  public String getEnv() {
    // intentionally not thread safe
    if (env == null) {
      env = getMergedSpanTags().get("env");
      if (env == null) {
        env = "";
      }
    }

    return env;
  }

  public String getVersion() {
    // intentionally not thread safe
    if (version == null) {
      version = getMergedSpanTags().get("version");
      if (version == null) {
        version = "";
      }
    }

    return version;
  }

  public Map<String, String> getMergedSpanTags() {
    // Do not include runtimeId into span tags: we only want that added to the root span
    final Map<String, String> result = newHashMap(getGlobalTags().size() + spanTags.size());
    result.putAll(getGlobalTags());
    result.putAll(spanTags);
    return Collections.unmodifiableMap(result);
  }

  public Map<String, String> getMergedJmxTags() {
    final Map<String, String> runtimeTags = getRuntimeTags();
    final Map<String, String> result =
        newHashMap(
            getGlobalTags().size() + jmxTags.size() + runtimeTags.size() + 1 /* for serviceName */);
    result.putAll(getGlobalTags());
    result.putAll(jmxTags);
    result.putAll(runtimeTags);
    // service name set here instead of getRuntimeTags because apm already manages the service tag
    // and may chose to override it.
    // Additionally, infra/JMX metrics require `service` rather than APM's `service.name` tag
    result.put(SERVICE_TAG, serviceName);
    return Collections.unmodifiableMap(result);
  }

  public Map<String, String> getMergedProfilingTags() {
    final Map<String, String> runtimeTags = getRuntimeTags();
    final String host = getHostName();
    final Map<String, String> result =
        newHashMap(
            getGlobalTags().size()
                + profilingTags.size()
                + runtimeTags.size()
                + 4 /* for serviceName and host and language and runtime_version */);
    result.put(HOST_TAG, host); // Host goes first to allow to override it
    result.putAll(getGlobalTags());
    result.putAll(profilingTags);
    result.putAll(runtimeTags);
    // service name set here instead of getRuntimeTags because apm already manages the service tag
    // and may chose to override it.
    result.put(SERVICE_TAG, serviceName);
    result.put(LANGUAGE_TAG_KEY, LANGUAGE_TAG_VALUE);
    result.put(RUNTIME_VERSION_TAG, runtimeVersion);
    return Collections.unmodifiableMap(result);
  }

  public Map<String, String> getMergedCrashTrackingTags() {
    final Map<String, String> runtimeTags = getRuntimeTags();
    final String host = getHostName();
    final Map<String, String> result =
        newHashMap(
            getGlobalTags().size()
                + crashTrackingTags.size()
                + runtimeTags.size()
                + 3 /* for serviceName and host and language */);
    result.put(HOST_TAG, host); // Host goes first to allow to override it
    result.putAll(getGlobalTags());
    result.putAll(crashTrackingTags);
    result.putAll(runtimeTags);
    // service name set here instead of getRuntimeTags because apm already manages the service tag
    // and may chose to override it.
    result.put(SERVICE_TAG, serviceName);
    result.put(LANGUAGE_TAG_KEY, LANGUAGE_TAG_VALUE);
    return Collections.unmodifiableMap(result);
  }

  /**
   * Returns the sample rate for the specified instrumentation or {@link
   * ConfigDefaults#DEFAULT_ANALYTICS_SAMPLE_RATE} if none specified.
   */
  public float getInstrumentationAnalyticsSampleRate(final String... aliases) {
    for (final String alias : aliases) {
      final String configKey = alias + ".analytics.sample-rate";
      final Float rate = configProvider.getFloat("trace." + configKey, configKey);
      if (null != rate) {
        return rate;
      }
    }
    return DEFAULT_ANALYTICS_SAMPLE_RATE;
  }

  /**
   * Provide 'global' tags, i.e. tags set everywhere. We have to support old (dd.trace.global.tags)
   * version of this setting if new (dd.tags) version has not been specified.
   */
  public Map<String, String> getGlobalTags() {
    return tags;
  }

  /**
   * Return a map of tags required by the datadog backend to link runtime metrics (i.e. jmx) and
   * traces.
   *
   * <p>These tags must be applied to every runtime metrics and placed on the root span of every
   * trace.
   *
   * @return A map of tag-name -> tag-value
   */
  private Map<String, String> getRuntimeTags() {
    return Collections.singletonMap(RUNTIME_ID_TAG, getRuntimeId());
  }

  private Map<String, Long> getProcessIdTag() {
    return Collections.singletonMap(PID_TAG, getProcessId());
  }

  private Map<String, String> getAzureAppServicesTags() {
    // These variable names and derivations are copied from the dotnet tracer
    // See
    // https://github.com/DataDog/dd-trace-dotnet/blob/master/tracer/src/Datadog.Trace/PlatformHelpers/AzureAppServices.cs
    // and
    // https://github.com/DataDog/dd-trace-dotnet/blob/master/tracer/src/Datadog.Trace/TraceContext.cs#L207
    Map<String, String> aasTags = new HashMap<>();

    /// The site name of the site instance in Azure where the traced application is running.
    String siteName = getEnv("WEBSITE_SITE_NAME");
    if (siteName != null) {
      aasTags.put("aas.site.name", siteName);
    }

    // The kind of application instance running in Azure.
    // Possible values: app, api, mobileapp, app_linux, app_linux_container, functionapp,
    // functionapp_linux, functionapp_linux_container

    // The type of application instance running in Azure.
    // Possible values: app, function
    if (getEnv("FUNCTIONS_WORKER_RUNTIME") != null
        || getEnv("FUNCTIONS_EXTENSIONS_VERSION") != null) {
      aasTags.put("aas.site.kind", "functionapp");
      aasTags.put("aas.site.type", "function");
    } else {
      aasTags.put("aas.site.kind", "app");
      aasTags.put("aas.site.type", "app");
    }

    //  The resource group of the site instance in Azure App Services
    String resourceGroup = getEnv("WEBSITE_RESOURCE_GROUP");
    if (resourceGroup != null) {
      aasTags.put("aas.resource.group", resourceGroup);
    }

    // Example: 8c500027-5f00-400e-8f00-60000000000f+apm-dotnet-EastUSwebspace
    // Format: {subscriptionId}+{planResourceGroup}-{hostedInRegion}
    String websiteOwner = getEnv("WEBSITE_OWNER_NAME");
    int plusIndex = websiteOwner == null ? -1 : websiteOwner.indexOf("+");

    // The subscription ID of the site instance in Azure App Services
    String subscriptionId = null;
    if (plusIndex > 0) {
      subscriptionId = websiteOwner.substring(0, plusIndex);
      aasTags.put("aas.subscription.id", subscriptionId);
    }

    if (subscriptionId != null && siteName != null && resourceGroup != null) {
      // The resource ID of the site instance in Azure App Services
      String resourceId =
          "/subscriptions/"
              + subscriptionId
              + "/resourcegroups/"
              + resourceGroup
              + "/providers/microsoft.web/sites/"
              + siteName;
      resourceId = resourceId.toLowerCase(Locale.ROOT);
      aasTags.put("aas.resource.id", resourceId);
    } else {
      log.warn(
          "Unable to generate resource id subscription id: {}, site name: {}, resource group {}",
          subscriptionId,
          siteName,
          resourceGroup);
    }

    // The instance ID in Azure
    String instanceId = getEnv("WEBSITE_INSTANCE_ID");
    instanceId = instanceId == null ? "unknown" : instanceId;
    aasTags.put("aas.environment.instance_id", instanceId);

    // The instance name in Azure
    String instanceName = getEnv("COMPUTERNAME");
    instanceName = instanceName == null ? "unknown" : instanceName;
    aasTags.put("aas.environment.instance_name", instanceName);

    // The operating system in Azure
    String operatingSystem = getEnv("WEBSITE_OS");
    operatingSystem = operatingSystem == null ? "unknown" : operatingSystem;
    aasTags.put("aas.environment.os", operatingSystem);

    // The version of the extension installed
    String siteExtensionVersion = getEnv("DD_AAS_JAVA_EXTENSION_VERSION");
    siteExtensionVersion = siteExtensionVersion == null ? "unknown" : siteExtensionVersion;
    aasTags.put("aas.environment.extension_version", siteExtensionVersion);

    aasTags.put("aas.environment.runtime", getProp("java.vm.name", "unknown"));

    return aasTags;
  }

  private int schemaVersionFromConfig() {
    String versionStr =
        configProvider.getString(TRACE_SPAN_ATTRIBUTE_SCHEMA, "v" + SpanNaming.SCHEMA_MIN_VERSION);
    Matcher matcher = Pattern.compile("^v?(0|[1-9]\\d*)$").matcher(versionStr);
    int parsedVersion = -1;
    if (matcher.matches()) {
      parsedVersion = Integer.parseInt(matcher.group(1));
    }
    if (parsedVersion < SpanNaming.SCHEMA_MIN_VERSION
        || parsedVersion > SpanNaming.SCHEMA_MAX_VERSION) {
      log.warn(
          "Invalid attribute schema version {} invalid or out of range [v{}, v{}]. Defaulting to v{}",
          versionStr,
          SpanNaming.SCHEMA_MIN_VERSION,
          SpanNaming.SCHEMA_MAX_VERSION,
          SpanNaming.SCHEMA_MIN_VERSION);
      parsedVersion = SpanNaming.SCHEMA_MIN_VERSION;
    }
    return parsedVersion;
  }

  public String getFinalProfilingUrl() {
    if (profilingUrl != null) {
      // when profilingUrl is set we use it regardless of apiKey/agentless config
      return profilingUrl;
    } else if (profilingAgentless) {
      // when agentless profiling is turned on we send directly to our intake
      return "https://intake.profile." + site + "/api/v2/profile";
    } else {
      // when profilingUrl and agentless are not set we send to the dd trace agent running locally
      return "http://" + agentHost + ":" + agentPort + "/profiling/v1/input";
    }
  }

  public String getFinalCrashTrackingTelemetryUrl() {
    if (crashTrackingAgentless) {
      // when agentless crashTracking is turned on we send directly to our intake
      return "https://all-http-intake.logs." + site + "/api/v2/apmtelemetry";
    } else {
      // when agentless are not set we send to the dd trace agent running locally
      return "http://" + agentHost + ":" + agentPort + "/telemetry/proxy/api/v2/apmtelemetry";
    }
  }

  public boolean isJmxFetchIntegrationEnabled(
      final Iterable<String> integrationNames, final boolean defaultEnabled) {
    return configProvider.isEnabled(integrationNames, "jmxfetch.", ".enabled", defaultEnabled);
  }

  public boolean isRuleEnabled(final String name) {
    return isRuleEnabled(name, true);
  }

  public boolean isRuleEnabled(final String name, boolean defaultEnabled) {
    boolean enabled = configProvider.getBoolean("trace." + name + ".enabled", defaultEnabled);
    boolean lowerEnabled =
        configProvider.getBoolean(
            "trace." + name.toLowerCase(Locale.ROOT) + ".enabled", defaultEnabled);
    return defaultEnabled ? enabled && lowerEnabled : enabled || lowerEnabled;
  }

  /**
   * @param integrationNames
   * @param defaultEnabled
   * @return
   * @deprecated This method should only be used internally. Use the instance getter instead {@link
   *     #isJmxFetchIntegrationEnabled(Iterable, boolean)}.
   */
  public static boolean jmxFetchIntegrationEnabled(
      final SortedSet<String> integrationNames, final boolean defaultEnabled) {
    return Config.get().isJmxFetchIntegrationEnabled(integrationNames, defaultEnabled);
  }

  public boolean isEndToEndDurationEnabled(
      final boolean defaultEnabled, final String... integrationNames) {
    return configProvider.isEnabled(
        Arrays.asList(integrationNames), "", ".e2e.duration.enabled", defaultEnabled);
  }

  public boolean isPropagationEnabled(
      final boolean defaultEnabled, final String... integrationNames) {
    return configProvider.isEnabled(
        Arrays.asList(integrationNames), "", ".propagation.enabled", defaultEnabled);
  }

  public boolean isLegacyTracingEnabled(
      final boolean defaultEnabled, final String... integrationNames) {
    return SpanNaming.instance().namingSchema().allowFakeServices()
        && configProvider.isEnabled(
            Arrays.asList(integrationNames), "", ".legacy.tracing.enabled", defaultEnabled);
  }

  public boolean isTimeInQueueEnabled(
      final boolean defaultEnabled, final String... integrationNames) {
    return SpanNaming.instance().namingSchema().allowFakeServices()
        && configProvider.isEnabled(
            Arrays.asList(integrationNames), "", ".time-in-queue.enabled", defaultEnabled);
  }

  public boolean isEnabled(
      final boolean defaultEnabled, final String settingName, String settingSuffix) {
    return configProvider.isEnabled(
        Collections.singletonList(settingName), "", settingSuffix, defaultEnabled);
  }

  public String getDBMPropagationMode() {
    return DBMPropagationMode;
  }

  private void logIgnoredSettingWarning(
      String setting, String overridingSetting, String overridingSuffix) {
    log.warn(
        "Setting {} ignored since {}{} is enabled.",
        propertyNameToSystemPropertyName(setting),
        propertyNameToSystemPropertyName(overridingSetting),
        overridingSuffix);
  }

  private void logOverriddenSettingWarning(String setting, String overridingSetting, Object value) {
    log.warn(
        "Setting {} is overridden by setting {} with value {}.",
        propertyNameToSystemPropertyName(setting),
        propertyNameToSystemPropertyName(overridingSetting),
        value);
  }

  private void logOverriddenDeprecatedSettingWarning(
      String setting, String overridingSetting, Object value) {
    log.warn(
        "Setting {} is deprecated and overridden by setting {} with value {}.",
        propertyNameToSystemPropertyName(setting),
        propertyNameToSystemPropertyName(overridingSetting),
        value);
  }

  private void logDeprecatedConvertedSetting(
      String deprecatedSetting, Object oldValue, String newSetting, Object newValue) {
    log.warn(
        "Setting {} is deprecated and the value {} has been converted to {} for setting {}.",
        propertyNameToSystemPropertyName(deprecatedSetting),
        oldValue,
        newValue,
        propertyNameToSystemPropertyName(newSetting));
  }

  public boolean isTraceAnalyticsIntegrationEnabled(
      final SortedSet<String> integrationNames, final boolean defaultEnabled) {
    return configProvider.isEnabled(integrationNames, "", ".analytics.enabled", defaultEnabled);
  }

  public boolean isTraceAnalyticsIntegrationEnabled(
      final boolean defaultEnabled, final String... integrationNames) {
    return configProvider.isEnabled(
        Arrays.asList(integrationNames), "", ".analytics.enabled", defaultEnabled);
  }

  public boolean isSamplingMechanismValidationDisabled() {
    return configProvider.getBoolean(TracerConfig.SAMPLING_MECHANISM_VALIDATION_DISABLED, false);
  }

  public <T extends Enum<T>> T getEnumValue(
      final String name, final Class<T> type, final T defaultValue) {
    return configProvider.getEnum(name, type, defaultValue);
  }

  private static boolean isDebugMode() {
    final String tracerDebugLevelSysprop = "dd.trace.debug";
    final String tracerDebugLevelProp = getProp(tracerDebugLevelSysprop);

    if (tracerDebugLevelProp != null) {
      return Boolean.parseBoolean(tracerDebugLevelProp);
    }

    final String tracerDebugLevelEnv = getEnv(toEnvVar(tracerDebugLevelSysprop));

    if (tracerDebugLevelEnv != null) {
      return Boolean.parseBoolean(tracerDebugLevelEnv);
    }
    return false;
  }

  /**
   * @param integrationNames
   * @param defaultEnabled
   * @return
   * @deprecated This method should only be used internally. Use the instance getter instead {@link
   *     #isTraceAnalyticsIntegrationEnabled(SortedSet, boolean)}.
   */
  public static boolean traceAnalyticsIntegrationEnabled(
      final SortedSet<String> integrationNames, final boolean defaultEnabled) {
    return Config.get().isTraceAnalyticsIntegrationEnabled(integrationNames, defaultEnabled);
  }

  private <T> Set<T> getSettingsSetFromEnvironment(
      String name, Function<String, T> mapper, boolean splitOnWS) {
    final String value = configProvider.getString(name, "");
    return convertStringSetToSet(
        name, parseStringIntoSetOfNonEmptyStrings(value, splitOnWS), mapper);
  }

  private <F, T> Set<T> convertSettingsSet(Set<F> fromSet, Function<F, Iterable<T>> mapper) {
    if (fromSet.isEmpty()) {
      return Collections.emptySet();
    }
    Set<T> result = new LinkedHashSet<>(fromSet.size());
    for (F from : fromSet) {
      for (T to : mapper.apply(from)) {
        result.add(to);
      }
    }
    return Collections.unmodifiableSet(result);
  }

  public static final String PREFIX = "dd.";

  /**
   * Converts the property name, e.g. 'service.name' into a public system property name, e.g.
   * `dd.service.name`.
   *
   * @param setting The setting name, e.g. `service.name`
   * @return The public facing system property name
   */
  @Nonnull
  private static String propertyNameToSystemPropertyName(final String setting) {
    return PREFIX + setting;
  }

  @Nonnull
  private static Map<String, String> newHashMap(final int size) {
    return new HashMap<>(size + 1, 1f);
  }

  /**
   * @param map
   * @param propNames
   * @return new unmodifiable copy of {@param map} where properties are overwritten from environment
   */
  @Nonnull
  private Map<String, String> getMapWithPropertiesDefinedByEnvironment(
      @Nonnull final Map<String, String> map, @Nonnull final String... propNames) {
    final Map<String, String> res = new HashMap<>(map);
    for (final String propName : propNames) {
      final String val = configProvider.getString(propName);
      if (val != null) {
        res.put(propName, val);
      }
    }
    return Collections.unmodifiableMap(res);
  }

  @Nonnull
  private static Set<String> parseStringIntoSetOfNonEmptyStrings(final String str) {
    return parseStringIntoSetOfNonEmptyStrings(str, true);
  }

  @Nonnull
  private static Set<String> parseStringIntoSetOfNonEmptyStrings(
      final String str, boolean splitOnWS) {
    // Using LinkedHashSet to preserve original string order
    final Set<String> result = new LinkedHashSet<>();
    // Java returns single value when splitting an empty string. We do not need that value, so
    // we need to throw it out.
    int start = 0;
    int i = 0;
    for (; i < str.length(); ++i) {
      char c = str.charAt(i);
      if (c == ',' || (splitOnWS && Character.isWhitespace(c))) {
        if (i - start - 1 > 0) {
          result.add(str.substring(start, i));
        }
        start = i + 1;
      }
    }
    if (i - start - 1 > 0) {
      result.add(str.substring(start));
    }
    return Collections.unmodifiableSet(result);
  }

  private static <T> Set<T> convertStringSetToSet(
      String setting, final Set<String> input, Function<String, T> mapper) {
    if (input.isEmpty()) {
      return Collections.emptySet();
    }
    // Using LinkedHashSet to preserve original string order
    final Set<T> result = new LinkedHashSet<>();
    for (final String value : input) {
      try {
        result.add(mapper.apply(value));
      } catch (final IllegalArgumentException e) {
        log.warn(
            "Cannot recognize config string value {} for setting {}",
            value,
            propertyNameToSystemPropertyName(setting));
      }
    }
    return Collections.unmodifiableSet(result);
  }

  /** Returns the detected hostname. First tries locally, then using DNS */
  static String initHostName() {
    String possibleHostname;

    // Try environment variable.  This works in almost all environments
    if (isWindowsOS()) {
      possibleHostname = getEnv("COMPUTERNAME");
    } else {
      possibleHostname = getEnv("HOSTNAME");
    }

    if (possibleHostname != null && !possibleHostname.isEmpty()) {
      log.debug("Determined hostname from environment variable");
      return possibleHostname.trim();
    }

    // Try hostname files
    final String[] hostNameFiles = new String[] {"/proc/sys/kernel/hostname", "/etc/hostname"};
    for (final String hostNameFile : hostNameFiles) {
      try {
        final Path hostNamePath = FileSystems.getDefault().getPath(hostNameFile);
        if (Files.isRegularFile(hostNamePath)) {
          byte[] bytes = Files.readAllBytes(hostNamePath);
          possibleHostname = new String(bytes, StandardCharsets.ISO_8859_1);
        }
      } catch (Throwable t) {
        // Ignore
      }
      possibleHostname = Strings.trim(possibleHostname);
      if (!possibleHostname.isEmpty()) {
        log.debug("Determined hostname from file {}", hostNameFile);
        return possibleHostname;
      }
    }

    // Try hostname command
    try (final BufferedReader reader =
        new BufferedReader(
            new InputStreamReader(Runtime.getRuntime().exec("hostname").getInputStream()))) {
      possibleHostname = reader.readLine();
    } catch (final Throwable ignore) {
      // Ignore.  Hostname command is not always available
    }

    if (possibleHostname != null && !possibleHostname.isEmpty()) {
      log.debug("Determined hostname from hostname command");
      return possibleHostname.trim();
    }

    // From DNS
    try {
      return InetAddress.getLocalHost().getHostName();
    } catch (final UnknownHostException e) {
      // If we are not able to detect the hostname we do not throw an exception.
    }

    return null;
  }

  private static boolean isWindowsOS() {
    return getProp("os.name").startsWith("Windows");
  }

  private static String getEnv(String name) {
    String value = System.getenv(name);
    if (value != null) {
      ConfigCollector.get().put(name, value);
    }
    return value;
  }

  private static Pattern getPattern(String defaultValue, String userValue) {
    try {
      if (userValue != null) {
        return Pattern.compile(userValue);
      }
    } catch (Exception e) {
      log.debug("Cannot create pattern from user value {}", userValue);
    }
    return Pattern.compile(defaultValue);
  }

  private static String getProp(String name) {
    return getProp(name, null);
  }

  private static String getProp(String name, String def) {
    String value = System.getProperty(name, def);
    if (value != null) {
      ConfigCollector.get().put(name, value);
    }
    return value;
  }

  // This has to be placed after all other static fields to give them a chance to initialize
  @SuppressFBWarnings("SI_INSTANCE_BEFORE_FINALS_ASSIGNED")
  private static final Config INSTANCE =
      new Config(ConfigProvider.getInstance(), InstrumenterConfig.get());

  public static Config get() {
    return INSTANCE;
  }

  /**
   * This method is deprecated since the method of configuration will be changed in the future. The
   * properties instance should instead be passed directly into the DDTracer builder:
   *
   * <pre>
   *   DDTracer.builder().withProperties(new Properties()).build()
   * </pre>
   *
   * <p>Config keys for use in Properties instance construction can be found in {@link
   * GeneralConfig} and {@link TracerConfig}.
   *
   * @deprecated
   */
  @Deprecated
  public static Config get(final Properties properties) {
    if (properties == null || properties.isEmpty()) {
      return INSTANCE;
    } else {
      return new Config(ConfigProvider.withPropertiesOverride(properties));
    }
  }

  @Override
  public String toString() {
    return "Config{"
        + "instrumenterConfig="
        + instrumenterConfig
        + ", runtimeId='"
        + getRuntimeId()
        + '\''
        + ", runtimeVersion='"
        + runtimeVersion
        + ", apiKey="
        + (apiKey == null ? "null" : "****")
        + ", site='"
        + site
        + '\''
        + ", hostName='"
        + getHostName()
        + '\''
        + ", serviceName='"
        + serviceName
        + '\''
        + ", serviceNameSetByUser="
        + serviceNameSetByUser
        + ", rootContextServiceName="
        + rootContextServiceName
        + ", integrationSynapseLegacyOperationName="
        + integrationSynapseLegacyOperationName
        + ", writerType='"
        + writerType
        + '\''
        + ", agentConfiguredUsingDefault="
        + agentConfiguredUsingDefault
        + ", agentUrl='"
        + agentUrl
        + '\''
        + ", agentHost='"
        + agentHost
        + '\''
        + ", agentPort="
        + agentPort
        + ", agentUnixDomainSocket='"
        + agentUnixDomainSocket
        + '\''
        + ", agentTimeout="
        + agentTimeout
        + ", noProxyHosts="
        + noProxyHosts
        + ", prioritySamplingEnabled="
        + prioritySamplingEnabled
        + ", prioritySamplingForce='"
        + prioritySamplingForce
        + '\''
        + ", traceResolverEnabled="
        + traceResolverEnabled
        + ", serviceMapping="
        + serviceMapping
        + ", tags="
        + tags
        + ", spanTags="
        + spanTags
        + ", jmxTags="
        + jmxTags
        + ", requestHeaderTags="
        + requestHeaderTags
        + ", responseHeaderTags="
        + responseHeaderTags
        + ", baggageMapping="
        + baggageMapping
        + ", baggageToTagInject="
        + baggageToTagInject
        + ", httpServerErrorStatuses="
        + httpServerErrorStatuses
        + ", httpClientErrorStatuses="
        + httpClientErrorStatuses
        + ", httpServerTagQueryString="
        + httpServerTagQueryString
        + ", httpServerRawQueryString="
        + httpServerRawQueryString
        + ", httpServerRawResource="
        + httpServerRawResource
        + ", httpServerRouteBasedNaming="
        + httpServerRouteBasedNaming
        + ", httpServerPathResourceNameMapping="
        + httpServerPathResourceNameMapping
        + ", httpClientPathResourceNameMapping="
        + httpClientPathResourceNameMapping
        + ", httpClientTagQueryString="
        + httpClientTagQueryString
        + ", httpClientSplitByDomain="
        + httpClientSplitByDomain
        + ", httpResourceRemoveTrailingSlash"
        + httpResourceRemoveTrailingSlash
        + ", dbClientSplitByInstance="
        + dbClientSplitByInstance
        + ", dbClientSplitByInstanceTypeSuffix="
        + dbClientSplitByInstanceTypeSuffix
        + ", DBMPropagationMode="
        + DBMPropagationMode
        + ", splitByTags="
        + splitByTags
        + ", scopeDepthLimit="
        + scopeDepthLimit
        + ", scopeStrictMode="
        + scopeStrictMode
        + ", scopeInheritAsyncPropagation="
        + scopeInheritAsyncPropagation
        + ", scopeIterationKeepAlive="
        + scopeIterationKeepAlive
        + ", partialFlushMinSpans="
        + partialFlushMinSpans
        + ", traceStrictWritesEnabled="
        + traceStrictWritesEnabled
        + ", tracePropagationStylesToExtract="
        + tracePropagationStylesToExtract
        + ", tracePropagationStylesToInject="
        + tracePropagationStylesToInject
        + ", clockSyncPeriod="
        + clockSyncPeriod
        + ", jmxFetchEnabled="
        + jmxFetchEnabled
        + ", dogStatsDStartDelay="
        + dogStatsDStartDelay
        + ", jmxFetchConfigDir='"
        + jmxFetchConfigDir
        + '\''
        + ", jmxFetchConfigs="
        + jmxFetchConfigs
        + ", jmxFetchMetricsConfigs="
        + jmxFetchMetricsConfigs
        + ", jmxFetchCheckPeriod="
        + jmxFetchCheckPeriod
        + ", jmxFetchInitialRefreshBeansPeriod="
        + jmxFetchInitialRefreshBeansPeriod
        + ", jmxFetchRefreshBeansPeriod="
        + jmxFetchRefreshBeansPeriod
        + ", jmxFetchStatsdHost='"
        + jmxFetchStatsdHost
        + '\''
        + ", jmxFetchStatsdPort="
        + jmxFetchStatsdPort
        + ", jmxFetchMultipleRuntimeServicesEnabled="
        + jmxFetchMultipleRuntimeServicesEnabled
        + ", jmxFetchMultipleRuntimeServicesLimit="
        + jmxFetchMultipleRuntimeServicesLimit
        + ", healthMetricsEnabled="
        + healthMetricsEnabled
        + ", healthMetricsStatsdHost='"
        + healthMetricsStatsdHost
        + '\''
        + ", healthMetricsStatsdPort="
        + healthMetricsStatsdPort
        + ", perfMetricsEnabled="
        + perfMetricsEnabled
        + ", tracerMetricsEnabled="
        + tracerMetricsEnabled
        + ", tracerMetricsBufferingEnabled="
        + tracerMetricsBufferingEnabled
        + ", tracerMetricsMaxAggregates="
        + tracerMetricsMaxAggregates
        + ", tracerMetricsMaxPending="
        + tracerMetricsMaxPending
        + ", reportHostName="
        + reportHostName
        + ", traceAnalyticsEnabled="
        + traceAnalyticsEnabled
        + ", traceSamplingServiceRules="
        + traceSamplingServiceRules
        + ", traceSamplingOperationRules="
        + traceSamplingOperationRules
        + ", traceSamplingJsonRules="
        + traceSamplingRules
        + ", traceSampleRate="
        + traceSampleRate
        + ", traceRateLimit="
        + traceRateLimit
        + ", spanSamplingRules="
        + spanSamplingRules
        + ", spanSamplingRulesFile="
        + spanSamplingRulesFile
        + ", profilingAgentless="
        + profilingAgentless
        + ", profilingUrl='"
        + profilingUrl
        + '\''
        + ", profilingTags="
        + profilingTags
        + ", profilingStartDelay="
        + profilingStartDelay
        + ", profilingStartForceFirst="
        + profilingStartForceFirst
        + ", profilingUploadPeriod="
        + profilingUploadPeriod
        + ", profilingTemplateOverrideFile='"
        + profilingTemplateOverrideFile
        + '\''
        + ", profilingUploadTimeout="
        + profilingUploadTimeout
        + ", profilingUploadCompression='"
        + profilingUploadCompression
        + '\''
        + ", profilingProxyHost='"
        + profilingProxyHost
        + '\''
        + ", profilingProxyPort="
        + profilingProxyPort
        + ", profilingProxyUsername='"
        + profilingProxyUsername
        + '\''
        + ", profilingProxyPassword="
        + (profilingProxyPassword == null ? "null" : "****")
        + ", profilingExceptionSampleLimit="
        + profilingExceptionSampleLimit
        + ", profilingExceptionHistogramTopItems="
        + profilingExceptionHistogramTopItems
        + ", profilingExceptionHistogramMaxCollectionSize="
        + profilingExceptionHistogramMaxCollectionSize
        + ", profilingExcludeAgentThreads="
        + profilingExcludeAgentThreads
        + ", crashTrackingTags="
        + crashTrackingTags
        + ", crashTrackingAgentless="
        + crashTrackingAgentless
        + ", remoteConfigEnabled="
        + remoteConfigEnabled
        + ", remoteConfigUrl="
        + remoteConfigUrl
        + ", remoteConfigPollIntervalSeconds="
        + remoteConfigPollIntervalSeconds
        + ", remoteConfigMaxPayloadSize="
        + remoteConfigMaxPayloadSize
        + ", remoteConfigIntegrityCheckEnabled="
        + remoteConfigIntegrityCheckEnabled
        + ", debuggerEnabled="
        + debuggerEnabled
        + ", debuggerUploadTimeout="
        + debuggerUploadTimeout
        + ", debuggerUploadFlushInterval="
        + debuggerUploadFlushInterval
        + ", debuggerClassFileDumpEnabled="
        + debuggerClassFileDumpEnabled
        + ", debuggerPollInterval="
        + debuggerPollInterval
        + ", debuggerDiagnosticsInterval="
        + debuggerDiagnosticsInterval
        + ", debuggerMetricEnabled="
        + debuggerMetricEnabled
        + ", debuggerProbeFileLocation="
        + debuggerProbeFileLocation
        + ", debuggerUploadBatchSize="
        + debuggerUploadBatchSize
        + ", debuggerMaxPayloadSize="
        + debuggerMaxPayloadSize
        + ", debuggerVerifyByteCode="
        + debuggerVerifyByteCode
        + ", debuggerInstrumentTheWorld="
        + debuggerInstrumentTheWorld
        + ", debuggerExcludeFile="
        + debuggerExcludeFile
        + ", awsPropagationEnabled="
        + awsPropagationEnabled
        + ", sqsPropagationEnabled="
        + sqsPropagationEnabled
        + ", kafkaClientPropagationEnabled="
        + kafkaClientPropagationEnabled
        + ", kafkaClientPropagationDisabledTopics="
        + kafkaClientPropagationDisabledTopics
        + ", kafkaClientBase64DecodingEnabled="
        + kafkaClientBase64DecodingEnabled
        + ", jmsPropagationEnabled="
        + jmsPropagationEnabled
        + ", jmsPropagationDisabledTopics="
        + jmsPropagationDisabledTopics
        + ", jmsPropagationDisabledQueues="
        + jmsPropagationDisabledQueues
        + ", rabbitPropagationEnabled="
        + rabbitPropagationEnabled
        + ", rabbitPropagationDisabledQueues="
        + rabbitPropagationDisabledQueues
        + ", rabbitPropagationDisabledExchanges="
        + rabbitPropagationDisabledExchanges
        + ", messageBrokerSplitByDestination="
        + messageBrokerSplitByDestination
        + ", hystrixTagsEnabled="
        + hystrixTagsEnabled
        + ", hystrixMeasuredEnabled="
        + hystrixMeasuredEnabled
        + ", igniteCacheIncludeKeys="
        + igniteCacheIncludeKeys
        + ", servletPrincipalEnabled="
        + servletPrincipalEnabled
        + ", servletAsyncTimeoutError="
        + servletAsyncTimeoutError
        + ", datadogTagsLimit="
        + xDatadogTagsMaxLength
        + ", traceAgentV05Enabled="
        + traceAgentV05Enabled
        + ", debugEnabled="
        + debugEnabled
        + ", configFile='"
        + configFileStatus
        + '\''
        + ", idGenerationStrategy="
        + idGenerationStrategy
        + ", trace128bitTraceIdGenerationEnabled"
        + trace128bitTraceIdGenerationEnabled
        + ", grpcIgnoredInboundMethods="
        + grpcIgnoredInboundMethods
        + ", grpcIgnoredOutboundMethods="
        + grpcIgnoredOutboundMethods
        + ", grpcServerErrorStatuses="
        + grpcServerErrorStatuses
        + ", grpcClientErrorStatuses="
        + grpcClientErrorStatuses
        + ", clientIpEnabled="
        + clientIpEnabled
        + ", appSecReportingInband="
        + appSecReportingInband
        + ", appSecRulesFile='"
        + appSecRulesFile
        + "'"
        + ", appSecHttpBlockedTemplateHtml="
        + appSecHttpBlockedTemplateHtml
        + ", appSecWafTimeout="
        + appSecWafTimeout
        + " us, appSecHttpBlockedTemplateJson="
        + appSecHttpBlockedTemplateJson
        + ", cwsEnabled="
        + cwsEnabled
        + ", cwsTlsRefresh="
        + cwsTlsRefresh
        + ", longRunningTraceEnabled="
        + longRunningTraceEnabled
        + ", longRunningTraceFlushInterval="
        + longRunningTraceFlushInterval
        + ", elasticsearchBodyAndParamsEnabled="
        + elasticsearchBodyAndParamsEnabled
        + ", traceFlushInterval="
        + traceFlushIntervalSeconds
        + ", logsInjectionEnabled="
        + logsInjectionEnabled
        + '}';
  }
}<|MERGE_RESOLUTION|>--- conflicted
+++ resolved
@@ -754,13 +754,10 @@
 
   private final boolean longRunningTraceEnabled;
   private final long longRunningTraceFlushInterval;
-<<<<<<< HEAD
   private final boolean baggageToTagInject;
-=======
   private final boolean elasticsearchBodyAndParamsEnabled;
 
   private final float traceFlushIntervalSeconds;
->>>>>>> 9c449d87
 
   // Read order: System Properties -> Env Variables, [-> properties file], [-> default value]
   private Config() {
@@ -1674,15 +1671,12 @@
     }
     longRunningTraceEnabled = longRunningEnabled;
     this.longRunningTraceFlushInterval = longRunningTraceFlushInterval;
-<<<<<<< HEAD
     this.baggageToTagInject =
         configProvider.getBoolean(BAGGAGE_TO_TAG_INJECT, DEFAULT_BAGGAGE_TO_TAG_INJECT);
-=======
 
     this.traceFlushIntervalSeconds =
         configProvider.getFloat(
             TracerConfig.TRACE_FLUSH_INTERVAL, ConfigDefaults.DEFAULT_TRACE_FLUSH_INTERVAL);
->>>>>>> 9c449d87
     if (profilingAgentless && apiKey == null) {
       log.warn(
           "Agentless profiling activated but no api key provided. Profile uploading will likely fail");
