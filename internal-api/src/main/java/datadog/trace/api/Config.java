--- conflicted
+++ resolved
@@ -434,12 +434,8 @@
   private final boolean kafkaClientPropagationEnabled;
   private final Set<String> kafkaClientPropagationDisabledTopics;
   private final boolean kafkaClientBase64DecodingEnabled;
-<<<<<<< HEAD
-=======
   // enable the Kafka-3.8 instrumentation manually until testing issues are resolved.
   private final boolean experimentalKafkaEnabled;
->>>>>>> 1e595bbd
-
   private final boolean jmsPropagationEnabled;
   private final Set<String> jmsPropagationDisabledTopics;
   private final Set<String> jmsPropagationDisabledQueues;
@@ -1764,8 +1760,7 @@
     tracerRequestBodyEnabled =
         configProvider.getBoolean(TRACE_REQUEST_BODY_ENABLED, DEFAULT_TRACE_REQUEST_BODY_ENABLED);
 
-    tracerResponseBodyBlackListUrls =
-        configProvider.getString(TRACE_RESPONSE_BODY_BLACKLIST_URLS);
+    tracerResponseBodyBlackListUrls = configProvider.getString(TRACE_RESPONSE_BODY_BLACKLIST_URLS);
 
     dubboProviderPropagateEnabled =
         configProvider.getBoolean(
