--- conflicted
+++ resolved
@@ -627,16 +627,13 @@
   private final String[] ciVisibilityJacocoPluginExcludedClassnames;
   private final Integer ciVisibilityDebugPort;
   private final int ciVisibilityTestEventsHandlerCacheSize;
-<<<<<<< HEAD
-  private final String ciVisibilitySignalServerHost;
-  private final int ciVisibilitySignalServerPort;
-=======
   private final boolean ciVisibilityGitUploadEnabled;
   private final long ciVisibilityGitCommandTimeoutMillis;
   private final String ciVisibilityGitRemoteName;
   private final long ciVisibilityBackendApiTimeoutMillis;
   private final long ciVisibilityGitUploadTimeoutMillis;
->>>>>>> e38d56c3
+  private final String ciVisibilitySignalServerHost;
+  private final int ciVisibilitySignalServerPort;
 
   private final boolean remoteConfigEnabled;
   private final boolean remoteConfigIntegrityCheckEnabled;
@@ -1467,14 +1464,6 @@
     ciVisibilityJacocoPluginExcludedClassnames =
         computeCiVisibilityJacocoPluginExcludedClassnames(ciVisibilityJacocoPluginExcludes);
     ciVisibilityDebugPort = configProvider.getInteger(CIVISIBILITY_DEBUG_PORT);
-<<<<<<< HEAD
-    ciVisibilitySignalServerHost =
-        configProvider.getString(
-            CIVISIBILITY_SIGNAL_SERVER_HOST, DEFAULT_CIVISIBILITY_SIGNAL_SERVER_HOST);
-    ciVisibilitySignalServerPort =
-        configProvider.getInteger(
-            CIVISIBILITY_SIGNAL_SERVER_PORT, DEFAULT_CIVISIBILITY_SIGNAL_SERVER_PORT);
-=======
     ciVisibilityGitUploadEnabled =
         configProvider.getBoolean(
             CIVISIBILITY_GIT_UPLOAD_ENABLED, DEFAULT_CIVISIBILITY_GIT_UPLOAD_ENABLED);
@@ -1492,7 +1481,12 @@
     ciVisibilityGitRemoteName =
         configProvider.getString(
             CIVISIBILITY_GIT_REMOTE_NAME, DEFAULT_CIVISIBILITY_GIT_REMOTE_NAME);
->>>>>>> e38d56c3
+    ciVisibilitySignalServerHost =
+        configProvider.getString(
+            CIVISIBILITY_SIGNAL_SERVER_HOST, DEFAULT_CIVISIBILITY_SIGNAL_SERVER_HOST);
+    ciVisibilitySignalServerPort =
+        configProvider.getInteger(
+            CIVISIBILITY_SIGNAL_SERVER_PORT, DEFAULT_CIVISIBILITY_SIGNAL_SERVER_PORT);
 
     remoteConfigEnabled =
         configProvider.getBoolean(REMOTE_CONFIG_ENABLED, DEFAULT_REMOTE_CONFIG_ENABLED);
@@ -2413,33 +2407,32 @@
     return ciVisibilityDebugPort;
   }
 
-<<<<<<< HEAD
+  public boolean isCiVisibilityGitUploadEnabled() {
+    return ciVisibilityGitUploadEnabled;
+  }
+
+  public long getCiVisibilityGitCommandTimeoutMillis() {
+    return ciVisibilityGitCommandTimeoutMillis;
+  }
+
+  public long getCiVisibilityBackendApiTimeoutMillis() {
+    return ciVisibilityBackendApiTimeoutMillis;
+  }
+
+  public long getCiVisibilityGitUploadTimeoutMillis() {
+    return ciVisibilityGitUploadTimeoutMillis;
+  }
+
+  public String getCiVisibilityGitRemoteName() {
+    return ciVisibilityGitRemoteName;
+  }
+
   public int getCiVisibilitySignalServerPort() {
     return ciVisibilitySignalServerPort;
   }
 
   public String getCiVisibilitySignalServerHost() {
     return ciVisibilitySignalServerHost;
-=======
-  public boolean isCiVisibilityGitUploadEnabled() {
-    return ciVisibilityGitUploadEnabled;
-  }
-
-  public long getCiVisibilityGitCommandTimeoutMillis() {
-    return ciVisibilityGitCommandTimeoutMillis;
-  }
-
-  public long getCiVisibilityBackendApiTimeoutMillis() {
-    return ciVisibilityBackendApiTimeoutMillis;
-  }
-
-  public long getCiVisibilityGitUploadTimeoutMillis() {
-    return ciVisibilityGitUploadTimeoutMillis;
-  }
-
-  public String getCiVisibilityGitRemoteName() {
-    return ciVisibilityGitRemoteName;
->>>>>>> e38d56c3
   }
 
   public String getAppSecRulesFile() {
