--- conflicted
+++ resolved
@@ -302,11 +302,8 @@
   private final boolean iastAnonymousClassesEnabled;
   private final boolean iastSourceMappingEnabled;
   private final int iastSourceMappingMaxSize;
-<<<<<<< HEAD
+  private final boolean iastStackTraceEnabled;
   private final boolean iastExperimentalPropagationEnabled;
-=======
-  private final boolean iastStackTraceEnabled;
->>>>>>> 38d81065
 
   private final boolean ciVisibilityTraceSanitationEnabled;
   private final boolean ciVisibilityAgentlessEnabled;
@@ -1299,11 +1296,10 @@
             IAST_ANONYMOUS_CLASSES_ENABLED, DEFAULT_IAST_ANONYMOUS_CLASSES_ENABLED);
     iastSourceMappingEnabled = configProvider.getBoolean(IAST_SOURCE_MAPPING_ENABLED, false);
     iastSourceMappingMaxSize = configProvider.getInteger(IAST_SOURCE_MAPPING_MAX_SIZE, 1000);
+    iastStackTraceEnabled =
+        configProvider.getBoolean(IAST_STACK_TRACE_ENABLED, DEFAULT_IAST_STACK_TRACE_ENABLED);
     iastExperimentalPropagationEnabled =
         configProvider.getBoolean(IAST_EXPERIMENTAL_PROPAGATION_ENABLED, false);
-
-    iastStackTraceEnabled =
-        configProvider.getBoolean(IAST_STACK_TRACE_ENABLED, DEFAULT_IAST_STACK_TRACE_ENABLED);
 
     ciVisibilityTraceSanitationEnabled =
         configProvider.getBoolean(CIVISIBILITY_TRACE_SANITATION_ENABLED, true);
@@ -2562,13 +2558,12 @@
     return iastAnonymousClassesEnabled;
   }
 
-<<<<<<< HEAD
+  public boolean isIastStackTraceEnabled() {
+    return iastStackTraceEnabled;
+  }
+
   public boolean isIastExperimentalPropagationEnabled() {
     return iastExperimentalPropagationEnabled;
-=======
-  public boolean isIastStackTraceEnabled() {
-    return iastStackTraceEnabled;
->>>>>>> 38d81065
   }
 
   public boolean isCiVisibilityEnabled() {
