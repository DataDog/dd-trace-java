package datadog.trace.api.civisibility.execution;

import datadog.trace.api.civisibility.telemetry.tag.RetryReason;
import javax.annotation.Nullable;

public interface TestExecutionHistory {

  /**
   * @param status result of the execution: pass, fail or skip
   * @param durationMillis duration of current test execution in milliseconds
   */
  ExecutionOutcome registerExecution(TestStatus status, long durationMillis);

  interface ExecutionOutcome {
    /** @return {@code true} if this execution failed and the failure was suppressed */
    boolean failureSuppressed();

    /**
     * @return {@code true} if this execution is the last one (only for policies that allow multiple
     *     retries)
     */
    boolean lastExecution();

    /**
     * @return {@code true} if the test has failed all retry attempts (only for policies that allow
     *     multiple retries)
     */
    boolean failedAllRetries();

<<<<<<< HEAD
  /**
   * @return {@code true} if the test has succeeded all retry attempts (only for policies that allow
   *     multiple retries)
   */
  boolean hasSucceededAllRetries();

  /** @return {@code true} if the test should be instrumented by FTR */
  boolean failedTestReplayApplicable();
=======
    /**
     * @return {@code true} if the test has succeeded all retry attempts (only for policies that
     *     allow multiple retries)
     */
    boolean succeededAllRetries();

    /**
     * @return retry reason for current test execution ({@code null} if current execution is not a
     *     retry)
     */
    @Nullable
    RetryReason retryReason();
  }
>>>>>>> 6e135e5b
}<|MERGE_RESOLUTION|>--- conflicted
+++ resolved
@@ -10,6 +10,9 @@
    * @param durationMillis duration of current test execution in milliseconds
    */
   ExecutionOutcome registerExecution(TestStatus status, long durationMillis);
+
+  /** @return {@code true} if the test should be instrumented by FTR */
+  boolean failedTestReplayApplicable();
 
   interface ExecutionOutcome {
     /** @return {@code true} if this execution failed and the failure was suppressed */
@@ -27,16 +30,6 @@
      */
     boolean failedAllRetries();
 
-<<<<<<< HEAD
-  /**
-   * @return {@code true} if the test has succeeded all retry attempts (only for policies that allow
-   *     multiple retries)
-   */
-  boolean hasSucceededAllRetries();
-
-  /** @return {@code true} if the test should be instrumented by FTR */
-  boolean failedTestReplayApplicable();
-=======
     /**
      * @return {@code true} if the test has succeeded all retry attempts (only for policies that
      *     allow multiple retries)
@@ -50,5 +43,4 @@
     @Nullable
     RetryReason retryReason();
   }
->>>>>>> 6e135e5b
 }