package datadog.trace.api;

import static datadog.trace.api.ConfigDefaults.DEFAULT_APPSEC_ENABLED;
import static datadog.trace.api.ConfigDefaults.DEFAULT_CIVISIBILITY_ENABLED;
import static datadog.trace.api.ConfigDefaults.DEFAULT_IAST_ENABLED;
import static datadog.trace.api.ConfigDefaults.DEFAULT_INTEGRATIONS_ENABLED;
import static datadog.trace.api.ConfigDefaults.DEFAULT_MEASURE_METHODS;
import static datadog.trace.api.ConfigDefaults.DEFAULT_RESOLVER_RESET_INTERVAL;
import static datadog.trace.api.ConfigDefaults.DEFAULT_RUNTIME_CONTEXT_FIELD_INJECTION;
import static datadog.trace.api.ConfigDefaults.DEFAULT_SERIALVERSIONUID_FIELD_INJECTION;
import static datadog.trace.api.ConfigDefaults.DEFAULT_TELEMETRY_ENABLED;
import static datadog.trace.api.ConfigDefaults.DEFAULT_TRACE_128_BIT_TRACEID_LOGGING_ENABLED;
import static datadog.trace.api.ConfigDefaults.DEFAULT_TRACE_ANNOTATIONS;
import static datadog.trace.api.ConfigDefaults.DEFAULT_TRACE_ENABLED;
import static datadog.trace.api.ConfigDefaults.DEFAULT_TRACE_EXECUTORS_ALL;
import static datadog.trace.api.ConfigDefaults.DEFAULT_TRACE_METHODS;
import static datadog.trace.api.ConfigDefaults.DEFAULT_TRACE_OTEL_ENABLED;
import static datadog.trace.api.ConfigDefaults.DEFAULT_USM_ENABLED;
import static datadog.trace.api.config.AppSecConfig.APPSEC_ENABLED;
import static datadog.trace.api.config.CiVisibilityConfig.CIVISIBILITY_ENABLED;
import static datadog.trace.api.config.GeneralConfig.INTERNAL_EXIT_ON_FAILURE;
import static datadog.trace.api.config.GeneralConfig.TELEMETRY_ENABLED;
import static datadog.trace.api.config.IastConfig.IAST_ENABLED;
import static datadog.trace.api.config.ProfilingConfig.PROFILING_DIRECT_ALLOCATION_ENABLED;
import static datadog.trace.api.config.ProfilingConfig.PROFILING_DIRECT_ALLOCATION_ENABLED_DEFAULT;
import static datadog.trace.api.config.ProfilingConfig.PROFILING_ENABLED;
import static datadog.trace.api.config.ProfilingConfig.PROFILING_ENABLED_DEFAULT;
import static datadog.trace.api.config.TraceInstrumentationConfig.INTEGRATIONS_ENABLED;
import static datadog.trace.api.config.TraceInstrumentationConfig.JDBC_CONNECTION_CLASS_NAME;
import static datadog.trace.api.config.TraceInstrumentationConfig.JDBC_PREPARED_STATEMENT_CLASS_NAME;
import static datadog.trace.api.config.TraceInstrumentationConfig.LEGACY_INSTALLER_ENABLED;
<<<<<<< HEAD
import static datadog.trace.api.config.TraceInstrumentationConfig.LOGS_MDC_TAGS_INJECTION_ENABLED;
=======
import static datadog.trace.api.config.TraceInstrumentationConfig.LOGS_INJECTION_ENABLED;
>>>>>>> cd3dff13
import static datadog.trace.api.config.TraceInstrumentationConfig.MEASURE_METHODS;
import static datadog.trace.api.config.TraceInstrumentationConfig.RESOLVER_CACHE_CONFIG;
import static datadog.trace.api.config.TraceInstrumentationConfig.RESOLVER_CACHE_DIR;
import static datadog.trace.api.config.TraceInstrumentationConfig.RESOLVER_NAMES_ARE_UNIQUE;
import static datadog.trace.api.config.TraceInstrumentationConfig.RESOLVER_RESET_INTERVAL;
import static datadog.trace.api.config.TraceInstrumentationConfig.RESOLVER_USE_LOADCLASS;
import static datadog.trace.api.config.TraceInstrumentationConfig.RUNTIME_CONTEXT_FIELD_INJECTION;
import static datadog.trace.api.config.TraceInstrumentationConfig.SERIALVERSIONUID_FIELD_INJECTION;
import static datadog.trace.api.config.TraceInstrumentationConfig.TRACE_128_BIT_TRACEID_LOGGING_ENABLED;
import static datadog.trace.api.config.TraceInstrumentationConfig.TRACE_ANNOTATIONS;
import static datadog.trace.api.config.TraceInstrumentationConfig.TRACE_CLASSES_EXCLUDE;
import static datadog.trace.api.config.TraceInstrumentationConfig.TRACE_CLASSES_EXCLUDE_FILE;
import static datadog.trace.api.config.TraceInstrumentationConfig.TRACE_CLASSLOADERS_EXCLUDE;
import static datadog.trace.api.config.TraceInstrumentationConfig.TRACE_CODESOURCES_EXCLUDE;
import static datadog.trace.api.config.TraceInstrumentationConfig.TRACE_ENABLED;
import static datadog.trace.api.config.TraceInstrumentationConfig.TRACE_EXECUTORS;
import static datadog.trace.api.config.TraceInstrumentationConfig.TRACE_EXECUTORS_ALL;
import static datadog.trace.api.config.TraceInstrumentationConfig.TRACE_METHODS;
import static datadog.trace.api.config.TraceInstrumentationConfig.TRACE_OTEL_ENABLED;
import static datadog.trace.api.config.TraceInstrumentationConfig.TRACE_THREAD_POOL_EXECUTORS_EXCLUDE;
import static datadog.trace.api.config.UsmConfig.USM_ENABLED;
import static datadog.trace.util.CollectionUtils.tryMakeImmutableList;
import static datadog.trace.util.CollectionUtils.tryMakeImmutableSet;

import datadog.trace.bootstrap.config.provider.ConfigProvider;
import edu.umd.cs.findbugs.annotations.SuppressFBWarnings;
import java.util.Arrays;
import java.util.List;
import java.util.Set;

public class InstrumenterConfig {
  private final ConfigProvider configProvider;

  private final boolean integrationsEnabled;

  private final boolean traceEnabled;
  private final boolean traceOtelEnabled;
<<<<<<< HEAD
  private final boolean logsMDCTagsInjectionEnabled;
=======
  private final boolean logsInjectionEnabled;
>>>>>>> cd3dff13
  private final boolean logs128bTraceIdEnabled;
  private final boolean profilingEnabled;
  private final boolean ciVisibilityEnabled;
  private final ProductActivation appSecActivation;
  private final ProductActivation iastActivation;
  private final boolean usmEnabled;
  private final boolean telemetryEnabled;

  private final boolean traceExecutorsAll;
  private final List<String> traceExecutors;
  private final Set<String> traceThreadPoolExecutorsExclude;

  private final String jdbcPreparedStatementClassName;
  private final String jdbcConnectionClassName;

  private final boolean directAllocationProfilingEnabled;

  private final List<String> excludedClasses;
  private final String excludedClassesFile;
  private final Set<String> excludedClassLoaders;
  private final List<String> excludedCodeSources;

  private final ResolverCacheConfig resolverCacheConfig;
  private final String resolverCacheDir;
  private final boolean resolverNamesAreUnique;
  private final boolean resolverUseLoadClass;
  private final int resolverResetInterval;

  private final boolean runtimeContextFieldInjection;
  private final boolean serialVersionUIDFieldInjection;

  private final String traceAnnotations;
  private final String traceMethods;
  private final String measureMethods;

  private final boolean internalExitOnFailure;

  private final boolean legacyInstallerEnabled;

  private InstrumenterConfig() {
    this(ConfigProvider.createDefault());
  }

  InstrumenterConfig(ConfigProvider configProvider) {
    this.configProvider = configProvider;

    integrationsEnabled =
        configProvider.getBoolean(INTEGRATIONS_ENABLED, DEFAULT_INTEGRATIONS_ENABLED);

    traceEnabled = configProvider.getBoolean(TRACE_ENABLED, DEFAULT_TRACE_ENABLED);
    traceOtelEnabled = configProvider.getBoolean(TRACE_OTEL_ENABLED, DEFAULT_TRACE_OTEL_ENABLED);
<<<<<<< HEAD
    logsMDCTagsInjectionEnabled = configProvider.getBoolean(LOGS_MDC_TAGS_INJECTION_ENABLED, true);
=======
    logsInjectionEnabled =
        configProvider.getBoolean(LOGS_INJECTION_ENABLED, DEFAULT_LOGS_INJECTION_ENABLED);
>>>>>>> cd3dff13
    logs128bTraceIdEnabled =
        configProvider.getBoolean(
            TRACE_128_BIT_TRACEID_LOGGING_ENABLED, DEFAULT_TRACE_128_BIT_TRACEID_LOGGING_ENABLED);

    if (!Platform.isNativeImageBuilder()) {
      profilingEnabled = configProvider.getBoolean(PROFILING_ENABLED, PROFILING_ENABLED_DEFAULT);
      ciVisibilityEnabled =
          configProvider.getBoolean(CIVISIBILITY_ENABLED, DEFAULT_CIVISIBILITY_ENABLED);
      appSecActivation =
          ProductActivation.fromString(
              configProvider.getStringNotEmpty(APPSEC_ENABLED, DEFAULT_APPSEC_ENABLED));
      iastActivation =
          ProductActivation.fromString(
              configProvider.getStringNotEmpty(IAST_ENABLED, DEFAULT_IAST_ENABLED));
      usmEnabled = configProvider.getBoolean(USM_ENABLED, DEFAULT_USM_ENABLED);
      telemetryEnabled = configProvider.getBoolean(TELEMETRY_ENABLED, DEFAULT_TELEMETRY_ENABLED);
    } else {
      // disable these features in native-image
      profilingEnabled = false;
      ciVisibilityEnabled = false;
      appSecActivation = ProductActivation.FULLY_DISABLED;
      iastActivation = ProductActivation.FULLY_DISABLED;
      telemetryEnabled = false;
      usmEnabled = false;
    }

    traceExecutorsAll = configProvider.getBoolean(TRACE_EXECUTORS_ALL, DEFAULT_TRACE_EXECUTORS_ALL);
    traceExecutors = tryMakeImmutableList(configProvider.getList(TRACE_EXECUTORS));
    traceThreadPoolExecutorsExclude =
        tryMakeImmutableSet(configProvider.getList(TRACE_THREAD_POOL_EXECUTORS_EXCLUDE));

    jdbcPreparedStatementClassName =
        configProvider.getString(JDBC_PREPARED_STATEMENT_CLASS_NAME, "");
    jdbcConnectionClassName = configProvider.getString(JDBC_CONNECTION_CLASS_NAME, "");

    directAllocationProfilingEnabled =
        configProvider.getBoolean(
            PROFILING_DIRECT_ALLOCATION_ENABLED, PROFILING_DIRECT_ALLOCATION_ENABLED_DEFAULT);

    excludedClasses = tryMakeImmutableList(configProvider.getList(TRACE_CLASSES_EXCLUDE));
    excludedClassesFile = configProvider.getString(TRACE_CLASSES_EXCLUDE_FILE);
    excludedClassLoaders = tryMakeImmutableSet(configProvider.getList(TRACE_CLASSLOADERS_EXCLUDE));
    excludedCodeSources = tryMakeImmutableList(configProvider.getList(TRACE_CODESOURCES_EXCLUDE));

    resolverCacheConfig =
        configProvider.getEnum(
            RESOLVER_CACHE_CONFIG, ResolverCacheConfig.class, ResolverCacheConfig.MEMOS);
    resolverCacheDir = configProvider.getString(RESOLVER_CACHE_DIR);
    resolverNamesAreUnique = configProvider.getBoolean(RESOLVER_NAMES_ARE_UNIQUE, false);
    resolverUseLoadClass = configProvider.getBoolean(RESOLVER_USE_LOADCLASS, true);
    resolverResetInterval =
        Platform.isNativeImageBuilder()
            ? 0
            : configProvider.getInteger(RESOLVER_RESET_INTERVAL, DEFAULT_RESOLVER_RESET_INTERVAL);

    runtimeContextFieldInjection =
        configProvider.getBoolean(
            RUNTIME_CONTEXT_FIELD_INJECTION, DEFAULT_RUNTIME_CONTEXT_FIELD_INJECTION);
    serialVersionUIDFieldInjection =
        configProvider.getBoolean(
            SERIALVERSIONUID_FIELD_INJECTION, DEFAULT_SERIALVERSIONUID_FIELD_INJECTION);

    traceAnnotations = configProvider.getString(TRACE_ANNOTATIONS, DEFAULT_TRACE_ANNOTATIONS);
    traceMethods = configProvider.getString(TRACE_METHODS, DEFAULT_TRACE_METHODS);
    measureMethods = configProvider.getString(MEASURE_METHODS, DEFAULT_MEASURE_METHODS);
    internalExitOnFailure = configProvider.getBoolean(INTERNAL_EXIT_ON_FAILURE, false);

    legacyInstallerEnabled = configProvider.getBoolean(LEGACY_INSTALLER_ENABLED, false);
  }

  public boolean isIntegrationsEnabled() {
    return integrationsEnabled;
  }

  public boolean isIntegrationEnabled(
      final Iterable<String> integrationNames, final boolean defaultEnabled) {
    return configProvider.isEnabled(integrationNames, "integration.", ".enabled", defaultEnabled);
  }

  public boolean isIntegrationShortcutMatchingEnabled(
      final Iterable<String> integrationNames, final boolean defaultEnabled) {
    return configProvider.isEnabled(
        integrationNames, "integration.", ".matching.shortcut.enabled", defaultEnabled);
  }

  public boolean isTraceEnabled() {
    return traceEnabled;
  }

  public boolean isTraceOtelEnabled() {
    return traceOtelEnabled;
  }

<<<<<<< HEAD
  public boolean isLogsMDCTagsInjectionEnabled() {
    return logsMDCTagsInjectionEnabled && !Platform.isNativeImageBuilder();
=======
  public boolean isLogsInjectionEnabled() {
    return logsInjectionEnabled;
>>>>>>> cd3dff13
  }

  public boolean isLogs128bTraceIdEnabled() {
    return logs128bTraceIdEnabled;
  }

  public boolean isProfilingEnabled() {
    return profilingEnabled;
  }

  public boolean isCiVisibilityEnabled() {
    return ciVisibilityEnabled;
  }

  public ProductActivation getAppSecActivation() {
    return appSecActivation;
  }

  public ProductActivation getIastActivation() {
    return iastActivation;
  }

  public boolean isUsmEnabled() {
    return usmEnabled;
  }

  public boolean isTelemetryEnabled() {
    return telemetryEnabled;
  }

  public boolean isTraceExecutorsAll() {
    return traceExecutorsAll;
  }

  public List<String> getTraceExecutors() {
    return traceExecutors;
  }

  public Set<String> getTraceThreadPoolExecutorsExclude() {
    return traceThreadPoolExecutorsExclude;
  }

  public String getJdbcPreparedStatementClassName() {
    return jdbcPreparedStatementClassName;
  }

  public String getJdbcConnectionClassName() {
    return jdbcConnectionClassName;
  }

  public boolean isDirectAllocationProfilingEnabled() {
    return directAllocationProfilingEnabled;
  }

  public List<String> getExcludedClasses() {
    return excludedClasses;
  }

  public String getExcludedClassesFile() {
    return excludedClassesFile;
  }

  public Set<String> getExcludedClassLoaders() {
    return excludedClassLoaders;
  }

  public List<String> getExcludedCodeSources() {
    return excludedCodeSources;
  }

  public int getResolverNoMatchesSize() {
    return resolverCacheConfig.noMatchesSize();
  }

  public boolean isResolverMemoizingEnabled() {
    return resolverCacheConfig.memoPoolSize() > 0;
  }

  public int getResolverMemoPoolSize() {
    return resolverCacheConfig.memoPoolSize();
  }

  public boolean isResolverOutliningEnabled() {
    return resolverCacheConfig.outlinePoolSize() > 0;
  }

  public int getResolverOutlinePoolSize() {
    return resolverCacheConfig.outlinePoolSize();
  }

  public int getResolverTypePoolSize() {
    return resolverCacheConfig.typePoolSize();
  }

  public String getResolverCacheDir() {
    return resolverCacheDir;
  }

  public boolean isResolverNamesAreUnique() {
    return resolverNamesAreUnique;
  }

  public boolean isResolverUseLoadClass() {
    return resolverUseLoadClass;
  }

  public int getResolverResetInterval() {
    return resolverResetInterval;
  }

  public boolean isRuntimeContextFieldInjection() {
    return runtimeContextFieldInjection;
  }

  public boolean isSerialVersionUIDFieldInjection() {
    return serialVersionUIDFieldInjection;
  }

  public String getTraceAnnotations() {
    return traceAnnotations;
  }

  public String getTraceMethods() {
    return traceMethods;
  }

  public String getMeasureMethods() {
    return measureMethods;
  }

  public boolean isInternalExitOnFailure() {
    return internalExitOnFailure;
  }

  public boolean isLegacyInstallerEnabled() {
    return legacyInstallerEnabled;
  }

  public boolean isLegacyInstrumentationEnabled(
      final boolean defaultEnabled, final String... integrationNames) {
    return configProvider.isEnabled(
        Arrays.asList(integrationNames), "", ".legacy.tracing.enabled", defaultEnabled);
  }

  // This has to be placed after all other static fields to give them a chance to initialize
  @SuppressFBWarnings("SI_INSTANCE_BEFORE_FINALS_ASSIGNED")
  private static final InstrumenterConfig INSTANCE =
      new InstrumenterConfig(
          Platform.isNativeImageBuilder()
              ? ConfigProvider.withoutCollector()
              : ConfigProvider.getInstance());

  public static InstrumenterConfig get() {
    return INSTANCE;
  }

  @Override
  public String toString() {
    return "InstrumenterConfig{"
        + "integrationsEnabled="
        + integrationsEnabled
        + ", traceEnabled="
        + traceEnabled
        + ", traceOtelEnabled="
        + traceOtelEnabled
<<<<<<< HEAD
        + ", logsMDCTagsInjectionEnabled="
        + logsMDCTagsInjectionEnabled
=======
        + ", logsInjectionEnabled="
        + logsInjectionEnabled
>>>>>>> cd3dff13
        + ", logs128bTraceIdEnabled="
        + logs128bTraceIdEnabled
        + ", profilingEnabled="
        + profilingEnabled
        + ", ciVisibilityEnabled="
        + ciVisibilityEnabled
        + ", appSecActivation="
        + appSecActivation
        + ", iastActivation="
        + iastActivation
        + ", usmEnabled="
        + usmEnabled
        + ", telemetryEnabled="
        + telemetryEnabled
        + ", traceExecutorsAll="
        + traceExecutorsAll
        + ", traceExecutors="
        + traceExecutors
        + ", jdbcPreparedStatementClassName='"
        + jdbcPreparedStatementClassName
        + '\''
        + ", jdbcConnectionClassName='"
        + jdbcConnectionClassName
        + '\''
        + ", excludedClasses="
        + excludedClasses
        + ", excludedClassesFile="
        + excludedClassesFile
        + ", excludedClassLoaders="
        + excludedClassLoaders
        + ", excludedCodeSources="
        + excludedCodeSources
        + ", resolverCacheConfig="
        + resolverCacheConfig
        + ", resolverCacheDir="
        + resolverCacheDir
        + ", resolverNamesAreUnique="
        + resolverNamesAreUnique
        + ", resolverUseLoadClass="
        + resolverUseLoadClass
        + ", resolverResetInterval="
        + resolverResetInterval
        + ", runtimeContextFieldInjection="
        + runtimeContextFieldInjection
        + ", serialVersionUIDFieldInjection="
        + serialVersionUIDFieldInjection
        + ", traceAnnotations='"
        + traceAnnotations
        + '\''
        + ", traceMethods='"
        + traceMethods
        + '\''
        + ", measureMethods= '"
        + measureMethods
        + '\''
        + ", internalExitOnFailure="
        + internalExitOnFailure
        + ", legacyInstallerEnabled="
        + legacyInstallerEnabled
        + '}';
  }
}<|MERGE_RESOLUTION|>--- conflicted
+++ resolved
@@ -29,11 +29,7 @@
 import static datadog.trace.api.config.TraceInstrumentationConfig.JDBC_CONNECTION_CLASS_NAME;
 import static datadog.trace.api.config.TraceInstrumentationConfig.JDBC_PREPARED_STATEMENT_CLASS_NAME;
 import static datadog.trace.api.config.TraceInstrumentationConfig.LEGACY_INSTALLER_ENABLED;
-<<<<<<< HEAD
 import static datadog.trace.api.config.TraceInstrumentationConfig.LOGS_MDC_TAGS_INJECTION_ENABLED;
-=======
-import static datadog.trace.api.config.TraceInstrumentationConfig.LOGS_INJECTION_ENABLED;
->>>>>>> cd3dff13
 import static datadog.trace.api.config.TraceInstrumentationConfig.MEASURE_METHODS;
 import static datadog.trace.api.config.TraceInstrumentationConfig.RESOLVER_CACHE_CONFIG;
 import static datadog.trace.api.config.TraceInstrumentationConfig.RESOLVER_CACHE_DIR;
@@ -71,11 +67,7 @@
 
   private final boolean traceEnabled;
   private final boolean traceOtelEnabled;
-<<<<<<< HEAD
   private final boolean logsMDCTagsInjectionEnabled;
-=======
-  private final boolean logsInjectionEnabled;
->>>>>>> cd3dff13
   private final boolean logs128bTraceIdEnabled;
   private final boolean profilingEnabled;
   private final boolean ciVisibilityEnabled;
@@ -127,12 +119,7 @@
 
     traceEnabled = configProvider.getBoolean(TRACE_ENABLED, DEFAULT_TRACE_ENABLED);
     traceOtelEnabled = configProvider.getBoolean(TRACE_OTEL_ENABLED, DEFAULT_TRACE_OTEL_ENABLED);
-<<<<<<< HEAD
     logsMDCTagsInjectionEnabled = configProvider.getBoolean(LOGS_MDC_TAGS_INJECTION_ENABLED, true);
-=======
-    logsInjectionEnabled =
-        configProvider.getBoolean(LOGS_INJECTION_ENABLED, DEFAULT_LOGS_INJECTION_ENABLED);
->>>>>>> cd3dff13
     logs128bTraceIdEnabled =
         configProvider.getBoolean(
             TRACE_128_BIT_TRACEID_LOGGING_ENABLED, DEFAULT_TRACE_128_BIT_TRACEID_LOGGING_ENABLED);
@@ -226,14 +213,9 @@
     return traceOtelEnabled;
   }
 
-<<<<<<< HEAD
   public boolean isLogsMDCTagsInjectionEnabled() {
     return logsMDCTagsInjectionEnabled && !Platform.isNativeImageBuilder();
-=======
-  public boolean isLogsInjectionEnabled() {
-    return logsInjectionEnabled;
->>>>>>> cd3dff13
-  }
+
 
   public boolean isLogs128bTraceIdEnabled() {
     return logs128bTraceIdEnabled;
@@ -398,13 +380,8 @@
         + traceEnabled
         + ", traceOtelEnabled="
         + traceOtelEnabled
-<<<<<<< HEAD
         + ", logsMDCTagsInjectionEnabled="
         + logsMDCTagsInjectionEnabled
-=======
-        + ", logsInjectionEnabled="
-        + logsInjectionEnabled
->>>>>>> cd3dff13
         + ", logs128bTraceIdEnabled="
         + logs128bTraceIdEnabled
         + ", profilingEnabled="
