package datadog.trace.api;

import static datadog.trace.api.ConfigDefaults.DEFAULT_APPSEC_ENABLED;
import static datadog.trace.api.ConfigDefaults.DEFAULT_CIVISIBILITY_ENABLED;
import static datadog.trace.api.ConfigDefaults.DEFAULT_IAST_ENABLED;
import static datadog.trace.api.ConfigDefaults.DEFAULT_INTEGRATIONS_ENABLED;
import static datadog.trace.api.ConfigDefaults.DEFAULT_LOGS_INJECTION_ENABLED;
import static datadog.trace.api.ConfigDefaults.DEFAULT_MEASURE_METHODS;
import static datadog.trace.api.ConfigDefaults.DEFAULT_RESOLVER_RESET_INTERVAL;
import static datadog.trace.api.ConfigDefaults.DEFAULT_RUNTIME_CONTEXT_FIELD_INJECTION;
import static datadog.trace.api.ConfigDefaults.DEFAULT_SERIALVERSIONUID_FIELD_INJECTION;
import static datadog.trace.api.ConfigDefaults.DEFAULT_TELEMETRY_ENABLED;
import static datadog.trace.api.ConfigDefaults.DEFAULT_TRACE_128_BIT_TRACEID_LOGGING_ENABLED;
import static datadog.trace.api.ConfigDefaults.DEFAULT_TRACE_ANNOTATIONS;
import static datadog.trace.api.ConfigDefaults.DEFAULT_TRACE_ENABLED;
import static datadog.trace.api.ConfigDefaults.DEFAULT_TRACE_EXECUTORS_ALL;
import static datadog.trace.api.ConfigDefaults.DEFAULT_TRACE_METHODS;
<<<<<<< HEAD
import static datadog.trace.api.ConfigDefaults.DEFAULT_USM_ENABLED;
=======
import static datadog.trace.api.ConfigDefaults.DEFAULT_TRACE_OTEL_ENABLED;
>>>>>>> ea674a8e
import static datadog.trace.api.config.AppSecConfig.APPSEC_ENABLED;
import static datadog.trace.api.config.CiVisibilityConfig.CIVISIBILITY_ENABLED;
import static datadog.trace.api.config.GeneralConfig.INTERNAL_EXIT_ON_FAILURE;
import static datadog.trace.api.config.GeneralConfig.TELEMETRY_ENABLED;
import static datadog.trace.api.config.IastConfig.IAST_ENABLED;
import static datadog.trace.api.config.ProfilingConfig.PROFILING_DIRECT_ALLOCATION_ENABLED;
import static datadog.trace.api.config.ProfilingConfig.PROFILING_DIRECT_ALLOCATION_ENABLED_DEFAULT;
import static datadog.trace.api.config.ProfilingConfig.PROFILING_ENABLED;
import static datadog.trace.api.config.ProfilingConfig.PROFILING_ENABLED_DEFAULT;
import static datadog.trace.api.config.TraceInstrumentationConfig.INTEGRATIONS_ENABLED;
import static datadog.trace.api.config.TraceInstrumentationConfig.JDBC_CONNECTION_CLASS_NAME;
import static datadog.trace.api.config.TraceInstrumentationConfig.JDBC_PREPARED_STATEMENT_CLASS_NAME;
import static datadog.trace.api.config.TraceInstrumentationConfig.LEGACY_INSTALLER_ENABLED;
import static datadog.trace.api.config.TraceInstrumentationConfig.LOGS_INJECTION_ENABLED;
import static datadog.trace.api.config.TraceInstrumentationConfig.LOGS_MDC_TAGS_INJECTION_ENABLED;
import static datadog.trace.api.config.TraceInstrumentationConfig.MEASURE_METHODS;
import static datadog.trace.api.config.TraceInstrumentationConfig.RESOLVER_CACHE_CONFIG;
import static datadog.trace.api.config.TraceInstrumentationConfig.RESOLVER_RESET_INTERVAL;
import static datadog.trace.api.config.TraceInstrumentationConfig.RESOLVER_USE_LOADCLASS;
import static datadog.trace.api.config.TraceInstrumentationConfig.RUNTIME_CONTEXT_FIELD_INJECTION;
import static datadog.trace.api.config.TraceInstrumentationConfig.SERIALVERSIONUID_FIELD_INJECTION;
import static datadog.trace.api.config.TraceInstrumentationConfig.TRACE_128_BIT_TRACEID_LOGGING_ENABLED;
import static datadog.trace.api.config.TraceInstrumentationConfig.TRACE_ANNOTATIONS;
import static datadog.trace.api.config.TraceInstrumentationConfig.TRACE_CLASSES_EXCLUDE;
import static datadog.trace.api.config.TraceInstrumentationConfig.TRACE_CLASSES_EXCLUDE_FILE;
import static datadog.trace.api.config.TraceInstrumentationConfig.TRACE_CLASSLOADERS_EXCLUDE;
import static datadog.trace.api.config.TraceInstrumentationConfig.TRACE_CODESOURCES_EXCLUDE;
import static datadog.trace.api.config.TraceInstrumentationConfig.TRACE_ENABLED;
import static datadog.trace.api.config.TraceInstrumentationConfig.TRACE_EXECUTORS;
import static datadog.trace.api.config.TraceInstrumentationConfig.TRACE_EXECUTORS_ALL;
import static datadog.trace.api.config.TraceInstrumentationConfig.TRACE_METHODS;
import static datadog.trace.api.config.TraceInstrumentationConfig.TRACE_OTEL_ENABLED;
import static datadog.trace.api.config.TraceInstrumentationConfig.TRACE_THREAD_POOL_EXECUTORS_EXCLUDE;
import static datadog.trace.api.config.UsmConfig.USM_ENABLED;
import static datadog.trace.util.CollectionUtils.tryMakeImmutableList;
import static datadog.trace.util.CollectionUtils.tryMakeImmutableSet;

import datadog.trace.bootstrap.config.provider.ConfigProvider;
import datadog.trace.bootstrap.config.provider.SystemPropertiesConfigSource;
import edu.umd.cs.findbugs.annotations.SuppressFBWarnings;
import java.util.Arrays;
import java.util.List;
import java.util.Set;

public class InstrumenterConfig {
  private final ConfigProvider configProvider;

  private final boolean integrationsEnabled;

  private final boolean traceEnabled;
  private final boolean traceOtelEnabled;
  private final boolean logsInjectionEnabled;
  private final boolean logsMDCTagsInjectionEnabled;
  private final boolean logs128bTraceIdEnabled;
  private final boolean profilingEnabled;
  private final boolean ciVisibilityEnabled;
  private final ProductActivation appSecActivation;
  private final boolean iastEnabled;
  private final boolean usmEnabled;
  private final boolean telemetryEnabled;

  private final boolean traceExecutorsAll;
  private final List<String> traceExecutors;
  private final Set<String> traceThreadPoolExecutorsExclude;

  private final String jdbcPreparedStatementClassName;
  private final String jdbcConnectionClassName;

  private final boolean directAllocationProfilingEnabled;

  private final List<String> excludedClasses;
  private final String excludedClassesFile;
  private final Set<String> excludedClassLoaders;
  private final List<String> excludedCodeSources;

  private final ResolverCacheConfig resolverCacheConfig;
  private final boolean resolverUseLoadClass;
  private final int resolverResetInterval;

  private final boolean runtimeContextFieldInjection;
  private final boolean serialVersionUIDFieldInjection;

  private final String traceAnnotations;
  private final String traceMethods;
  private final String measureMethods;

  private final boolean internalExitOnFailure;

  private final boolean legacyInstallerEnabled;

  private InstrumenterConfig() {
    this(ConfigProvider.createDefault());
  }

  InstrumenterConfig(ConfigProvider configProvider) {
    this.configProvider = configProvider;

    integrationsEnabled =
        configProvider.getBoolean(INTEGRATIONS_ENABLED, DEFAULT_INTEGRATIONS_ENABLED);

    traceEnabled = configProvider.getBoolean(TRACE_ENABLED, DEFAULT_TRACE_ENABLED);
    traceOtelEnabled = configProvider.getBoolean(TRACE_OTEL_ENABLED, DEFAULT_TRACE_OTEL_ENABLED);
    logsInjectionEnabled =
        configProvider.getBoolean(LOGS_INJECTION_ENABLED, DEFAULT_LOGS_INJECTION_ENABLED);
    logsMDCTagsInjectionEnabled = configProvider.getBoolean(LOGS_MDC_TAGS_INJECTION_ENABLED, true);
    logs128bTraceIdEnabled =
        configProvider.getBoolean(
            TRACE_128_BIT_TRACEID_LOGGING_ENABLED, DEFAULT_TRACE_128_BIT_TRACEID_LOGGING_ENABLED);

    if (!Platform.isNativeImageBuilder()) {
      profilingEnabled = configProvider.getBoolean(PROFILING_ENABLED, PROFILING_ENABLED_DEFAULT);
      ciVisibilityEnabled =
          configProvider.getBoolean(CIVISIBILITY_ENABLED, DEFAULT_CIVISIBILITY_ENABLED);
      // ConfigProvider.getString currently doesn't fallback to default for empty strings. We have
      // special handling here until we have a general solution for empty string value fallback.
      String appSecEnabled = configProvider.getString(APPSEC_ENABLED);
      if (appSecEnabled == null || appSecEnabled.isEmpty()) {
        appSecEnabled =
            configProvider.getStringExcludingSource(
                APPSEC_ENABLED, DEFAULT_APPSEC_ENABLED, SystemPropertiesConfigSource.class);
        if (appSecEnabled.isEmpty()) {
          appSecEnabled = DEFAULT_APPSEC_ENABLED;
        }
      }
      appSecActivation = ProductActivation.fromString(appSecEnabled);
      iastEnabled = configProvider.getBoolean(IAST_ENABLED, DEFAULT_IAST_ENABLED);
      usmEnabled = configProvider.getBoolean(USM_ENABLED, DEFAULT_USM_ENABLED);
      telemetryEnabled = configProvider.getBoolean(TELEMETRY_ENABLED, DEFAULT_TELEMETRY_ENABLED);
    } else {
      // disable these features in native-image
      profilingEnabled = false;
      ciVisibilityEnabled = false;
      appSecActivation = ProductActivation.FULLY_DISABLED;
      iastEnabled = false;
      telemetryEnabled = false;
      usmEnabled = false;
    }

    traceExecutorsAll = configProvider.getBoolean(TRACE_EXECUTORS_ALL, DEFAULT_TRACE_EXECUTORS_ALL);
    traceExecutors = tryMakeImmutableList(configProvider.getList(TRACE_EXECUTORS));
    traceThreadPoolExecutorsExclude =
        tryMakeImmutableSet(configProvider.getList(TRACE_THREAD_POOL_EXECUTORS_EXCLUDE));

    jdbcPreparedStatementClassName =
        configProvider.getString(JDBC_PREPARED_STATEMENT_CLASS_NAME, "");
    jdbcConnectionClassName = configProvider.getString(JDBC_CONNECTION_CLASS_NAME, "");

    directAllocationProfilingEnabled =
        configProvider.getBoolean(
            PROFILING_DIRECT_ALLOCATION_ENABLED, PROFILING_DIRECT_ALLOCATION_ENABLED_DEFAULT);

    excludedClasses = tryMakeImmutableList(configProvider.getList(TRACE_CLASSES_EXCLUDE));
    excludedClassesFile = configProvider.getString(TRACE_CLASSES_EXCLUDE_FILE);
    excludedClassLoaders = tryMakeImmutableSet(configProvider.getList(TRACE_CLASSLOADERS_EXCLUDE));
    excludedCodeSources = tryMakeImmutableList(configProvider.getList(TRACE_CODESOURCES_EXCLUDE));

    resolverCacheConfig =
        configProvider.getEnum(
            RESOLVER_CACHE_CONFIG, ResolverCacheConfig.class, ResolverCacheConfig.DEFAULT);
    resolverUseLoadClass = configProvider.getBoolean(RESOLVER_USE_LOADCLASS, true);
    resolverResetInterval =
        Platform.isNativeImageBuilder()
            ? 0
            : configProvider.getInteger(RESOLVER_RESET_INTERVAL, DEFAULT_RESOLVER_RESET_INTERVAL);

    runtimeContextFieldInjection =
        configProvider.getBoolean(
            RUNTIME_CONTEXT_FIELD_INJECTION, DEFAULT_RUNTIME_CONTEXT_FIELD_INJECTION);
    serialVersionUIDFieldInjection =
        configProvider.getBoolean(
            SERIALVERSIONUID_FIELD_INJECTION, DEFAULT_SERIALVERSIONUID_FIELD_INJECTION);

    traceAnnotations = configProvider.getString(TRACE_ANNOTATIONS, DEFAULT_TRACE_ANNOTATIONS);
    traceMethods = configProvider.getString(TRACE_METHODS, DEFAULT_TRACE_METHODS);
    measureMethods = configProvider.getString(MEASURE_METHODS, DEFAULT_MEASURE_METHODS);
    internalExitOnFailure = configProvider.getBoolean(INTERNAL_EXIT_ON_FAILURE, false);

    legacyInstallerEnabled = configProvider.getBoolean(LEGACY_INSTALLER_ENABLED, false);
  }

  public boolean isIntegrationsEnabled() {
    return integrationsEnabled;
  }

  public boolean isIntegrationEnabled(
      final Iterable<String> integrationNames, final boolean defaultEnabled) {
    return configProvider.isEnabled(integrationNames, "integration.", ".enabled", defaultEnabled);
  }

  public boolean isIntegrationShortcutMatchingEnabled(
      final Iterable<String> integrationNames, final boolean defaultEnabled) {
    return configProvider.isEnabled(
        integrationNames, "integration.", ".matching.shortcut.enabled", defaultEnabled);
  }

  public boolean isTraceEnabled() {
    return traceEnabled;
  }

  public boolean isTraceOtelEnabled() {
    return traceOtelEnabled;
  }

  public boolean isLogsInjectionEnabled() {
    return logsInjectionEnabled;
  }

  public boolean isLogsMDCTagsInjectionEnabled() {
    return logsMDCTagsInjectionEnabled && !Platform.isNativeImageBuilder();
  }

  public boolean isLogs128bTraceIdEnabled() {
    return logs128bTraceIdEnabled;
  }

  public boolean isProfilingEnabled() {
    return profilingEnabled;
  }

  public boolean isCiVisibilityEnabled() {
    return ciVisibilityEnabled;
  }

  public ProductActivation getAppSecActivation() {
    return appSecActivation;
  }

  public boolean isUsmEnabled() {
    return usmEnabled;
  }

  public boolean isIastEnabled() {
    return iastEnabled;
  }

  public boolean isTelemetryEnabled() {
    return telemetryEnabled;
  }

  public boolean isTraceExecutorsAll() {
    return traceExecutorsAll;
  }

  public List<String> getTraceExecutors() {
    return traceExecutors;
  }

  public Set<String> getTraceThreadPoolExecutorsExclude() {
    return traceThreadPoolExecutorsExclude;
  }

  public String getJdbcPreparedStatementClassName() {
    return jdbcPreparedStatementClassName;
  }

  public String getJdbcConnectionClassName() {
    return jdbcConnectionClassName;
  }

  public boolean isDirectAllocationProfilingEnabled() {
    return directAllocationProfilingEnabled;
  }

  public List<String> getExcludedClasses() {
    return excludedClasses;
  }

  public String getExcludedClassesFile() {
    return excludedClassesFile;
  }

  public Set<String> getExcludedClassLoaders() {
    return excludedClassLoaders;
  }

  public List<String> getExcludedCodeSources() {
    return excludedCodeSources;
  }

  public boolean isResolverOutliningEnabled() {
    return resolverCacheConfig.outlinePoolSize() > 0;
  }

  public int getResolverOutlinePoolSize() {
    return resolverCacheConfig.outlinePoolSize();
  }

  public int getResolverTypePoolSize() {
    return resolverCacheConfig.typePoolSize();
  }

  public boolean isResolverUseLoadClass() {
    return resolverUseLoadClass;
  }

  public int getResolverResetInterval() {
    return resolverResetInterval;
  }

  public boolean isRuntimeContextFieldInjection() {
    return runtimeContextFieldInjection;
  }

  public boolean isSerialVersionUIDFieldInjection() {
    return serialVersionUIDFieldInjection;
  }

  public String getTraceAnnotations() {
    return traceAnnotations;
  }

  public String getTraceMethods() {
    return traceMethods;
  }

  public String getMeasureMethods() {
    return measureMethods;
  }

  public boolean isInternalExitOnFailure() {
    return internalExitOnFailure;
  }

  public boolean isLegacyInstallerEnabled() {
    return legacyInstallerEnabled;
  }

  public boolean isLegacyInstrumentationEnabled(
      final boolean defaultEnabled, final String... integrationNames) {
    return configProvider.isEnabled(
        Arrays.asList(integrationNames), "", ".legacy.tracing.enabled", defaultEnabled);
  }

  // This has to be placed after all other static fields to give them a chance to initialize
  @SuppressFBWarnings("SI_INSTANCE_BEFORE_FINALS_ASSIGNED")
  private static final InstrumenterConfig INSTANCE =
      new InstrumenterConfig(
          Platform.isNativeImageBuilder()
              ? ConfigProvider.withoutCollector()
              : ConfigProvider.getInstance());

  public static InstrumenterConfig get() {
    return INSTANCE;
  }

  @Override
  public String toString() {
    return "InstrumenterConfig{"
        + "integrationsEnabled="
        + integrationsEnabled
        + ", traceEnabled="
        + traceEnabled
        + ", traceOtelEnabled="
        + traceOtelEnabled
        + ", logsInjectionEnabled="
        + logsInjectionEnabled
        + ", logsMDCTagsInjectionEnabled="
        + logsMDCTagsInjectionEnabled
        + ", logs128bTraceIdEnabled="
        + logs128bTraceIdEnabled
        + ", profilingEnabled="
        + profilingEnabled
        + ", ciVisibilityEnabled="
        + ciVisibilityEnabled
        + ", appSecActivation="
        + appSecActivation
        + ", iastEnabled="
        + iastEnabled
        + ", usmEnabled="
        + usmEnabled
        + ", telemetryEnabled="
        + telemetryEnabled
        + ", traceExecutorsAll="
        + traceExecutorsAll
        + ", traceExecutors="
        + traceExecutors
        + ", jdbcPreparedStatementClassName='"
        + jdbcPreparedStatementClassName
        + '\''
        + ", jdbcConnectionClassName='"
        + jdbcConnectionClassName
        + '\''
        + ", excludedClasses="
        + excludedClasses
        + ", excludedClassesFile="
        + excludedClassesFile
        + ", excludedClassLoaders="
        + excludedClassLoaders
        + ", excludedCodeSources="
        + excludedCodeSources
        + ", resolverCacheConfig="
        + resolverCacheConfig
        + ", resolverUseLoadClass="
        + resolverUseLoadClass
        + ", resolverResetInterval="
        + resolverResetInterval
        + ", runtimeContextFieldInjection="
        + runtimeContextFieldInjection
        + ", serialVersionUIDFieldInjection="
        + serialVersionUIDFieldInjection
        + ", traceAnnotations='"
        + traceAnnotations
        + '\''
        + ", traceMethods='"
        + traceMethods
        + '\''
        + ", measureMethods= '"
        + measureMethods
        + '\''
        + ", internalExitOnFailure="
        + internalExitOnFailure
        + ", legacyInstallerEnabled="
        + legacyInstallerEnabled
        + '}';
  }
}<|MERGE_RESOLUTION|>--- conflicted
+++ resolved
@@ -15,11 +15,8 @@
 import static datadog.trace.api.ConfigDefaults.DEFAULT_TRACE_ENABLED;
 import static datadog.trace.api.ConfigDefaults.DEFAULT_TRACE_EXECUTORS_ALL;
 import static datadog.trace.api.ConfigDefaults.DEFAULT_TRACE_METHODS;
-<<<<<<< HEAD
+import static datadog.trace.api.ConfigDefaults.DEFAULT_TRACE_OTEL_ENABLED;
 import static datadog.trace.api.ConfigDefaults.DEFAULT_USM_ENABLED;
-=======
-import static datadog.trace.api.ConfigDefaults.DEFAULT_TRACE_OTEL_ENABLED;
->>>>>>> ea674a8e
 import static datadog.trace.api.config.AppSecConfig.APPSEC_ENABLED;
 import static datadog.trace.api.config.CiVisibilityConfig.CIVISIBILITY_ENABLED;
 import static datadog.trace.api.config.GeneralConfig.INTERNAL_EXIT_ON_FAILURE;
@@ -110,44 +107,49 @@
 
   private final boolean legacyInstallerEnabled;
 
-  private InstrumenterConfig() {
-    this(ConfigProvider.createDefault());
-  }
+  private InstrumenterConfig() { this(ConfigProvider.createDefault()); }
 
   InstrumenterConfig(ConfigProvider configProvider) {
     this.configProvider = configProvider;
 
-    integrationsEnabled =
-        configProvider.getBoolean(INTEGRATIONS_ENABLED, DEFAULT_INTEGRATIONS_ENABLED);
-
-    traceEnabled = configProvider.getBoolean(TRACE_ENABLED, DEFAULT_TRACE_ENABLED);
-    traceOtelEnabled = configProvider.getBoolean(TRACE_OTEL_ENABLED, DEFAULT_TRACE_OTEL_ENABLED);
-    logsInjectionEnabled =
-        configProvider.getBoolean(LOGS_INJECTION_ENABLED, DEFAULT_LOGS_INJECTION_ENABLED);
-    logsMDCTagsInjectionEnabled = configProvider.getBoolean(LOGS_MDC_TAGS_INJECTION_ENABLED, true);
-    logs128bTraceIdEnabled =
-        configProvider.getBoolean(
-            TRACE_128_BIT_TRACEID_LOGGING_ENABLED, DEFAULT_TRACE_128_BIT_TRACEID_LOGGING_ENABLED);
+    integrationsEnabled = configProvider.getBoolean(
+        INTEGRATIONS_ENABLED, DEFAULT_INTEGRATIONS_ENABLED);
+
+    traceEnabled =
+        configProvider.getBoolean(TRACE_ENABLED, DEFAULT_TRACE_ENABLED);
+    traceOtelEnabled = configProvider.getBoolean(TRACE_OTEL_ENABLED,
+                                                 DEFAULT_TRACE_OTEL_ENABLED);
+    logsInjectionEnabled = configProvider.getBoolean(
+        LOGS_INJECTION_ENABLED, DEFAULT_LOGS_INJECTION_ENABLED);
+    logsMDCTagsInjectionEnabled =
+        configProvider.getBoolean(LOGS_MDC_TAGS_INJECTION_ENABLED, true);
+    logs128bTraceIdEnabled = configProvider.getBoolean(
+        TRACE_128_BIT_TRACEID_LOGGING_ENABLED,
+        DEFAULT_TRACE_128_BIT_TRACEID_LOGGING_ENABLED);
 
     if (!Platform.isNativeImageBuilder()) {
-      profilingEnabled = configProvider.getBoolean(PROFILING_ENABLED, PROFILING_ENABLED_DEFAULT);
-      ciVisibilityEnabled =
-          configProvider.getBoolean(CIVISIBILITY_ENABLED, DEFAULT_CIVISIBILITY_ENABLED);
-      // ConfigProvider.getString currently doesn't fallback to default for empty strings. We have
-      // special handling here until we have a general solution for empty string value fallback.
+      profilingEnabled = configProvider.getBoolean(PROFILING_ENABLED,
+                                                   PROFILING_ENABLED_DEFAULT);
+      ciVisibilityEnabled = configProvider.getBoolean(
+          CIVISIBILITY_ENABLED, DEFAULT_CIVISIBILITY_ENABLED);
+      // ConfigProvider.getString currently doesn't fallback to default for
+      // empty strings. We have special handling here until we have a general
+      // solution for empty string value fallback.
       String appSecEnabled = configProvider.getString(APPSEC_ENABLED);
       if (appSecEnabled == null || appSecEnabled.isEmpty()) {
-        appSecEnabled =
-            configProvider.getStringExcludingSource(
-                APPSEC_ENABLED, DEFAULT_APPSEC_ENABLED, SystemPropertiesConfigSource.class);
+        appSecEnabled = configProvider.getStringExcludingSource(
+            APPSEC_ENABLED, DEFAULT_APPSEC_ENABLED,
+            SystemPropertiesConfigSource.class);
         if (appSecEnabled.isEmpty()) {
           appSecEnabled = DEFAULT_APPSEC_ENABLED;
         }
       }
       appSecActivation = ProductActivation.fromString(appSecEnabled);
-      iastEnabled = configProvider.getBoolean(IAST_ENABLED, DEFAULT_IAST_ENABLED);
+      iastEnabled =
+          configProvider.getBoolean(IAST_ENABLED, DEFAULT_IAST_ENABLED);
       usmEnabled = configProvider.getBoolean(USM_ENABLED, DEFAULT_USM_ENABLED);
-      telemetryEnabled = configProvider.getBoolean(TELEMETRY_ENABLED, DEFAULT_TELEMETRY_ENABLED);
+      telemetryEnabled = configProvider.getBoolean(TELEMETRY_ENABLED,
+                                                   DEFAULT_TELEMETRY_ENABLED);
     } else {
       // disable these features in native-image
       profilingEnabled = false;
@@ -158,114 +160,104 @@
       usmEnabled = false;
     }
 
-    traceExecutorsAll = configProvider.getBoolean(TRACE_EXECUTORS_ALL, DEFAULT_TRACE_EXECUTORS_ALL);
-    traceExecutors = tryMakeImmutableList(configProvider.getList(TRACE_EXECUTORS));
-    traceThreadPoolExecutorsExclude =
-        tryMakeImmutableSet(configProvider.getList(TRACE_THREAD_POOL_EXECUTORS_EXCLUDE));
+    traceExecutorsAll = configProvider.getBoolean(TRACE_EXECUTORS_ALL,
+                                                  DEFAULT_TRACE_EXECUTORS_ALL);
+    traceExecutors =
+        tryMakeImmutableList(configProvider.getList(TRACE_EXECUTORS));
+    traceThreadPoolExecutorsExclude = tryMakeImmutableSet(
+        configProvider.getList(TRACE_THREAD_POOL_EXECUTORS_EXCLUDE));
 
     jdbcPreparedStatementClassName =
         configProvider.getString(JDBC_PREPARED_STATEMENT_CLASS_NAME, "");
-    jdbcConnectionClassName = configProvider.getString(JDBC_CONNECTION_CLASS_NAME, "");
+    jdbcConnectionClassName =
+        configProvider.getString(JDBC_CONNECTION_CLASS_NAME, "");
 
     directAllocationProfilingEnabled =
-        configProvider.getBoolean(
-            PROFILING_DIRECT_ALLOCATION_ENABLED, PROFILING_DIRECT_ALLOCATION_ENABLED_DEFAULT);
-
-    excludedClasses = tryMakeImmutableList(configProvider.getList(TRACE_CLASSES_EXCLUDE));
+        configProvider.getBoolean(PROFILING_DIRECT_ALLOCATION_ENABLED,
+                                  PROFILING_DIRECT_ALLOCATION_ENABLED_DEFAULT);
+
+    excludedClasses =
+        tryMakeImmutableList(configProvider.getList(TRACE_CLASSES_EXCLUDE));
     excludedClassesFile = configProvider.getString(TRACE_CLASSES_EXCLUDE_FILE);
-    excludedClassLoaders = tryMakeImmutableSet(configProvider.getList(TRACE_CLASSLOADERS_EXCLUDE));
-    excludedCodeSources = tryMakeImmutableList(configProvider.getList(TRACE_CODESOURCES_EXCLUDE));
+    excludedClassLoaders =
+        tryMakeImmutableSet(configProvider.getList(TRACE_CLASSLOADERS_EXCLUDE));
+    excludedCodeSources =
+        tryMakeImmutableList(configProvider.getList(TRACE_CODESOURCES_EXCLUDE));
 
     resolverCacheConfig =
-        configProvider.getEnum(
-            RESOLVER_CACHE_CONFIG, ResolverCacheConfig.class, ResolverCacheConfig.DEFAULT);
-    resolverUseLoadClass = configProvider.getBoolean(RESOLVER_USE_LOADCLASS, true);
+        configProvider.getEnum(RESOLVER_CACHE_CONFIG, ResolverCacheConfig.class,
+                               ResolverCacheConfig.DEFAULT);
+    resolverUseLoadClass =
+        configProvider.getBoolean(RESOLVER_USE_LOADCLASS, true);
     resolverResetInterval =
         Platform.isNativeImageBuilder()
             ? 0
-            : configProvider.getInteger(RESOLVER_RESET_INTERVAL, DEFAULT_RESOLVER_RESET_INTERVAL);
+            : configProvider.getInteger(RESOLVER_RESET_INTERVAL,
+                                        DEFAULT_RESOLVER_RESET_INTERVAL);
 
     runtimeContextFieldInjection =
-        configProvider.getBoolean(
-            RUNTIME_CONTEXT_FIELD_INJECTION, DEFAULT_RUNTIME_CONTEXT_FIELD_INJECTION);
+        configProvider.getBoolean(RUNTIME_CONTEXT_FIELD_INJECTION,
+                                  DEFAULT_RUNTIME_CONTEXT_FIELD_INJECTION);
     serialVersionUIDFieldInjection =
-        configProvider.getBoolean(
-            SERIALVERSIONUID_FIELD_INJECTION, DEFAULT_SERIALVERSIONUID_FIELD_INJECTION);
-
-    traceAnnotations = configProvider.getString(TRACE_ANNOTATIONS, DEFAULT_TRACE_ANNOTATIONS);
-    traceMethods = configProvider.getString(TRACE_METHODS, DEFAULT_TRACE_METHODS);
-    measureMethods = configProvider.getString(MEASURE_METHODS, DEFAULT_MEASURE_METHODS);
-    internalExitOnFailure = configProvider.getBoolean(INTERNAL_EXIT_ON_FAILURE, false);
-
-    legacyInstallerEnabled = configProvider.getBoolean(LEGACY_INSTALLER_ENABLED, false);
-  }
-
-  public boolean isIntegrationsEnabled() {
-    return integrationsEnabled;
-  }
-
-  public boolean isIntegrationEnabled(
-      final Iterable<String> integrationNames, final boolean defaultEnabled) {
-    return configProvider.isEnabled(integrationNames, "integration.", ".enabled", defaultEnabled);
-  }
-
-  public boolean isIntegrationShortcutMatchingEnabled(
-      final Iterable<String> integrationNames, final boolean defaultEnabled) {
-    return configProvider.isEnabled(
-        integrationNames, "integration.", ".matching.shortcut.enabled", defaultEnabled);
-  }
-
-  public boolean isTraceEnabled() {
-    return traceEnabled;
-  }
-
-  public boolean isTraceOtelEnabled() {
-    return traceOtelEnabled;
-  }
-
-  public boolean isLogsInjectionEnabled() {
-    return logsInjectionEnabled;
-  }
+        configProvider.getBoolean(SERIALVERSIONUID_FIELD_INJECTION,
+                                  DEFAULT_SERIALVERSIONUID_FIELD_INJECTION);
+
+    traceAnnotations =
+        configProvider.getString(TRACE_ANNOTATIONS, DEFAULT_TRACE_ANNOTATIONS);
+    traceMethods =
+        configProvider.getString(TRACE_METHODS, DEFAULT_TRACE_METHODS);
+    measureMethods =
+        configProvider.getString(MEASURE_METHODS, DEFAULT_MEASURE_METHODS);
+    internalExitOnFailure =
+        configProvider.getBoolean(INTERNAL_EXIT_ON_FAILURE, false);
+
+    legacyInstallerEnabled =
+        configProvider.getBoolean(LEGACY_INSTALLER_ENABLED, false);
+  }
+
+  public boolean isIntegrationsEnabled() { return integrationsEnabled; }
+
+  public boolean isIntegrationEnabled(final Iterable<String> integrationNames,
+                                      final boolean defaultEnabled) {
+    return configProvider.isEnabled(integrationNames, "integration.",
+                                    ".enabled", defaultEnabled);
+  }
+
+  public boolean
+  isIntegrationShortcutMatchingEnabled(final Iterable<String> integrationNames,
+                                       final boolean defaultEnabled) {
+    return configProvider.isEnabled(integrationNames, "integration.",
+                                    ".matching.shortcut.enabled",
+                                    defaultEnabled);
+  }
+
+  public boolean isTraceEnabled() { return traceEnabled; }
+
+  public boolean isTraceOtelEnabled() { return traceOtelEnabled; }
+
+  public boolean isLogsInjectionEnabled() { return logsInjectionEnabled; }
 
   public boolean isLogsMDCTagsInjectionEnabled() {
     return logsMDCTagsInjectionEnabled && !Platform.isNativeImageBuilder();
   }
 
-  public boolean isLogs128bTraceIdEnabled() {
-    return logs128bTraceIdEnabled;
-  }
-
-  public boolean isProfilingEnabled() {
-    return profilingEnabled;
-  }
-
-  public boolean isCiVisibilityEnabled() {
-    return ciVisibilityEnabled;
-  }
-
-  public ProductActivation getAppSecActivation() {
-    return appSecActivation;
-  }
-
-  public boolean isUsmEnabled() {
-    return usmEnabled;
-  }
-
-  public boolean isIastEnabled() {
-    return iastEnabled;
-  }
-
-  public boolean isTelemetryEnabled() {
-    return telemetryEnabled;
-  }
-
-  public boolean isTraceExecutorsAll() {
-    return traceExecutorsAll;
-  }
-
-  public List<String> getTraceExecutors() {
-    return traceExecutors;
-  }
+  public boolean isLogs128bTraceIdEnabled() { return logs128bTraceIdEnabled; }
+
+  public boolean isProfilingEnabled() { return profilingEnabled; }
+
+  public boolean isCiVisibilityEnabled() { return ciVisibilityEnabled; }
+
+  public ProductActivation getAppSecActivation() { return appSecActivation; }
+
+  public boolean isUsmEnabled() { return usmEnabled; }
+
+  public boolean isIastEnabled() { return iastEnabled; }
+
+  public boolean isTelemetryEnabled() { return telemetryEnabled; }
+
+  public boolean isTraceExecutorsAll() { return traceExecutorsAll; }
+
+  public List<String> getTraceExecutors() { return traceExecutors; }
 
   public Set<String> getTraceThreadPoolExecutorsExclude() {
     return traceThreadPoolExecutorsExclude;
@@ -275,29 +267,19 @@
     return jdbcPreparedStatementClassName;
   }
 
-  public String getJdbcConnectionClassName() {
-    return jdbcConnectionClassName;
-  }
+  public String getJdbcConnectionClassName() { return jdbcConnectionClassName; }
 
   public boolean isDirectAllocationProfilingEnabled() {
     return directAllocationProfilingEnabled;
   }
 
-  public List<String> getExcludedClasses() {
-    return excludedClasses;
-  }
-
-  public String getExcludedClassesFile() {
-    return excludedClassesFile;
-  }
-
-  public Set<String> getExcludedClassLoaders() {
-    return excludedClassLoaders;
-  }
-
-  public List<String> getExcludedCodeSources() {
-    return excludedCodeSources;
-  }
+  public List<String> getExcludedClasses() { return excludedClasses; }
+
+  public String getExcludedClassesFile() { return excludedClassesFile; }
+
+  public Set<String> getExcludedClassLoaders() { return excludedClassLoaders; }
+
+  public List<String> getExcludedCodeSources() { return excludedCodeSources; }
 
   public boolean isResolverOutliningEnabled() {
     return resolverCacheConfig.outlinePoolSize() > 0;
@@ -311,13 +293,9 @@
     return resolverCacheConfig.typePoolSize();
   }
 
-  public boolean isResolverUseLoadClass() {
-    return resolverUseLoadClass;
-  }
-
-  public int getResolverResetInterval() {
-    return resolverResetInterval;
-  }
+  public boolean isResolverUseLoadClass() { return resolverUseLoadClass; }
+
+  public int getResolverResetInterval() { return resolverResetInterval; }
 
   public boolean isRuntimeContextFieldInjection() {
     return runtimeContextFieldInjection;
@@ -327,112 +305,63 @@
     return serialVersionUIDFieldInjection;
   }
 
-  public String getTraceAnnotations() {
-    return traceAnnotations;
-  }
-
-  public String getTraceMethods() {
-    return traceMethods;
-  }
-
-  public String getMeasureMethods() {
-    return measureMethods;
-  }
-
-  public boolean isInternalExitOnFailure() {
-    return internalExitOnFailure;
-  }
-
-  public boolean isLegacyInstallerEnabled() {
-    return legacyInstallerEnabled;
-  }
-
-  public boolean isLegacyInstrumentationEnabled(
-      final boolean defaultEnabled, final String... integrationNames) {
-    return configProvider.isEnabled(
-        Arrays.asList(integrationNames), "", ".legacy.tracing.enabled", defaultEnabled);
-  }
-
-  // This has to be placed after all other static fields to give them a chance to initialize
+  public String getTraceAnnotations() { return traceAnnotations; }
+
+  public String getTraceMethods() { return traceMethods; }
+
+  public String getMeasureMethods() { return measureMethods; }
+
+  public boolean isInternalExitOnFailure() { return internalExitOnFailure; }
+
+  public boolean isLegacyInstallerEnabled() { return legacyInstallerEnabled; }
+
+  public boolean
+  isLegacyInstrumentationEnabled(final boolean defaultEnabled,
+                                 final String... integrationNames) {
+    return configProvider.isEnabled(Arrays.asList(integrationNames), "",
+                                    ".legacy.tracing.enabled", defaultEnabled);
+  }
+
+  // This has to be placed after all other static fields to give them a chance
+  // to initialize
   @SuppressFBWarnings("SI_INSTANCE_BEFORE_FINALS_ASSIGNED")
   private static final InstrumenterConfig INSTANCE =
-      new InstrumenterConfig(
-          Platform.isNativeImageBuilder()
-              ? ConfigProvider.withoutCollector()
-              : ConfigProvider.getInstance());
-
-  public static InstrumenterConfig get() {
-    return INSTANCE;
-  }
+      new InstrumenterConfig(Platform.isNativeImageBuilder()
+                                 ? ConfigProvider.withoutCollector()
+                                 : ConfigProvider.getInstance());
+
+  public static InstrumenterConfig get() { return INSTANCE; }
 
   @Override
   public String toString() {
     return "InstrumenterConfig{"
-        + "integrationsEnabled="
-        + integrationsEnabled
-        + ", traceEnabled="
-        + traceEnabled
-        + ", traceOtelEnabled="
-        + traceOtelEnabled
-        + ", logsInjectionEnabled="
-        + logsInjectionEnabled
-        + ", logsMDCTagsInjectionEnabled="
-        + logsMDCTagsInjectionEnabled
-        + ", logs128bTraceIdEnabled="
-        + logs128bTraceIdEnabled
-        + ", profilingEnabled="
-        + profilingEnabled
-        + ", ciVisibilityEnabled="
-        + ciVisibilityEnabled
-        + ", appSecActivation="
-        + appSecActivation
-        + ", iastEnabled="
-        + iastEnabled
-        + ", usmEnabled="
-        + usmEnabled
-        + ", telemetryEnabled="
-        + telemetryEnabled
-        + ", traceExecutorsAll="
-        + traceExecutorsAll
-        + ", traceExecutors="
-        + traceExecutors
-        + ", jdbcPreparedStatementClassName='"
-        + jdbcPreparedStatementClassName
-        + '\''
-        + ", jdbcConnectionClassName='"
-        + jdbcConnectionClassName
-        + '\''
-        + ", excludedClasses="
-        + excludedClasses
-        + ", excludedClassesFile="
-        + excludedClassesFile
-        + ", excludedClassLoaders="
-        + excludedClassLoaders
-        + ", excludedCodeSources="
-        + excludedCodeSources
-        + ", resolverCacheConfig="
-        + resolverCacheConfig
-        + ", resolverUseLoadClass="
-        + resolverUseLoadClass
-        + ", resolverResetInterval="
-        + resolverResetInterval
-        + ", runtimeContextFieldInjection="
-        + runtimeContextFieldInjection
-        + ", serialVersionUIDFieldInjection="
-        + serialVersionUIDFieldInjection
-        + ", traceAnnotations='"
-        + traceAnnotations
-        + '\''
-        + ", traceMethods='"
-        + traceMethods
-        + '\''
-        + ", measureMethods= '"
-        + measureMethods
-        + '\''
-        + ", internalExitOnFailure="
-        + internalExitOnFailure
-        + ", legacyInstallerEnabled="
-        + legacyInstallerEnabled
-        + '}';
+        + "integrationsEnabled=" + integrationsEnabled +
+        ", traceEnabled=" + traceEnabled +
+        ", traceOtelEnabled=" + traceOtelEnabled +
+        ", logsInjectionEnabled=" + logsInjectionEnabled +
+        ", logsMDCTagsInjectionEnabled=" + logsMDCTagsInjectionEnabled +
+        ", logs128bTraceIdEnabled=" + logs128bTraceIdEnabled +
+        ", profilingEnabled=" + profilingEnabled +
+        ", ciVisibilityEnabled=" + ciVisibilityEnabled +
+        ", appSecActivation=" + appSecActivation +
+        ", iastEnabled=" + iastEnabled + ", usmEnabled=" + usmEnabled +
+        ", telemetryEnabled=" + telemetryEnabled +
+        ", traceExecutorsAll=" + traceExecutorsAll +
+        ", traceExecutors=" + traceExecutors +
+        ", jdbcPreparedStatementClassName='" + jdbcPreparedStatementClassName +
+        '\'' + ", jdbcConnectionClassName='" + jdbcConnectionClassName + '\'' +
+        ", excludedClasses=" + excludedClasses +
+        ", excludedClassesFile=" + excludedClassesFile +
+        ", excludedClassLoaders=" + excludedClassLoaders +
+        ", excludedCodeSources=" + excludedCodeSources +
+        ", resolverCacheConfig=" + resolverCacheConfig +
+        ", resolverUseLoadClass=" + resolverUseLoadClass +
+        ", resolverResetInterval=" + resolverResetInterval +
+        ", runtimeContextFieldInjection=" + runtimeContextFieldInjection +
+        ", serialVersionUIDFieldInjection=" + serialVersionUIDFieldInjection +
+        ", traceAnnotations='" + traceAnnotations + '\'' + ", traceMethods='" +
+        traceMethods + '\'' + ", measureMethods= '" + measureMethods + '\'' +
+        ", internalExitOnFailure=" + internalExitOnFailure +
+        ", legacyInstallerEnabled=" + legacyInstallerEnabled + '}';
   }
 }