--- conflicted
+++ resolved
@@ -2,12 +2,8 @@
 
 import static datadog.trace.api.telemetry.LogCollector.SEND_TELEMETRY;
 
-<<<<<<< HEAD
 import datadog.trace.api.ConfigHelper;
-=======
-import datadog.environment.EnvironmentVariables;
 import datadog.environment.SystemProperties;
->>>>>>> dda3d7a3
 import datadog.trace.api.config.ProfilingConfig;
 import datadog.trace.bootstrap.config.provider.ConfigProvider;
 import java.io.IOException;
@@ -312,11 +308,7 @@
   static String getBaseTempDirName() {
     String userName = SystemProperties.get("user.name");
     // unlikely, but fall-back to system env based user name
-<<<<<<< HEAD
     userName = userName == null ? ConfigHelper.getEnvironmentVariable("USER") : userName;
-=======
-    userName = userName == null ? EnvironmentVariables.get("USER") : userName;
->>>>>>> dda3d7a3
     // make sure we do not have any illegal characters in the user name
     userName =
         userName != null ? userName.replace('.', '_').replace('/', '_').replace(' ', '_') : null;
