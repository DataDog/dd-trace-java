package datadog.trace.util;

import java.util.concurrent.ThreadFactory;
import org.slf4j.LoggerFactory;

/** A {@link ThreadFactory} implementation that starts all agent {@link Thread}s as daemons. */
public final class AgentThreadFactory implements ThreadFactory {
  public static final ThreadGroup AGENT_THREAD_GROUP = new ThreadGroup("dd-trace-java");

  public static final long THREAD_JOIN_TIMOUT_MS = 800;

  // known agent threads
  public enum AgentThread {
    TASK_SCHEDULER("dd-task-scheduler"),

    TRACE_STARTUP("dd-agent-startup-datadog-tracer"),
    TRACE_MONITOR("dd-trace-monitor"),
    TRACE_PROCESSOR("dd-trace-processor"),
    SPAN_SAMPLING_PROCESSOR("dd-span-sampling-processor"),
    TRACE_CASSANDRA_ASYNC_SESSION("dd-cassandra-session-executor"),

    METRICS_AGGREGATOR("dd-metrics-aggregator"),
    STATSD_CLIENT("dd-statsd-client"),

    JMX_STARTUP("dd-agent-startup-jmxfetch"),
    JMX_COLLECTOR("dd-jmx-collector"),

    PROFILER_STARTUP("dd-agent-startup-datadog-profiler"),
    PROFILER_RECORDING_SCHEDULER("dd-profiler-recording-scheduler"),
    PROFILER_HTTP_DISPATCHER("dd-profiler-http-dispatcher"),

    APPSEC_HTTP_DISPATCHER("dd-appsec-http-dispatcher"),

    TELEMETRY("dd-telemetry"),

    FLEET_MANAGEMENT_POLLER("dd-fleet-management-poller"),
    REMOTE_CONFIG("dd-remote-config"),

    CWS_TLS("dd-cws-tls"),

    PROCESS_SUPERVISOR("dd-process-supervisor"),

    DATA_STREAMS_MONITORING("dd-data-streams-monitor"),

    DEBUGGER_HTTP_DISPATCHER("dd-debugger-upload-http-dispatcher"),

<<<<<<< HEAD
    CI_SIGNAL_SERVER("dd-ci-signal-server");
=======
    CI_SHELL_COMMAND("dd-ci-shell-command"),
    CI_GIT_DATA_UPLOADER("dd-ci-git-data-uploader"),
    CI_GIT_DATA_SHUTDOWN_HOOK("dd-ci-git-data-shutdown-hook"),
    CI_PROJECT_CONFIGURATOR("dd-ci-project-configurator");
>>>>>>> e38d56c3

    public final String threadName;

    AgentThread(final String threadName) {
      this.threadName = threadName;
    }
  }

  private final AgentThread agentThread;

  /**
   * Constructs a new agent {@code ThreadFactory}.
   *
   * @param agentThread the agent thread created by this factory.
   */
  public AgentThreadFactory(final AgentThread agentThread) {
    this.agentThread = agentThread;
  }

  @Override
  public Thread newThread(final Runnable runnable) {
    return newAgentThread(agentThread, runnable);
  }

  /**
   * Constructs a new agent {@code Thread} as a daemon with a null ContextClassLoader.
   *
   * @param agentThread the agent thread to create.
   * @param runnable work to run on the new thread.
   */
  public static Thread newAgentThread(final AgentThread agentThread, final Runnable runnable) {
    return newAgentThread(agentThread, null, runnable, true);
  }

  public static Thread newAgentThread(
      final AgentThread agentThread, final Runnable runnable, boolean daemon) {
    return newAgentThread(agentThread, null, runnable, daemon);
  }

  public static Thread newAgentThread(
      final AgentThread agentThread,
      final String nameSuffix,
      final Runnable runnable,
      boolean daemon) {
    final String threadName =
        nameSuffix != null ? agentThread.threadName + nameSuffix : agentThread.threadName;
    final Thread thread = new Thread(AGENT_THREAD_GROUP, runnable, threadName);
    thread.setDaemon(daemon);
    thread.setContextClassLoader(null);
    thread.setUncaughtExceptionHandler(
        new Thread.UncaughtExceptionHandler() {
          @Override
          public void uncaughtException(final Thread thread, final Throwable e) {
            LoggerFactory.getLogger(runnable.getClass())
                .error("Uncaught exception in {}", agentThread.threadName, e);
          }
        });
    return thread;
  }
}<|MERGE_RESOLUTION|>--- conflicted
+++ resolved
@@ -44,14 +44,11 @@
 
     DEBUGGER_HTTP_DISPATCHER("dd-debugger-upload-http-dispatcher"),
 
-<<<<<<< HEAD
-    CI_SIGNAL_SERVER("dd-ci-signal-server");
-=======
     CI_SHELL_COMMAND("dd-ci-shell-command"),
     CI_GIT_DATA_UPLOADER("dd-ci-git-data-uploader"),
     CI_GIT_DATA_SHUTDOWN_HOOK("dd-ci-git-data-shutdown-hook"),
-    CI_PROJECT_CONFIGURATOR("dd-ci-project-configurator");
->>>>>>> e38d56c3
+    CI_PROJECT_CONFIGURATOR("dd-ci-project-configurator"),
+    CI_SIGNAL_SERVER("dd-ci-signal-server");
 
     public final String threadName;
 
