plugins {
  id "com.github.johnrengelman.shadow"
  id "me.champeau.jmh"
}

description = 'dd-trace-ot'

apply from: "$rootDir/gradle/java.gradle"
apply from: "$rootDir/gradle/publish.gradle"

// TODO raise these when equals() and hashCode() are excluded
minimumBranchCoverage = 0.5
minimumInstructionCoverage = 0.5

excludedClassesCoverage += [
  // This is mainly equals() and hashCode()
  "datadog.opentracing.OTScopeManager.OTScope",
  "datadog.opentracing.OTSpan",
  "datadog.opentracing.OTSpanContext",
  // The builder is generated
  "datadog.opentracing.DDTracer.DDTracerBuilder"
]

apply plugin: 'org.unbroken-dome.test-sets'

testSets {
  ot31CompatabilityTest
  ot33CompatabilityTest
}

dependencies {
  annotationProcessor deps.autoserviceProcessor
  compileOnly deps.autoserviceAnnotation

  api project(':dd-trace-api')
  implementation (project(':dd-trace-core')) {
    // why all communication pulls in remote config is beyond me...
    exclude(group: 'com.datadoghq', module: 'remote-config')
  }

  // OpenTracing
  api group: 'io.opentracing', name: 'opentracing-api', version: '0.32.0'
  api group: 'io.opentracing', name: 'opentracing-noop', version: '0.32.0'
  api group: 'io.opentracing', name: 'opentracing-util', version: '0.32.0'
  api group: 'io.opentracing.contrib', name: 'opentracing-tracerresolver', version: '0.1.0'

  api deps.slf4j
  implementation project(':dd-trace-ot:correlation-id-injection')

  testImplementation project(":dd-java-agent:testing")

  ot31CompatabilityTestImplementation('io.opentracing:opentracing-api:0.31.0') {
    force = true
  }
  ot31CompatabilityTestImplementation('io.opentracing:opentracing-util:0.31.0')  {
    force = true
  }
  ot31CompatabilityTestImplementation('io.opentracing:opentracing-noop:0.31.0')  {
    force = true
  }

  ot33CompatabilityTestImplementation('io.opentracing:opentracing-api:0.33.0') {
    force = true
  }
  ot33CompatabilityTestImplementation('io.opentracing:opentracing-util:0.33.0')  {
    force = true
  }
  ot33CompatabilityTestImplementation('io.opentracing:opentracing-noop:0.33.0')  {
    force = true
  }
}

tasks.named("test").configure {
  finalizedBy "ot31CompatabilityTest", "ot33CompatabilityTest"
}

jar {
  archiveClassifier = 'unbundled'
}

shadowJar {
  archiveClassifier = ''

  dependencies {
    // direct dependencies
    exclude(dependency('io.opentracing:'))
    exclude(dependency('io.opentracing.contrib:'))
    exclude(dependency('org.slf4j:'))
  }

  relocate('com.', 'ddtrot.com.')
  relocate('dogstatsd/', 'ddtrot/dogstatsd/')
  relocate('jni/', 'ddtrot/jni/')
  relocate('jnr/', 'ddtrot/jnr/')
  relocate('okhttp3.', 'ddtrot.okhttp3.')
  relocate('okio.', 'ddtrot.okio.')
  relocate('org.', 'ddtrot.org.') {
    exclude('org.slf4j.*')
  }
  relocate('datadog.', 'ddtrot.dd.') {
    exclude('datadog.opentracing.*')
    exclude('datadog.opentracing.resolver.*')
    exclude('datadog.trace.api.*')
    exclude('datadog.trace.api.config.*')
    exclude('datadog.trace.api.interceptor.*')
<<<<<<< HEAD
=======
    exclude('datadog.trace.api.internal.*')
>>>>>>> ac8666aa
    exclude('datadog.trace.api.sampling.*')
    exclude('datadog.trace.context.*')
  }
  exclude('META-INF/maven/')
  exclude('META-INF/proguard/')
  exclude('/META-INF/*.kotlin_module')
}

jmh {
  //  include = [".*URLAsResourceNameBenchmark"]
  //  include = ['some regular expression'] // include pattern (regular expression) for benchmarks to be executed
  //  exclude = ['some regular expression'] // exclude pattern (regular expression) for benchmarks to be executed
  iterations = 1 // Number of measurement iterations to do.
  benchmarkMode = ['thrpt', 'avgt', 'ss']
  // Benchmark mode. Available modes are: [Throughput/thrpt, AverageTime/avgt, SampleTime/sample, SingleShotTime/ss, All/all]
  batchSize = 1
  // Batch size: number of benchmark method calls per operation. (some benchmark modes can ignore this setting)
  fork = 1 // How many times to forks a single benchmark. Use 0 to disable forking altogether
  failOnError = false // Should JMH fail immediately if any benchmark had experienced the unrecoverable error?
  forceGC = false // Should JMH force GC between iterations?
  //  jvm = 'myjvm' // Custom JVM to use when forking.
  //  jvmArgs = ['Custom JVM args to use when forking.']
  //  jvmArgsAppend = ['Custom JVM args to use when forking (append these)']
  //  jvmArgsPrepend =[ 'Custom JVM args to use when forking (prepend these)']
  //  humanOutputFile = project.file("${project.buildDir}/reports/jmh/human.txt") // human-readable output file
  //  resultsFile = project.file("${project.buildDir}/reports/jmh/results.txt") // results file
  //  operationsPerInvocation = 10 // Operations per invocation.
  //  benchmarkParameters =  [:] // Benchmark parameters.
  //  profilers = ['stack'] // Use profilers to collect additional data. Supported profilers: [cl, comp, gc, stack, perf, perfnorm, perfasm, xperf, xperfasm, hs_cl, hs_comp, hs_gc, hs_rt, hs_thr]
  timeOnIteration = '1s' // Time to spend at each measurement iteration.
  //  resultFormat = 'CSV' // Result format type (one of CSV, JSON, NONE, SCSV, TEXT)
  //  synchronizeIterations = false // Synchronize iterations?
  //  threads = 2 // Number of worker threads to run with.
  //  threadGroups = [2,3,4] //Override thread group distribution for asymmetric benchmarks.
  //  timeout = '1s' // Timeout for benchmark iteration.
  timeUnit = 'us' // Output time unit. Available time units are: [m, s, ms, us, ns].
  //  verbosity = 'NORMAL' // Verbosity mode. Available modes are: [SILENT, NORMAL, EXTRA]
  warmup = '2s' // Time to spend at each warmup iteration.
  //  warmupBatchSize = 10 // Warmup batch size: number of benchmark method calls per operation.
  warmupForks = 1 // How many warmup forks to make for a single benchmark. 0 to disable warmup forks.
  warmupIterations = 1 // Number of warmup iterations to do.
  //  warmupMode = 'INDI' // Warmup mode for warming up selected benchmarks. Warmup modes are: [INDI, BULK, BULK_INDI].
  //  warmupBenchmarks = ['.*Warmup'] // Warmup benchmarks to include in the run in addition to already selected. JMH will not measure these benchmarks, but only use them for the warmup.

  //  zip64 = true // Use ZIP64 format for bigger archives
  jmhVersion = '1.23' // Specifies JMH version
  //  includeTests = true // Allows to include test sources into generate JMH jar, i.e. use it when benchmarks depend on the test classes.
  //duplicateClassesStrategy = 'warn'
  // Strategy to apply when encountring duplicate classes during creation of the fat jar (i.e. while executing jmhJar task)
}<|MERGE_RESOLUTION|>--- conflicted
+++ resolved
@@ -33,7 +33,7 @@
   compileOnly deps.autoserviceAnnotation
 
   api project(':dd-trace-api')
-  implementation (project(':dd-trace-core')) {
+  implementation(project(':dd-trace-core')) {
     // why all communication pulls in remote config is beyond me...
     exclude(group: 'com.datadoghq', module: 'remote-config')
   }
@@ -52,20 +52,20 @@
   ot31CompatabilityTestImplementation('io.opentracing:opentracing-api:0.31.0') {
     force = true
   }
-  ot31CompatabilityTestImplementation('io.opentracing:opentracing-util:0.31.0')  {
+  ot31CompatabilityTestImplementation('io.opentracing:opentracing-util:0.31.0') {
     force = true
   }
-  ot31CompatabilityTestImplementation('io.opentracing:opentracing-noop:0.31.0')  {
+  ot31CompatabilityTestImplementation('io.opentracing:opentracing-noop:0.31.0') {
     force = true
   }
 
   ot33CompatabilityTestImplementation('io.opentracing:opentracing-api:0.33.0') {
     force = true
   }
-  ot33CompatabilityTestImplementation('io.opentracing:opentracing-util:0.33.0')  {
+  ot33CompatabilityTestImplementation('io.opentracing:opentracing-util:0.33.0') {
     force = true
   }
-  ot33CompatabilityTestImplementation('io.opentracing:opentracing-noop:0.33.0')  {
+  ot33CompatabilityTestImplementation('io.opentracing:opentracing-noop:0.33.0') {
     force = true
   }
 }
@@ -103,10 +103,7 @@
     exclude('datadog.trace.api.*')
     exclude('datadog.trace.api.config.*')
     exclude('datadog.trace.api.interceptor.*')
-<<<<<<< HEAD
-=======
     exclude('datadog.trace.api.internal.*')
->>>>>>> ac8666aa
     exclude('datadog.trace.api.sampling.*')
     exclude('datadog.trace.context.*')
   }
