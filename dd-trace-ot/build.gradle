--- conflicted
+++ resolved
@@ -51,7 +51,6 @@
       strictly '0.33.0'
     }
   }
-<<<<<<< HEAD
   ot33CompatabilityTestImplementation('io.opentracing:opentracing-util')  {
     version {
       strictly '0.33.0'
@@ -61,13 +60,6 @@
     version {
       strictly '0.33.0'
     }
-=======
-  ot31CompatabilityTestImplementation('io.opentracing:opentracing-util:0.31.0') {
-    force = true
-  }
-  ot31CompatabilityTestImplementation('io.opentracing:opentracing-noop:0.31.0') {
-    force = true
->>>>>>> c3190e2c
   }
 }
 
@@ -78,17 +70,7 @@
     force group: 'io.opentracing', name: 'opentracing-util', version: '0.31.0'
     force group: 'io.opentracing', name: 'opentracing-noop', version: '0.31.0'
   }
-<<<<<<< HEAD
 })
-=======
-  ot33CompatabilityTestImplementation('io.opentracing:opentracing-util:0.33.0') {
-    force = true
-  }
-  ot33CompatabilityTestImplementation('io.opentracing:opentracing-noop:0.33.0') {
-    force = true
-  }
-}
->>>>>>> c3190e2c
 
 tasks.named("test").configure {
   finalizedBy "ot31CompatabilityTest", "ot33CompatabilityTest"
