--- conflicted
+++ resolved
@@ -91,13 +91,7 @@
       0,
       trace,
       null,
-<<<<<<< HEAD
       NoopPathwayContext.INSTANCE,
-      false,
-      null,
-      512)
-=======
       false)
->>>>>>> 5a6ca0df
   }
 }