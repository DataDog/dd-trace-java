package datadog.opentracing

<<<<<<< HEAD

=======
import datadog.trace.agent.test.utils.ConfigUtils
>>>>>>> 0681739c
import datadog.trace.api.sampling.PrioritySampling
import datadog.trace.common.writer.ListWriter

class SpanFactory {
<<<<<<< HEAD
=======
  static {
    ConfigUtils.makeConfigInstanceModifiable()
  }
>>>>>>> 0681739c

  static newSpanOf(long timestampMicro, String threadName = Thread.currentThread().name) {
    def writer = new ListWriter()
    def tracer = new DDTracer(writer)
    def currentThreadName = Thread.currentThread().getName()
    Thread.currentThread().setName(threadName)
    def context = new DDSpanContext(
      "1",
      "1",
      "0",
      "fakeService",
      "fakeOperation",
      "fakeResource",
      PrioritySampling.UNSET,
      null,
      Collections.emptyMap(),
      false,
      "fakeType",
      Collections.emptyMap(),
      new PendingTrace(tracer, "1", [:]),
      tracer)
    Thread.currentThread().setName(currentThreadName)
    return new DDSpan(timestampMicro, context)
  }

  static newSpanOf(DDTracer tracer) {
    def context = new DDSpanContext(
      "1",
      "1",
      "0",
      "fakeService",
      "fakeOperation",
      "fakeResource",
      PrioritySampling.UNSET,
      null,
      Collections.emptyMap(),
      false,
      "fakeType",
      Collections.emptyMap(),
      new PendingTrace(tracer, "1", [:]),
      tracer)
    return new DDSpan(1, context)
  }

  static newSpanOf(PendingTrace trace) {
    def context = new DDSpanContext(
      trace.traceId,
      "1",
      "0",
      "fakeService",
      "fakeOperation",
      "fakeResource",
      PrioritySampling.UNSET,
      null,
      Collections.emptyMap(),
      false,
      "fakeType",
      Collections.emptyMap(),
      trace,
      trace.tracer)
    return new DDSpan(1, context)
  }

  static DDSpan newSpanOf(String serviceName, String envName) {
    def writer = new ListWriter()
    def tracer = new DDTracer(writer)
    def context = new DDSpanContext(
      "1",
      "1",
      "0",
      serviceName,
      "fakeOperation",
      "fakeResource",
      PrioritySampling.UNSET,
      null,
      Collections.emptyMap(),
      false,
      "fakeType",
      Collections.emptyMap(),
      new PendingTrace(tracer, "1", [:]),
      tracer)
    context.setTag("env", envName)
    return new DDSpan(0l, context)
  }
}<|MERGE_RESOLUTION|>--- conflicted
+++ resolved
@@ -1,20 +1,13 @@
 package datadog.opentracing
 
-<<<<<<< HEAD
-
-=======
 import datadog.trace.agent.test.utils.ConfigUtils
->>>>>>> 0681739c
 import datadog.trace.api.sampling.PrioritySampling
 import datadog.trace.common.writer.ListWriter
 
 class SpanFactory {
-<<<<<<< HEAD
-=======
   static {
     ConfigUtils.makeConfigInstanceModifiable()
   }
->>>>>>> 0681739c
 
   static newSpanOf(long timestampMicro, String threadName = Thread.currentThread().name) {
     def writer = new ListWriter()
