# Maven #
#########
target
/target
**/dependency-reduced-pom.xml

# Gradle #
#########
!**/gradle/wrapper/*
/.gradle
*/.gradle
**/build/
examples/**/build/

# Eclipse #
###########
*.launch
.settings
.project
.classpath
# Eclipse is odd in assuming in can use bin to put temp files into it
# This assumes we do not have sub-projects that actually need bin files committed
bin/

# OS generated files #
######################
.DS_Store
.DS_Store?
._*
.Spotlight-V100
.Trashes
Icon?
ehthumbs.db
Thumbs.db

# Intellij Idea #
#################
/.idea
/.run
*.iml
*.ipr
*.iws
out/

# Visual Studio Code #
######################
.vscode

<<<<<<< HEAD
# Vim #
#######
*.sw[nop]
=======
# Cursor #
##########
.cursor
>>>>>>> c714e59b

# Others #
##########
/logs/*
/bin
/out
/workspace
dd-java-agent/benchmark-integration/perf-test-settings.rc
derby.log
.java-version
hs_err_pid*
replay_pid*
.bsp/
**/src/*/generated/*
!dd-java-agent/benchmark/releases/*.jar
**/errors/*.log

# Magic for local JMC built
/vendor/jmc-libs

# Benchmarks #
benchmark/reports
benchmark/tracer
benchmark/dacapo/scratch

# JDK provisioning tools #
# mise
mise*.local.toml
.mise*.local.toml
.config/mise*.toml
# asdf
.tool-versions

# Exclude kotlin build files
.kotlin<|MERGE_RESOLUTION|>--- conflicted
+++ resolved
@@ -46,15 +46,13 @@
 ######################
 .vscode
 
-<<<<<<< HEAD
+# Cursor #
+##########
+.cursor
+
 # Vim #
 #######
 *.sw[nop]
-=======
-# Cursor #
-##########
-.cursor
->>>>>>> c714e59b
 
 # Others #
 ##########
