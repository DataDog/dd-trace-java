include:
  - local: ".gitlab/one-pipeline.locked.yml"
  - local: ".gitlab/benchmarks.yml"
  - local: ".gitlab/macrobenchmarks.yml"
  - local: ".gitlab/exploration-tests.yml"
  - local: ".gitlab/ci-visibility-tests.yml"

stages:
  - build
  - publish
  - shared-pipeline
  - benchmarks
  - macrobenchmarks
  - tests
  - exploration-tests
  - ci-visibility-tests
  - generate-signing-key

variables:
  # Gitlab runner features; see https://docs.gitlab.com/runner/configuration/feature-flags.html
  # Fold and time all script sections
  FF_SCRIPT_SECTIONS: 1

  REGISTRY: 486234852809.dkr.ecr.us-east-1.amazonaws.com
  BUILD_JOB_NAME: "build"
  DEPENDENCY_CACHE_POLICY: pull
  BUILD_CACHE_POLICY: pull
  GRADLE_VERSION: "8.14.3" # must match gradle-wrapper.properties
  MAVEN_REPOSITORY_PROXY: "https://depot-read-api-java.us1.ddbuild.io/magicmirror/magicmirror/@current/"
  GRADLE_PLUGIN_PROXY: "https://depot-read-api-java.us1.ddbuild.io/magicmirror/magicmirror/@current/"
  BUILDER_IMAGE_VERSION_PREFIX: "v25.10-" # use either an empty string (e.g. "") for latest images or a version followed by a hyphen (e.g. "v25.05-")
  REPO_NOTIFICATION_CHANNEL: "#apm-java-escalations"
  DEFAULT_TEST_JVMS: /^(8|11|17|21|25)$/ # the latest "stable" version is LTS v25
  PROFILE_TESTS:
    description: "Enable profiling of tests"
    value: "false"
  NON_DEFAULT_JVMS:
    description: "Enable tests on JVMs that are not the default"
    value: "false"
  RUN_FLAKY_TESTS:
    description: "Enable flaky tests"
    value: "false"

# trigger new commit cancel
workflow:
  auto_cancel:
    on_new_commit: interruptible
  rules:
    - if: '$CI_COMMIT_BRANCH == "master"'
      auto_cancel:
        on_new_commit: none
    - if: '$CI_COMMIT_BRANCH =~ /^v[0-9]+\.[0-9]+\.[0-9]+$/'
      auto_cancel:
        on_new_commit: none
    - when: always

.test_matrix: &test_matrix
  - testJvm: &test_jvms
      - "8"
      - "11"
      - "17"
      - "21"
      - "25"
      - "semeru11"
      - "oracle8"
      - "zulu8"
      - "semeru8"
      - "ibm8"
      - "zulu11"
      - "semeru17"
      # - "stable"
    CI_SPLIT: ["1/1"]

# Gitlab doesn't support "parallel" and "parallel:matrix" at the same time
# These blocks emulate "parallel" by including it in the matrix
.test_matrix_2: &test_matrix_2
  - testJvm: *test_jvms
    CI_SPLIT: ["1/2", "2/2"]

.test_matrix_4: &test_matrix_4
  - testJvm: *test_jvms
    CI_SPLIT: ["1/4", "2/4", "3/4", "4/4"]

.test_matrix_6: &test_matrix_6
  - testJvm: *test_jvms
    CI_SPLIT: ["1/6", "2/6", "3/6", "4/6", "5/6", "6/6"]

.test_matrix_8: &test_matrix_8
  - testJvm: *test_jvms
    CI_SPLIT: ["1/8", "2/8", "3/8", "4/8", "5/8", "6/8", "7/8", "8/8"]

.test_matrix_12: &test_matrix_12
  - testJvm: *test_jvms
    CI_SPLIT: [ "1/12", "2/12", "3/12", "4/12", "5/12", "6/12", "7/12", "8/12", "9/12", "10/12", "11/12", "12/12" ]

.master_only: &master_only
  - if: $CI_COMMIT_BRANCH == "master"
    when: on_success

default:
  tags: [ "arch:amd64" ]
  interruptible: true

.set_datadog_api_keys: &set_datadog_api_keys
  - export DATADOG_API_KEY_PROD=$(aws ssm get-parameter --region us-east-1 --name ci.dd-trace-java.DATADOG_API_KEY_PROD --with-decryption --query "Parameter.Value" --out text)

# CI_NODE_INDEX and CI_NODE_TOTAL are 1-indexed and not always set. These steps normalize the numbers for jobs
.normalize_node_index: &normalize_node_index
  - if [ "$CI_NO_SPLIT" == "true" ] ; then CI_NODE_INDEX=1; CI_NODE_TOTAL=1; fi # A job uses parallel but doesn't intend to split by index
  - if [ -n "$CI_SPLIT" ]; then CI_NODE_INDEX="${CI_SPLIT%%/*}"; CI_NODE_TOTAL="${CI_SPLIT##*/}"; fi
  - echo "CI_NODE_TOTAL=${CI_NODE_TOTAL}, CI_NODE_INDEX=$CI_NODE_INDEX"
  - export NORMALIZED_NODE_TOTAL=${CI_NODE_TOTAL:-1}
  - ONE_INDEXED_NODE_INDEX=${CI_NODE_INDEX:-1}; export NORMALIZED_NODE_INDEX=$((ONE_INDEXED_NODE_INDEX - 1))
  - echo "NORMALIZED_NODE_TOTAL=${NORMALIZED_NODE_TOTAL}, NORMALIZED_NODE_INDEX=$NORMALIZED_NODE_INDEX"

.cgroup_info: &cgroup_info
  - source .gitlab/gitlab-utils.sh
  - gitlab_section_start "cgroup-info" "cgroup info"
  - .gitlab/cgroup-info.sh
  - gitlab_section_end "cgroup-info"

.gitlab_base_ref_params: &gitlab_base_ref_params
  - |
    export GIT_BASE_REF=$(.gitlab/find-gh-base-ref.sh)
    if [[ -n "$GIT_BASE_REF" ]]; then
      export GRADLE_PARAMS="$GRADLE_PARAMS -PgitBaseRef=origin/$GIT_BASE_REF"
    else
      echo "Failed to find base ref for PR" >&2
    fi

.gradle_build: &gradle_build
  image: ghcr.io/datadog/dd-trace-java-docker-build:${BUILDER_IMAGE_VERSION_PREFIX}base
  stage: build
  variables:
    MAVEN_OPTS: "-Xms256M -Xmx1024M"
    GRADLE_WORKERS: 2
    GRADLE_MEM: 3G
    KUBERNETES_CPU_REQUEST: 8
    KUBERNETES_MEMORY_REQUEST: 10Gi
    KUBERNETES_MEMORY_LIMIT: 10Gi
    CACHE_TYPE: "lib" #default
    FF_USE_FASTZIP: "true"
    CACHE_COMPRESSION_LEVEL: "slowest"

    RUNTIME_AVAILABLE_PROCESSORS_OVERRIDE: 4 # Runtime.getRuntime().availableProcessors() returns incorrect or very high values in Kubernetes
    GIT_SUBMODULE_STRATEGY: normal
    GIT_SUBMODULE_DEPTH: 1
  cache:
    - key: dependency-$CACHE_TYPE # Dependencies cache
      paths:
        # Cached dependencies and wrappers for Gradle and Maven:
        - .gradle/wrapper
        - .gradle/caches
        - .gradle/notifications
        - .mvn/caches
      policy: $DEPENDENCY_CACHE_POLICY
      unprotect: true
      fallback_keys: # Use fallback keys because all cache types are not populated. See note under: populate_dep_cache
        - 'dependency-base'
        - 'dependency-lib'
    - key: $CI_PIPELINE_ID-$CACHE_TYPE # Incremental build cache. Shared by all jobs in the pipeline of the same type
      paths:
        - .gradle/caches/$GRADLE_VERSION
        - .gradle/$GRADLE_VERSION/executionHistory
        - workspace
      policy: $BUILD_CACHE_POLICY
      unprotect: true
  before_script:
    - source .gitlab/gitlab-utils.sh
    # Akka token added to SSM from https://account.akka.io/token
    - export ORG_GRADLE_PROJECT_akkaRepositoryToken=$(aws ssm get-parameter --region us-east-1 --name ci.dd-trace-java.akka_repo_token --with-decryption --query "Parameter.Value" --out text)
    - export ORG_GRADLE_PROJECT_mavenRepositoryProxy=$MAVEN_REPOSITORY_PROXY
    - export ORG_GRADLE_PROJECT_gradlePluginProxy=$GRADLE_PLUGIN_PROXY
    - mkdir -p .gradle
    - export GRADLE_USER_HOME=$(pwd)/.gradle
    # replace maven central part by MAVEN_REPOSITORY_PROXY in .mvn/wrapper/maven-wrapper.properties
    - sed -i "s|https://repo.maven.apache.org/maven2/|$MAVEN_REPOSITORY_PROXY|g" .mvn/wrapper/maven-wrapper.properties
    - mkdir -p .mvn/caches
    - export GRADLE_OPTS="-Dorg.gradle.jvmargs='-Xms$GRADLE_MEM -Xmx$GRADLE_MEM -XX:ErrorFile=/tmp/hs_err_pid%p.log -XX:+HeapDumpOnOutOfMemoryError -XX:HeapDumpPath=/tmp'"
    - export GRADLE_ARGS=" --build-cache --stacktrace --no-daemon --parallel --max-workers=$GRADLE_WORKERS"
    - *normalize_node_index
    # for weird reasons, gradle will always "chmod 700" the .gradle folder
    # with Gitlab caching, .gradle is always owned by root and thus gradle's chmod invocation fails
    # This dance is a hack to have .gradle owned by the Gitlab runner user
    - gitlab_section_start "gradle-dance" "Fix .gradle directory permissions"
    - cp -r .gradle .gradle-copy
    - rm -rf .gradle
    - mv .gradle-copy .gradle
    - ls -la
    - gitlab_section_end "gradle-dance"
  after_script:
    - *cgroup_info

# Check and fail early if maven central credentials are incorrect. When a new token is generated
# on the central publisher portal, it invalidates the old one. This check prevents going further.
# See https://datadoghq.atlassian.net/wiki/x/Oog5OgE
maven-central-pre-release-check:
  image: ghcr.io/datadog/dd-trace-java-docker-build:${BUILDER_IMAGE_VERSION_PREFIX}base
  stage: .pre
  rules:
    - if: '$CI_COMMIT_TAG =~ /^v[0-9]+\.[0-9]+\.[0-9]+$/'
      when: on_success
      allow_failure: false
  script:
    - |
      MAVEN_CENTRAL_USERNAME=$(aws ssm get-parameter --region us-east-1 --name ci.dd-trace-java.central_username --with-decryption --query "Parameter.Value" --out text)
      MAVEN_CENTRAL_PASSWORD=$(aws ssm get-parameter --region us-east-1 --name ci.dd-trace-java.central_password --with-decryption --query "Parameter.Value" --out text)
      # See https://central.sonatype.org/publish/publish-portal-api/
      # 15e0cbbb-deff-421e-9e02-296a24d0cada is deployment, any deployment id listed in central  work, the idea is to check whether the token can authenticate
      curl --request POST --include --fail https://central.sonatype.com/api/v1/publisher/status?id=15e0cbbb-deff-421e-9e02-296a24d0cada --header "Authorization: Bearer $(printf "$MAVEN_CENTRAL_USERNAME:$MAVEN_CENTRAL_PASSWORD" | base64)"
      if [ $? -ne 0 ]; then
        echo "Failed to authenticate against central. Check credentials, see https://datadoghq.atlassian.net/wiki/x/Oog5OgE"
        exit 1
      fi

dd-octo-sts-pre-release-check:
  image: registry.ddbuild.io/images/dd-octo-sts-ci-base:2025.06-1
  stage: .pre
  tags: [ "arch:amd64" ]
  id_tokens:
    DDOCTOSTS_ID_TOKEN:
      aud: dd-octo-sts
  rules:
    - if: '$POPULATE_CACHE'
      when: never
    - if: '$CI_COMMIT_TAG =~ /^v[0-9]+\.[0-9]+\.[0-9]+$/'
      when: on_success
      allow_failure: false
  before_script:
    - dd-octo-sts version
    - dd-octo-sts debug --scope DataDog/dd-trace-java --policy self.gitlab.release
    - dd-octo-sts token --scope DataDog/dd-trace-java --policy self.gitlab.release > test-github-token.txt
  script:
    - gh auth login --with-token < test-github-token.txt
    - gh auth status
  after_script:
    - dd-octo-sts revoke -t $(cat test-github-token.txt)
  retry:
    max: 2
    when: always

build:
  needs:
    - job: maven-central-pre-release-check
      optional: true
    - job: dd-octo-sts-pre-release-check
      optional: true
  extends: .gradle_build
  variables:
    BUILD_CACHE_POLICY: push
    CACHE_TYPE: "lib"
    DEPENDENCY_CACHE_POLICY: pull
  script:
    - if [ $CI_PIPELINE_SOURCE == "schedule" ] ; then ./gradlew resolveAndLockAll --write-locks $GRADLE_ARGS; fi
    - ./gradlew --version
    - ./gradlew clean :dd-java-agent:shadowJar :dd-trace-api:jar :dd-trace-ot:shadowJar -PskipTests $GRADLE_ARGS
    - echo UPSTREAM_TRACER_VERSION=$(java -jar workspace/dd-java-agent/build/libs/*.jar) >> upstream.env
    - echo "BUILD_JOB_NAME=$CI_JOB_NAME" >> build.env
    - echo "BUILD_JOB_ID=$CI_JOB_ID" >> build.env
  artifacts:
    when: always
    paths:
      - 'workspace/dd-java-agent/build/libs/*.jar'
      - 'workspace/dd-trace-api/build/libs/*.jar'
      - 'workspace/dd-trace-ot/build/libs/*.jar'
      - 'upstream.env'
      - '.gradle/daemon/*/*.out.log'
    reports:
      dotenv: build.env

build_tests:
  extends: .gradle_build
  variables:
    BUILD_CACHE_POLICY: push
    DEPENDENCY_CACHE_POLICY: pull
    GRADLE_MEM: 4G
    GRADLE_WORKERS: 3
    KUBERNETES_MEMORY_REQUEST: 18Gi
    KUBERNETES_MEMORY_LIMIT: 18Gi
  parallel:
    matrix:
      - GRADLE_TARGET: ":baseTest"
        CACHE_TYPE: "base"
      - GRADLE_TARGET: ":profilingTest"
        CACHE_TYPE: "profiling"
      - GRADLE_TARGET: ":instrumentationTest"
        CACHE_TYPE: "inst"
      - GRADLE_TARGET: ":instrumentationLatestDepTest"
        CACHE_TYPE: "latestdep"
      - GRADLE_TARGET: ":smokeTest"
        CACHE_TYPE: "smoke"
        MAVEN_OPTS: "-Xms256M -Xmx1024M"
<<<<<<< HEAD

=======
>>>>>>> 640a4bd0
  script:
    - *gitlab_base_ref_params
    - ./gradlew --version
    - ./gradlew clean $GRADLE_TARGET $GRADLE_PARAMS -PskipTests $GRADLE_ARGS

populate_dep_cache:
  extends: build_tests
  variables:
    BUILD_CACHE_POLICY: pull
    DEPENDENCY_CACHE_POLICY: push
  rules:
    - if: '$POPULATE_CACHE'
      when: on_success
    - when: manual
      allow_failure: true
  parallel:
    matrix:
      - GRADLE_TARGET: ":dd-java-agent:shadowJar :dd-trace-api:jar :dd-trace-ot:shadowJar"
        CACHE_TYPE: "lib"
      - GRADLE_TARGET: ":baseTest"
        CACHE_TYPE: "base"
      - GRADLE_TARGET: ":profilingTest"
        CACHE_TYPE: "profiling"
      - GRADLE_TARGET: ":instrumentationTest"
        CACHE_TYPE: "inst"
      - GRADLE_TARGET: ":instrumentationLatestDepTest"
        CACHE_TYPE: "latestdep"
      - GRADLE_TARGET: ":smokeTest"
        CACHE_TYPE: "smoke"

publish-artifacts-to-s3:
  image: registry.ddbuild.io/images/mirror/amazon/aws-cli:2.4.29
  stage: publish
  needs: [ build ]
  script:
    - source upstream.env
    - export VERSION="${UPSTREAM_TRACER_VERSION%~*}" # remove ~githash from the end of version
    - aws s3 cp workspace/dd-java-agent/build/libs/dd-java-agent-${VERSION}.jar s3://dd-trace-java-builds/${CI_COMMIT_REF_NAME}/dd-java-agent.jar
    - aws s3 cp workspace/dd-trace-api/build/libs/dd-trace-api-${VERSION}.jar s3://dd-trace-java-builds/${CI_COMMIT_REF_NAME}/dd-trace-api.jar
    - aws s3 cp workspace/dd-trace-ot/build/libs/dd-trace-ot-${VERSION}.jar s3://dd-trace-java-builds/${CI_COMMIT_REF_NAME}/dd-trace-ot.jar
    - aws s3 cp workspace/dd-java-agent/build/libs/dd-java-agent-${VERSION}.jar s3://dd-trace-java-builds/${CI_PIPELINE_ID}/dd-java-agent.jar
    - aws s3 cp workspace/dd-trace-api/build/libs/dd-trace-api-${VERSION}.jar s3://dd-trace-java-builds/${CI_PIPELINE_ID}/dd-trace-api.jar
    - aws s3 cp workspace/dd-trace-ot/build/libs/dd-trace-ot-${VERSION}.jar s3://dd-trace-java-builds/${CI_PIPELINE_ID}/dd-trace-ot.jar
    - |
      cat << EOF > links.json 
        {
          "S3 Links": [
            {
              "external_link": {
                "label": "Public Link to dd-java-agent.jar",
                "url": "https://s3.us-east-1.amazonaws.com/dd-trace-java-builds/${CI_PIPELINE_ID}/dd-java-agent.jar"
              }
            }
          ]
        }
      EOF
  artifacts:
    reports:
      annotations:
        - links.json


spotless:
  extends: .gradle_build
  stage: tests
  needs: []
  script:
    - ./gradlew --version
    - ./gradlew spotlessCheck $GRADLE_ARGS

test_published_artifacts:
  extends: .gradle_build
  image: ghcr.io/datadog/dd-trace-java-docker-build:${BUILDER_IMAGE_VERSION_PREFIX}7 # Needs Java7 for some tests
  stage: tests
  needs: [ build ]
  variables:
    CACHE_TYPE: "lib"
  script:
    - mvn_local_repo=$(./mvnw help:evaluate -Dexpression=settings.localRepository -q -DforceStdout)
    - rm -rf "${mvn_local_repo}/com/datadoghq"
    - export GPG_PRIVATE_KEY=$(aws ssm get-parameter --region us-east-1 --name ci.dd-trace-java.signing.gpg_private_key --with-decryption --query "Parameter.Value" --out text)
    - export GPG_PASSWORD=$(aws ssm get-parameter --region us-east-1 --name ci.dd-trace-java.signing.gpg_passphrase --with-decryption --query "Parameter.Value" --out text)
    - export GRADLE_OPTS="-Dorg.gradle.jvmargs='-Xms2G -Xmx2G -XX:ErrorFile=/tmp/hs_err_pid%p.log -XX:+HeapDumpOnOutOfMemoryError -XX:HeapDumpPath=/tmp'"
    - ./gradlew publishToMavenLocal $GRADLE_ARGS
    - cd test-published-dependencies
    - export GRADLE_OPTS="-Dorg.gradle.jvmargs='-Xms1G -Xmx1G -XX:ErrorFile=/tmp/hs_err_pid%p.log -XX:+HeapDumpOnOutOfMemoryError -XX:HeapDumpPath=/tmp'"
    - ./gradlew --version
    - ./gradlew check --info $GRADLE_ARGS
  after_script:
    - *cgroup_info
    - source .gitlab/gitlab-utils.sh
    - gitlab_section_start "collect-reports" "Collecting reports"
    - .gitlab/collect_reports.sh
    - gitlab_section_end "collect-reports"
  artifacts:
    when: always
    paths:
      - ./check_reports

.check_job:
  extends: .gradle_build
  needs: [ build ]
  stage: tests
  variables:
    CACHE_TYPE: "lib"
  script:
    - *gitlab_base_ref_params
    - ./gradlew --version
    - ./gradlew $GRADLE_TARGET $GRADLE_PARAMS -PskipTests -PrunBuildSrcTests -PskipSpotless -PtaskPartitionCount=$NORMALIZED_NODE_TOTAL -PtaskPartition=$NORMALIZED_NODE_INDEX $GRADLE_ARGS
  after_script:
    - *cgroup_info
    - source .gitlab/gitlab-utils.sh
    - gitlab_section_start "collect-reports" "Collecting reports"
    - .gitlab/collect_reports.sh --destination ./check_reports --move
    - gitlab_section_end "collect-reports"
  artifacts:
    when: always
    paths:
      - ./check_reports
      - '.gradle/daemon/*/*.out.log'
  retry:
    max: 2
    when:
      - unknown_failure
      - stuck_or_timeout_failure
      - runner_system_failure
      - unmet_prerequisites
      - scheduler_failure
      - data_integrity_failure

check_base:
  extends: .check_job
  variables:
    GRADLE_TARGET: ":baseCheck"

check_inst:
  extends: .check_job
  parallel: 4
  variables:
    GRADLE_TARGET: ":instrumentationCheck"
    CACHE_TYPE: "inst"

check_smoke:
  extends: .check_job
  parallel: 4
  variables:
    GRADLE_TARGET: ":smokeCheck"
    CACHE_TYPE: "smoke"

check_profiling:
  extends: .check_job
  variables:
    GRADLE_TARGET: ":profilingCheck"

check_debugger:
  extends: .check_job
  variables:
    GRADLE_TARGET: ":debuggerCheck"

muzzle:
  extends: .gradle_build
  needs: [ build_tests ]
  stage: tests
  parallel:
    matrix:
      - CI_SPLIT: ["1/8", "2/8", "3/8", "4/8", "5/8", "6/8", "7/8", "8/8"]
  variables:
    CACHE_TYPE: "inst"
  script:
    - export SKIP_BUILDSCAN="true"
    - ./gradlew --version
    - ./gradlew :runMuzzle -PtaskPartitionCount=$NORMALIZED_NODE_TOTAL -PtaskPartition=$NORMALIZED_NODE_INDEX $GRADLE_ARGS
  after_script:
    - *cgroup_info
    - source .gitlab/gitlab-utils.sh
    - gitlab_section_start "collect-reports" "Collecting reports"
    - .gitlab/collect_reports.sh
    - gitlab_section_end "collect-reports"
  artifacts:
    when: always
    paths:
      - ./reports
      - '.gradle/daemon/*/*.out.log'

muzzle-dep-report:
  extends: .gradle_build
  needs: [ build_tests ]
  stage: tests
  variables:
    CACHE_TYPE: "inst"
  script:
    - export SKIP_BUILDSCAN="true"
    - ./gradlew --version
    - ./gradlew generateMuzzleReport muzzleInstrumentationReport $GRADLE_ARGS
  after_script:
    - *cgroup_info
    - .gitlab/collect_muzzle_deps.sh
  artifacts:
    when: always
    paths:
      - ./reports
      - '.gradle/daemon/*/*.out.log'

# In Gitlab, DD_* variables are set because the build runner is instrumented with Datadog telemetry
# To have a pristine environment for the tests, these variables are saved before the test run and restored afterwards
.prepare_test_env: &prepare_test_env
  - export gitlabVariables=("DD_SERVICE" "DD_ENTITY_ID" "DD_SITE" "DD_ENV" "DD_DATACENTER" "DD_PARTITION" "DD_CLOUDPROVIDER")
  - '[ ! -e pretest.env ] || rm pretest.env'
  - |
    for VARIABLE in "${gitlabVariables[@]}"
    do
      echo "export $VARIABLE=${!VARIABLE}" >> pretest.env
      unset "$VARIABLE"
    done

.restore_pretest_env: &restore_pretest_env
  - source pretest.env

.test_job:
  extends: .gradle_build
  image: ghcr.io/datadog/dd-trace-java-docker-build:${BUILDER_IMAGE_VERSION_PREFIX}$testJvm
  tags: [ "docker-in-docker:amd64" ] # use docker-in-docker runner for testcontainers
  needs: [ build_tests ]
  stage: tests
  variables:
    KUBERNETES_MEMORY_REQUEST: 17Gi
    KUBERNETES_MEMORY_LIMIT: 17Gi
    KUBERNETES_CPU_REQUEST: 10
    GRADLE_WORKERS: 4
    GRADLE_MEM: 3G
    GRADLE_PARAMS: "-PskipFlakyTests"
    CONTINUE_ON_FAILURE: "false"
    TESTCONTAINERS_CHECKS_DISABLE: "true"
    TESTCONTAINERS_RYUK_DISABLED: "true"
    TESTCONTAINERS_HUB_IMAGE_NAME_PREFIX: "registry.ddbuild.io/images/mirror/"
    JETTY_AVAILABLE_PROCESSORS: 4 # Jetty incorrectly calculates processor count in containers
  rules:
    - if: $testJvm =~ $DEFAULT_TEST_JVMS
      when: on_success
    - if: $NON_DEFAULT_JVMS == "true"
      when: on_success
    - if: $CI_COMMIT_BRANCH == "master"
      when: on_success
  script:
    - *gitlab_base_ref_params
    - >
      if [ "$PROFILE_TESTS" == "true" ] && [ "$testJvm" != "ibm8" ] && [ "$testJvm" != "oracle8" ];
      then
      export PROFILER_COMMAND="-XX:StartFlightRecording=settings=profile,filename=/tmp/${CI_JOB_NAME_SLUG}.jfr,dumponexit=true";
      fi
    - *prepare_test_env
    - export GRADLE_OPTS="-Dorg.gradle.jvmargs='-Xms$GRADLE_MEM -Xmx$GRADLE_MEM $PROFILER_COMMAND -XX:ErrorFile=/tmp/hs_err_pid%p.log -XX:+HeapDumpOnOutOfMemoryError -XX:HeapDumpPath=/tmp' -Ddatadog.forkedMaxHeapSize=1024M -Ddatadog.forkedMinHeapSize=128M"
    - ./gradlew --version
    - ./gradlew $GRADLE_TARGET $GRADLE_PARAMS -PtestJvm=$testJvm -PtaskPartitionCount=$NORMALIZED_NODE_TOTAL -PtaskPartition=$NORMALIZED_NODE_INDEX $GRADLE_ARGS --continue || $CONTINUE_ON_FAILURE
  after_script:
    - *restore_pretest_env
    - *set_datadog_api_keys
    - *cgroup_info
    - source .gitlab/gitlab-utils.sh
    - gitlab_section_start "collect-reports" "Collecting reports"
    - .gitlab/collect_reports.sh
    - if [ "$PROFILE_TESTS" == "true" ]; then .gitlab/collect_profiles.sh; fi
    - .gitlab/collect_results.sh
    - .gitlab/upload_ciapp.sh $CACHE_TYPE $testJvm
    - gitlab_section_end "collect-reports"
    - URL_ENCODED_JOB_NAME=$(jq -rn --arg x "$CI_JOB_NAME" '$x|@uri')
    - echo -e "${TEXT_BOLD}${TEXT_YELLOW}See test results in Datadog:${TEXT_CLEAR} https://app.datadoghq.com/ci/test/runs?query=test_level%3Atest%20%40test.service%3Add-trace-java%20%40ci.pipeline.id%3A${CI_PIPELINE_ID}%20%40ci.job.name%3A%22${URL_ENCODED_JOB_NAME}%22"
  artifacts:
    when: always
    paths:
      - ./reports.tar
      - ./profiles.tar
      - ./results
      - '.gradle/daemon/*/*.out.log'
    reports:
      junit: results/*.xml
  retry:
    max: 2
    when:
      - unknown_failure
      - stuck_or_timeout_failure
      - runner_system_failure
      - unmet_prerequisites
      - scheduler_failure
      - data_integrity_failure

.test_job_with_test_agent:
  extends: .test_job
  variables:
    CI_USE_TEST_AGENT: "true"
    CI_AGENT_HOST: local-agent
  services:
    - name: ghcr.io/datadog/dd-apm-test-agent/ddapm-test-agent:v1.33.1
      alias: local-agent
      variables:
        LOG_LEVEL: "DEBUG"
        TRACE_LANGUAGE: "java"
        DD_SUPPRESS_TRACE_PARSE_ERRORS: "true"
        DD_POOL_TRACE_CHECK_FAILURES: "true"
        DD_DISABLE_ERROR_RESPONSES: "true"
        ENABLED_CHECKS: "trace_content_length,trace_stall,meta_tracer_version_header,trace_count_header,trace_peer_service,trace_dd_service"
  script:
    - !reference [.test_job, script]
    - .gitlab/check_test_agent_results.sh

agent_integration_tests:
  extends: .test_job
  tags: [ "arch:amd64" ]
  variables:
    testJvm: "8"
    CI_AGENT_HOST: local-agent
    GRADLE_TARGET: "traceAgentTest"
    CACHE_TYPE: "base"
  services:
    - name: registry.ddbuild.io/images/mirror/datadog/agent:7.40.1
      alias: local-agent
      variables:
        DD_APM_ENABLED: "true"
        DD_BIND_HOST: "0.0.0.0"
        DD_HOSTNAME: "local-agent"
        DD_API_KEY: "invalid_key_but_this_is_fine"

test_base:
  extends: .test_job
  variables:
    GRADLE_TARGET: ":baseTest"
    CACHE_TYPE: "base"
  parallel:
    matrix: *test_matrix_4
  script:
    - if [ "$testJvm" == "8" ]; then export GRADLE_PARAMS="-PskipFlakyTests -PcheckCoverage"; fi
    - !reference [.test_job, script]

test_inst:
  extends: .test_job_with_test_agent
  variables:
    GRADLE_TARGET: ":instrumentationTest"
    CACHE_TYPE: "inst"
  parallel:
    matrix: *test_matrix_6

test_inst_latest:
  extends: .test_job_with_test_agent
  variables:
    GRADLE_TARGET: ":instrumentationLatestDepTest"
    CACHE_TYPE: "latestdep"
  parallel:
    matrix:
      - testJvm: ["8", "17", "21", "25"] # the latest "stable" version is LTS v25
        # Gitlab doesn't support "parallel" and "parallel:matrix" at the same time
        # This emulates "parallel" by including it in the matrix
        CI_SPLIT: [ "1/6", "2/6", "3/6", "4/6", "5/6", "6/6"]

test_flaky:
  extends: .test_job_with_test_agent
  variables:
    GRADLE_PARAMS: "-PrunFlakyTests"
    CACHE_TYPE: "smoke"
    testJvm: "8"
    CONTINUE_ON_FAILURE: "true"
  rules:
    - *master_only
    - if: $RUN_FLAKY_TESTS == "true"
      when: on_success
  parallel:
    matrix:
      - GRADLE_TARGET: [":baseTest", ":smokeTest", ":debuggerTest"]
        # Gitlab doesn't support "parallel" and "parallel:matrix" at the same time
        # This emulates "parallel" by including it in the matrix
        CI_SPLIT: [ "1/4", "2/4", "3/4", "4/4" ]

test_flaky_inst:
  extends: .test_job
  variables:
    GRADLE_TARGET: ":instrumentationTest"
    GRADLE_PARAMS: "-PrunFlakyTests"
    CACHE_TYPE: "inst"
    testJvm: "8"
    CONTINUE_ON_FAILURE: "true"
  rules:
    - *master_only
    - if: $RUN_FLAKY_TESTS == "true"
      when: on_success
  parallel: 6

test_profiling:
  extends: .test_job
  variables:
    GRADLE_TARGET: ":profilingTest"
    CACHE_TYPE: "profiling"
  parallel:
    matrix: *test_matrix

# specific jvms list for debugger project because J9-based JVMs have issues with local vars
# so need to test at least against one J9-based JVM
test_debugger:
  extends: .test_job
  variables:
    GRADLE_TARGET: ":debuggerTest"
    CACHE_TYPE: "base"
    DEFAULT_TEST_JVMS: /^(8|11|17|21|25|semeru8)$/ # the latest "stable" version is LTS v25
  parallel:
    matrix: *test_matrix

test_smoke:
  extends: .test_job
  variables:
    GRADLE_TARGET: "stageMainDist :smokeTest"
    GRADLE_PARAMS: "-PskipFlakyTests"
    CACHE_TYPE: "smoke"
  parallel:
    matrix: *test_matrix_4

test_ssi_smoke:
  extends: .test_job
  rules: *master_only
  variables:
    GRADLE_TARGET: "stageMainDist :smokeTest"
    CACHE_TYPE: "smoke"
    DD_INJECT_FORCE: "true"
    DD_INJECTION_ENABLED: "tracer"
  parallel:
    matrix: *test_matrix_4

test_smoke_graalvm:
  extends: .test_job
  tags: [ "arch:amd64" ]
  variables:
    GRADLE_TARGET: "stageMainDist :dd-smoke-test:spring-boot-3.0-native:test"
    CACHE_TYPE: "smoke"
    CI_NO_SPLIT: "true"
    NON_DEFAULT_JVMS: "true"
  parallel:
    matrix:
      - testJvm: ["graalvm17", "graalvm21", "graalvm25"]

test_smoke_semeru8_debugger:
  extends: .test_job
  tags: [ "arch:amd64" ]
  variables:
    GRADLE_TARGET: "stageMainDist dd-smoke-tests:debugger-integration-tests:test"
    CACHE_TYPE: "smoke"
    NON_DEFAULT_JVMS: "true"
    testJvm: "semeru8"

deploy_to_profiling_backend:
  stage: publish
  needs: [ build ]
  rules:
    - if: '$POPULATE_CACHE'
      when: never
    - if: '$CI_COMMIT_BRANCH == $CI_DEFAULT_BRANCH'
      when: on_success
    - if: '$CI_COMMIT_TAG =~ /^v.*/'
      when: on_success
    - when: manual
      allow_failure: true
  trigger:
    project: DataDog/profiling-backend
    branch: dogfooding
  variables:
    UPSTREAM_PACKAGE_JOB: $BUILD_JOB_NAME
    UPSTREAM_PACKAGE_JOB_ID: $BUILD_JOB_ID
    UPSTREAM_PROJECT_ID: $CI_PROJECT_ID
    UPSTREAM_PROJECT_NAME: $CI_PROJECT_NAME
    UPSTREAM_PIPELINE_ID: $CI_PIPELINE_ID
    UPSTREAM_BRANCH: $CI_COMMIT_BRANCH
    UPSTREAM_TAG: $CI_COMMIT_TAG

trigger_tibco_tests:
  stage: tests
  needs: [ build ]
  rules:
    - if: '$POPULATE_CACHE'
      when: never
    - if: '$CI_COMMIT_BRANCH == $CI_DEFAULT_BRANCH'
      when: on_success
    - if: '$CI_COMMIT_TAG =~ /^v.*/'
      when: on_success
    - when: manual
      allow_failure: true
  trigger:
    project: DataDog/tibco-testing
    branch: main
    strategy: depend
  variables:
    UPSTREAM_PACKAGE_JOB: $BUILD_JOB_NAME
    UPSTREAM_PACKAGE_JOB_ID: $BUILD_JOB_ID
    UPSTREAM_PROJECT_ID: $CI_PROJECT_ID
    UPSTREAM_PROJECT_NAME: $CI_PROJECT_NAME
    UPSTREAM_PIPELINE_ID: $CI_PIPELINE_ID
    UPSTREAM_BRANCH: $CI_COMMIT_BRANCH
    UPSTREAM_TAG: $CI_COMMIT_TAG
    FORCE_TRIGGER: $FORCE_TRIGGER

deploy_to_di_backend:manual:
  stage: publish
  needs: [ build ]
  rules:
    - if: '$POPULATE_CACHE'
      when: never
    - when: manual
      allow_failure: true
  trigger:
    project: DataDog/debugger-demos
    branch: main
  variables:
    UPSTREAM_PACKAGE_JOB: build
    UPSTREAM_PROJECT_ID: $CI_PROJECT_ID
    UPSTREAM_PROJECT_NAME: $CI_PROJECT_NAME
    UPSTREAM_PIPELINE_ID: $CI_PIPELINE_ID
    UPSTREAM_BRANCH: $CI_COMMIT_BRANCH
    UPSTREAM_TAG: $CI_COMMIT_TAG
    UPSTREAM_COMMIT_AUTHOR: $CI_COMMIT_AUTHOR
    UPSTREAM_COMMIT_SHORT_SHA: $CI_COMMIT_SHORT_SHA

# If the deploy_to_maven_central job is re-run, re-trigger the deploy_artifacts_to_github job as well so that the artifacts match.
deploy_to_maven_central:
  extends: .gradle_build
  stage: publish
  needs: [ build ]
  variables:
    CACHE_TYPE: "lib"
  rules:
    - if: '$POPULATE_CACHE'
      when: never
    - if: '$CI_COMMIT_BRANCH == "master"'
      when: on_success
    # Do not deploy release candidate versions
    - if: '$CI_COMMIT_TAG =~ /^v[0-9]+\.[0-9]+\.[0-9]+$/'
      when: on_success
    - when: manual
      allow_failure: true
  script:
    - export MAVEN_CENTRAL_USERNAME=$(aws ssm get-parameter --region us-east-1 --name ci.dd-trace-java.central_username --with-decryption --query "Parameter.Value" --out text)
    - export MAVEN_CENTRAL_PASSWORD=$(aws ssm get-parameter --region us-east-1 --name ci.dd-trace-java.central_password --with-decryption --query "Parameter.Value" --out text)
    - export GPG_PRIVATE_KEY=$(aws ssm get-parameter --region us-east-1 --name ci.dd-trace-java.signing.gpg_private_key --with-decryption --query "Parameter.Value" --out text)
    - export GPG_PASSWORD=$(aws ssm get-parameter --region us-east-1 --name ci.dd-trace-java.signing.gpg_passphrase --with-decryption --query "Parameter.Value" --out text)
    - ./gradlew -PbuildInfo.build.number=$CI_JOB_ID publishToSonatype closeSonatypeStagingRepository -PskipTests $GRADLE_ARGS
  artifacts:
    paths:
      - 'workspace/dd-java-agent/build/libs/*.jar'
      - 'workspace/dd-trace-api/build/libs/*.jar'
      - 'workspace/dd-trace-ot/build/libs/*.jar'

deploy_artifacts_to_github:
  stage: publish
  image: registry.ddbuild.io/images/dd-octo-sts-ci-base:2025.06-1
  tags: [ "arch:amd64" ]
  id_tokens:
    DDOCTOSTS_ID_TOKEN:
      aud: dd-octo-sts
  rules:
    - if: '$POPULATE_CACHE'
      when: never
    - if: '$CI_COMMIT_TAG =~ /^v[0-9]+\.[0-9]+\.[0-9]+$/'
      when: on_success
  # Requires the deploy_to_maven_central job to have run first (the UP-TO-DATE gradle check across jobs is broken)
  # This will deploy the artifacts built from the publishToSonatype task to the GitHub release
  needs:
    - job: deploy_to_maven_central
      # The deploy_to_maven_central job is not run for release candidate versions
      optional: true
  before_script:
    - dd-octo-sts version
    - dd-octo-sts debug --scope DataDog/dd-trace-java --policy self.gitlab.release
    - dd-octo-sts token --scope DataDog/dd-trace-java --policy self.gitlab.release > github-token.txt
  script:
    - gh auth login --with-token < github-token.txt
    - gh auth status
    - export VERSION=${CI_COMMIT_TAG##v} # remove "v" from front of tag to get version
    - cp workspace/dd-java-agent/build/libs/dd-java-agent-${VERSION}.jar workspace/dd-java-agent/build/libs/dd-java-agent.jar # upload two filenames
    - gh release upload --clobber --repo DataDog/dd-trace-java $CI_COMMIT_TAG workspace/dd-java-agent/build/libs/dd-java-agent.jar
    - gh release upload --clobber --repo DataDog/dd-trace-java $CI_COMMIT_TAG workspace/dd-java-agent/build/libs/dd-java-agent-${VERSION}.jar
    - gh release upload --clobber --repo DataDog/dd-trace-java $CI_COMMIT_TAG workspace/dd-trace-api/build/libs/dd-trace-api-${VERSION}.jar
    - gh release upload --clobber --repo DataDog/dd-trace-java $CI_COMMIT_TAG workspace/dd-trace-ot/build/libs/dd-trace-ot-${VERSION}.jar
  after_script:
    - dd-octo-sts revoke -t $(cat github-token.txt)
  retry:
    max: 2
    when: always

requirements_json_test:
  rules:
    - when: on_success
  variables:
    REQUIREMENTS_BLOCK_JSON_PATH: "metadata/requirements-block.json"
    REQUIREMENTS_ALLOW_JSON_PATH: "metadata/requirements-allow.json"

package-oci:
  needs: [ build ]

override_verify_maven_central:
  image: registry.ddbuild.io/images/base/gbi-ubuntu_2204:release
  stage: publish
  needs: [ ]
  rules:
    - if: '$POPULATE_CACHE'
      when: never
    - when: manual
      allow_failure: true
  script:
    - touch OVERRIDE_MAVEN_VERIFY
  cache: # Cache is used to signal between the override_verify_maven_central and verify_maven_central_deployment jobs
    - key: $CI_PIPELINE_ID-OVERRIDE_SIGNAL
      paths:
        - OVERRIDE_MAVEN_VERIFY
      policy: push
      unprotect: true

# Verify Maven Central deployment is publicly available before publishing OCI images
verify_maven_central_deployment:
  image: registry.ddbuild.io/images/base/gbi-ubuntu_2204:release
  stage: publish
  needs: [ deploy_to_maven_central ]
  rules:
    - if: '$POPULATE_CACHE'
      when: never
    - if: '$CI_COMMIT_TAG =~ /^v[0-9]+\.[0-9]+\.[0-9]+$/'
      when: on_success
  cache: # Cache is used to signal between the override_verify_maven_central and verify_maven_central_deployment jobs
    - key: $CI_PIPELINE_ID-OVERRIDE_SIGNAL
      paths:
        - OVERRIDE_MAVEN_VERIFY
      policy: pull
      unprotect: true
  script:
    - if [ -f OVERRIDE_MAVEN_VERIFY ]; then echo "SKIPPING MAVEN VERIFICATION"; exit 0; fi
    - |
      export VERSION=${CI_COMMIT_TAG##v}
      ARTIFACT_URLS=(
        "https://repo1.maven.org/maven2/com/datadoghq/dd-java-agent/${VERSION}/dd-java-agent-${VERSION}.jar"
        "https://repo1.maven.org/maven2/com/datadoghq/dd-trace-api/${VERSION}/dd-trace-api-${VERSION}.jar"
        "https://repo1.maven.org/maven2/com/datadoghq/dd-trace-ot/${VERSION}/dd-trace-ot-${VERSION}.jar"
      )
      # Wait 5 mins initially, then try 5 times with a minute delay between each retry to see if the release artifacts are available
      sleep 300
      TRY=0
      MAX_TRIES=5
      DELAY=60
      while [ $TRY -lt $MAX_TRIES ]; do
        ARTIFACTS_AVAILABLE=true
        for URL in "${ARTIFACT_URLS[@]}"; do
          if ! curl --location --fail --silent --show-error -I "$URL"; then
            ARTIFACTS_AVAILABLE=false
            break
          fi
        done
        if [ "$ARTIFACTS_AVAILABLE" = true ]; then
          break
        fi
        TRY=$((TRY + 1))
        if [ $TRY -eq $MAX_TRIES ]; then
          echo "The release was not available after 10 mins. Manually re-run the job to try again."
          exit 1
        fi
        sleep $DELAY
      done

publishing-gate:
  stage: publish
  needs:
    - job: verify_maven_central_deployment
      optional: true # Required for releases only

configure_system_tests:
  variables:
    SYSTEM_TESTS_SCENARIOS_GROUPS: "simple_onboarding,simple_onboarding_profiling,simple_onboarding_appsec,docker-ssi,lib-injection"

create_key:
  stage: generate-signing-key
  when: manual
  needs: [ ]
  variables:
    PROJECT_NAME: "dd-trace-java"
    EXPORT_TO_KEYSERVER: "true"
  image: $REGISTRY/ci/agent-key-management-tools/gpg:1
  script:
    - /create.sh
  artifacts:
    expire_in: 13 mos
    paths:
      - pubkeys

validate_supported_configurations_local_file:
  extends: .validate_supported_configurations_local_file
  variables:
    LOCAL_JSON_PATH: "metadata/supported-configurations.json"

update_central_configurations_version_range:
  extends: .update_central_configurations_version_range
  variables:
    LOCAL_REPO_NAME: "dd-trace-java"
    LOCAL_JSON_PATH: "metadata/supported-configurations.json"
    LANGUAGE_NAME: "java"
    MULTIPLE_RELEASE_LINES: "false"<|MERGE_RESOLUTION|>--- conflicted
+++ resolved
@@ -290,10 +290,6 @@
       - GRADLE_TARGET: ":smokeTest"
         CACHE_TYPE: "smoke"
         MAVEN_OPTS: "-Xms256M -Xmx1024M"
-<<<<<<< HEAD
-
-=======
->>>>>>> 640a4bd0
   script:
     - *gitlab_base_ref_params
     - ./gradlew --version
