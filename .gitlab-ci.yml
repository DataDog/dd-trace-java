--- conflicted
+++ resolved
@@ -18,17 +18,8 @@
 
 variables:
   REGISTRY: 486234852809.dkr.ecr.us-east-1.amazonaws.com
-<<<<<<< HEAD
   SONATYPE_USERNAME: robot-sonatype-apm-java
   BUILD_JOB_NAME: "build"
-=======
-  DOWNSTREAM_BRANCH:
-    value: "master"
-    description: "Run a specific datadog-reliability-env branch downstream"
-  FORCE_TRIGGER:
-    value: "false"
-    description: "Set to true to override rules in the reliability-env pipeline (e.g. override 'only deploy master')"
->>>>>>> 97b5fe71
 
 .common: &common
   tags: [ "runner:main", "size:large" ]
@@ -174,14 +165,7 @@
 
 onboarding_tests_installer:
   rules:
-<<<<<<< HEAD
     - if: $CI_PIPELINE_SOURCE == "push" && $CI_COMMIT_BRANCH == "master"
-=======
-    - if: '$POPULATE_CACHE'
-      when: never
-    # Do not tag release candidate versions
-    - if: '$CI_COMMIT_TAG =~ /^v[0-9]+\.[0-9]+\.[0-9]+$/'
->>>>>>> 97b5fe71
       when: on_success
       allow_failure: true
   allow_failure: true
