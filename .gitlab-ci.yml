--- conflicted
+++ resolved
@@ -198,16 +198,12 @@
     - export SONATYPE_PASSWORD=$(aws ssm get-parameter --region us-east-1 --name ci.dd-trace-java.sonatype_password --with-decryption --query "Parameter.Value" --out text)
     - export GPG_PRIVATE_KEY=$(aws ssm get-parameter --region us-east-1 --name ci.dd-trace-java.signing.gpg_private_key --with-decryption --query "Parameter.Value" --out text)
     - export GPG_PASSWORD=$(aws ssm get-parameter --region us-east-1 --name ci.dd-trace-java.signing.gpg_passphrase --with-decryption --query "Parameter.Value" --out text)
-<<<<<<< HEAD
     - ./gradlew -PbuildInfo.build.number=$CI_JOB_ID publishToSonatype closeSonatypeStagingRepository $GRADLE_ARGS
-=======
-    - ./gradlew -PbuildInfo.build.number=$CI_JOB_ID publishToSonatype closeSonatypeStagingRepository --max-workers=1 --build-cache --stacktrace --no-daemon
   artifacts:
     paths:
       - 'workspace/dd-java-agent/build/libs/*.jar'
       - 'workspace/dd-trace-api/build/libs/*.jar'
       - 'workspace/dd-trace-ot/build/libs/*.jar'
->>>>>>> 11753cac
 
 deploy_artifacts_to_github:
   stage: deploy
