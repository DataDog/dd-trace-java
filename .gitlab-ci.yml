include:
  - remote: https://gitlab-templates.ddbuild.io/libdatadog/include/ci_authenticated_job.yml
  - remote: https://gitlab-templates.ddbuild.io/libdatadog/include-wip/one-pipeline.yml
  - local: ".gitlab/benchmarks.yml"
  - local: ".gitlab/exploration-tests.yml"
  - local: ".gitlab/ci-visibility-tests.yml"

stages:
  - build
  - package
  - internal-publish
  - test
  - external-publish
  - benchmarks
  - exploration-tests
  - ci-visibility-tests
  - generate-signing-key

variables:
  REGISTRY: 486234852809.dkr.ecr.us-east-1.amazonaws.com
  SONATYPE_USERNAME: robot-sonatype-apm-java
  BUILD_JOB_NAME: "build"

.common: &common
  tags: [ "runner:main", "size:large" ]

.gradle_build: &gradle_build
  <<: *common
  image: ghcr.io/datadog/dd-trace-java-docker-build:v23.10-base
<<<<<<< HEAD
  cache: &default_cache
    key: '$CI_SERVER_VERSION' # Reset the cache every time gitlab is upgraded.  ~Every couple months
    paths:
      - .gradle/wrapper
      - .gradle/caches
    policy: pull
=======
  variables:
    GRADLE_OPTS: "-Dorg.gradle.jvmargs='-Xmx2560M -Xms2560M'"
    GRADLE_ARGS: " -PskipTests --build-cache --stacktrace --no-daemon --parallel --max-workers=8"
    KUBERNETES_CPU_REQUEST: 8
    KUBERNETES_MEMORY_REQUEST: 4Gi
>>>>>>> 08f09790
  before_script:
    - export GRADLE_USER_HOME=`pwd`/.gradle
    # for weird reasons, gradle will always "chmod 700" the .gradle folder
    # with Gitlab caching, .gradle is always owned by root and thus gradle's chmod invocation fails
    # This dance is a hack to have .gradle owned by the Gitlab runner user
    - mkdir -p .gradle
    - cp -r .gradle .gradle-copy
    - rm -rf .gradle
    - mv .gradle-copy .gradle
    - ls -la

build: &build
  <<: *gradle_build
  stage: build
  rules:
    - if: '$POPULATE_CACHE'
      when: never
    - when: on_success
  script:
    - ./gradlew clean :dd-java-agent:shadowJar :dd-trace-api:jar :dd-trace-ot:shadowJar $GRADLE_ARGS
    - echo UPSTREAM_TRACER_VERSION=$(java -jar workspace/dd-java-agent/build/libs/*.jar) >> upstream.env
    - echo "BUILD_JOB_NAME=$CI_JOB_NAME" >> build.env
    - echo "BUILD_JOB_ID=$CI_JOB_ID" >> build.env
  artifacts:
    paths:
      - 'workspace/dd-java-agent/build/libs/*.jar'
      - 'workspace/dd-trace-api/build/libs/*.jar'
      - 'workspace/dd-trace-ot/build/libs/*.jar'
      - 'upstream.env'
    reports:
      dotenv: build.env

build_with_cache:
  <<: *build
  rules:
    - if: '$POPULATE_CACHE'
      when: on_success
    - when: manual
      allow_failure: true
  cache:
    <<: *default_cache
    policy: push

deploy_to_profiling_backend:
  stage: internal-publish
  rules:
    - if: '$POPULATE_CACHE'
      when: never
    - if: '$CI_COMMIT_BRANCH == $CI_DEFAULT_BRANCH'
      when: on_success
    - if: '$CI_COMMIT_TAG =~ /^v.*/'
      when: on_success
    - when: manual
      allow_failure: true
  trigger:
    project: DataDog/profiling-backend
    branch: dogfooding
  variables:
    UPSTREAM_PACKAGE_JOB: $BUILD_JOB_NAME
    UPSTREAM_PACKAGE_JOB_ID: $BUILD_JOB_ID
    UPSTREAM_PROJECT_ID: $CI_PROJECT_ID
    UPSTREAM_PROJECT_NAME: $CI_PROJECT_NAME
    UPSTREAM_PIPELINE_ID: $CI_PIPELINE_ID
    UPSTREAM_BRANCH: $CI_COMMIT_BRANCH
    UPSTREAM_TAG: $CI_COMMIT_TAG

deploy_to_di_backend:manual:
  stage: internal-publish
  rules:
    - if: '$POPULATE_CACHE'
      when: never
    - when: manual
      allow_failure: true
  trigger:
    project: DataDog/debugger-demos
    branch: main
  variables:
    UPSTREAM_PACKAGE_JOB: build
    UPSTREAM_PROJECT_ID: $CI_PROJECT_ID
    UPSTREAM_PROJECT_NAME: $CI_PROJECT_NAME
    UPSTREAM_PIPELINE_ID: $CI_PIPELINE_ID
    UPSTREAM_BRANCH: $CI_COMMIT_BRANCH
    UPSTREAM_TAG: $CI_COMMIT_TAG
    UPSTREAM_COMMIT_AUTHOR: $CI_COMMIT_AUTHOR
    UPSTREAM_COMMIT_SHORT_SHA: $CI_COMMIT_SHORT_SHA

deploy_to_sonatype:
  <<: *gradle_build
  stage: external-publish
  rules:
    - if: '$CI_COMMIT_BRANCH == "master"'
      when: on_success
    # Do not deploy release candidate versions
    - if: '$CI_COMMIT_TAG =~ /^v[0-9]+\.[0-9]+\.[0-9]+$/'
      when: on_success
    - when: manual
      allow_failure: true
  script:
    - export SONATYPE_USERNAME=$(aws ssm get-parameter --region us-east-1 --name ci.dd-trace-java.sonatype_username --with-decryption --query "Parameter.Value" --out text)
    - export SONATYPE_PASSWORD=$(aws ssm get-parameter --region us-east-1 --name ci.dd-trace-java.sonatype_password --with-decryption --query "Parameter.Value" --out text)
    - export GPG_PRIVATE_KEY=$(aws ssm get-parameter --region us-east-1 --name ci.dd-trace-java.signing.gpg_private_key --with-decryption --query "Parameter.Value" --out text)
    - export GPG_PASSWORD=$(aws ssm get-parameter --region us-east-1 --name ci.dd-trace-java.signing.gpg_passphrase --with-decryption --query "Parameter.Value" --out text)
    - ./gradlew -PbuildInfo.build.number=$CI_JOB_ID publishToSonatype closeSonatypeStagingRepository $GRADLE_ARGS
  artifacts:
    paths:
      - 'workspace/dd-java-agent/build/libs/*.jar'
      - 'workspace/dd-trace-api/build/libs/*.jar'
      - 'workspace/dd-trace-ot/build/libs/*.jar'

deploy_artifacts_to_github:
  stage: external-publish
  image: registry.ddbuild.io/github-cli:v27480869-eafb11d-2.43.0
  tags: [ "arch:amd64" ]
  rules:
    - if: '$POPULATE_CACHE'
      when: never
    - if: '$CI_COMMIT_TAG =~ /^v.*/'
      when: on_success
    - when: manual
      allow_failure: true
  # Requires the deploy_to_sonatype job to have run first as build cache is broken
  # This will deploy the artifacts built from the publishToSonatype task to the GitHub release
  needs:
    - job: deploy_to_sonatype
      # The deploy_to_sonatype job is not run for release candidate versions
      optional: true
  script:
    - aws ssm get-parameter --region us-east-1 --name ci.dd-trace-java.gh_release_token --with-decryption --query "Parameter.Value" --out text > github-token.txt
    - gh auth login --with-token < github-token.txt
    - gh auth status  # Maybe helpful to have this output in logs?
    - cp workspace/dd-java-agent/build/libs/dd-java-agent-*.jar workspace/dd-java-agent/build/libs/dd-java-agent.jar # we upload two filenames
    - gh release upload --clobber --repo DataDog/dd-trace-java $CI_COMMIT_TAG workspace/dd-java-agent/build/libs/*.jar
    - gh release upload --clobber --repo DataDog/dd-trace-java $CI_COMMIT_TAG workspace/dd-trace-api/build/libs/*.jar
    - gh release upload --clobber --repo DataDog/dd-trace-java $CI_COMMIT_TAG workspace/dd-trace-ot/build/libs/*.jar

onboarding_tests_installer:
  rules:
    - if: $CI_PIPELINE_SOURCE == "push" && $CI_COMMIT_BRANCH == "master"
      when: on_success
      allow_failure: true
  allow_failure: true
  parallel:
    matrix:
      - ONBOARDING_FILTER_WEBLOG: [test-app-java,test-app-java-container,test-app-java-buildpack,test-app-java-alpine]
        SCENARIO: [INSTALLER_AUTO_INJECTION]

create_key:
  stage: generate-signing-key
  when: manual
  needs: [ ]
  tags: [ "arch:amd64", "size:large" ]
  variables:
    PROJECT_NAME: "dd-trace-java"
    EXPORT_TO_KEYSERVER: "true"
  image: $REGISTRY/ci/agent-key-management-tools/gpg:1
  script:
    - /create.sh
  artifacts:
    expire_in: 13 mos
    paths:
      - pubkeys

tracer-base-image-release:
  extends: .ci_authenticated_job
  stage: internal-publish
  rules:
    - if: '$POPULATE_CACHE'
      when: never
    - if: '$CI_COMMIT_TAG =~ /^v1\..*/'
      when: on_success
  dependencies:
    - build
  script:
    - echo $GH_TOKEN|docker login ghcr.io/datadog -u uploader --password-stdin
    - mkdir -p ./tooling/ci/binaries/ && cp workspace/dd-java-agent/build/libs/*.jar ./tooling/ci/binaries/dd-java-agent.jar
    - docker buildx build -t ghcr.io/datadog/dd-trace-java/dd-trace-java:latest -f ./tooling/ci/Dockerfile .
    - docker push ghcr.io/datadog/dd-trace-java/dd-trace-java:latest

tracer-base-image-snapshot:
  extends: .ci_authenticated_job
  stage: internal-publish
  rules:
    - if: '$POPULATE_CACHE'
      when: never
    - if: '$CI_COMMIT_BRANCH == "master"'
      when: on_success
  dependencies:
    - build
  script:
    - echo $GH_TOKEN|docker login ghcr.io/datadog -u uploader --password-stdin
    - mkdir -p ./tooling/ci/binaries/ && cp workspace/dd-java-agent/build/libs/*.jar ./tooling/ci/binaries/dd-java-agent.jar
    - docker buildx build -t ghcr.io/datadog/dd-trace-java/dd-trace-java:latest_snapshot -f ./tooling/ci/Dockerfile .
    - docker push ghcr.io/datadog/dd-trace-java/dd-trace-java:latest_snapshot  <|MERGE_RESOLUTION|>--- conflicted
+++ resolved
@@ -27,20 +27,17 @@
 .gradle_build: &gradle_build
   <<: *common
   image: ghcr.io/datadog/dd-trace-java-docker-build:v23.10-base
-<<<<<<< HEAD
-  cache: &default_cache
-    key: '$CI_SERVER_VERSION' # Reset the cache every time gitlab is upgraded.  ~Every couple months
-    paths:
-      - .gradle/wrapper
-      - .gradle/caches
-    policy: pull
-=======
   variables:
     GRADLE_OPTS: "-Dorg.gradle.jvmargs='-Xmx2560M -Xms2560M'"
     GRADLE_ARGS: " -PskipTests --build-cache --stacktrace --no-daemon --parallel --max-workers=8"
     KUBERNETES_CPU_REQUEST: 8
     KUBERNETES_MEMORY_REQUEST: 4Gi
->>>>>>> 08f09790
+  cache: &default_cache
+    key: '$CI_SERVER_VERSION' # Reset the cache every time gitlab is upgraded.  ~Every couple months
+    paths:
+      - .gradle/wrapper
+      - .gradle/caches
+    policy: pull
   before_script:
     - export GRADLE_USER_HOME=`pwd`/.gradle
     # for weird reasons, gradle will always "chmod 700" the .gradle folder
