--- conflicted
+++ resolved
@@ -28,12 +28,7 @@
   tags: [ "arch:amd64" ]
 
 .gradle_build: &gradle_build
-<<<<<<< HEAD
-  <<: *common
   image: ghcr.io/datadog/dd-trace-java-docker-build:v24.10-base
-=======
-  image: ghcr.io/datadog/dd-trace-java-docker-build:v23.10-base
->>>>>>> a4979bc2
   variables:
     GRADLE_OPTS: "-Dorg.gradle.jvmargs='-Xmx2560M -Xms2560M'"
     GRADLE_ARGS: " -PskipTests --build-cache --stacktrace --no-daemon --parallel --max-workers=2"
