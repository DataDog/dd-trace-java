--- conflicted
+++ resolved
@@ -135,7 +135,6 @@
     MAVEN_OPTS: "-Xms64M -Xmx512M"
     GRADLE_WORKERS: 2
     GRADLE_MEM: 2560M
-    GRADLE_MEM_MAX: 4096M
     KUBERNETES_CPU_REQUEST: 8
     KUBERNETES_MEMORY_REQUEST: 8Gi
     KUBERNETES_MEMORY_LIMIT: 8Gi
@@ -172,24 +171,9 @@
     - export ORG_GRADLE_PROJECT_mavenRepositoryProxy=$MAVEN_REPOSITORY_PROXY
     - export ORG_GRADLE_PROJECT_gradlePluginProxy=$GRADLE_PLUGIN_PROXY
     - mkdir -p .gradle
-<<<<<<< HEAD
-    - export GRADLE_USER_HOME=$(pwd)/.gradle
-    - |
-      # Don't put jvm args here as it will be picked up by child gradle processes used in tests
-      cat << EOF > $GRADLE_USER_HOME/gradle.properties
-      mavenRepositoryProxy=$MAVEN_REPOSITORY_PROXY
-      gradlePluginProxy=$GRADLE_PLUGIN_PROXY
-      akkaRepositoryToken=$AKKA_REPO_TOKEN
-      EOF
-    - |
-      # replace maven central part by MAVEN_REPOSITORY_PROXY in .mvn/wrapper/maven-wrapper.properties
-      sed -i "s|https://repo.maven.apache.org/maven2/|$MAVEN_REPOSITORY_PROXY|g" .mvn/wrapper/maven-wrapper.properties
-    - export GRADLE_OPTS="-Dorg.gradle.jvmargs='-Xms$GRADLE_MEM -Xmx$GRADLE_MEM_MAX -XX:ErrorFile=/tmp/hs_err_pid%p.log -XX:+HeapDumpOnOutOfMemoryError -XX:HeapDumpPath=/tmp'"
-=======
     # replace maven central part by MAVEN_REPOSITORY_PROXY in .mvn/wrapper/maven-wrapper.properties
     - sed -i "s|https://repo.maven.apache.org/maven2/|$MAVEN_REPOSITORY_PROXY|g" .mvn/wrapper/maven-wrapper.properties
     - export GRADLE_OPTS="-Dorg.gradle.jvmargs='-Xms$GRADLE_MEM -Xmx$GRADLE_MEM -XX:ErrorFile=/tmp/hs_err_pid%p.log -XX:+HeapDumpOnOutOfMemoryError -XX:HeapDumpPath=/tmp'"
->>>>>>> d05020ae
     - export GRADLE_ARGS=" --build-cache --stacktrace --no-daemon --parallel --max-workers=$GRADLE_WORKERS"
     - *normalize_node_index
     # for weird reasons, gradle will always "chmod 700" the .gradle folder
