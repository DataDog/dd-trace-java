include:
  - remote: https://gitlab-templates.ddbuild.io/libdatadog/include/ci_authenticated_job.yml
  - remote: https://gitlab-templates.ddbuild.io/libdatadog/include/one-pipeline.yml
  - local: ".gitlab/benchmarks.yml"
  - local: ".gitlab/macrobenchmarks.yml"
  - local: ".gitlab/exploration-tests.yml"
  - local: ".gitlab/ci-visibility-tests.yml"

stages:
  - build
  - shared-pipeline
  - publish
  - benchmarks
  - macrobenchmarks
  - tests
  - exploration-tests
  - ci-visibility-tests
  - generate-signing-key

variables:
  REGISTRY: 486234852809.dkr.ecr.us-east-1.amazonaws.com
  BUILD_JOB_NAME: "build"
  DEPENDENCY_CACHE_POLICY: pull
  BUILD_CACHE_POLICY: pull
  GRADLE_VERSION: "8.4" # must match gradle-wrapper.properties
  MAVEN_REPOSITORY_PROXY: "http://artifactual.artifactual.all-clusters.local-dc.fabric.dog:8081/repository/maven-central/"
  GRADLE_PLUGIN_PROXY: "http://artifactual.artifactual.all-clusters.local-dc.fabric.dog:8081/repository/gradle-plugin-portal-proxy/"
  JAVA_BUILD_IMAGE_VERSION: "v25.01"
  REPO_NOTIFICATION_CHANNEL: "#apm-java-escalations"
  PROFILE_TESTS:
    description: "Enable profiling of tests"
    value: "false"

.test_matrix: &test_matrix
  - testJvm: &test_jvms
      - "8"
#      - "semeru11"
#      - "oracle8"
#      - "21"
#      - "ubuntu17"
#      - "zulu8"
#      - "semeru8"
#      - "ibm8"
#      - "zulu11"
#      - "11"
#      - "17"
#      - "semeru17"

# Gitlab doesn't support "parallel" and "parallel:matrix" at the same time
# These blocks emulate "parallel" by including it in the matrix
.test_matrix_4: &test_matrix_4
  - testJvm: *test_jvms
    CI_SPLIT: ["1/4", "2/4", "3/4", "4/4"]

.test_matrix_6: &test_matrix_6
  - testJvm: *test_jvms
    CI_SPLIT: ["1/6", "2/6", "3/6", "4/6", "5/6", "6/6"]

.test_matrix_8: &test_matrix_8
  - testJvm: *test_jvms
    CI_SPLIT: ["1/8", "2/8", "3/8", "4/8", "5/8", "6/8", "7/8", "8/8"]

.test_matrix_12: &test_matrix_12
  - testJvm: *test_jvms
    CI_SPLIT: [ "1/12", "2/12", "3/12", "4/12", "5/12", "6/12", "7/12", "8/12", "9/12", "10/12", "11/12", "12/12" ]

default:
  tags: [ "arch:amd64" ]

.fan_in:
  stage: tests
  image: registry.ddbuild.io/images/base/gbi-ubuntu_2204-slim:release
  script:
    - echo "done"

.set_datadog_api_keys: &set_datadog_api_keys
  - export DATADOG_API_KEY_PROD=$(aws ssm get-parameter --region us-east-1 --name ci.dd-trace-java.DATADOG_API_KEY_PROD --with-decryption --query "Parameter.Value" --out text)
  - export DATADOG_API_KEY_DDSTAGING=$(aws ssm get-parameter --region us-east-1 --name ci.dd-trace-java.dd_api_key --with-decryption --query "Parameter.Value" --out text)

# CI_NODE_INDEX and CI_NODE_TOTAL are 1-indexed and not always set. These steps normalize the numbers for jobs
.normalize_node_index: &normalize_node_index
  - if [ -n "$CI_SPLIT" ]; then CI_NODE_INDEX="${CI_SPLIT%%/*}"; CI_NODE_TOTAL="${CI_SPLIT##*/}"; fi
  - echo "CI_NODE_TOTAL=${CI_NODE_TOTAL}, CI_NODE_INDEX=$CI_NODE_INDEX"
  - export NORMALIZED_NODE_TOTAL=${CI_NODE_TOTAL:-1}
  - ONE_INDEXED_NODE_INDEX=${CI_NODE_INDEX:-1}; export NORMALIZED_NODE_INDEX=$((ONE_INDEXED_NODE_INDEX - 1))
  - echo "NORMALIZED_NODE_TOTAL=${NORMALIZED_NODE_TOTAL}, NORMALIZED_NODE_INDEX=$NORMALIZED_NODE_INDEX"

.gradle_build: &gradle_build
  image: ghcr.io/datadog/dd-trace-java-docker-build:${JAVA_BUILD_IMAGE_VERSION}-base
  stage: build
  variables:
    MAVEN_OPTS: "-Xms64M -Xmx512M"
    GRADLE_WORKERS: 2
    GRADLE_MEM: 2560M
    KUBERNETES_CPU_REQUEST: 8
    KUBERNETES_MEMORY_REQUEST: 8Gi
    KUBERNETES_MEMORY_LIMIT: 8Gi
    BUILD_CACHE_TYPE: lib #default
  cache:
    - key: '$CI_SERVER_VERSION-$BUILD_CACHE_TYPE' # Dependencies cache. Reset the cache every time gitlab is upgraded.  ~Every couple months
      paths:
        # Cached dependencies and wrappers for gradle
        - .gradle/wrapper
        - .gradle/caches
        - .gradle/notifications
      policy: $DEPENDENCY_CACHE_POLICY
    - key: $CI_PIPELINE_ID-$BUILD_CACHE_TYPE # Incremental build cache. Shared by all jobs in the pipeline of the same type
      paths:
        - .gradle/caches/$GRADLE_VERSION
        - .gradle/$GRADLE_VERSION/executionHistory
        - workspace
      policy: $BUILD_CACHE_POLICY
  before_script:
    - source .gitlab/gitlab-utils.sh
    - export GRADLE_USER_HOME=`pwd`/.gradle
<<<<<<< HEAD
    - export GRADLE_OPTS="-Dorg.gradle.jvmargs='-Xmx$GRADLE_MEM -Xms$GRADLE_MEM -XX:ErrorFile=/tmp/hs_err_pid%p.log -XX:+HeapDumpOnOutOfMemoryError -XX:HeapDumpPath=/tmp'"
    - export GRADLE_ARGS=" --build-cache --stacktrace --no-daemon --parallel --max-workers=$GRADLE_WORKERS -PmavenRepositoryProxy=$MAVEN_REPOSITORY_PROXY"
=======
    - export GRADLE_ARGS=" --build-cache --stacktrace --no-daemon --parallel --max-workers=$GRADLE_WORKERS -PmavenRepositoryProxy=$MAVEN_REPOSITORY_PROXY -PgradlePluginProxy=$GRADLE_PLUGIN_PROXY"
>>>>>>> 525031a7
    - *normalize_node_index
    # for weird reasons, gradle will always "chmod 700" the .gradle folder
    # with Gitlab caching, .gradle is always owned by root and thus gradle's chmod invocation fails
    # This dance is a hack to have .gradle owned by the Gitlab runner user
    - gitlab_section_start "gradle-dance" "Fix .gradle directory permissions"
    - mkdir -p .gradle
    - cp -r .gradle .gradle-copy
    - rm -rf .gradle
    - mv .gradle-copy .gradle
    - ls -la
    - gitlab_section_end "gradle-dance"

build:
  extends: .gradle_build
  variables:
    BUILD_CACHE_POLICY: push
    BUILD_CACHE_TYPE: lib
    DEPENDENCY_CACHE_POLICY: pull
  script:
    - if [ $CI_PIPELINE_SOURCE == "schedule" ] ; then ./gradlew resolveAndLockAll --write-locks; fi
    - ./gradlew clean :dd-java-agent:shadowJar :dd-trace-api:jar :dd-trace-ot:shadowJar -PskipTests $GRADLE_ARGS
    - echo UPSTREAM_TRACER_VERSION=$(java -jar workspace/dd-java-agent/build/libs/*.jar) >> upstream.env
    - echo "BUILD_JOB_NAME=$CI_JOB_NAME" >> build.env
    - echo "BUILD_JOB_ID=$CI_JOB_ID" >> build.env
  artifacts:
    when: always
    paths:
      - 'workspace/dd-java-agent/build/libs/*.jar'
      - 'workspace/dd-trace-api/build/libs/*.jar'
      - 'workspace/dd-trace-ot/build/libs/*.jar'
      - 'upstream.env'
      - '.gradle/daemon/*/*.out.log'
    reports:
      dotenv: build.env

build_tests:
  extends: .gradle_build
  variables:
    BUILD_CACHE_POLICY: push
    BUILD_CACHE_TYPE: test
    DEPENDENCY_CACHE_POLICY: pull
    GRADLE_MEM: 4G
    GRADLE_WORKERS: 4
    KUBERNETES_MEMORY_REQUEST: 18Gi
    KUBERNETES_MEMORY_LIMIT: 18Gi
  script:
    - ./gradlew clean :baseTest :instrumentationTest :instrumentationLatestDepTest :instrumentationTest :profilingTest -PskipTests $GRADLE_ARGS

build_and_populate_dep_cache:
  extends: build
  variables:
    BUILD_CACHE_POLICY: push
    DEPENDENCY_CACHE_POLICY: push
  rules:
    - if: '$POPULATE_CACHE'
      when: on_success
    - when: manual
      allow_failure: true

build_and_populate_test_dep_cache:
  extends: build_tests
  variables:
    BUILD_CACHE_POLICY: push
    DEPENDENCY_CACHE_POLICY: push
  rules:
    - if: '$POPULATE_CACHE'
      when: on_success
    - when: manual
      allow_failure: true

spotless:
  extends: .gradle_build
  stage: tests
  needs: []
  script:
    - export JAVA_HOME=$JAVA_11_HOME
    - ./gradlew spotlessCheck $GRADLE_ARGS

test_published_artifacts:
  extends: .gradle_build
  image: ghcr.io/datadog/dd-trace-java-docker-build:${JAVA_BUILD_IMAGE_VERSION}-7 # Needs Java7 for some tests
  stage: tests
  needs: [ build ]
  variables:
    BUILD_CACHE_TYPE: lib
  script:
    - mvn_local_repo=$(./mvnw help:evaluate -Dexpression=settings.localRepository -q -DforceStdout)
    - rm -rf "${mvn_local_repo}/com/datadoghq"
    - export GPG_PRIVATE_KEY=$(aws ssm get-parameter --region us-east-1 --name ci.dd-trace-java.signing.gpg_private_key --with-decryption --query "Parameter.Value" --out text)
    - export GPG_PASSWORD=$(aws ssm get-parameter --region us-east-1 --name ci.dd-trace-java.signing.gpg_passphrase --with-decryption --query "Parameter.Value" --out text)
    - export GRADLE_OPTS="-Dorg.gradle.jvmargs='-Xmx2G -Xms2G -XX:ErrorFile=/tmp/hs_err_pid%p.log -XX:+HeapDumpOnOutOfMemoryError -XX:HeapDumpPath=/tmp'"
    - ./gradlew publishToMavenLocal $GRADLE_ARGS
    - cd test-published-dependencies
    - export GRADLE_OPTS="-Dorg.gradle.jvmargs='-Xmx1G -Xms1G -XX:ErrorFile=/tmp/hs_err_pid%p.log -XX:+HeapDumpOnOutOfMemoryError -XX:HeapDumpPath=/tmp'"
    - ./gradlew check --info $GRADLE_ARGS
  after_script:
    - source .gitlab/gitlab-utils.sh
    - gitlab_section_start "collect-reports" "Collecting reports"
    - .circleci/collect_reports.sh
    - gitlab_section_end "collect-reports"
  artifacts:
    when: always
    paths:
      - ./check_reports

.check_job:
  extends: .gradle_build
  needs: [ build ]
  stage: tests
  variables:
    BUILD_CACHE_TYPE: lib
  script:
    - ./gradlew $GRADLE_TARGET -PskipTests -PrunBuildSrcTests -PskipSpotless -PtaskPartitionCount=$NORMALIZED_NODE_TOTAL -PtaskPartition=$NORMALIZED_NODE_INDEX $GRADLE_ARGS
  after_script:
    - source .gitlab/gitlab-utils.sh
    - gitlab_section_start "collect-reports" "Collecting reports"
    - .circleci/collect_reports.sh --destination ./check_reports --move
    - gitlab_section_end "collect-reports"
  artifacts:
    when: always
    paths:
      - ./check_reports
      - '.gradle/daemon/*/*.out.log'

check_base:
  extends: .check_job
  variables:
    GRADLE_TARGET: ":baseCheck"

check_inst:
  extends: .check_job
  parallel: 4
  variables:
    GRADLE_TARGET: ":instrumentationCheck"

check_smoke:
  extends: .check_job
  parallel: 4
  variables:
    GRADLE_TARGET: ":smokeCheck"

check_profiling:
  extends: .check_job
  variables:
    GRADLE_TARGET: ":profilingCheck"

check_debugger:
  extends: .check_job
  variables:
    GRADLE_TARGET: ":debuggerCheck"

muzzle:
  extends: .gradle_build
  needs: [ build_tests ]
  stage: tests
  parallel: 8
  variables:
    BUILD_CACHE_TYPE: test
  script:
    - export SKIP_BUILDSCAN="true"
    - ./gradlew writeMuzzleTasksToFile $GRADLE_ARGS
    - sort workspace/build/muzzleTasks > sortedMuzzleTasks
    - split --number=l/$NORMALIZED_NODE_TOTAL --suffix-length=1 --numeric-suffixes sortedMuzzleTasks muzzleSplit
    - ./gradlew `cat muzzleSplit${NORMALIZED_NODE_INDEX} | xargs` $GRADLE_ARGS
  after_script:
    - source .gitlab/gitlab-utils.sh
    - gitlab_section_start "collect-reports" "Collecting reports"
    - .circleci/collect_reports.sh
    - gitlab_section_end "collect-reports"
  artifacts:
    when: always
    paths:
      - ./reports
      - '.gradle/daemon/*/*.out.log'

muzzle-dep-report:
  extends: .gradle_build
  needs: [ build_tests ]
  stage: tests
  variables:
    BUILD_CACHE_TYPE: test
  script:
    - export SKIP_BUILDSCAN="true"
    - ./gradlew generateMuzzleReport muzzleInstrumentationReport $GRADLE_ARGS
  after_script:
    - .circleci/collect_muzzle_deps.sh
  artifacts:
    when: always
    paths:
      - ./reports
      - '.gradle/daemon/*/*.out.log'

# In Gitlab, DD_* variables are set because the build runner is instrumented with Datadog telemetry
# To have a pristine environment for the tests, these variables are saved before the test run and restored afterwards
.prepare_test_env: &prepare_test_env
  - export gitlabVariables=("DD_SERVICE" "DD_ENTITY_ID" "DD_SITE" "DD_ENV" "DD_DATACENTER" "DD_PARTITION" "DD_CLOUDPROVIDER")
  - '[ ! -e pretest.env ] || rm pretest.env'
  - |
    for VARIABLE in "${gitlabVariables[@]}"
    do
      echo "export $VARIABLE=${!VARIABLE}" >> pretest.env
      unset "$VARIABLE"
    done

.restore_pretest_env: &restore_pretest_env
  - source pretest.env

.test_job:
  extends: .gradle_build
  image: ghcr.io/datadog/dd-trace-java-docker-build:$testJvm
  tags: [ "docker-in-docker:amd64" ] # use docker-in-docker runner for testcontainers
  needs: [ build_tests ]
  stage: tests
  variables:
    KUBERNETES_MEMORY_REQUEST: 16Gi
    KUBERNETES_MEMORY_LIMIT: 16Gi
    GRADLE_WORKERS: 4
    GRADLE_MEM: 3G
    BUILD_CACHE_TYPE: test
    GRADLE_PARAMS: "-PskipFlakyTests"
    CONTINUE_ON_FAILURE: "false"
    TESTCONTAINERS_CHECKS_DISABLE: "true"
    TESTCONTAINERS_RYUK_DISABLED: "true"
    TESTCONTAINERS_HUB_IMAGE_NAME_PREFIX: "registry.ddbuild.io/images/mirror/"
  script:
    - > 
      if [ "$PROFILE_TESTS" == "true" ] && [ "$testJvm" != "ibm8" ] && [ "$testJvm" != "oracle8" ];
      then
      export PROFILER_COMMAND="-XX:StartFlightRecording=settings=profile,filename=/tmp/${CI_JOB_NAME_SLUG}.jfr,dumponexit=true";
      fi
    - *prepare_test_env
    - export GRADLE_OPTS="-Dorg.gradle.jvmargs='-Xms$GRADLE_MEM -Xmx$GRADLE_MEM $PROFILER_COMMAND -XX:ErrorFile=/tmp/hs_err_pid%p.log -XX:+HeapDumpOnOutOfMemoryError -XX:HeapDumpPath=/tmp' -Ddatadog.forkedMaxHeapSize=768M -Ddatadog.forkedMinHeapSize=128M"
    - ./gradlew $GRADLE_TARGET $GRADLE_PARAMS -PtestJvm=$testJvm -PtaskPartitionCount=$NORMALIZED_NODE_TOTAL -PtaskPartition=$NORMALIZED_NODE_INDEX $GRADLE_ARGS --continue || $CONTINUE_ON_FAILURE
  after_script:
    - *restore_pretest_env
    - *set_datadog_api_keys
    - source .gitlab/gitlab-utils.sh
    - gitlab_section_start "collect-reports" "Collecting reports"
    - .circleci/collect_reports.sh
    - if [ "$PROFILE_TESTS" == "true" ]; then .circleci/collect_profiles.sh; fi
    - .circleci/collect_results.sh
    - .circleci/upload_ciapp.sh tests $testJvm
    - gitlab_section_end "collect-reports"
  artifacts:
    when: always
    paths:
      - ./reports.tar
      - ./profiles.tar
      - ./results
      - '.gradle/daemon/*/*.out.log'
    reports:
      junit: results/*.xml

.test_job_with_test_agent:
  extends: .test_job
  variables:
    CI_USE_TEST_AGENT: "true"
    CI_AGENT_HOST: local-agent
  services:
    - name: ghcr.io/datadog/dd-apm-test-agent/ddapm-test-agent:v1.11.0
      alias: local-agent
      variables:
        LOG_LEVEL: "DEBUG"
        TRACE_LANGUAGE: "java"
        DD_SUPPRESS_TRACE_PARSE_ERRORS: "true"
        DD_POOL_TRACE_CHECK_FAILURES: "true"
        DD_DISABLE_ERROR_RESPONSES: "true"
        ENABLED_CHECKS: "trace_content_length,trace_stall,meta_tracer_version_header,trace_count_header,trace_peer_service,trace_dd_service"
  script:
    - !reference [.test_job, script]
    - .gitlab/check_test_agent_results.sh

agent_integration_tests:
  extends: .test_job
  variables:
    testJvm: "8"
    CI_AGENT_HOST: local-agent
    GRADLE_TARGET: "traceAgentTest"
  services:
    - name: datadog/agent:7.34.0
      alias: local-agent
      variables:
        DD_APM_ENABLED: "true"
        DD_BIND_HOST: "0.0.0.0"
        DD_API_KEY: "invalid_key_but_this_is_fine"

test_base:
  extends: .test_job
  variables:
    GRADLE_TARGET: ":baseTest"
  parallel:
    matrix: *test_matrix_4
  script:
    - if [ "$testJvm" == "8" ]; then export GRADLE_PARAMS="-PskipFlakyTests -PcheckCoverage"; fi
    - !reference [.test_job, script]

test_inst:
  extends: .test_job_with_test_agent
  variables:
    GRADLE_TARGET: ":instrumentationTest"
  parallel:
    matrix: *test_matrix_12

test_inst_latest:
  extends: .test_job_with_test_agent
  variables:
    GRADLE_TARGET: ":instrumentationLatestDepTest"
  parallel:
    matrix:
      - testJvm: ["8", "17", "21" ]
        # Gitlab doesn't support "parallel" and "parallel:matrix" at the same time
        # This emulates "parallel" by including it in the matrix
        CI_SPLIT: [ "1/12", "2/12", "3/12", "4/12", "5/12", "6/12", "7/12", "8/12", "9/12", "10/12", "11/12", "12/12" ]

test_flaky:
  extends: .test_job_with_test_agent
  variables:
    GRADLE_PARAMS: "-PrunFlakyTests"
    testJvm: "8"
    CONTINUE_ON_FAILURE: "true"
  parallel:
    matrix:
      - GRADLE_TARGET: [":baseTest", ":instrumentationTest", ":smokeTest", ":debuggerTest"]
        # Gitlab doesn't support "parallel" and "parallel:matrix" at the same time
        # This emulates "parallel" by including it in the matrix
        CI_SPLIT: [ "1/4", "2/4", "3/4", "4/4" ]

test_flaky_inst:
  extends: .test_job
  variables:
    GRADLE_TARGET: ":instrumentationTest"
    GRADLE_PARAMS: "-PrunFlakyTests"
    testJvm: "8"
    CONTINUE_ON_FAILURE: "true"
  parallel:
    matrix:
        # Gitlab doesn't support "parallel" and "parallel:matrix" at the same time
        # This emulates "parallel" by including it in the matrix
      - CI_SPLIT: [ "1/12", "2/12", "3/12", "4/12", "5/12", "6/12", "7/12", "8/12", "9/12", "10/12", "11/12", "12/12" ]

test_profiling:
  extends: .test_job
  variables:
    GRADLE_TARGET: ":profilingTest"
  parallel:
    matrix: *test_matrix

test_debugger:
  extends: .test_job
  variables:
    GRADLE_TARGET: ":debuggerTest"
  parallel:
    matrix: *test_matrix

test_smoke:
  extends: .test_job
  variables:
    GRADLE_TARGET: "stageMainDist :smokeTest"
    GRADLE_PARAMS: "-PskipFlakyTests"
  parallel:
    matrix: *test_matrix_4

test_ssi_smoke:
  extends: .test_job
  variables:
    GRADLE_TARGET: "stageMainDist :smokeTest"
    DD_INJECT_FORCE: "true"
    DD_INJECTION_ENABLED: "tracer"
  parallel:
    matrix: *test_matrix_4

test_smoke_graalvm:
  extends: .test_job
  variables:
    GRADLE_TARGET: "stageMainDist :dd-smoke-test:spring-boot-3.0-native:test"
  parallel:
    matrix:
      - testJvm: ["graalvm17", "graalvm21"]

test_smoke_semeru8_debugger:
  extends: .test_job
  variables:
    GRADLE_TARGET: "stageMainDist dd-smoke-tests:debugger-integration-tests:test"
    testJvm: "semeru8"

required:
  extends: .fan_in
  needs:
    - job: spotless
      optional: true
    - job: muzzle
      optional: true
    - job: test_published_artifacts
      optional: true
    - job: agent_integration_tests
      optional: true
    - job: check_base
      optional: true
    - job: check_inst
      optional: true
    - job: check_smoke
      optional: true
    - job: check_profiling
      optional: true
    - job: check_debugger
      optional: true

deploy_to_profiling_backend:
  stage: publish
  needs: [ build ]
  rules:
    - if: '$POPULATE_CACHE'
      when: never
    - if: '$CI_COMMIT_BRANCH == $CI_DEFAULT_BRANCH'
      when: on_success
    - if: '$CI_COMMIT_TAG =~ /^v.*/'
      when: on_success
    - when: manual
      allow_failure: true
  trigger:
    project: DataDog/profiling-backend
    branch: dogfooding
  variables:
    UPSTREAM_PACKAGE_JOB: $BUILD_JOB_NAME
    UPSTREAM_PACKAGE_JOB_ID: $BUILD_JOB_ID
    UPSTREAM_PROJECT_ID: $CI_PROJECT_ID
    UPSTREAM_PROJECT_NAME: $CI_PROJECT_NAME
    UPSTREAM_PIPELINE_ID: $CI_PIPELINE_ID
    UPSTREAM_BRANCH: $CI_COMMIT_BRANCH
    UPSTREAM_TAG: $CI_COMMIT_TAG

trigger_tibco_tests:
  stage: tests
  needs: [ build ]
  rules:
    - if: '$POPULATE_CACHE'
      when: never
    - if: '$CI_COMMIT_BRANCH == $CI_DEFAULT_BRANCH'
      when: on_success
    - if: '$CI_COMMIT_TAG =~ /^v.*/'
      when: on_success
    - when: manual
      allow_failure: true
  trigger:
    project: DataDog/tibco-testing
    branch: main
    strategy: depend
  variables:
    UPSTREAM_PACKAGE_JOB: $BUILD_JOB_NAME
    UPSTREAM_PACKAGE_JOB_ID: $BUILD_JOB_ID
    UPSTREAM_PROJECT_ID: $CI_PROJECT_ID
    UPSTREAM_PROJECT_NAME: $CI_PROJECT_NAME
    UPSTREAM_PIPELINE_ID: $CI_PIPELINE_ID
    UPSTREAM_BRANCH: $CI_COMMIT_BRANCH
    UPSTREAM_TAG: $CI_COMMIT_TAG
    FORCE_TRIGGER: $FORCE_TRIGGER

deploy_to_di_backend:manual:
  stage: publish
  needs: [ build ]
  rules:
    - if: '$POPULATE_CACHE'
      when: never
    - when: manual
      allow_failure: true
  trigger:
    project: DataDog/debugger-demos
    branch: main
  variables:
    UPSTREAM_PACKAGE_JOB: build
    UPSTREAM_PROJECT_ID: $CI_PROJECT_ID
    UPSTREAM_PROJECT_NAME: $CI_PROJECT_NAME
    UPSTREAM_PIPELINE_ID: $CI_PIPELINE_ID
    UPSTREAM_BRANCH: $CI_COMMIT_BRANCH
    UPSTREAM_TAG: $CI_COMMIT_TAG
    UPSTREAM_COMMIT_AUTHOR: $CI_COMMIT_AUTHOR
    UPSTREAM_COMMIT_SHORT_SHA: $CI_COMMIT_SHORT_SHA

deploy_to_sonatype:
  extends: .gradle_build
  stage: publish
  needs: [ build ]
  variables:
    BUILD_CACHE_TYPE: lib
  rules:
    - if: '$POPULATE_CACHE'
      when: never
    - if: '$CI_COMMIT_BRANCH == "master"'
      when: on_success
    # Do not deploy release candidate versions
    - if: '$CI_COMMIT_TAG =~ /^v[0-9]+\.[0-9]+\.[0-9]+$/'
      when: on_success
    - when: manual
      allow_failure: true
  script:
    - export SONATYPE_USERNAME=$(aws ssm get-parameter --region us-east-1 --name ci.dd-trace-java.sonatype_username --with-decryption --query "Parameter.Value" --out text)
    - export SONATYPE_PASSWORD=$(aws ssm get-parameter --region us-east-1 --name ci.dd-trace-java.sonatype_password --with-decryption --query "Parameter.Value" --out text)
    - export GPG_PRIVATE_KEY=$(aws ssm get-parameter --region us-east-1 --name ci.dd-trace-java.signing.gpg_private_key --with-decryption --query "Parameter.Value" --out text)
    - export GPG_PASSWORD=$(aws ssm get-parameter --region us-east-1 --name ci.dd-trace-java.signing.gpg_passphrase --with-decryption --query "Parameter.Value" --out text)
    - ./gradlew -PbuildInfo.build.number=$CI_JOB_ID publishToSonatype closeSonatypeStagingRepository -PskipTests $GRADLE_ARGS
  artifacts:
    paths:
      - 'workspace/dd-java-agent/build/libs/*.jar'
      - 'workspace/dd-trace-api/build/libs/*.jar'
      - 'workspace/dd-trace-ot/build/libs/*.jar'

deploy_artifacts_to_github:
  stage: publish
  image: registry.ddbuild.io/github-cli:v27480869-eafb11d-2.43.0
  rules:
    - if: '$POPULATE_CACHE'
      when: never
    - if: '$CI_COMMIT_TAG =~ /^v[0-9]+\.[0-9]+\.[0-9]+$/'
      when: on_success
  # Requires the deploy_to_sonatype job to have run first the UP-TO-DATE gradle check across jobs is broken
  # This will deploy the artifacts built from the publishToSonatype task to the GitHub release
  needs:
    - job: deploy_to_sonatype
      # The deploy_to_sonatype job is not run for release candidate versions
      optional: true
  script:
    - aws ssm get-parameter --region us-east-1 --name ci.dd-trace-java.gh_release_token --with-decryption --query "Parameter.Value" --out text > github-token.txt
    - gh auth login --with-token < github-token.txt
    - gh auth status  # Maybe helpful to have this output in logs?
    - export VERSION=${CI_COMMIT_TAG##v} # remove "v" from front of tag to get version
    - cp workspace/dd-java-agent/build/libs/dd-java-agent-${VERSION}.jar workspace/dd-java-agent/build/libs/dd-java-agent.jar # we upload two filenames
    - gh release upload --clobber --repo DataDog/dd-trace-java $CI_COMMIT_TAG workspace/dd-java-agent/build/libs/dd-java-agent.jar
    - gh release upload --clobber --repo DataDog/dd-trace-java $CI_COMMIT_TAG workspace/dd-java-agent/build/libs/dd-java-agent-${VERSION}.jar
    - gh release upload --clobber --repo DataDog/dd-trace-java $CI_COMMIT_TAG workspace/dd-trace-api/build/libs/dd-trace-api-${VERSION}.jar
    - gh release upload --clobber --repo DataDog/dd-trace-java $CI_COMMIT_TAG workspace/dd-trace-ot/build/libs/dd-trace-ot-${VERSION}.jar
  retry:
    max: 2
    when: always

requirements_json_test:
  rules:
    - when: on_success
  variables:
    REQUIREMENTS_BLOCK_JSON_PATH: "metadata/requirements-block.json"
    REQUIREMENTS_ALLOW_JSON_PATH: "metadata/requirements-allow.json"

package-oci:
  needs: [ build ]

configure_system_tests:
  variables:
    SYSTEM_TESTS_SCENARIOS_GROUPS: "simple_onboarding,simple_onboarding_profiling,docker-ssi,lib-injection"

create_key:
  stage: generate-signing-key
  when: manual
  needs: [ ]
  variables:
    PROJECT_NAME: "dd-trace-java"
    EXPORT_TO_KEYSERVER: "true"
  image: $REGISTRY/ci/agent-key-management-tools/gpg:1
  script:
    - /create.sh
  artifacts:
    expire_in: 13 mos
    paths:
      - pubkeys

tracer-base-image-release:
  extends: .ci_authenticated_job
  stage: publish
  needs: [ build ]
  rules:
    - if: '$POPULATE_CACHE'
      when: never
    - if: '$CI_COMMIT_TAG =~ /^v1\..*/'
      when: on_success
  dependencies:
    - build
  script:
    - echo $GH_TOKEN|docker login ghcr.io/datadog -u uploader --password-stdin
    - mkdir -p ./tooling/ci/binaries/ && cp workspace/dd-java-agent/build/libs/*.jar ./tooling/ci/binaries/dd-java-agent.jar
    - docker buildx build -t ghcr.io/datadog/dd-trace-java/dd-trace-java:latest -f ./tooling/ci/Dockerfile .
    - docker push ghcr.io/datadog/dd-trace-java/dd-trace-java:latest

tracer-base-image-snapshot:
  extends: .ci_authenticated_job
  stage: publish
  needs: [ build ]
  rules:
    - if: '$POPULATE_CACHE'
      when: never
    - if: '$CI_COMMIT_BRANCH == "master"'
      when: on_success
  dependencies:
    - build
  script:
    - echo $GH_TOKEN|docker login ghcr.io/datadog -u uploader --password-stdin
    - mkdir -p ./tooling/ci/binaries/ && cp workspace/dd-java-agent/build/libs/*.jar ./tooling/ci/binaries/dd-java-agent.jar
    - docker buildx build -t ghcr.io/datadog/dd-trace-java/dd-trace-java:latest_snapshot -f ./tooling/ci/Dockerfile .
    - docker push ghcr.io/datadog/dd-trace-java/dd-trace-java:latest_snapshot  <|MERGE_RESOLUTION|>--- conflicted
+++ resolved
@@ -113,12 +113,8 @@
   before_script:
     - source .gitlab/gitlab-utils.sh
     - export GRADLE_USER_HOME=`pwd`/.gradle
-<<<<<<< HEAD
     - export GRADLE_OPTS="-Dorg.gradle.jvmargs='-Xmx$GRADLE_MEM -Xms$GRADLE_MEM -XX:ErrorFile=/tmp/hs_err_pid%p.log -XX:+HeapDumpOnOutOfMemoryError -XX:HeapDumpPath=/tmp'"
-    - export GRADLE_ARGS=" --build-cache --stacktrace --no-daemon --parallel --max-workers=$GRADLE_WORKERS -PmavenRepositoryProxy=$MAVEN_REPOSITORY_PROXY"
-=======
     - export GRADLE_ARGS=" --build-cache --stacktrace --no-daemon --parallel --max-workers=$GRADLE_WORKERS -PmavenRepositoryProxy=$MAVEN_REPOSITORY_PROXY -PgradlePluginProxy=$GRADLE_PLUGIN_PROXY"
->>>>>>> 525031a7
     - *normalize_node_index
     # for weird reasons, gradle will always "chmod 700" the .gradle folder
     # with Gitlab caching, .gradle is always owned by root and thus gradle's chmod invocation fails
