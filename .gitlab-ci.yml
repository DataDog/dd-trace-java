--- conflicted
+++ resolved
@@ -358,31 +358,14 @@
   stage: tests
   needs: []
   variables:
-<<<<<<< HEAD
-=======
     # TODO: Latest version of spotless is failing with OOM on CI only.
     # Setting 8G memory solving this issue, but we need to solve it eventually.
->>>>>>> 24d99160
     GRADLE_MEM: 8G
     KUBERNETES_MEMORY_REQUEST: 18Gi
     KUBERNETES_MEMORY_LIMIT: 18Gi
   script:
     - ./gradlew --version
     - ./gradlew spotlessCheck $GRADLE_ARGS
-<<<<<<< HEAD
-  after_script:
-    - *cgroup_info
-    - source .gitlab/gitlab-utils.sh
-    - gitlab_section_start "collect-reports" "Collecting reports"
-    - .gitlab/collect_reports.sh
-    - gitlab_section_end "collect-reports"
-    - ls /tmp
-  artifacts:
-    when: always
-    paths:
-      - ./reports
-=======
->>>>>>> 24d99160
 
 test_published_artifacts:
   extends: .gradle_build
