--- conflicted
+++ resolved
@@ -32,13 +32,10 @@
   BUILD_CACHE_POLICY: pull
   GRADLE_VERSION: "8.4" # must match gradle-wrapper.properties
   JAVA_BUILD_IMAGE_VERSION: "v25.01"
-<<<<<<< HEAD
+  REPO_NOTIFICATION_CHANNEL: "#apm-java-escalations"
   PROFILE_TESTS:
     description: "Enable profiling of tests"
     value: "false"
-=======
-  REPO_NOTIFICATION_CHANNEL: "#apm-java-escalations"
->>>>>>> 5a2c9595
 
 default:
   tags: [ "arch:amd64" ]
@@ -91,11 +88,7 @@
     BUILD_CACHE_TYPE: lib
     DEPENDENCY_CACHE_POLICY: pull
   script:
-<<<<<<< HEAD
-    - ./gradlew resolveAndLockAll --write-locks
-=======
     - if [ $CI_PIPELINE_SOURCE == "schedule" ] ; then ./gradlew resolveAndLockAll --write-locks; fi
->>>>>>> 5a2c9595
     - ./gradlew clean :dd-java-agent:shadowJar :dd-trace-api:jar :dd-trace-ot:shadowJar -PskipTests $GRADLE_ARGS
     - echo UPSTREAM_TRACER_VERSION=$(java -jar workspace/dd-java-agent/build/libs/*.jar) >> upstream.env
     - echo "BUILD_JOB_NAME=$CI_JOB_NAME" >> build.env
@@ -122,7 +115,87 @@
     - when: manual
       allow_failure: true
 
-<<<<<<< HEAD
+spotless:
+  extends: .gradle_build
+  stage: tests
+  needs: []
+  script:
+    - export JAVA_HOME=$JAVA_11_HOME
+    - ./gradlew spotlessCheck $GRADLE_ARGS
+
+test_published_artifacts:
+  extends: .gradle_build
+  image: ghcr.io/datadog/dd-trace-java-docker-build:${JAVA_BUILD_IMAGE_VERSION}-7 # Needs Java7 for some tests
+  stage: tests
+  needs: [ build ]
+  rules:
+    - if: '$POPULATE_CACHE'
+      when: never
+    - when: on_success
+  variables:
+    BUILD_CACHE_TYPE: lib
+  script:
+    - mvn_local_repo=$(./mvnw help:evaluate -Dexpression=settings.localRepository -q -DforceStdout)
+    - rm -rf "${mvn_local_repo}/com/datadoghq"
+    - export GPG_PRIVATE_KEY=$(aws ssm get-parameter --region us-east-1 --name ci.dd-trace-java.signing.gpg_private_key --with-decryption --query "Parameter.Value" --out text)
+    - export GPG_PASSWORD=$(aws ssm get-parameter --region us-east-1 --name ci.dd-trace-java.signing.gpg_passphrase --with-decryption --query "Parameter.Value" --out text)
+    - export GRADLE_OPTS="-Dorg.gradle.jvmargs='-Xmx2G -Xms2G -XX:ErrorFile=/tmp/hs_err_pid%p.log -XX:+HeapDumpOnOutOfMemoryError -XX:HeapDumpPath=/tmp'"
+    - ./gradlew publishToMavenLocal $GRADLE_ARGS
+    - cd test-published-dependencies
+    - export GRADLE_OPTS="-Dorg.gradle.jvmargs='-Xmx512M -Xms512M -XX:ErrorFile=/tmp/hs_err_pid%p.log -XX:+HeapDumpOnOutOfMemoryError -XX:HeapDumpPath=/tmp'"
+    - ./gradlew check --info $GRADLE_ARGS
+  after_script:
+    - .circleci/collect_reports.sh
+  artifacts:
+    when: always
+    paths:
+      - ./check_reports
+
+muzzle:
+  extends: .gradle_build
+  needs: [ build ]
+  stage: tests
+  parallel: 8
+  rules:
+    - if: '$POPULATE_CACHE'
+      when: never
+    - when: on_success
+  variables:
+    BUILD_CACHE_TYPE: test
+  script:
+    - export SKIP_BUILDSCAN="true"
+    - echo CI_NODE_INDEX=$CI_NODE_INDEX
+    - echo CI_NODE_TOTAL=CI_NODE_TOTAL
+    - ./gradlew writeMuzzleTasksToFile $GRADLE_ARGS
+    - sort workspace/build/muzzleTasks > sortedMuzzleTasks
+    - split --number=l/$CI_NODE_TOTAL --suffix-length=1 --numeric-suffixes sortedMuzzleTasks muzzleSplit
+    - export NODE_ZERO_INDEX=$((CI_NODE_INDEX - 1))
+    - ./gradlew `cat muzzleSplit${NODE_ZERO_INDEX} | xargs` $GRADLE_ARGS
+  after_script:
+    - .circleci/collect_reports.sh
+  artifacts:
+    when: always
+    paths:
+      - ./reports
+      - '.gradle/daemon/*/*.out.log'
+
+muzzle-dep-report:
+  extends: .gradle_build
+  needs: [ build ]
+  stage: tests
+  variables:
+    BUILD_CACHE_TYPE: test
+  script:
+    - export SKIP_BUILDSCAN="true"
+    - ./gradlew generateMuzzleReport muzzleInstrumentationReport $GRADLE_ARGS
+  after_script:
+    - .circleci/collect_muzzle_deps.sh
+  artifacts:
+    when: always
+    paths:
+      - ./reports
+      - '.gradle/daemon/*/*.out.log'
+
 # In Gitlab, DD_* variables are set because the build runner is instrumented with Datadog telemetry
 # To have a pristine environment for the tests, these variables are saved before the test run and restored afterwards
 .prepare_test_env: &prepare_test_env
@@ -147,55 +220,11 @@
   image: ghcr.io/datadog/dd-trace-java-docker-build:$testJvm
   needs: [ build ]
   stage: tests
-=======
-spotless:
-  extends: .gradle_build
-  stage: tests
-  needs: []
-  script:
-    - export JAVA_HOME=$JAVA_11_HOME
-    - ./gradlew spotlessCheck $GRADLE_ARGS
-
-test_published_artifacts:
-  extends: .gradle_build
-  image: ghcr.io/datadog/dd-trace-java-docker-build:${JAVA_BUILD_IMAGE_VERSION}-7 # Needs Java7 for some tests
-  stage: tests
-  needs: [ build ]
   rules:
     - if: '$POPULATE_CACHE'
       when: never
     - when: on_success
   variables:
-    BUILD_CACHE_TYPE: lib
-  script:
-    - mvn_local_repo=$(./mvnw help:evaluate -Dexpression=settings.localRepository -q -DforceStdout)
-    - rm -rf "${mvn_local_repo}/com/datadoghq"
-    - export GPG_PRIVATE_KEY=$(aws ssm get-parameter --region us-east-1 --name ci.dd-trace-java.signing.gpg_private_key --with-decryption --query "Parameter.Value" --out text)
-    - export GPG_PASSWORD=$(aws ssm get-parameter --region us-east-1 --name ci.dd-trace-java.signing.gpg_passphrase --with-decryption --query "Parameter.Value" --out text)
-    - export GRADLE_OPTS="-Dorg.gradle.jvmargs='-Xmx2G -Xms2G -XX:ErrorFile=/tmp/hs_err_pid%p.log -XX:+HeapDumpOnOutOfMemoryError -XX:HeapDumpPath=/tmp'"
-    - ./gradlew publishToMavenLocal $GRADLE_ARGS
-    - cd test-published-dependencies
-    - export GRADLE_OPTS="-Dorg.gradle.jvmargs='-Xmx512M -Xms512M -XX:ErrorFile=/tmp/hs_err_pid%p.log -XX:+HeapDumpOnOutOfMemoryError -XX:HeapDumpPath=/tmp'"
-    - ./gradlew check --info $GRADLE_ARGS
-  after_script:
-    - .circleci/collect_reports.sh
-  artifacts:
-    when: always
-    paths:
-      - ./check_reports
-
-muzzle:
-  extends: .gradle_build
-  needs: [ build ]
-  stage: tests
-  parallel: 8
->>>>>>> 5a2c9595
-  rules:
-    - if: '$POPULATE_CACHE'
-      when: never
-    - when: on_success
-  variables:
-<<<<<<< HEAD
     BUILD_CACHE_TYPE: lib
     GRADLE_PARAMS: ""
     CONTINUE_ON_FAILURE: "false"
@@ -237,41 +266,6 @@
         DD_APM_ENABLED: "true"
         DD_BIND_HOST: "0.0.0.0"
         DD_API_KEY: "invalid_key_but_this_is_fine"
-=======
-    BUILD_CACHE_TYPE: test
-  script:
-    - export SKIP_BUILDSCAN="true"
-    - echo CI_NODE_INDEX=$CI_NODE_INDEX
-    - echo CI_NODE_TOTAL=CI_NODE_TOTAL
-    - ./gradlew writeMuzzleTasksToFile $GRADLE_ARGS
-    - sort workspace/build/muzzleTasks > sortedMuzzleTasks
-    - split --number=l/$CI_NODE_TOTAL --suffix-length=1 --numeric-suffixes sortedMuzzleTasks muzzleSplit
-    - export NODE_ZERO_INDEX=$((CI_NODE_INDEX - 1))
-    - ./gradlew `cat muzzleSplit${NODE_ZERO_INDEX} | xargs` $GRADLE_ARGS
-  after_script:
-    - .circleci/collect_reports.sh
-  artifacts:
-    when: always
-    paths:
-      - ./reports
-      - '.gradle/daemon/*/*.out.log'
-
-muzzle-dep-report:
-  extends: .gradle_build
-  needs: [ build ]
-  stage: tests
-  variables:
-    BUILD_CACHE_TYPE: test
-  script:
-    - export SKIP_BUILDSCAN="true"
-    - ./gradlew generateMuzzleReport muzzleInstrumentationReport $GRADLE_ARGS
-  after_script:
-    - .circleci/collect_muzzle_deps.sh
-  artifacts:
-    when: always
-    paths:
-      - ./reports
-      - '.gradle/daemon/*/*.out.log'
 
 required:
   extends: .fan_in
@@ -279,7 +273,6 @@
     - spotless
     - muzzle
     - test_published_artifacts
->>>>>>> 5a2c9595
 
 deploy_to_profiling_backend:
   stage: publish
