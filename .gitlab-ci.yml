include:
  - remote: https://gitlab-templates.ddbuild.io/libdatadog/include/ci_authenticated_job.yml
  - remote: https://gitlab-templates.ddbuild.io/libdatadog/include/one-pipeline.yml
  - local: ".gitlab/benchmarks.yml"
  - local: ".gitlab/macrobenchmarks.yml"
  - local: ".gitlab/exploration-tests.yml"
  - local: ".gitlab/ci-visibility-tests.yml"

stages:
  - build
  - shared-pipeline
  - publish
  - benchmarks
<<<<<<< HEAD
  - tests
=======
  - macrobenchmarks
>>>>>>> bf413504
  - exploration-tests
  - ci-visibility-tests
  - generate-signing-key

variables:
  REGISTRY: 486234852809.dkr.ecr.us-east-1.amazonaws.com
  BUILD_JOB_NAME: "build"
  SKIP_SHARED_PIPELINE: $POPULATE_CACHE

.common: &common
  tags: [ "runner:main", "size:large" ]

.gradle_build: &gradle_build
  <<: *common
  image: ghcr.io/datadog/dd-trace-java-docker-build:v23.10-base
  variables:
    GRADLE_OPTS: "-Dorg.gradle.jvmargs='-Xmx2560M -Xms2560M'"
    GRADLE_ARGS: " -PskipTests --build-cache --stacktrace --no-daemon --parallel --max-workers=8"
    KUBERNETES_CPU_REQUEST: 8
    KUBERNETES_MEMORY_REQUEST: 4Gi
  cache: &default_cache
    key: '$CI_SERVER_VERSION' # Reset the cache every time gitlab is upgraded.  ~Every couple months
    paths:
      - .gradle/wrapper
      - .gradle/caches
    policy: pull
  before_script:
    - export GRADLE_USER_HOME=`pwd`/.gradle
    # for weird reasons, gradle will always "chmod 700" the .gradle folder
    # with Gitlab caching, .gradle is always owned by root and thus gradle's chmod invocation fails
    # This dance is a hack to have .gradle owned by the Gitlab runner user
    - mkdir -p .gradle
    - cp -r .gradle .gradle-copy
    - rm -rf .gradle
    - mv .gradle-copy .gradle
    - ls -la

build: &build
  <<: *gradle_build
  stage: build
  rules:
    - if: '$POPULATE_CACHE'
      when: never
    - when: on_success
  script:
    - ./gradlew clean :dd-java-agent:shadowJar :dd-trace-api:jar :dd-trace-ot:shadowJar $GRADLE_ARGS
    - echo UPSTREAM_TRACER_VERSION=$(java -jar workspace/dd-java-agent/build/libs/*.jar) >> upstream.env
    - echo "BUILD_JOB_NAME=$CI_JOB_NAME" >> build.env
    - echo "BUILD_JOB_ID=$CI_JOB_ID" >> build.env
  artifacts:
    paths:
      - 'workspace/dd-java-agent/build/libs/*.jar'
      - 'workspace/dd-trace-api/build/libs/*.jar'
      - 'workspace/dd-trace-ot/build/libs/*.jar'
      - 'upstream.env'
    reports:
      dotenv: build.env

build_with_cache:
  <<: *build
  rules:
    - if: '$POPULATE_CACHE'
      when: on_success
    - when: manual
      allow_failure: true
  cache:
    <<: *default_cache
    policy: push

deploy_to_profiling_backend:
  stage: publish
  needs: [ build ]
  rules:
    - if: '$POPULATE_CACHE'
      when: never
    - if: '$CI_COMMIT_BRANCH == $CI_DEFAULT_BRANCH'
      when: on_success
    - if: '$CI_COMMIT_TAG =~ /^v.*/'
      when: on_success
    - when: manual
      allow_failure: true
  trigger:
    project: DataDog/profiling-backend
    branch: dogfooding
  variables:
    UPSTREAM_PACKAGE_JOB: $BUILD_JOB_NAME
    UPSTREAM_PACKAGE_JOB_ID: $BUILD_JOB_ID
    UPSTREAM_PROJECT_ID: $CI_PROJECT_ID
    UPSTREAM_PROJECT_NAME: $CI_PROJECT_NAME
    UPSTREAM_PIPELINE_ID: $CI_PIPELINE_ID
    UPSTREAM_BRANCH: $CI_COMMIT_BRANCH
    UPSTREAM_TAG: $CI_COMMIT_TAG

trigger_tibco_tests:
  stage: tests
  needs: [ build ]
  rules:
    - if: '$POPULATE_CACHE'
      when: never
    - if: '$CI_COMMIT_BRANCH == $CI_DEFAULT_BRANCH'
      when: on_success
    - if: '$CI_COMMIT_TAG =~ /^v.*/'
      when: on_success
    - when: manual
      allow_failure: true
  trigger:
    project: DataDog/tibco-testing
    branch: main
    strategy: depend
  variables:
    UPSTREAM_PACKAGE_JOB: $BUILD_JOB_NAME
    UPSTREAM_PACKAGE_JOB_ID: $BUILD_JOB_ID
    UPSTREAM_PROJECT_ID: $CI_PROJECT_ID
    UPSTREAM_PROJECT_NAME: $CI_PROJECT_NAME
    UPSTREAM_PIPELINE_ID: $CI_PIPELINE_ID
    UPSTREAM_BRANCH: $CI_COMMIT_BRANCH
    UPSTREAM_TAG: $CI_COMMIT_TAG
    FORCE_TRIGGER: $FORCE_TRIGGER

deploy_to_di_backend:manual:
  stage: publish
  needs: [ build ]
  rules:
    - if: '$POPULATE_CACHE'
      when: never
    - when: manual
      allow_failure: true
  trigger:
    project: DataDog/debugger-demos
    branch: main
  variables:
    UPSTREAM_PACKAGE_JOB: build
    UPSTREAM_PROJECT_ID: $CI_PROJECT_ID
    UPSTREAM_PROJECT_NAME: $CI_PROJECT_NAME
    UPSTREAM_PIPELINE_ID: $CI_PIPELINE_ID
    UPSTREAM_BRANCH: $CI_COMMIT_BRANCH
    UPSTREAM_TAG: $CI_COMMIT_TAG
    UPSTREAM_COMMIT_AUTHOR: $CI_COMMIT_AUTHOR
    UPSTREAM_COMMIT_SHORT_SHA: $CI_COMMIT_SHORT_SHA

deploy_to_sonatype:
  <<: *gradle_build
  stage: publish
  needs: [ build ]
  rules:
    - if: '$CI_COMMIT_BRANCH == "master"'
      when: on_success
    # Do not deploy release candidate versions
    - if: '$CI_COMMIT_TAG =~ /^v[0-9]+\.[0-9]+\.[0-9]+$/'
      when: on_success
    - when: manual
      allow_failure: true
  script:
    - export SONATYPE_USERNAME=$(aws ssm get-parameter --region us-east-1 --name ci.dd-trace-java.sonatype_username --with-decryption --query "Parameter.Value" --out text)
    - export SONATYPE_PASSWORD=$(aws ssm get-parameter --region us-east-1 --name ci.dd-trace-java.sonatype_password --with-decryption --query "Parameter.Value" --out text)
    - export GPG_PRIVATE_KEY=$(aws ssm get-parameter --region us-east-1 --name ci.dd-trace-java.signing.gpg_private_key --with-decryption --query "Parameter.Value" --out text)
    - export GPG_PASSWORD=$(aws ssm get-parameter --region us-east-1 --name ci.dd-trace-java.signing.gpg_passphrase --with-decryption --query "Parameter.Value" --out text)
    - ./gradlew -PbuildInfo.build.number=$CI_JOB_ID publishToSonatype closeSonatypeStagingRepository $GRADLE_ARGS
  artifacts:
    paths:
      - 'workspace/dd-java-agent/build/libs/*.jar'
      - 'workspace/dd-trace-api/build/libs/*.jar'
      - 'workspace/dd-trace-ot/build/libs/*.jar'

deploy_artifacts_to_github:
  stage: publish
  image: registry.ddbuild.io/github-cli:v27480869-eafb11d-2.43.0
  tags: [ "arch:amd64" ]
  rules:
    - if: '$POPULATE_CACHE'
      when: never
    - if: '$CI_COMMIT_TAG =~ /^v.*/'
      when: on_success
    - when: manual
      allow_failure: true
  # Requires the deploy_to_sonatype job to have run first as build cache is broken
  # This will deploy the artifacts built from the publishToSonatype task to the GitHub release
  needs:
    - job: deploy_to_sonatype
      # The deploy_to_sonatype job is not run for release candidate versions
      optional: true
  script:
    - aws ssm get-parameter --region us-east-1 --name ci.dd-trace-java.gh_release_token --with-decryption --query "Parameter.Value" --out text > github-token.txt
    - gh auth login --with-token < github-token.txt
    - gh auth status  # Maybe helpful to have this output in logs?
    - cp workspace/dd-java-agent/build/libs/dd-java-agent-*.jar workspace/dd-java-agent/build/libs/dd-java-agent.jar # we upload two filenames
    - gh release upload --clobber --repo DataDog/dd-trace-java $CI_COMMIT_TAG workspace/dd-java-agent/build/libs/*.jar
    - gh release upload --clobber --repo DataDog/dd-trace-java $CI_COMMIT_TAG workspace/dd-trace-api/build/libs/*.jar
    - gh release upload --clobber --repo DataDog/dd-trace-java $CI_COMMIT_TAG workspace/dd-trace-ot/build/libs/*.jar

package-oci:
  needs: [ build ]

onboarding_tests_installer:
  parallel:
    matrix:
      - ONBOARDING_FILTER_WEBLOG: [test-app-java, test-app-java-container, test-app-java-container-jdk15, test-app-java-alpine-libgcc, test-app-java-buildpack]

onboarding_tests_k8s_injection:
  variables:
    WEBLOG_VARIANT: dd-lib-java-init-test-app

create_key:
  stage: generate-signing-key
  when: manual
  needs: [ ]
  tags: [ "arch:amd64", "size:large" ]
  variables:
    PROJECT_NAME: "dd-trace-java"
    EXPORT_TO_KEYSERVER: "true"
  image: $REGISTRY/ci/agent-key-management-tools/gpg:1
  script:
    - /create.sh
  artifacts:
    expire_in: 13 mos
    paths:
      - pubkeys

tracer-base-image-release:
  extends: .ci_authenticated_job
  stage: publish
  needs: [ build ]
  rules:
    - if: '$POPULATE_CACHE'
      when: never
    - if: '$CI_COMMIT_TAG =~ /^v1\..*/'
      when: on_success
  dependencies:
    - build
  script:
    - echo $GH_TOKEN|docker login ghcr.io/datadog -u uploader --password-stdin
    - mkdir -p ./tooling/ci/binaries/ && cp workspace/dd-java-agent/build/libs/*.jar ./tooling/ci/binaries/dd-java-agent.jar
    - docker buildx build -t ghcr.io/datadog/dd-trace-java/dd-trace-java:latest -f ./tooling/ci/Dockerfile .
    - docker push ghcr.io/datadog/dd-trace-java/dd-trace-java:latest

tracer-base-image-snapshot:
  extends: .ci_authenticated_job
  stage: publish
  needs: [ build ]
  rules:
    - if: '$POPULATE_CACHE'
      when: never
    - if: '$CI_COMMIT_BRANCH == "master"'
      when: on_success
  dependencies:
    - build
  script:
    - echo $GH_TOKEN|docker login ghcr.io/datadog -u uploader --password-stdin
    - mkdir -p ./tooling/ci/binaries/ && cp workspace/dd-java-agent/build/libs/*.jar ./tooling/ci/binaries/dd-java-agent.jar
    - docker buildx build -t ghcr.io/datadog/dd-trace-java/dd-trace-java:latest_snapshot -f ./tooling/ci/Dockerfile .
    - docker push ghcr.io/datadog/dd-trace-java/dd-trace-java:latest_snapshot  <|MERGE_RESOLUTION|>--- conflicted
+++ resolved
@@ -11,11 +11,8 @@
   - shared-pipeline
   - publish
   - benchmarks
-<<<<<<< HEAD
+  - macrobenchmarks
   - tests
-=======
-  - macrobenchmarks
->>>>>>> bf413504
   - exploration-tests
   - ci-visibility-tests
   - generate-signing-key
