--- conflicted
+++ resolved
@@ -4,13 +4,6 @@
 
 apply(from = "$rootDir/gradle/java.gradle")
 
-<<<<<<< HEAD
-groovySpock {
-  configureDependencies("compileOnly")
-}
-
-=======
->>>>>>> fef9d162
 dependencies {
   api(libs.bytebuddy)
   api(libs.bytebuddyagent)
@@ -18,10 +11,10 @@
   api(project(":components:environment"))
   api(group = "commons-fileupload", name = "commons-fileupload", version = "1.5")
 
-  compileOnly(libs.junit.jupiter)
   compileOnly(libs.logback.core)
   compileOnly(libs.logback.classic)
 
+  compileOnly(libs.junit.jupiter)
   compileOnly(libs.bundles.groovy)
   compileOnly(libs.bundles.spock)
 }