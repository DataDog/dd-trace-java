buildscript {
  dependencies {
    classpath "pl.allegro.tech.build:axion-release-plugin:1.14.4"
  }

  configurations.all {
    resolutionStrategy.dependencySubstitution {
      substitute module("com.jcraft:jsch") using module("com.github.mwiede:jsch:0.2.17") because "jcraft is unmaintained"
      substitute module("com.jcraft:jsch.agentproxy") using module("com.github.mwiede:jsch:0.2.17") because "jcraft is unmaintained"
      substitute module("com.jcraft:jzlib") using module("com.github.mwiede:jsch:0.2.17") because "jcraft is unmaintained"
    }
  }
}

plugins {
  id 'datadog.gradle-debug'
  id 'datadog.dependency-locking'

  id 'com.diffplug.spotless' version '6.13.0'
  id 'com.github.spotbugs' version '5.0.14'
  id 'de.thetaphi.forbiddenapis' version '3.8'

  id 'pl.allegro.tech.build.axion-release' version '1.14.4'
  id 'io.github.gradle-nexus.publish-plugin' version '2.0.0'

  id 'com.gradleup.shadow' version '8.3.6' apply false
  id 'me.champeau.jmh' version '0.7.0' apply false
  id 'org.gradle.playframework' version '0.13' apply false
  id 'info.solidsoft.pitest' version '1.9.11' apply false
}

description = 'dd-trace-java'

def isCI = System.getenv("CI") != null

apply from: "$rootDir/gradle/repositories.gradle"
apply from: "$rootDir/gradle/scm.gradle"

spotless {
  // only resolve the spotless dependencies once in the build
  predeclareDeps()
}

spotlessPredeclare {
  // these need to align with the types and versions in gradle/spotless.gradle
  java {
    removeUnusedImports()

    // This is the last Google Java Format version that supports Java 8
    googleJavaFormat('1.7')
  }
  groovyGradle {
    greclipse()
  }
  groovy {
    greclipse()
  }
  kotlinGradle {
    ktlint('0.41.0')
  }
  kotlin {
    ktlint('0.41.0')
  }
  scala {
    scalafmt('2.7.5')
  }
}
apply from: "$rootDir/gradle/spotless.gradle"

def compileTask = tasks.register("compile")

allprojects {
  group = 'com.datadoghq'
  version = scmVersion.version

  if (isCI) {
    buildDir = "$rootDir/workspace/${projectDir.path.replace(rootDir.path, '')}/build/"
  }

  apply from: "$rootDir/gradle/dependencies.gradle"
  apply from: "$rootDir/gradle/util.gradle"

  compileTask.configure {
    dependsOn tasks.withType(AbstractCompile)
  }
}

tasks.register("latestDepTest")

nexusPublishing {
  repositories {
    def forceLocal = project.hasProperty('forceLocal') && forceLocal
    if (forceLocal && !isCI) {
      local {
        // For testing, use with https://hub.docker.com/r/sonatype/nexus
        // docker run --rm -d -p 8081:8081 --name nexus sonatype/nexus:oss
        // ./gradlew publishToLocal
        // Doesn't work for testing releases though... (due to staging)
        nexusUrl = uri("http://localhost:8081/nexus/content/repositories/releases/")
        snapshotRepositoryUrl = uri("http://localhost:8081/nexus/content/repositories/snapshots/")
        username = "admin"
        password = "admin123"
        allowInsecureProtocol = true
      }
    } else {
      // see https://github.com/gradle-nexus/publish-plugin#publishing-to-maven-central-via-sonatype-central
      // For official documentation:
      // staging repo publishing https://central.sonatype.org/publish/publish-portal-ossrh-staging-api/#configuration
      // snapshot publishing https://central.sonatype.org/publish/publish-portal-snapshots/#publishing-via-other-methods
      sonatype {
        nexusUrl.set(uri("https://ossrh-staging-api.central.sonatype.com/service/local/"))
        snapshotRepositoryUrl.set(uri("https://central.sonatype.com/repository/maven-snapshots/"))
        username = System.getenv("SONATYPE_USERNAME")
        password = System.getenv("SONATYPE_PASSWORD")
      }
    }
  }
}

wrapper {
  distributionType = Wrapper.DistributionType.ALL
}

<<<<<<< HEAD
tasks.register('writeMuzzleTasksToFile') {
  doLast {
    def muzzleFile = file("${buildDir}/muzzleTasks")
    assert muzzleFile.parentFile.mkdirs() || muzzleFile.parentFile.directory

    muzzleFile.text = subprojects
      .findAll { subproject ->
        subproject.plugins.hasPlugin('java') && subproject.plugins.hasPlugin('muzzle')
      }
      .collect { it.path + ":muzzle" }
      .join('\n')
  }
}

=======
>>>>>>> 796bf33a
def writeMainVersionFileTask = tasks.register('writeMainVersionFile') {
  def versionFile = file("${rootProject.buildDir}/main.version")
  inputs.property "version", scmVersion.version
  outputs.file versionFile

  doFirst {
    assert versionFile.parentFile.mkdirs() || versionFile.parentFile.directory
    versionFile.text = "${inputs.properties.version}"
  }
}

allprojects {
  tasks.withType(JavaForkOptions).configureEach {
    maxHeapSize = System.properties["datadog.forkedMaxHeapSize"]
    minHeapSize = System.properties["datadog.forkedMinHeapSize"]
    jvmArgs "-XX:ErrorFile=/tmp/hs_err_pid%p.log"
    jvmArgs "-XX:+HeapDumpOnOutOfMemoryError"
    jvmArgs "-XX:HeapDumpPath=/tmp"
  }

  tasks.withType(PublishToMavenLocal).configureEach {
    it.finalizedBy(writeMainVersionFileTask)
  }
}

apply from: "$rootDir/gradle/ci_jobs.gradle"<|MERGE_RESOLUTION|>--- conflicted
+++ resolved
@@ -121,23 +121,6 @@
   distributionType = Wrapper.DistributionType.ALL
 }
 
-<<<<<<< HEAD
-tasks.register('writeMuzzleTasksToFile') {
-  doLast {
-    def muzzleFile = file("${buildDir}/muzzleTasks")
-    assert muzzleFile.parentFile.mkdirs() || muzzleFile.parentFile.directory
-
-    muzzleFile.text = subprojects
-      .findAll { subproject ->
-        subproject.plugins.hasPlugin('java') && subproject.plugins.hasPlugin('muzzle')
-      }
-      .collect { it.path + ":muzzle" }
-      .join('\n')
-  }
-}
-
-=======
->>>>>>> 796bf33a
 def writeMainVersionFileTask = tasks.register('writeMainVersionFile') {
   def versionFile = file("${rootProject.buildDir}/main.version")
   inputs.property "version", scmVersion.version
