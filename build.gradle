buildscript {
  dependencies {
    classpath "pl.allegro.tech.build:axion-release-plugin:1.14.4"
  }

  configurations.all {
<<<<<<< HEAD
    resolutionStrategy {
      dependencySubstitution {
        substitute module("com.jcraft:jsch") using module("com.github.mwiede:jsch:0.2.6") because "jcraft jsch has been unmaintained for years."
      }
      // Check if the project's path is not :utils:test-agent-utils:decoder before activating the dependency locking.
      if(project.path != ':utils:test-agent-utils:decoder') {
        activateDependencyLocking()
      }
=======
    resolutionStrategy.dependencySubstitution {
      substitute module("com.jcraft:jsch") using module("com.github.mwiede:jsch:0.2.16") because "jcraft is unmaintained"
      substitute module("com.jcraft:jsch.agentproxy") using module("com.github.mwiede:jsch:0.2.16") because "jcraft is unmaintained"
      substitute module("com.jcraft:jzlib") using module("com.github.mwiede:jsch:0.2.16") because "jcraft is unmaintained"
>>>>>>> 0f986a71
    }
  }
}

plugins {
  id "com.diffplug.spotless" version "6.11.0"
  id 'com.github.spotbugs' version '5.0.14'
  id "de.thetaphi.forbiddenapis" version "3.5.1"

  id 'pl.allegro.tech.build.axion-release' version '1.14.4'
  id 'io.github.gradle-nexus.publish-plugin' version '1.3.0'

  id "com.github.johnrengelman.shadow" version "7.1.2" apply false
  id "me.champeau.jmh" version "0.7.0" apply false
  id 'org.gradle.playframework' version '0.13' apply false
  id 'info.solidsoft.pitest' version '1.9.11'  apply false
}

description = 'dd-trace-java'

def isCI = System.getenv("CI") != null

apply from: "$rootDir/gradle/scm.gradle"
spotless {
  // only resolve the spotless dependencies once in the build
  predeclareDeps()
}
spotlessPredeclare {
  // these need to align with the types and versions in gradle/spotless.gradle
  java {
    // This is the last Google Java Format version that supports Java 8
    googleJavaFormat('1.7')
  }
  groovyGradle {
    greclipse()
  }
  groovy {
    greclipse()
  }
  kotlinGradle {
    ktlint('0.41.0')
  }
  kotlin {
    ktlint('0.41.0')
  }
  scala {
    scalafmt('2.7.5')
  }
}
apply from: "$rootDir/gradle/spotless.gradle"

def compileTask = tasks.register("compile")

allprojects {
  group = 'com.datadoghq'
  version = scmVersion.version

  if (isCI) {
    buildDir = "$rootDir/workspace/${projectDir.path.replace(rootDir.path, '')}/build/"
  }

  apply from: "$rootDir/gradle/dependencies.gradle"
  apply from: "$rootDir/gradle/util.gradle"

  compileTask.configure {
    dependsOn tasks.withType(AbstractCompile)
  }
}

repositories {
  mavenLocal()
  mavenCentral()
  gradlePluginPortal()
}

tasks.register("latestDepTest")

nexusPublishing {
  repositories {
    def forceLocal = project.hasProperty('forceLocal') && forceLocal
    if (forceLocal && !isCI) {
      local {
        // For testing use with https://hub.docker.com/r/sonatype/nexus
        // docker run --rm -d -p 8081:8081 --name nexus sonatype/nexus
        // Doesn't work for testing releases though... (due to staging)
        nexusUrl = uri("http://localhost:8081/nexus/content/repositories/releases/")
        snapshotRepositoryUrl = uri("http://localhost:8081/nexus/content/repositories/snapshots/")
        username = "admin"
        password = "admin123"
      }
    } else {
      sonatype {
        username = System.getenv("SONATYPE_USERNAME")
        password = System.getenv("SONATYPE_PASSWORD")
      }
    }
  }
}

wrapper {
  distributionType = Wrapper.DistributionType.ALL
}

tasks.register('writeMuzzleTasksToFile') {
  doLast {
    def muzzleFile = file("${buildDir}/muzzleTasks")
    assert muzzleFile.parentFile.mkdirs() || muzzleFile.parentFile.directory

    muzzleFile.text = subprojects.findAll { subproject -> subproject.plugins.hasPlugin('muzzle') }
    .collect { it.path + ":muzzle" }
    .join('\n')
  }
}

def writeMainVersionFileTask = tasks.register('writeMainVersionFile') {
  def versionFile = file("${rootProject.buildDir}/main.version")
  inputs.property "version", scmVersion.version
  outputs.file versionFile

  doFirst {
    assert versionFile.parentFile.mkdirs() || versionFile.parentFile.directory
    versionFile.text = "${inputs.properties.version}"
  }
}

allprojects {
  tasks.withType(JavaForkOptions).configureEach {
    maxHeapSize = System.properties["datadog.forkedMaxHeapSize"]
    minHeapSize = System.properties["datadog.forkedMinHeapSize"]
    jvmArgs "-XX:ErrorFile=/tmp/hs_err_pid%p.log"
    jvmArgs "-XX:+HeapDumpOnOutOfMemoryError"
    jvmArgs "-XX:HeapDumpPath=/tmp"
  }

  tasks.withType(PublishToMavenLocal).configureEach {
    it.finalizedBy(writeMainVersionFileTask)
  }
}

allprojects { project ->
  project.ext {
    activePartition = true
  }
  final boolean shouldUseTaskPartitions = project.rootProject.hasProperty("taskPartitionCount") && project.rootProject.hasProperty("taskPartition")
  if (shouldUseTaskPartitions) {
    final int taskPartitionCount = project.rootProject.property("taskPartitionCount") as int
    final int taskPartition = project.rootProject.property("taskPartition") as int
    final currentTaskPartition = Math.abs(project.path.hashCode() % taskPartitionCount)
    project.setProperty("activePartition", currentTaskPartition == taskPartition)
  }
}


def testAggregate(String baseTaskName, includePrefixes, excludePrefixes) {
  def createRootTask = { rootTaskName, subProjTaskName ->
    tasks.register(rootTaskName) { aggTest ->
      subprojects { subproject ->
        if (subproject.property("activePartition") && includePrefixes.any { subproject.path.startsWith(it) } && !excludePrefixes.any { subproject.path.startsWith(it) }) {
          def testTask = subproject.tasks.findByName(subProjTaskName)
          if (testTask != null) {
            aggTest.dependsOn(testTask)
          }
        }
      }
    }
  }

  createRootTask "${baseTaskName}Test", 'allTests'
  createRootTask "${baseTaskName}LatestDepTest", 'allLatestDepTests'
  createRootTask "${baseTaskName}Check", 'check'
}

tasks.register('resolveAndLockAll') {
  notCompatibleWithConfigurationCache("Filters configurations at execution time")
  doFirst {
    assert gradle.startParameter.writeDependencyLocks
  }
  doLast {
    allprojects { project ->
      project.configurations.findAll {
        it.canBeResolved && !it.name.startsWith('incrementalScalaAnalysis')
      }.each { it.resolve() }
    }
  }
}

allprojects { project ->
  project.dependencyLocking {
    lockAllConfigurations()
  }
}

testAggregate("smoke", [":dd-smoke-tests"], [])
testAggregate("instrumentation", [":dd-java-agent:instrumentation"], [])
testAggregate("profiling", [":dd-java-agent:agent-profiling"], [])
testAggregate("debugger", [":dd-java-agent:agent-debugger"], [])
testAggregate("base", [":"], [":dd-java-agent:instrumentation", ":dd-smoke-tests", ":dd-java-agent:agent-profiling"])<|MERGE_RESOLUTION|>--- conflicted
+++ resolved
@@ -4,21 +4,18 @@
   }
 
   configurations.all {
-<<<<<<< HEAD
     resolutionStrategy {
-      dependencySubstitution {
-        substitute module("com.jcraft:jsch") using module("com.github.mwiede:jsch:0.2.6") because "jcraft jsch has been unmaintained for years."
-      }
       // Check if the project's path is not :utils:test-agent-utils:decoder before activating the dependency locking.
       if(project.path != ':utils:test-agent-utils:decoder') {
         activateDependencyLocking()
       }
-=======
-    resolutionStrategy.dependencySubstitution {
-      substitute module("com.jcraft:jsch") using module("com.github.mwiede:jsch:0.2.16") because "jcraft is unmaintained"
-      substitute module("com.jcraft:jsch.agentproxy") using module("com.github.mwiede:jsch:0.2.16") because "jcraft is unmaintained"
-      substitute module("com.jcraft:jzlib") using module("com.github.mwiede:jsch:0.2.16") because "jcraft is unmaintained"
->>>>>>> 0f986a71
+
+
+      resolutionStrategy.dependencySubstitution {
+        substitute module("com.jcraft:jsch") using module("com.github.mwiede:jsch:0.2.16") because "jcraft is unmaintained"
+        substitute module("com.jcraft:jsch.agentproxy") using module("com.github.mwiede:jsch:0.2.16") because "jcraft is unmaintained"
+        substitute module("com.jcraft:jzlib") using module("com.github.mwiede:jsch:0.2.16") because "jcraft is unmaintained"
+      }
     }
   }
 }
