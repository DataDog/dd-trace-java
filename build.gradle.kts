import com.diffplug.gradle.spotless.SpotlessExtension
import datadog.gradle.plugin.ci.testAggregate

plugins {
  id("datadog.gradle-debug")
  id("datadog.dependency-locking")
  id("datadog.tracer-version")
  id("datadog.dump-hanged-test")
  id("config-inversion-linter")
  id("datadog.ci-jobs")

<<<<<<< HEAD
  id("com.diffplug.spotless") version "8.0.0"
  id("com.github.spotbugs") version "6.4.4"
=======
  id("com.diffplug.spotless") version "6.13.0"
  id("com.github.spotbugs") version "6.4.5"
>>>>>>> 516bec08
  id("de.thetaphi.forbiddenapis") version "3.10"
  id("io.github.gradle-nexus.publish-plugin") version "2.0.0"
  id("com.gradleup.shadow") version "8.3.6" apply false
  id("me.champeau.jmh") version "0.7.3" apply false
  id("org.gradle.playframework") version "0.13" apply false
  kotlin("jvm") version libs.versions.kotlin.plugin apply false
}

description = "dd-trace-java"

val isCI = providers.environmentVariable("CI")

apply(from = rootDir.resolve("gradle/repositories.gradle"))

spotless {
  // only resolve the spotless dependencies once in the build
  predeclareDeps()
}

with(extensions["spotlessPredeclare"] as SpotlessExtension) {
  // these need to align with the types and versions in gradle/spotless.gradle
  java {
    removeUnusedImports()

    // This is the last Google Java Format version that supports Java 8
    googleJavaFormat("1.32.0")
  }
  groovyGradle {
    greclipse()
  }
  groovy {
    greclipse()
  }
  kotlinGradle {
    ktlint("1.7.1")
  }
  kotlin {
    ktlint("1.7.1")
  }
  scala {
    // TODO: For some reason Scala format is working correctly with this version only.
    scalafmt("3.8.6")
  }
}
apply(from = rootDir.resolve("gradle/spotless.gradle"))

val compileTask = tasks.register("compile")

allprojects {
  group = "com.datadoghq"

  if (isCI.isPresent) {
    layout.buildDirectory = providers.provider {
      val newProjectCIPath = projectDir.path.replace(
        rootDir.path,
        ""
      )
      rootDir.resolve("workspace/$newProjectCIPath/build/")
    }
  }

  apply(from = rootDir.resolve("gradle/dependencies.gradle"))
  apply(from = rootDir.resolve("gradle/util.gradle"))

  compileTask.configure {
    dependsOn(tasks.withType<AbstractCompile>())
  }

  tasks.configureEach {
    if (this is JavaForkOptions) {
      maxHeapSize = System.getProperty("datadog.forkedMaxHeapSize")
      minHeapSize = System.getProperty("datadog.forkedMinHeapSize")
      jvmArgs(
        "-XX:ErrorFile=/tmp/hs_err_pid%p.log",
        "-XX:+HeapDumpOnOutOfMemoryError",
        "-XX:HeapDumpPath=/tmp"
      )
    }
  }
}

tasks.register("latestDepTest")

nexusPublishing {
  repositories {
    val forceLocal = providers.gradleProperty("forceLocal").getOrElse("false").toBoolean()
    if (forceLocal && !isCI.isPresent) {
      // For testing, use with https://hub.docker.com/r/sonatype/nexus
      // $ docker run --rm -d -p 8081:8081 --name nexus sonatype/nexus:oss
      // $ ./gradlew publishToLocal -PforceLocal=true
      // Doesn't work for testing releases though... (due to staging),
      // however, it's possible to explore http://localhost:8081/nexus/
      register("local") {
        nexusUrl = uri("http://localhost:8081/nexus/content/repositories/releases/")
        snapshotRepositoryUrl = uri("http://localhost:8081/nexus/content/repositories/snapshots/")
        username = "admin"
        password = "admin123"
        allowInsecureProtocol = true
      }
    } else {
      // see https://github.com/gradle-nexus/publish-plugin#publishing-to-maven-central-via-sonatype-central
      // For official documentation:
      // staging repo publishing https://central.sonatype.org/publish/publish-portal-ossrh-staging-api/#configuration
      // snapshot publishing https://central.sonatype.org/publish/publish-portal-snapshots/#publishing-via-other-methods
      sonatype {
        nexusUrl = uri("https://ossrh-staging-api.central.sonatype.com/service/local/")
        snapshotRepositoryUrl = uri("https://central.sonatype.com/repository/maven-snapshots/")
        username = providers.environmentVariable("MAVEN_CENTRAL_USERNAME")
        password = providers.environmentVariable("MAVEN_CENTRAL_PASSWORD")
      }
    }
  }
}

val writeMainVersionFileTask = tasks.register("writeMainVersionFile") {
  val versionFile = rootProject.layout.buildDirectory.file("main.version")
  inputs.property("version", project.version)
  outputs.file(versionFile)
  doFirst {
    require(versionFile.get().asFile.parentFile.mkdirs() || versionFile.get().asFile.parentFile.isDirectory)
    versionFile.get().asFile.writeText(project.version.toString())
  }
}

allprojects {
  tasks.withType<PublishToMavenLocal>().configureEach {
    finalizedBy(writeMainVersionFileTask)
  }
}

testAggregate("smoke", listOf(":dd-smoke-tests"), emptyList())
testAggregate("instrumentation", listOf(":dd-java-agent:instrumentation"), emptyList())
testAggregate("profiling", listOf(":dd-java-agent:agent-profiling"), emptyList())
testAggregate("debugger", listOf(":dd-java-agent:agent-debugger"), forceCoverage = true)
testAggregate(
  "base", listOf(":"),
  listOf(
    ":dd-java-agent:instrumentation",
    ":dd-smoke-tests",
    ":dd-java-agent:agent-profiling",
    ":dd-java-agent:agent-debugger"
  )
)<|MERGE_RESOLUTION|>--- conflicted
+++ resolved
@@ -9,13 +9,8 @@
   id("config-inversion-linter")
   id("datadog.ci-jobs")
 
-<<<<<<< HEAD
   id("com.diffplug.spotless") version "8.0.0"
-  id("com.github.spotbugs") version "6.4.4"
-=======
-  id("com.diffplug.spotless") version "6.13.0"
   id("com.github.spotbugs") version "6.4.5"
->>>>>>> 516bec08
   id("de.thetaphi.forbiddenapis") version "3.10"
   id("io.github.gradle-nexus.publish-plugin") version "2.0.0"
   id("com.gradleup.shadow") version "8.3.6" apply false
@@ -151,7 +146,8 @@
 testAggregate("profiling", listOf(":dd-java-agent:agent-profiling"), emptyList())
 testAggregate("debugger", listOf(":dd-java-agent:agent-debugger"), forceCoverage = true)
 testAggregate(
-  "base", listOf(":"),
+  "base",
+  listOf(":"),
   listOf(
     ":dd-java-agent:instrumentation",
     ":dd-smoke-tests",
