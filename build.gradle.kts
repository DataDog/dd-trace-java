import com.diffplug.gradle.spotless.SpotlessExtension
import datadog.gradle.plugin.ci.testAggregate

plugins {
  id("datadog.gradle-debug")
  id("datadog.dependency-locking")
  id("datadog.tracer-version")
  id("datadog.dump-hanged-test")
<<<<<<< HEAD
  id("config-inversion-linter")
=======
  id("datadog.ci-jobs")
>>>>>>> 5db793a0

  id("com.diffplug.spotless") version "6.13.0"
  id("com.github.spotbugs") version "5.0.14"
  id("de.thetaphi.forbiddenapis") version "3.8"
  id("io.github.gradle-nexus.publish-plugin") version "2.0.0"
  id("com.gradleup.shadow") version "8.3.6" apply false
  id("me.champeau.jmh") version "0.7.3" apply false
  id("org.gradle.playframework") version "0.13" apply false
  kotlin("jvm") version libs.versions.kotlin.plugin apply false
}

description = "dd-trace-java"

val isCI = providers.environmentVariable("CI")

apply(from = rootDir.resolve("gradle/repositories.gradle"))

spotless {
  // only resolve the spotless dependencies once in the build
  predeclareDeps()
}

with(extensions["spotlessPredeclare"] as SpotlessExtension) {
  // these need to align with the types and versions in gradle/spotless.gradle
  java {
    removeUnusedImports()

    // This is the last Google Java Format version that supports Java 8
    googleJavaFormat("1.7")
  }
  groovyGradle {
    greclipse()
  }
  groovy {
    greclipse()
  }
  kotlinGradle {
    ktlint("0.41.0")
  }
  kotlin {
    ktlint("0.41.0")
  }
  scala {
    scalafmt("2.7.5")
  }
}
apply(from = rootDir.resolve("gradle/spotless.gradle"))

val compileTask = tasks.register("compile")

allprojects {
  group = "com.datadoghq"

  if (isCI.isPresent) {
    layout.buildDirectory = providers.provider {
      val newProjectCIPath = projectDir.path.replace(
        rootDir.path,
        ""
      )
      rootDir.resolve("workspace/$newProjectCIPath/build/")
    }
  }

  apply(from = rootDir.resolve("gradle/dependencies.gradle"))
  apply(from = rootDir.resolve("gradle/util.gradle"))

  compileTask.configure {
    dependsOn(tasks.withType<AbstractCompile>())
  }

  tasks.configureEach {
    if (this is JavaForkOptions) {
      maxHeapSize = System.getProperty("datadog.forkedMaxHeapSize")
      minHeapSize = System.getProperty("datadog.forkedMinHeapSize")
      jvmArgs(
        "-XX:ErrorFile=/tmp/hs_err_pid%p.log",
        "-XX:+HeapDumpOnOutOfMemoryError",
        "-XX:HeapDumpPath=/tmp"
      )
    }
  }
}

tasks.register("latestDepTest")

nexusPublishing {
  repositories {
    val forceLocal = providers.gradleProperty("forceLocal").getOrElse("false").toBoolean()
    if (forceLocal && !isCI.isPresent) {
      // For testing, use with https://hub.docker.com/r/sonatype/nexus
      // $ docker run --rm -d -p 8081:8081 --name nexus sonatype/nexus:oss
      // $ ./gradlew publishToLocal -PforceLocal=true
      // Doesn't work for testing releases though... (due to staging),
      // however, it's possible to explore http://localhost:8081/nexus/
      register("local") {
        nexusUrl = uri("http://localhost:8081/nexus/content/repositories/releases/")
        snapshotRepositoryUrl = uri("http://localhost:8081/nexus/content/repositories/snapshots/")
        username = "admin"
        password = "admin123"
        allowInsecureProtocol = true
      }
    } else {
      // see https://github.com/gradle-nexus/publish-plugin#publishing-to-maven-central-via-sonatype-central
      // For official documentation:
      // staging repo publishing https://central.sonatype.org/publish/publish-portal-ossrh-staging-api/#configuration
      // snapshot publishing https://central.sonatype.org/publish/publish-portal-snapshots/#publishing-via-other-methods
      sonatype {
        nexusUrl = uri("https://ossrh-staging-api.central.sonatype.com/service/local/")
        snapshotRepositoryUrl = uri("https://central.sonatype.com/repository/maven-snapshots/")
        username = providers.environmentVariable("MAVEN_CENTRAL_USERNAME")
        password = providers.environmentVariable("MAVEN_CENTRAL_PASSWORD")
      }
    }
  }
}

val writeMainVersionFileTask = tasks.register("writeMainVersionFile") {
  val versionFile = rootProject.layout.buildDirectory.file("main.version")
  inputs.property("version", project.version)
  outputs.file(versionFile)
  doFirst {
    require(versionFile.get().asFile.parentFile.mkdirs() || versionFile.get().asFile.parentFile.isDirectory)
    versionFile.get().asFile.writeText(project.version.toString())
  }
}

allprojects {
  tasks.withType<PublishToMavenLocal>().configureEach {
    finalizedBy(writeMainVersionFileTask)
  }
}

testAggregate("smoke", listOf(":dd-smoke-tests"), emptyList())
testAggregate("instrumentation", listOf(":dd-java-agent:instrumentation"), emptyList())
testAggregate("profiling", listOf(":dd-java-agent:agent-profiling"), emptyList())
testAggregate("debugger", listOf(":dd-java-agent:agent-debugger"), forceCoverage = true)
testAggregate(
  "base", listOf(":"),
  listOf(
    ":dd-java-agent:instrumentation",
    ":dd-smoke-tests",
    ":dd-java-agent:agent-profiling",
    ":dd-java-agent:agent-debugger"
  )
)<|MERGE_RESOLUTION|>--- conflicted
+++ resolved
@@ -6,11 +6,8 @@
   id("datadog.dependency-locking")
   id("datadog.tracer-version")
   id("datadog.dump-hanged-test")
-<<<<<<< HEAD
   id("config-inversion-linter")
-=======
   id("datadog.ci-jobs")
->>>>>>> 5db793a0
 
   id("com.diffplug.spotless") version "6.13.0"
   id("com.github.spotbugs") version "5.0.14"
