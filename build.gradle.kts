import com.diffplug.gradle.spotless.SpotlessExtension
import datadog.gradle.plugin.ci.testAggregate

plugins {
<<<<<<< HEAD
  kotlin("jvm") version libs.versions.kotlin.plugin apply false

  id("datadog.ci-jobs")
  id("datadog.config-inversion-linter")
  id("datadog.dependency-locking")
  id("datadog.dump-hanged-test")
  id("datadog.gradle-debug")
  id("datadog.groovy-spock")
  id("datadog.tracer-version")

  id("com.diffplug.spotless") version "6.13.0"
  id("com.github.spotbugs") version "5.0.14"
  id("com.gradleup.shadow") version "8.3.6" apply false
  id("de.thetaphi.forbiddenapis") version "3.8"
=======
  id("dd-trace-java.gradle-debug")
  id("dd-trace-java.dependency-locking")
  id("dd-trace-java.tracer-version")
  id("dd-trace-java.dump-hanged-test")
  id("dd-trace-java.config-inversion-linter")
  id("dd-trace-java.ci-jobs")

  id("com.diffplug.spotless") version "8.1.0"
  id("com.github.spotbugs") version "6.4.7"
  id("de.thetaphi.forbiddenapis") version "3.10"
>>>>>>> 4165d423
  id("io.github.gradle-nexus.publish-plugin") version "2.0.0"
  id("me.champeau.jmh") version "0.7.3" apply false
  id("org.gradle.playframework") version "0.13" apply false
}

description = "dd-trace-java"

val isCI = providers.environmentVariable("CI")

apply(from = rootDir.resolve("gradle/repositories.gradle"))

spotless {
  // only resolve the spotless dependencies once in the build
  predeclareDeps()
}

with(extensions["spotlessPredeclare"] as SpotlessExtension) {
  // these need to align with the types and versions in gradle/spotless.gradle
  java {
    removeUnusedImports()

    // This is the last Google Java Format version that supports Java 8
    googleJavaFormat("1.32.0")
  }
  groovyGradle {
    greclipse()
  }
  groovy {
    greclipse()
  }
  kotlinGradle {
    ktlint("1.8.0")
  }
  kotlin {
    ktlint("1.8.0")
  }
  scala {
    // TODO: For some reason Scala format is working correctly with this version only.
    scalafmt("3.8.6")
  }
}
apply(from = rootDir.resolve("gradle/spotless.gradle"))

val compileTask = tasks.register("compile")

allprojects {
  group = "com.datadoghq"

  if (isCI.isPresent) {
    layout.buildDirectory = providers.provider {
      val newProjectCIPath = projectDir.path.replace(
        rootDir.path,
        ""
      )
      rootDir.resolve("workspace/$newProjectCIPath/build/")
    }
  }

  apply(from = rootDir.resolve("gradle/dependencies.gradle"))
  apply(from = rootDir.resolve("gradle/util.gradle"))

  compileTask.configure {
    dependsOn(tasks.withType<AbstractCompile>())
  }

  tasks.configureEach {
    if (this is JavaForkOptions) {
      maxHeapSize = System.getProperty("datadog.forkedMaxHeapSize")
      minHeapSize = System.getProperty("datadog.forkedMinHeapSize")
      jvmArgs(
        "-XX:ErrorFile=/tmp/hs_err_pid%p.log",
        "-XX:+HeapDumpOnOutOfMemoryError",
        "-XX:HeapDumpPath=/tmp"
      )
    }
  }
}

tasks.register("latestDepTest")

nexusPublishing {
  repositories {
    val forceLocal = providers.gradleProperty("forceLocal").getOrElse("false").toBoolean()
    if (forceLocal && !isCI.isPresent) {
      // For testing, use with https://hub.docker.com/r/sonatype/nexus
      // $ docker run --rm -d -p 8081:8081 --name nexus sonatype/nexus:oss
      // $ ./gradlew publishToLocal -PforceLocal=true
      // Doesn't work for testing releases though... (due to staging),
      // however, it's possible to explore http://localhost:8081/nexus/
      register("local") {
        nexusUrl = uri("http://localhost:8081/nexus/content/repositories/releases/")
        snapshotRepositoryUrl = uri("http://localhost:8081/nexus/content/repositories/snapshots/")
        username = "admin"
        password = "admin123"
        allowInsecureProtocol = true
      }
    } else {
      // see https://github.com/gradle-nexus/publish-plugin#publishing-to-maven-central-via-sonatype-central
      // For official documentation:
      // staging repo publishing https://central.sonatype.org/publish/publish-portal-ossrh-staging-api/#configuration
      // snapshot publishing https://central.sonatype.org/publish/publish-portal-snapshots/#publishing-via-other-methods
      sonatype {
        nexusUrl = uri("https://ossrh-staging-api.central.sonatype.com/service/local/")
        snapshotRepositoryUrl = uri("https://central.sonatype.com/repository/maven-snapshots/")
        username = providers.environmentVariable("MAVEN_CENTRAL_USERNAME")
        password = providers.environmentVariable("MAVEN_CENTRAL_PASSWORD")
      }
    }
  }
}

val writeMainVersionFileTask = tasks.register("writeMainVersionFile") {
  val versionFile = rootProject.layout.buildDirectory.file("main.version")
  inputs.property("version", project.version)
  outputs.file(versionFile)
  doFirst {
    require(versionFile.get().asFile.parentFile.mkdirs() || versionFile.get().asFile.parentFile.isDirectory)
    versionFile.get().asFile.writeText(project.version.toString())
  }
}

allprojects {
  tasks.withType<PublishToMavenLocal>().configureEach {
    finalizedBy(writeMainVersionFileTask)
  }
}

testAggregate("smoke", listOf(":dd-smoke-tests"), emptyList())
testAggregate("instrumentation", listOf(":dd-java-agent:instrumentation"), emptyList())
testAggregate("profiling", listOf(":dd-java-agent:agent-profiling"), emptyList())
testAggregate("debugger", listOf(":dd-java-agent:agent-debugger"), forceCoverage = true)
testAggregate(
  "base",
  listOf(":"),
  listOf(
    ":dd-java-agent:instrumentation",
    ":dd-smoke-tests",
    ":dd-java-agent:agent-profiling",
    ":dd-java-agent:agent-debugger"
  )
)<|MERGE_RESOLUTION|>--- conflicted
+++ resolved
@@ -2,36 +2,22 @@
 import datadog.gradle.plugin.ci.testAggregate
 
 plugins {
-<<<<<<< HEAD
-  kotlin("jvm") version libs.versions.kotlin.plugin apply false
-
-  id("datadog.ci-jobs")
-  id("datadog.config-inversion-linter")
-  id("datadog.dependency-locking")
-  id("datadog.dump-hanged-test")
-  id("datadog.gradle-debug")
-  id("datadog.groovy-spock")
-  id("datadog.tracer-version")
-
-  id("com.diffplug.spotless") version "6.13.0"
-  id("com.github.spotbugs") version "5.0.14"
-  id("com.gradleup.shadow") version "8.3.6" apply false
-  id("de.thetaphi.forbiddenapis") version "3.8"
-=======
   id("dd-trace-java.gradle-debug")
   id("dd-trace-java.dependency-locking")
   id("dd-trace-java.tracer-version")
   id("dd-trace-java.dump-hanged-test")
   id("dd-trace-java.config-inversion-linter")
   id("dd-trace-java.ci-jobs")
+  id("datadog.groovy-spock")
 
   id("com.diffplug.spotless") version "8.1.0"
   id("com.github.spotbugs") version "6.4.7"
   id("de.thetaphi.forbiddenapis") version "3.10"
->>>>>>> 4165d423
   id("io.github.gradle-nexus.publish-plugin") version "2.0.0"
+  id("com.gradleup.shadow") version "8.3.6" apply false
   id("me.champeau.jmh") version "0.7.3" apply false
   id("org.gradle.playframework") version "0.13" apply false
+  kotlin("jvm") version libs.versions.kotlin.plugin apply false
 }
 
 description = "dd-trace-java"
