<project xmlns="http://maven.apache.org/POM/4.0.0" xmlns:xsi="http://www.w3.org/2001/XMLSchema-instance"
         xsi:schemaLocation="http://maven.apache.org/POM/4.0.0 http://maven.apache.org/xsd/maven-4.0.0.xsd">
    <modelVersion>4.0.0</modelVersion>

    <parent>
        <groupId>com.datadoghq</groupId>
        <artifactId>dd-trace-java</artifactId>
        <version>0.0.7-SNAPSHOT</version>
    </parent>

    <artifactId>dd-java-agent-ittests</artifactId>
    <packaging>jar</packaging>
    <name>dd-java-agent-ittests</name>
    <description>Datadog Java Agent integration tests</description>
    <url>https://github.com/datadog/dd-trace-java</url>


    <properties>
        <dd-trace.version>0.0.7-SNAPSHOT</dd-trace.version>
    </properties>

    <dependencies>

        <!-- DD Agent tests (@Trace annotation)-->
        <dependency>
            <groupId>com.datadoghq</groupId>
            <artifactId>dd-java-agent</artifactId>
            <version>${dd-trace.version}</version>
            <scope>test</scope>
        </dependency>

        <!-- JUnit tests -->
        <dependency>
            <groupId>io.opentracing</groupId>
            <artifactId>opentracing-mock</artifactId>
            <version>${opentracing.version}</version>
            <scope>test</scope>
        </dependency>
        <dependency>
            <groupId>junit</groupId>
            <artifactId>junit</artifactId>
            <version>4.12</version>
            <scope>test</scope>
        </dependency>
        <dependency>
            <groupId>org.assertj</groupId>
            <artifactId>assertj-core</artifactId>
            <version>3.6.2</version>
            <scope>test</scope>
        </dependency>
        <dependency>
            <groupId>org.mockito</groupId>
            <artifactId>mockito-core</artifactId>
            <version>2.7.22</version>
            <scope>test</scope>
        </dependency>

        <!-- Mongo tests -->
        <dependency>
            <groupId>org.mongodb</groupId>
            <artifactId>mongo-java-driver</artifactId>
            <version>3.4.2</version>
            <scope>test</scope>
        </dependency>

        <!-- Jetty Servlet tests -->
        <dependency>
            <groupId>org.eclipse.jetty</groupId>
            <artifactId>jetty-server</artifactId>
            <version>9.4.1.v20170120</version>
            <scope>test</scope>
        </dependency>
        <dependency>
            <groupId>org.eclipse.jetty</groupId>
            <artifactId>jetty-servlet</artifactId>
            <version>9.4.1.v20170120</version>
            <scope>test</scope>
        </dependency>

        <!-- Tomcat Servlet tests -->
        <dependency>
            <groupId>org.apache.tomcat.embed</groupId>
            <artifactId>tomcat-embed-core</artifactId>
            <version>8.0.41</version>
            <scope>test</scope>
        </dependency>
        <dependency>
            <groupId>org.apache.tomcat.embed</groupId>
            <artifactId>tomcat-embed-jasper</artifactId>
            <version>8.0.41</version>
            <scope>test</scope>
        </dependency>

        <!-- AWS SDK tests -->
        <dependency>
            <groupId>com.amazonaws</groupId>
            <artifactId>aws-java-sdk</artifactId>
            <version>1.11.119</version>
            <scope>test</scope>
            <exclusions>
                <exclusion>
                    <groupId>org.apache.httpcomponents</groupId>
                    <artifactId>httpclient</artifactId>
                </exclusion>
            </exclusions>
        </dependency>

        <!-- OkHTTP tests -->
        <dependency>
            <groupId>com.squareup.okhttp3</groupId>
            <artifactId>okhttp</artifactId>
            <version>3.6.0</version>
            <scope>test</scope>
        </dependency>

        <!-- Apache HTTP client tests -->
        <dependency>
            <groupId>org.apache.httpcomponents</groupId>
            <artifactId>httpclient</artifactId>
            <version>4.5.3</version>
            <scope>test</scope>
        </dependency>

    </dependencies>
    <build>
        <plugins>
            <plugin>
                <groupId>org.apache.maven.plugins</groupId>
                <artifactId>maven-javadoc-plugin</artifactId>
                <version>2.10.4</version>
                <executions>
                    <execution>
                        <id>attach-javadocs</id>
                        <goals>
                            <goal>jar</goal>
                        </goals>
                    </execution>
                </executions>
            </plugin>
            <plugin>
                <groupId>org.apache.maven.plugins</groupId>
                <artifactId>maven-surefire-plugin</artifactId>
                <version>2.19</version>
                <configuration>
                    <includes>
                        <include>*Test.java</include>
                    </includes>
<!--                     <forkCount>1</forkCount> -->
<!--                     <reuseForks>false</reuseForks> -->
                    <argLine>
                        -javaagent:${M2_REPO}/com/datadoghq/dd-java-agent/${project.version}/dd-java-agent-${project.version}.jar
                    </argLine>
<!--                     <workingDirectory>target/FORK_DIRECTORY_${surefire.forkNumber}</workingDirectory> -->
                </configuration>
            </plugin>
<<<<<<< HEAD
            <plugin>
                <groupId>org.apache.maven.plugins</groupId>
                <artifactId>maven-shade-plugin</artifactId>
                <version>2.4.3</version>
                <executions>
                    <execution>
                        <phase>package</phase>
                        <goals>
                            <goal>shade</goal>
                        </goals>
                        <configuration>
                            <artifactSet>
                                <excludes>
                                    <!-- <exclude>ch.qos.logback:*</exclude> -->
                                    <!-- <exclude>org.slf4j:*</exclude> -->
                                </excludes>
                            </artifactSet>
                            <transformers>
                                <transformer
                                        implementation="org.apache.maven.plugins.shade.resource.AppendingTransformer">
                                    <resource>otarules.btm</resource>
                                </transformer>
                                <transformer
                                        implementation="org.apache.maven.plugins.shade.resource.ManifestResourceTransformer">
                                    <manifestEntries>
                                        <Agent-Class>io.opentracing.contrib.agent.AnnotationsTracingAgent</Agent-Class>
                                        <Premain-Class>io.opentracing.contrib.agent.AnnotationsTracingAgent
                                        </Premain-Class>
                                        <Can-Redefine-Classes>true</Can-Redefine-Classes>
                                        <Can-Retransform-Classes>true</Can-Retransform-Classes>
                                        <Boot-Class-Path>./${project.artifactId}.jar</Boot-Class-Path>
                                    </manifestEntries>
                                </transformer>
                            </transformers>
                        </configuration>
                    </execution>
                </executions>
            </plugin>
=======
>>>>>>> 1618e4f0
        </plugins>
    </build>

</project><|MERGE_RESOLUTION|>--- conflicted
+++ resolved
@@ -153,7 +153,6 @@
 <!--                     <workingDirectory>target/FORK_DIRECTORY_${surefire.forkNumber}</workingDirectory> -->
                 </configuration>
             </plugin>
-<<<<<<< HEAD
             <plugin>
                 <groupId>org.apache.maven.plugins</groupId>
                 <artifactId>maven-shade-plugin</artifactId>
@@ -192,8 +191,6 @@
                     </execution>
                 </executions>
             </plugin>
-=======
->>>>>>> 1618e4f0
         </plugins>
     </build>
 
