plugins {
  groovy
  `java-gradle-plugin`
  `kotlin-dsl`
  `jvm-test-suite`
  id("com.diffplug.spotless") version "8.1.0"
}

java {
  toolchain {
    languageVersion = JavaLanguageVersion.of(8)
  }
}

gradlePlugin {
  // Sorted list of plugins:
  plugins {
<<<<<<< HEAD
=======
    create("instrument-plugin") {
      id = "dd-trace-java.instrument"
      implementationClass = "InstrumentPlugin"
    }
    create("muzzle-plugin") {
      id = "dd-trace-java.muzzle"
      implementationClass = "datadog.gradle.plugin.muzzle.MuzzlePlugin"
    }
>>>>>>> 4165d423
    create("call-site-instrumentation-plugin") {
      id = "dd-trace-java.call-site-instrumentation"
      implementationClass = "datadog.gradle.plugin.csi.CallSiteInstrumentationPlugin"
    }
<<<<<<< HEAD

=======
    create("tracer-version-plugin") {
      id = "dd-trace-java.tracer-version"
      implementationClass = "datadog.gradle.plugin.version.TracerVersionPlugin"
    }
>>>>>>> 4165d423
    create("dump-hanged-test-plugin") {
      id = "dd-trace-java.dump-hanged-test"
      implementationClass = "datadog.gradle.plugin.dump.DumpHangedTestPlugin"
    }

    create("groovy-spock-plugin") {
      id = "datadog.groovy-spock"
      implementationClass = "datadog.gradle.plugin.config.groovy.GroovySpockConventionPlugin"
    }

    create("instrument-plugin") {
      id = "instrument"
      implementationClass = "InstrumentPlugin"
    }

    create("muzzle-plugin") {
      id = "muzzle"
      implementationClass = "datadog.gradle.plugin.muzzle.MuzzlePlugin"
    }

    create("supported-config-generation") {
<<<<<<< HEAD
      id = "datadog.supported-config-generator"
=======
      id = "dd-trace-java.supported-config-generator"
>>>>>>> 4165d423
      implementationClass = "datadog.gradle.plugin.config.SupportedConfigPlugin"
    }

    create("supported-config-linter") {
<<<<<<< HEAD
      id = "datadog.config-inversion-linter"
=======
      id = "dd-trace-java.config-inversion-linter"
>>>>>>> 4165d423
      implementationClass = "datadog.gradle.plugin.config.ConfigInversionLinter"
    }

    create("tracer-version-plugin") {
      id = "datadog.tracer-version"
      implementationClass = "datadog.gradle.plugin.version.TracerVersionPlugin"
    }
  }
}

apply {
  from("$rootDir/../gradle/repositories.gradle")
}

repositories {
  gradlePluginPortal()
}

dependencies {
  implementation(gradleApi())
  implementation(localGroovy())

  implementation("net.bytebuddy", "byte-buddy-gradle-plugin", "1.18.1")

  implementation("org.eclipse.aether", "aether-connector-basic", "1.1.0")
  implementation("org.eclipse.aether", "aether-transport-http", "1.1.0")
  implementation("org.apache.maven", "maven-aether-provider", "3.3.9")

  implementation("com.github.zafarkhaja:java-semver:0.10.2")
  implementation("com.github.javaparser", "javaparser-symbol-solver-core", "3.24.4")

  implementation("com.google.guava", "guava", "20.0")
  implementation(libs.asm)
  implementation(libs.asm.tree)

  implementation(platform("com.fasterxml.jackson:jackson-bom:2.17.2"))
  implementation("com.fasterxml.jackson.core:jackson-databind")
  implementation("com.fasterxml.jackson.core:jackson-annotations")
  implementation("com.fasterxml.jackson.core:jackson-core")

  compileOnly(libs.develocity)
}

tasks.compileKotlin {
  dependsOn(":call-site-instrumentation-plugin:build")
}

testing {
  @Suppress("UnstableApiUsage")
  suites {
    val test by getting(JvmTestSuite::class) {
      targets.configureEach {
        testTask.configure {
          enabled = project.hasProperty("runBuildSrcTests")
        }
      }
    }

    withType(JvmTestSuite::class).configureEach {
      useJUnitJupiter(libs.versions.junit5)
      targets.configureEach {
        testTask
      }
    }
  }
}<|MERGE_RESOLUTION|>--- conflicted
+++ resolved
@@ -13,10 +13,7 @@
 }
 
 gradlePlugin {
-  // Sorted list of plugins:
   plugins {
-<<<<<<< HEAD
-=======
     create("instrument-plugin") {
       id = "dd-trace-java.instrument"
       implementationClass = "InstrumentPlugin"
@@ -25,60 +22,29 @@
       id = "dd-trace-java.muzzle"
       implementationClass = "datadog.gradle.plugin.muzzle.MuzzlePlugin"
     }
->>>>>>> 4165d423
     create("call-site-instrumentation-plugin") {
       id = "dd-trace-java.call-site-instrumentation"
       implementationClass = "datadog.gradle.plugin.csi.CallSiteInstrumentationPlugin"
     }
-<<<<<<< HEAD
-
-=======
     create("tracer-version-plugin") {
       id = "dd-trace-java.tracer-version"
       implementationClass = "datadog.gradle.plugin.version.TracerVersionPlugin"
     }
->>>>>>> 4165d423
     create("dump-hanged-test-plugin") {
       id = "dd-trace-java.dump-hanged-test"
       implementationClass = "datadog.gradle.plugin.dump.DumpHangedTestPlugin"
     }
-
+    create("supported-config-generation") {
+      id = "dd-trace-java.supported-config-generator"
+      implementationClass = "datadog.gradle.plugin.config.SupportedConfigPlugin"
+    }
+    create("supported-config-linter") {
+      id = "dd-trace-java.config-inversion-linter"
+      implementationClass = "datadog.gradle.plugin.config.ConfigInversionLinter"
+    }
     create("groovy-spock-plugin") {
       id = "datadog.groovy-spock"
       implementationClass = "datadog.gradle.plugin.config.groovy.GroovySpockConventionPlugin"
-    }
-
-    create("instrument-plugin") {
-      id = "instrument"
-      implementationClass = "InstrumentPlugin"
-    }
-
-    create("muzzle-plugin") {
-      id = "muzzle"
-      implementationClass = "datadog.gradle.plugin.muzzle.MuzzlePlugin"
-    }
-
-    create("supported-config-generation") {
-<<<<<<< HEAD
-      id = "datadog.supported-config-generator"
-=======
-      id = "dd-trace-java.supported-config-generator"
->>>>>>> 4165d423
-      implementationClass = "datadog.gradle.plugin.config.SupportedConfigPlugin"
-    }
-
-    create("supported-config-linter") {
-<<<<<<< HEAD
-      id = "datadog.config-inversion-linter"
-=======
-      id = "dd-trace-java.config-inversion-linter"
->>>>>>> 4165d423
-      implementationClass = "datadog.gradle.plugin.config.ConfigInversionLinter"
-    }
-
-    create("tracer-version-plugin") {
-      id = "datadog.tracer-version"
-      implementationClass = "datadog.gradle.plugin.version.TracerVersionPlugin"
     }
   }
 }
