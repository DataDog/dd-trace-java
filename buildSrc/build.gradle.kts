plugins {
  groovy
  `java-gradle-plugin`
  id("com.diffplug.spotless") version "6.11.0"
}

gradlePlugin {
  plugins {
    create("instrument-plugin") {
      id = "instrument"
      implementationClass = "InstrumentPlugin"
    }
    create("muzzle-plugin") {
      id = "muzzle"
      implementationClass = "MuzzlePlugin"
    }
    create("call-site-instrumentation-plugin") {
      id = "call-site-instrumentation"
      implementationClass = "CallSiteInstrumentationPlugin"
    }
  }
}

repositories {
  mavenLocal()
  mavenCentral()
  gradlePluginPortal()
}

dependencies {
  implementation(gradleApi())
  implementation(localGroovy())

  implementation("net.bytebuddy", "byte-buddy-gradle-plugin", "1.14.3")

  implementation("org.eclipse.aether", "aether-connector-basic", "1.1.0")
  implementation("org.eclipse.aether", "aether-transport-http", "1.1.0")
  implementation("org.apache.maven", "maven-aether-provider", "3.3.9")

  implementation("com.google.guava", "guava", "20.0")
  implementation("org.ow2.asm", "asm", "9.5")
  implementation("org.ow2.asm", "asm-tree", "9.5")

  testImplementation("org.spockframework", "spock-core", "2.0-groovy-3.0")
  testImplementation("org.codehaus.groovy", "groovy-all", "3.0.15")
}

tasks.compileGroovy {
  dependsOn(":call-site-instrumentation-plugin:build")
}

tasks.test {
<<<<<<< HEAD
  useJUnitPlatform()
  enabled = project.hasProperty("runBuildSrcTests")
=======
  // useJUnitPlatform()
  // dependsOn(":call-site-instrumentation-plugin:build")
  // enabled = !project.hasProperty("skipBuildSrcTest")
>>>>>>> 443b562a
}<|MERGE_RESOLUTION|>--- conflicted
+++ resolved
@@ -50,12 +50,7 @@
 }
 
 tasks.test {
-<<<<<<< HEAD
-  useJUnitPlatform()
-  enabled = project.hasProperty("runBuildSrcTests")
-=======
   // useJUnitPlatform()
   // dependsOn(":call-site-instrumentation-plugin:build")
   // enabled = !project.hasProperty("skipBuildSrcTest")
->>>>>>> 443b562a
 }