plugins {
  groovy
  `java-gradle-plugin`
  `kotlin-dsl`
  `jvm-test-suite`
  id("com.diffplug.spotless") version "6.13.0"
}

java {
  toolchain {
    languageVersion = JavaLanguageVersion.of(8)
  }
}

gradlePlugin {
  plugins {
    create("instrument-plugin") {
      id = "instrument"
      implementationClass = "InstrumentPlugin"
    }
    create("muzzle-plugin") {
      id = "muzzle"
      implementationClass = "MuzzlePlugin"
    }
    create("call-site-instrumentation-plugin") {
      id = "call-site-instrumentation"
      implementationClass = "datadog.gradle.plugin.CallSiteInstrumentationPlugin"
    }
    create("tracer-version-plugin") {
      id = "tracer-version"
      implementationClass = "datadog.gradle.plugin.version.TracerVersionPlugin"
    }
  }
}

apply {
  from("$rootDir/../gradle/repositories.gradle")
}

dependencies {
  implementation(gradleApi())
  implementation(localGroovy())

  implementation("net.bytebuddy", "byte-buddy-gradle-plugin", "1.17.5")

  implementation("org.eclipse.aether", "aether-connector-basic", "1.1.0")
  implementation("org.eclipse.aether", "aether-transport-http", "1.1.0")
  implementation("org.apache.maven", "maven-aether-provider", "3.3.9")

  implementation("com.github.zafarkhaja:java-semver:0.10.2")

  implementation("com.google.guava", "guava", "20.0")
  implementation("org.ow2.asm", "asm", "9.8")
  implementation("org.ow2.asm", "asm-tree", "9.8")
<<<<<<< HEAD
=======

  testImplementation(libs.spock.core)
  testImplementation(libs.groovy)
>>>>>>> 6b7cf0a5
}

tasks.compileKotlin {
  dependsOn(":call-site-instrumentation-plugin:build")
}

testing {
  @Suppress("UnstableApiUsage")
  suites {
    val test by getting(JvmTestSuite::class) {
      dependencies {
        implementation(libs.spock.core)
        implementation("org.codehaus.groovy:groovy-all:3.0.24")
      }
      targets.configureEach {
        testTask.configure {
          enabled = project.hasProperty("runBuildSrcTests")
        }
      }
    }

    val integTest by registering(JvmTestSuite::class) {
      dependencies {
        implementation(gradleTestKit())
        implementation(libs.assertj)
      }
      // Makes the gradle plugin publish its declared plugins to this source set
      gradlePlugin.testSourceSet(sources)
    }

    withType(JvmTestSuite::class).configureEach {
      useJUnitJupiter(libs.versions.junit5)
      targets.configureEach {
        testTask
      }
    }
  }
}<|MERGE_RESOLUTION|>--- conflicted
+++ resolved
@@ -52,12 +52,6 @@
   implementation("com.google.guava", "guava", "20.0")
   implementation("org.ow2.asm", "asm", "9.8")
   implementation("org.ow2.asm", "asm-tree", "9.8")
-<<<<<<< HEAD
-=======
-
-  testImplementation(libs.spock.core)
-  testImplementation(libs.groovy)
->>>>>>> 6b7cf0a5
 }
 
 tasks.compileKotlin {
@@ -70,7 +64,7 @@
     val test by getting(JvmTestSuite::class) {
       dependencies {
         implementation(libs.spock.core)
-        implementation("org.codehaus.groovy:groovy-all:3.0.24")
+        implementation(libs.groovy)
       }
       targets.configureEach {
         testTask.configure {
