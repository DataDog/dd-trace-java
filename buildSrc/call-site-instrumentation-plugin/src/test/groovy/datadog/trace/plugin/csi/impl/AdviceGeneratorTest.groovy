package datadog.trace.plugin.csi.impl


import datadog.trace.agent.tooling.csi.CallSite
import datadog.trace.agent.tooling.csi.CallSites
import datadog.trace.plugin.csi.AdviceGenerator
import datadog.trace.plugin.csi.impl.assertion.AssertBuilder
import datadog.trace.plugin.csi.impl.assertion.CallSiteAssert
import datadog.trace.plugin.csi.impl.ext.tests.IastCallSites
import datadog.trace.plugin.csi.impl.ext.tests.RaspCallSites
import groovy.transform.CompileDynamic
import spock.lang.Requires
import spock.lang.TempDir

import javax.servlet.ServletRequest
import java.lang.invoke.MethodHandles
import java.lang.invoke.MethodType

import static CallSiteFactory.pointcutParser

@CompileDynamic
final class AdviceGeneratorTest extends BaseCsiPluginTest {

  @TempDir
  private File buildDir

  @CallSite(spi = CallSites)
  class BeforeAdvice {
    @CallSite.Before('java.security.MessageDigest java.security.MessageDigest.getInstance(java.lang.String)')
    static void before(@CallSite.Argument final String algorithm) {}
  }

  void 'test before advice'() {
    setup:
    final spec = buildClassSpecification(BeforeAdvice)
    final generator = buildAdviceGenerator(buildDir)

    when:
    final result = generator.generate(spec)

    then:
    assertNoErrors(result)
    assertCallSites(result.file) {
      interfaces(CallSites)
      helpers(BeforeAdvice)
      advices(0) {
        type("BEFORE")
        pointcut('java/security/MessageDigest', 'getInstance', '(Ljava/lang/String;)Ljava/security/MessageDigest;')
        statements(
          'handler.dupParameters(descriptor, StackDupMode.COPY);',
          'handler.advice("datadog/trace/plugin/csi/impl/AdviceGeneratorTest$BeforeAdvice", "before", "(Ljava/lang/String;)V");',
          'handler.method(opcode, owner, name, descriptor, isInterface);'
          )
      }
    }
  }

  @CallSite(spi = CallSites)
  class AroundAdvice {
    @CallSite.Around('java.lang.String java.lang.String.replaceAll(java.lang.String, java.lang.String)')
    static String around(@CallSite.This final String self, @CallSite.Argument final String regexp, @CallSite.Argument final String replacement) {
      return self.replaceAll(regexp, replacement)
    }
  }

  void 'test around advice'() {
    setup:
    final spec = buildClassSpecification(AroundAdvice)
    final generator = buildAdviceGenerator(buildDir)

    when:
    final result = generator.generate(spec)

    then:
    assertNoErrors(result)
    assertCallSites(result.file) {
      interfaces(CallSites)
      helpers(AroundAdvice)
      advices(0) {
        type("AROUND")
        pointcut('java/lang/String', 'replaceAll', '(Ljava/lang/String;Ljava/lang/String;)Ljava/lang/String;')
        statements(
          'handler.advice("datadog/trace/plugin/csi/impl/AdviceGeneratorTest$AroundAdvice", "around", "(Ljava/lang/String;Ljava/lang/String;Ljava/lang/String;)Ljava/lang/String;");'
          )
      }
    }
  }

  @CallSite(spi = CallSites)
  class AfterAdvice {
    @CallSite.After('java.lang.String java.lang.String.concat(java.lang.String)')
    static String after(@CallSite.This final String self, @CallSite.Argument final String param, @CallSite.Return final String result) {
      return result
    }
  }

  void 'test after advice'() {
    setup:
    final spec = buildClassSpecification(AfterAdvice)
    final generator = buildAdviceGenerator(buildDir)

    when:
    final result = generator.generate(spec)

    then:
    assertNoErrors(result)
    assertCallSites(result.file) {
      interfaces(CallSites)
      helpers(AfterAdvice)
      advices(0) {
        type("AFTER")
        pointcut('java/lang/String', 'concat', '(Ljava/lang/String;)Ljava/lang/String;')
        statements(
          'handler.dupInvoke(owner, descriptor, StackDupMode.COPY);',
          'handler.method(opcode, owner, name, descriptor, isInterface);',
          'handler.advice("datadog/trace/plugin/csi/impl/AdviceGeneratorTest$AfterAdvice", "after", "(Ljava/lang/String;Ljava/lang/String;Ljava/lang/String;)Ljava/lang/String;");',
          )
      }
    }
  }

  @CallSite(spi = CallSites)
  class AfterAdviceCtor {
    @CallSite.After('void java.net.URL.<init>(java.lang.String)')
    static URL after(@CallSite.AllArguments final Object[] args, @CallSite.Return final URL url) {
      return url
    }
  }

  void 'test after advice ctor'() {
    setup:
    final spec = buildClassSpecification(AfterAdviceCtor)
    final generator = buildAdviceGenerator(buildDir)

    when:
    final result = generator.generate(spec)

    then:
    assertNoErrors(result)
    assertCallSites(result.file) {
      interfaces(CallSites)
      helpers(AfterAdviceCtor)
      advices(0) {
        pointcut('java/net/URL', '<init>', '(Ljava/lang/String;)V')
        statements(
          'handler.dupParameters(descriptor, StackDupMode.PREPEND_ARRAY_CTOR);',
          'handler.method(opcode, owner, name, descriptor, isInterface);',
          'handler.advice("datadog/trace/plugin/csi/impl/AdviceGeneratorTest$AfterAdviceCtor", "after", "([Ljava/lang/Object;Ljava/net/URL;)Ljava/net/URL;");',
          )
      }
    }
  }

  @CallSite(spi = SampleSpi.class)
  class SpiAdvice {
    @CallSite.Before('java.security.MessageDigest java.security.MessageDigest.getInstance(java.lang.String)')
    static void before(@CallSite.Argument final String algorithm) {}

    interface SampleSpi {}
  }

  void 'test generator with spi'() {
    setup:
    final spec = buildClassSpecification(SpiAdvice)
    final generator = buildAdviceGenerator(buildDir)

    when:
    final result = generator.generate(spec)

    then:
    assertNoErrors(result)

    assertCallSites(result.file) {
      interfaces(CallSites, SpiAdvice.SampleSpi)
    }
  }

  @CallSite(spi = CallSites)
  class InvokeDynamicAfterAdvice {
    @CallSite.After(
    value = 'java.lang.invoke.CallSite java.lang.invoke.StringConcatFactory.makeConcatWithConstants(java.lang.invoke.MethodHandles$Lookup, java.lang.String, java.lang.invoke.MethodType, java.lang.String, java.lang.Object[])',
    invokeDynamic = true
    )
    static String after(@CallSite.AllArguments final Object[] arguments, @CallSite.Return final String result) {
      result
    }
  }

  @Requires({
    jvm.java9Compatible
  })
  void 'test invoke dynamic after advice'() {
    setup:
    final spec = buildClassSpecification(InvokeDynamicAfterAdvice)
    final generator = buildAdviceGenerator(buildDir)

    when:
    final result = generator.generate(spec)

    then:
    assertNoErrors(result)
    assertCallSites(result.file) {
      interfaces(CallSites)
      helpers(InvokeDynamicAfterAdvice)
      advices(0) {
        pointcut(
          'java/lang/invoke/StringConcatFactory',
          'makeConcatWithConstants',
          '(Ljava/lang/invoke/MethodHandles$Lookup;Ljava/lang/String;Ljava/lang/invoke/MethodType;Ljava/lang/String;[Ljava/lang/Object;)Ljava/lang/invoke/CallSite;'
          )
        statements(
          'handler.dupParameters(descriptor, StackDupMode.PREPEND_ARRAY);',
          'handler.invokeDynamic(name, descriptor, bootstrapMethodHandle, bootstrapMethodArguments);',
          'handler.advice("datadog/trace/plugin/csi/impl/AdviceGeneratorTest$InvokeDynamicAfterAdvice", "after", "([Ljava/lang/Object;Ljava/lang/String;)Ljava/lang/String;");'
          )
      }
    }
  }

  @CallSite(spi = CallSites)
  class InvokeDynamicAroundAdvice {
    @CallSite.Around(
    value = 'java.lang.invoke.CallSite java.lang.invoke.StringConcatFactory.makeConcatWithConstants(java.lang.invoke.MethodHandles$Lookup, java.lang.String, java.lang.invoke.MethodType, java.lang.String, java.lang.Object[])',
    invokeDynamic = true
    )
    static java.lang.invoke.CallSite around(@CallSite.Argument final MethodHandles.Lookup lookup,
<<<<<<< HEAD
      @CallSite.Argument final String name,
      @CallSite.Argument final MethodType concatType,
      @CallSite.Argument final String recipe,
      @CallSite.Argument final Object... constants) {
=======
                                            @CallSite.Argument final String name,
                                            @CallSite.Argument final MethodType concatType,
                                            @CallSite.Argument final String recipe,
                                            @CallSite.Argument final Object... constants) {
>>>>>>> a3af52ff
      return null
    }
  }

  @Requires({
    jvm.java9Compatible
  })
  void 'test invoke dynamic around advice'() {
    setup:
    final spec = buildClassSpecification(InvokeDynamicAroundAdvice)
    final generator = buildAdviceGenerator(buildDir)

    when:
    final result = generator.generate(spec)

    then:
    assertNoErrors(result)
    assertCallSites(result.file) {
      interfaces(CallSites)
      helpers(InvokeDynamicAroundAdvice)
      advices(0) {
        pointcut(
          'java/lang/invoke/StringConcatFactory',
          'makeConcatWithConstants',
          '(Ljava/lang/invoke/MethodHandles$Lookup;Ljava/lang/String;Ljava/lang/invoke/MethodType;Ljava/lang/String;[Ljava/lang/Object;)Ljava/lang/invoke/CallSite;'
          )
        statements(
          'handler.invokeDynamic(name, descriptor, new Handle(Opcodes.H_INVOKESTATIC, "datadog/trace/plugin/csi/impl/AdviceGeneratorTest$InvokeDynamicAroundAdvice", "around", "(Ljava/lang/invoke/MethodHandles$Lookup;Ljava/lang/String;Ljava/lang/invoke/MethodType;Ljava/lang/String;[Ljava/lang/Object;)Ljava/lang/invoke/CallSite;", false), bootstrapMethodArguments);',
          )
      }
    }
  }

  @CallSite(spi = CallSites)
  class InvokeDynamicWithConstantsAdvice {
    @CallSite.After(
    value = 'java.lang.invoke.CallSite java.lang.invoke.StringConcatFactory.makeConcatWithConstants(java.lang.invoke.MethodHandles$Lookup, java.lang.String, java.lang.invoke.MethodType, java.lang.String, java.lang.Object[])',
    invokeDynamic = true
    )
    static String after(@CallSite.AllArguments final Object[] arguments,
<<<<<<< HEAD
      @CallSite.Return final String result,
      @CallSite.InvokeDynamicConstants final Object[] constants) {
=======
                        @CallSite.Return final String result,
                        @CallSite.InvokeDynamicConstants final Object[] constants) {
>>>>>>> a3af52ff
      return result
    }
  }

  @Requires({
    jvm.java9Compatible
  })
  void 'test invoke dynamic with constants advice'() {
    setup:
    final spec = buildClassSpecification(InvokeDynamicWithConstantsAdvice)
    final generator = buildAdviceGenerator(buildDir)

    when:
    final result = generator.generate(spec)

    then:
    assertNoErrors(result)
    assertCallSites(result.file) {
      interfaces(CallSites)
      helpers(InvokeDynamicWithConstantsAdvice)
      advices(0) {
        pointcut(
          'java/lang/invoke/StringConcatFactory',
          'makeConcatWithConstants',
          '(Ljava/lang/invoke/MethodHandles$Lookup;Ljava/lang/String;Ljava/lang/invoke/MethodType;Ljava/lang/String;[Ljava/lang/Object;)Ljava/lang/invoke/CallSite;'
          )
        statements(
          'handler.dupParameters(descriptor, StackDupMode.PREPEND_ARRAY);',
          'handler.invokeDynamic(name, descriptor, bootstrapMethodHandle, bootstrapMethodArguments);',
          'handler.loadConstantArray(bootstrapMethodArguments);',
          'handler.advice("datadog/trace/plugin/csi/impl/AdviceGeneratorTest$InvokeDynamicWithConstantsAdvice", "after", "([Ljava/lang/Object;Ljava/lang/String;[Ljava/lang/Object;)Ljava/lang/String;");'
          )
      }
    }
  }

  @CallSite(spi = CallSites)
  class ArrayAdvice {
    @CallSite.AfterArray([
      @CallSite.After('java.util.Map javax.servlet.ServletRequest.getParameterMap()'),
      @CallSite.After('java.util.Map javax.servlet.ServletRequestWrapper.getParameterMap()')
    ])
    static Map after(@CallSite.This final ServletRequest request, @CallSite.Return final Map parameters) {
      return parameters
    }
  }

  void 'test array advice'() {
    setup:
    final spec = buildClassSpecification(ArrayAdvice)
    final generator = buildAdviceGenerator(buildDir)

    when:
    final result = generator.generate(spec)

    then:
    assertNoErrors(result)
    assertCallSites(result.file) {
      advices(0) {
        pointcut('javax/servlet/ServletRequest', 'getParameterMap', '()Ljava/util/Map;')
      }
      advices(1) {
        pointcut('javax/servlet/ServletRequestWrapper', 'getParameterMap', '()Ljava/util/Map;')
      }
    }
  }

  class MinJavaVersionCheck {
    static boolean isAtLeast(final String version) {
      return Integer.parseInt(version) >= 9
    }
  }

  @CallSite(spi = CallSites, enabled = ['datadog.trace.plugin.csi.impl.AdviceGeneratorTest$MinJavaVersionCheck', 'isAtLeast', '18'])
  class MinJavaVersionAdvice {
    @CallSite.After('java.lang.String java.lang.String.concat(java.lang.String)')
    static String after(@CallSite.This final String self, @CallSite.Argument final String param, @CallSite.Return final String result) {
      return result
    }
  }

  void 'test custom enabled property'() {
    setup:
    final spec = buildClassSpecification(MinJavaVersionAdvice)
    final generator = buildAdviceGenerator(buildDir)

    when:
    final result = generator.generate(spec)

    then:
    assertNoErrors(result)
    assertCallSites(result.file) { callSites ->
      interfaces(CallSites, CallSites.HasEnabledProperty)
      enabled(MinJavaVersionCheck.getDeclaredMethod('isAtLeast', String), '18')
    }
  }


  @CallSite(spi = CallSites)
  class PartialArgumentsBeforeAdvice {
    @CallSite.Before("int java.sql.Statement.executeUpdate(java.lang.String, java.lang.String[])")
    static void before(@CallSite.Argument(0) String arg1) {}

    @CallSite.Before("java.lang.String java.lang.String.format(java.lang.String, java.lang.Object[])")
    static void before(@CallSite.Argument(1) Object[] arg) {}

    @CallSite.Before("java.lang.CharSequence java.lang.String.subSequence(int, int)")
    static void before(@CallSite.This String thiz, @CallSite.Argument(0) int arg) {}
  }

  void 'partial arguments with before advice'() {
    setup:
    final spec = buildClassSpecification(PartialArgumentsBeforeAdvice)
    final generator = buildAdviceGenerator(buildDir)

    when:
    final result = generator.generate(spec)

    then:
    assertNoErrors result
    assertCallSites(result.file) {
      advices(0) {
        pointcut('java/sql/Statement', 'executeUpdate', '(Ljava/lang/String;[Ljava/lang/String;)I')
        statements(
          'int[] parameterIndices = new int[] { 0 };',
          'handler.dupParameters(descriptor, parameterIndices, owner);',
          'handler.advice("datadog/trace/plugin/csi/impl/AdviceGeneratorTest$PartialArgumentsBeforeAdvice", "before", "(Ljava/lang/String;)V");',
          'handler.method(opcode, owner, name, descriptor, isInterface);',
          )
      }
      advices(1) {
        pointcut('java/lang/String', 'format', '(Ljava/lang/String;[Ljava/lang/Object;)Ljava/lang/String;')
        statements(
          'int[] parameterIndices = new int[] { 1 };',
          'handler.dupParameters(descriptor, parameterIndices, null);',
          'handler.advice("datadog/trace/plugin/csi/impl/AdviceGeneratorTest$PartialArgumentsBeforeAdvice", "before", "([Ljava/lang/Object;)V");',
          'handler.method(opcode, owner, name, descriptor, isInterface);',
          )
      }
      advices(2) {
        pointcut('java/lang/String', 'subSequence', '(II)Ljava/lang/CharSequence;')
        statements(
          'int[] parameterIndices = new int[] { 0 };',
          'handler.dupInvoke(owner, descriptor, parameterIndices);',
          'handler.advice("datadog/trace/plugin/csi/impl/AdviceGeneratorTest$PartialArgumentsBeforeAdvice", "before", "(Ljava/lang/String;I)V");',
          'handler.method(opcode, owner, name, descriptor, isInterface);',
          )
      }
    }
  }


  @CallSite(spi = CallSites)
  class SuperTypeReturnAdvice {
    @CallSite.After("void java.lang.StringBuilder.<init>(java.lang.String)")
    static Object after(@CallSite.AllArguments Object[] args, @CallSite.Return Object result) {
      return result
    }
  }

  void 'test returning super type'() {
    setup:
    final spec = buildClassSpecification(SuperTypeReturnAdvice)
    final generator = buildAdviceGenerator(buildDir)

    when:
    final result = generator.generate(spec)

    then:
    assertNoErrors result
    assertCallSites(result.file) {
      advices(0) {
        pointcut('java/lang/StringBuilder', '<init>', '(Ljava/lang/String;)V')
        statements(
          'handler.dupParameters(descriptor, StackDupMode.PREPEND_ARRAY_CTOR);',
          'handler.method(opcode, owner, name, descriptor, isInterface);',
          'handler.advice("datadog/trace/plugin/csi/impl/AdviceGeneratorTest$SuperTypeReturnAdvice", "after", "([Ljava/lang/Object;Ljava/lang/Object;)Ljava/lang/Object;");',
          'handler.instruction(Opcodes.CHECKCAST, "java/lang/StringBuilder");'
          )
      }
    }
  }

  @CallSite(spi = [IastCallSites, RaspCallSites])
  class MultipleSpiClassesAdvice {
    @CallSite.After("void java.lang.StringBuilder.<init>(java.lang.String)")
    static Object after(@CallSite.AllArguments Object[] args, @CallSite.Return Object result) {
      return result
    }
  }

  void 'test multiple spi classes'() {
    setup:
    final spec = buildClassSpecification(MultipleSpiClassesAdvice)
    final generator = buildAdviceGenerator(buildDir)

    when:
    final result = generator.generate(spec)

    then:
    assertNoErrors result
    assertCallSites(result.file) {
      spi(IastCallSites, RaspCallSites)
    }
  }


  @CallSite(spi = CallSites)
  class AfterAdviceWithVoidReturn {
    @CallSite.After("void java.lang.StringBuilder.setLength(int)")
    static void after(@CallSite.This StringBuilder self, @CallSite.Argument(0) int length) {
    }
  }

  void 'test after advice with void return'() {
    setup:
    final spec = buildClassSpecification(AfterAdviceWithVoidReturn)
    final generator = buildAdviceGenerator(buildDir)

    when:
    final result = generator.generate(spec)

    then:
    assertNoErrors result
    assertCallSites(result.file) {
      advices(0) {
        pointcut('java/lang/StringBuilder', 'setLength', '(I)V')
        statements(
          'handler.dupInvoke(owner, descriptor, StackDupMode.COPY);',
          'handler.method(opcode, owner, name, descriptor, isInterface);',
          'handler.advice("datadog/trace/plugin/csi/impl/AdviceGeneratorTest$AfterAdviceWithVoidReturn", "after", "(Ljava/lang/StringBuilder;I)V");',
          )
      }
    }
  }

  private static AdviceGenerator buildAdviceGenerator(final File targetFolder) {
    return new AdviceGeneratorImpl(targetFolder, pointcutParser())
  }

  private static void assertCallSites(final File generated, @DelegatesTo(CallSiteAssert) final Closure closure) {
    final asserter = new AssertBuilder(generated).build()
    closure.delegate = asserter
    closure(asserter)
  }
}<|MERGE_RESOLUTION|>--- conflicted
+++ resolved
@@ -224,17 +224,10 @@
     invokeDynamic = true
     )
     static java.lang.invoke.CallSite around(@CallSite.Argument final MethodHandles.Lookup lookup,
-<<<<<<< HEAD
-      @CallSite.Argument final String name,
-      @CallSite.Argument final MethodType concatType,
-      @CallSite.Argument final String recipe,
-      @CallSite.Argument final Object... constants) {
-=======
                                             @CallSite.Argument final String name,
                                             @CallSite.Argument final MethodType concatType,
                                             @CallSite.Argument final String recipe,
                                             @CallSite.Argument final Object... constants) {
->>>>>>> a3af52ff
       return null
     }
   }
@@ -275,13 +268,8 @@
     invokeDynamic = true
     )
     static String after(@CallSite.AllArguments final Object[] arguments,
-<<<<<<< HEAD
-      @CallSite.Return final String result,
-      @CallSite.InvokeDynamicConstants final Object[] constants) {
-=======
                         @CallSite.Return final String result,
                         @CallSite.InvokeDynamicConstants final Object[] constants) {
->>>>>>> a3af52ff
       return result
     }
   }
