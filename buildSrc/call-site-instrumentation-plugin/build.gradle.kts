--- conflicted
+++ resolved
@@ -1,12 +1,7 @@
 plugins {
   java
   groovy
-<<<<<<< HEAD
-  id("com.gradleup.shadow") version "8.3.6"
-=======
-  id("com.diffplug.spotless") version "8.1.0"
   id("com.gradleup.shadow") version "8.3.9"
->>>>>>> 741427fd
 }
 
 java {
