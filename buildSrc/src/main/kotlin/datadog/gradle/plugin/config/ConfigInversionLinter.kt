--- conflicted
+++ resolved
@@ -90,20 +90,12 @@
     inputs.files(mainSourceSetOutput)
 
     // inputs for incrementality (your own source files, not the owner’s)
-<<<<<<< HEAD
-    val javaFiles =
-      target.fileTree(target.projectDir) {
-        include("**/src/main/java/**/*.java")
-        exclude("**/build/**", "**/dd-smoke-tests/**")
-      }
-=======
     val javaFiles = target.fileTree(target.projectDir) {
       include("**/src/main/java/**/*.java")
       exclude("**/build/**", "**/dd-smoke-tests/**")
       // Undertow uses DD_UNDERTOW_CONTINUATION as a legacy key to store an AgentScope. It is not related to an environment variable
       exclude("dd-java-agent/instrumentation/undertow/src/main/java/datadog/trace/instrumentation/undertow/UndertowDecorator.java")
     }
->>>>>>> 2b04c87b
     inputs.files(javaFiles)
     outputs.upToDateWhen { true }
     doLast {
