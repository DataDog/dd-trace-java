package datadog.gradle.plugin.version

import com.github.zafarkhaja.semver.Version
import org.gradle.api.Plugin
import org.gradle.api.Project
import org.gradle.api.logging.Logging
import org.gradle.api.model.ObjectFactory
import org.gradle.api.provider.ProviderFactory
import org.gradle.kotlin.dsl.property
import java.io.File
import javax.inject.Inject

class TracerVersionPlugin @Inject constructor(
  private val providerFactory: ProviderFactory,
) : Plugin<Project> {
  private val logger = Logging.getLogger(TracerVersionPlugin::class.java)

  override fun apply(targetProject: Project) {
    if (targetProject.rootProject != targetProject) {
      throw IllegalStateException("Only root project can apply plugin")
    }
    targetProject.extensions.create("tracerVersion", TracerVersionExtension::class.java)
    val extension = targetProject.extensions.getByType(TracerVersionExtension::class.java)

    extension.detectDirty.set(
<<<<<<< HEAD
      providerFactory.gradleProperty("tracerVersion.dirtiness")
        .map { it.trim().toBoolean() }
        .orElse(false)
=======
     providerFactory.gradleProperty("tracerVersion.dirtiness")
       .map { it.trim().toBoolean() }
       .orElse(false)
>>>>>>> a3af52ff
    )

    val versionProvider = versionProvider(targetProject, extension)
    targetProject.allprojects {
      version = versionProvider
    }
  }

  private fun versionProvider(
    targetProject: Project,
    extension: TracerVersionExtension
  ): String {
    val repoWorkingDirectory = targetProject.rootDir

    val buildVersion: String = if (!repoWorkingDirectory.resolve(".git").exists()) {
      // Not a git repository
      extension.defaultVersion.get()
    } else {
      providerFactory.zip(
        gitDescribeProvider(extension, repoWorkingDirectory),
        gitCurrentBranchProvider(repoWorkingDirectory)
      ) { describeString, currentBranch ->
        toTracerVersion(describeString, extension) {
          when {
            currentBranch.startsWith("release/v") -> {
              logger.info("Incrementing patch because release branch : $currentBranch")
              nextPatchVersion()
            }

            else -> {
              logger.info("Incrementing minor")
              nextMinorVersion()
            }
          }
        }
      }.get()
    }

    logger.lifecycle("Tracer build version: {}", buildVersion)
    return buildVersion
  }

  private fun gitCurrentBranchProvider(
    repoWorkingDirectory: File
  ) = providerFactory.of(GitCommandValueSource::class.java) {
    parameters {
      gitCommand.addAll(
        "git",
        "rev-parse",
        "--abbrev-ref",
        "HEAD",
      )
      workingDirectory.set(repoWorkingDirectory)
    }
  }

  private fun gitDescribeProvider(
    extension: TracerVersionExtension,
    repoWorkingDirectory: File
  ) = providerFactory.of(GitCommandValueSource::class.java) {
    parameters {
      val tagPrefix = extension.tagVersionPrefix.get()
      gitCommand.addAll(
        "git",
        "describe",
        "--abbrev=8",
        "--tags",
        "--first-parent",
        "--match=$tagPrefix[0-9].[0-9]*.[0-9]*",
      )

      if (extension.detectDirty.get()) {
        gitCommand.add("--dirty")
      }

      workingDirectory.set(repoWorkingDirectory)
    }
  }

  private fun toTracerVersion(describeString: String, extension: TracerVersionExtension, nextVersion: Version.() -> Version): String {
    logger.info("Git describe output: {}", describeString)

    val tagPrefix = extension.tagVersionPrefix.get()
    val tagRegex = Regex("$tagPrefix(\\d+\\.\\d+\\.\\d+)(.*)")
    val matchResult = tagRegex.find(describeString)
      ?: return extension.defaultVersion.get()

    val (lastTagVersion, describeTrailer) = matchResult.destructured
    val hasLaterCommits = describeTrailer.isNotBlank()
    val version = Version.parse(lastTagVersion).let {
      if (hasLaterCommits) {
        it.nextVersion()
      } else {
        it
      }
    }

    return buildString {
      append(version.toString())

      if (hasLaterCommits) {
        append(if (extension.useSnapshot.get()) "-SNAPSHOT" else describeTrailer)
      }

      if (describeTrailer.endsWith("-dirty")) {
        append(if (extension.useSnapshot.get()) "-DIRTY" else "-dirty")
      }
    }
  }

  open class TracerVersionExtension @Inject constructor(objectFactory: ObjectFactory) {
    val defaultVersion = objectFactory.property(String::class)
      .convention("0.1.0-SNAPSHOT")
    val tagVersionPrefix = objectFactory.property(String::class)
      .convention("v")
    val useSnapshot = objectFactory.property(Boolean::class)
      .convention(true)
    val detectDirty = objectFactory.property(Boolean::class)
  }
}<|MERGE_RESOLUTION|>--- conflicted
+++ resolved
@@ -23,15 +23,9 @@
     val extension = targetProject.extensions.getByType(TracerVersionExtension::class.java)
 
     extension.detectDirty.set(
-<<<<<<< HEAD
-      providerFactory.gradleProperty("tracerVersion.dirtiness")
-        .map { it.trim().toBoolean() }
-        .orElse(false)
-=======
      providerFactory.gradleProperty("tracerVersion.dirtiness")
        .map { it.trim().toBoolean() }
        .orElse(false)
->>>>>>> a3af52ff
     )
 
     val versionProvider = versionProvider(targetProject, extension)
