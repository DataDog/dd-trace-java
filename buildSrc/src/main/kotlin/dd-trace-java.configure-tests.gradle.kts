--- conflicted
+++ resolved
@@ -44,11 +44,7 @@
 
   // Trick to avoid on CI: "Couldn't flush user prefs: java.util.prefs.BackingStoreException: Couldn't get file lock."
   // Use a task-specific user prefs directory
-<<<<<<< HEAD
-  systemProperty("java.util.prefs.userRoot", "$buildDir/tmp/userPrefs/$name")
-=======
   systemProperty("java.util.prefs.userRoot", layout.buildDirectory.dir("tmp/userPrefs/$name").get().asFile.absolutePath)
->>>>>>> a3af52ff
 
   // Split up tests that want to run forked in their own separate JVM for generated tasks
   if (name.startsWith("forkedTest") || name.endsWith("ForkedTest")) {
