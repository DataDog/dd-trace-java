import org.gradle.api.plugins.jvm.JvmTestSuite
import org.gradle.api.services.BuildService
import org.gradle.api.services.BuildServiceParameters
import org.gradle.api.tasks.testing.Test
import org.gradle.api.tasks.testing.junitplatform.JUnitPlatformOptions
import org.gradle.kotlin.dsl.develocity
import org.gradle.kotlin.dsl.findByType
import org.gradle.kotlin.dsl.withType
import org.gradle.testing.base.TestingExtension
import java.time.Duration
import java.time.temporal.ChronoUnit

// Need concrete implementation of BuildService in Kotlin
abstract class ForkedTestLimit : BuildService<BuildServiceParameters.None>
// Forked tests will fail with OOM if the memory is set too high. Gitlab allows at least a limit of 3.
val forkedTestsMemoryLimit = 3

val forkedTestLimit = gradle.sharedServices.registerIfAbsent("forkedTestLimit", ForkedTestLimit::class.java) {
  maxParallelUsages.set(forkedTestsMemoryLimit)
}

extensions.findByType<TestingExtension>()?.apply {
  suites.withType<JvmTestSuite>().configureEach {
    // Use JUnit 5 to run tests
    useJUnitJupiter()
  }
}

// Use lazy providers to avoid evaluating the property until it is needed
val skipTestsProvider = rootProject.providers.gradleProperty("skipTests")
val skipForkedTestsProvider = rootProject.providers.gradleProperty("skipForkedTests")
val skipFlakyTestsProvider = rootProject.providers.gradleProperty("skipFlakyTests")
val runFlakyTestsProvider = rootProject.providers.gradleProperty("runFlakyTests")

// Go through the Test tasks and configure them
tasks.withType<Test>().configureEach {
  // Disable all tests if skipTests property was specified
  onlyIf("skipTests are undefined or false") { !skipTestsProvider.isPresent }

  // Enable force rerun of tests with -Prerun.tests.${project.name}
  outputs.upToDateWhen {
    !rootProject.providers.gradleProperty("rerun.tests.${project.name}").isPresent
  }

  // Trick to avoid on CI: "Couldn't flush user prefs: java.util.prefs.BackingStoreException: Couldn't get file lock."
  // Use a task-specific user prefs directory
  systemProperty("java.util.prefs.userRoot", "$buildDir/tmp/userPrefs/$name")

  // Split up tests that want to run forked in their own separate JVM for generated tasks
  if (name.startsWith("forkedTest") || name.endsWith("ForkedTest")) {
    setExcludes(emptyList())
    setIncludes(listOf("**/*ForkedTest*"))
    forkEvery = 1
    // Limit the number of concurrent forked tests
    usesService(forkedTestLimit)
    onlyIf("skipForkedTests are undefined or false") { !skipForkedTestsProvider.isPresent }
  } else {
    exclude("**/*ForkedTest*")
  }

  // Set test timeout for 20 minutes. Default job timeout is 1h (configured on CI level).
  timeout.set(Duration.of(20, ChronoUnit.MINUTES))
}

// Register a task "allTests" that depends on all non-latest and non-traceAgentTest Test tasks.
// This is used when we only want to run the 'main' test sets.
tasks.register("allTests") {
  dependsOn(
    tasks.withType<Test>().matching { testTask ->
      !testTask.name.contains("latest", ignoreCase = true) && testTask.name != "traceAgentTest"
    }
  )
}

// Register a task "allLatestDepTests" that depends on all Test tasks whose names include 'latest'.
// This is used when we want to run tests against the latest dependency versions.
tasks.register("allLatestDepTests") {
<<<<<<< HEAD
  dependsOn(
    tasks.withType<Test>().matching { testTask ->
      !testTask.name.contains("latest", ignoreCase = true)
    }
  )
=======
  dependsOn(tasks.withType<Test>().matching { testTask ->
    testTask.name.contains("latest", ignoreCase = true)
  })
>>>>>>> 2b04c87b
}

// Make the 'check' task depend on all Test tasks in the project.
// This means that when running the 'check' task, all Test tasks will run as well.
tasks.named("check") {
  dependsOn(tasks.withType<Test>())
}

tasks.withType<Test>().configureEach {
  // Flaky tests management for JUnit 5
  (options as? JUnitPlatformOptions)?.apply {
    if (skipFlakyTestsProvider.isPresent) {
      excludeTags("flaky")
    } else if (runFlakyTestsProvider.isPresent) {
      includeTags("flaky")
    }
  }

  // Set system property flag that is checked from tests to determine if they should be skipped or run
  if (skipFlakyTestsProvider.isPresent) {
    jvmArgs("-Drun.flaky.tests=false")
  } else if (runFlakyTestsProvider.isPresent) {
    jvmArgs("-Drun.flaky.tests=true")
  }
}

tasks.withType<Test>().configureEach {
  // https://docs.gradle.com/develocity/flaky-test-detection/
  // https://docs.gradle.com/develocity/gradle-plugin/current/#test_retry
  develocity.testRetry {
    if (providers.environmentVariable("CI").isPresent()) {
      maxRetries = 3
      filter {
        excludeAnnotationClasses.add("*NonRetryable") // allow to mark classes non retryable
      }
    }
  }
}<|MERGE_RESOLUTION|>--- conflicted
+++ resolved
@@ -75,17 +75,11 @@
 // Register a task "allLatestDepTests" that depends on all Test tasks whose names include 'latest'.
 // This is used when we want to run tests against the latest dependency versions.
 tasks.register("allLatestDepTests") {
-<<<<<<< HEAD
   dependsOn(
     tasks.withType<Test>().matching { testTask ->
-      !testTask.name.contains("latest", ignoreCase = true)
+      testTask.name.contains("latest", ignoreCase = true)
     }
   )
-=======
-  dependsOn(tasks.withType<Test>().matching { testTask ->
-    testTask.name.contains("latest", ignoreCase = true)
-  })
->>>>>>> 2b04c87b
 }
 
 // Make the 'check' task depend on all Test tasks in the project.
