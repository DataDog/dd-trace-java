import static MuzzleAction.createClassLoader

import org.apache.maven.repository.internal.MavenRepositorySystemUtils
import org.eclipse.aether.DefaultRepositorySystemSession
import org.eclipse.aether.RepositorySystem
import org.eclipse.aether.RepositorySystemSession
import org.eclipse.aether.artifact.Artifact
import org.eclipse.aether.artifact.DefaultArtifact
import org.eclipse.aether.connector.basic.BasicRepositoryConnectorFactory
import org.eclipse.aether.impl.DefaultServiceLocator
import org.eclipse.aether.repository.LocalRepository
import org.eclipse.aether.repository.RemoteRepository
import org.eclipse.aether.resolution.VersionRangeRequest
import org.eclipse.aether.resolution.VersionRangeResult
import org.eclipse.aether.spi.connector.RepositoryConnectorFactory
import org.eclipse.aether.spi.connector.transport.TransporterFactory
import org.eclipse.aether.transport.http.HttpTransporterFactory
import org.eclipse.aether.util.version.GenericVersionScheme
import org.eclipse.aether.version.Version
import org.gradle.api.Action
import org.gradle.api.DefaultTask
import org.gradle.api.GradleException
import org.gradle.api.Plugin
import org.gradle.api.Project
import org.gradle.api.Task
import org.gradle.api.artifacts.Configuration
import org.gradle.api.file.ConfigurableFileCollection
import org.gradle.api.file.FileCollection
import org.gradle.api.invocation.BuildInvocationDetails
import org.gradle.api.model.ObjectFactory
import org.gradle.api.provider.Property
import org.gradle.api.tasks.SourceSet
import org.gradle.jvm.toolchain.JavaLanguageVersion
import org.gradle.jvm.toolchain.JavaToolchainService
import org.gradle.workers.WorkAction
import org.gradle.workers.WorkParameters
import org.gradle.workers.WorkerExecutor

import java.lang.reflect.Method
import java.util.function.BiFunction
import java.util.regex.Pattern

/**
 * muzzle task plugin which runs muzzle validation against a range of dependencies.
 */
class MuzzlePlugin implements Plugin<Project> {
  /**
   * Select a random set of versions to test
   */
  private static final int RANGE_COUNT_LIMIT = 25
  /**
   * Remote repositories used to query version ranges and fetch dependencies
   */
  private static final List<RemoteRepository> MUZZLE_REPOS

  static {
    RemoteRepository central = new RemoteRepository.Builder("central", "default", "https://repo1.maven.org/maven2/").build()
<<<<<<< HEAD
    // Only needed for restlet
    RemoteRepository restlet = new RemoteRepository.Builder("restlet", "default", "https://maven.restlet.talend.com/").build()
    // Only needed  for play-2.3
    RemoteRepository typesafe = new RemoteRepository.Builder("typesafe", "default", "https://repo.typesafe.com/typesafe/maven-releases/").build()
    //TODO add local repo or use docker to muzzle check and test version when deprecated `saved` will be dropped
    MUZZLE_REPOS = Collections.unmodifiableList(Arrays.asList(central, restlet, typesafe))
=======

    String mavenProxyUrl = System.getenv("MAVEN_REPOSITORY_PROXY")

    if (mavenProxyUrl == null) {
      MUZZLE_REPOS = Collections.singletonList(central)
    } else {
      RemoteRepository proxy = new RemoteRepository.Builder("central-proxy", "default", mavenProxyUrl).build()
      MUZZLE_REPOS = Collections.unmodifiableList(Arrays.asList(proxy, central))
    }
>>>>>>> f21ec9ed
  }

  static class TestedArtifact {
    final String instrumentation
    final String group
    final String module
    final Version lowVersion
    final Version highVersion

    TestedArtifact(String instrumentation, String group, String module, Version lowVersion, Version highVersion) {
      this.instrumentation = instrumentation
      this.group = group
      this.module = module
      this.lowVersion = lowVersion
      this.highVersion = highVersion
    }

    String key() {
      "$instrumentation:$group:$module"
    }
  }

  @Override
  void apply(Project project) {
    def childProjects = project.rootProject.getChildProjects().get('dd-java-agent').getChildProjects()
    def bootstrapProject = childProjects.get('agent-bootstrap')
    def toolingProject = childProjects.get('agent-tooling')
    project.extensions.create("muzzle", MuzzleExtension, project.objects)

    def muzzleBootstrap = project.configurations.create('muzzleBootstrap', {
      canBeConsumed: false
      canBeResolved: true
    })
    def muzzleTooling = project.configurations.create('muzzleTooling', {
      canBeConsumed: false
      canBeResolved: true
    })
    project.dependencies.add('muzzleBootstrap', bootstrapProject)
    project.dependencies.add('muzzleTooling', toolingProject)

    project.evaluationDependsOn ':dd-java-agent:agent-bootstrap'
    project.evaluationDependsOn ':dd-java-agent:agent-tooling'

    // compileMuzzle compiles all projects required to run muzzle validation.
    // Not adding group and description to keep this task from showing in `gradle tasks`.
    def compileMuzzle = project.task('compileMuzzle')
    compileMuzzle.dependsOn(toolingProject.tasks.named("compileJava"))
    project.afterEvaluate {
      project.tasks.matching {
        it.name =~ /\Ainstrument(Main)?(_.+)?(Java|Scala|Kotlin)/
      }.all {
        compileMuzzle.dependsOn(it)
      }
    }
    compileMuzzle.dependsOn bootstrapProject.tasks.compileJava
    compileMuzzle.dependsOn bootstrapProject.tasks.compileMain_java11Java
    compileMuzzle.dependsOn toolingProject.tasks.compileJava

    project.task(['type': MuzzleTask], 'muzzle') {
      description = "Run instrumentation muzzle on compile time dependencies"
      doLast {
        if (!project.muzzle.directives.any { it.assertPass }) {
          project.getLogger().info('No muzzle pass directives configured. Asserting pass against instrumentation compile-time dependencies')
          assertMuzzle(muzzleBootstrap, muzzleTooling, project)
        }
      }
      dependsOn compileMuzzle
    }

    project.task(['type': MuzzleTask], 'printReferences') {
      description = "Print references created by instrumentation muzzle"
      doLast {
        printMuzzle(project)
      }
      dependsOn compileMuzzle
    }
    project.task(['type': MuzzleTask], 'generateMuzzleReport') {
      description = "Print instrumentation version report"
      doLast {
        dumpVersionRanges(project)
      }
      dependsOn compileMuzzle
    }


    project.task(['type': MuzzleTask], 'mergeMuzzleReports') {
      description = "Merge generated version reports in one unique csv"
      doLast {
        mergeReports(project)
      }
    }

    def hasRelevantTask = project.gradle.startParameter.taskNames.any { taskName ->
      // removing leading ':' if present
      taskName = taskName.replaceFirst('^:', '')
      String muzzleTaskPath = project.path.replaceFirst('^:', '')
      return 'muzzle' == taskName || "${muzzleTaskPath}:muzzle" == taskName
    }
    if (!hasRelevantTask) {
      // Adding muzzle dependencies has a large config overhead. Stop unless muzzle is explicitly run.
      return
    }

    // We only get here if we are running muzzle, so let's start timing things
    long startTime = System.currentTimeMillis()

    final RepositorySystem system = newRepositorySystem()
    final RepositorySystemSession session = newRepositorySystemSession(system)
    project.afterEvaluate {
      // use runAfter to set up task finalizers in version order
      Task runAfter = project.tasks.muzzle
      // runLast is the last task to finish, so we can time the execution
      Task runLast = runAfter
      for (MuzzleDirective muzzleDirective : project.muzzle.directives) {
        project.getLogger().info("configured $muzzleDirective")

        if (muzzleDirective.coreJdk) {
          runLast = runAfter = addMuzzleTask(muzzleDirective, null, project, runAfter, muzzleBootstrap, muzzleTooling)
        } else {
          def range = resolveVersionRange(muzzleDirective, system, session)
          runLast = muzzleDirectiveToArtifacts(muzzleDirective, range).inject(runLast) { last, Artifact singleVersion ->
            runAfter = addMuzzleTask(muzzleDirective, singleVersion, project, runAfter, muzzleBootstrap, muzzleTooling)
          }
          if (muzzleDirective.assertInverse) {
            runLast = inverseOf(muzzleDirective, system, session).inject(runLast) { last1, MuzzleDirective inverseDirective ->
              muzzleDirectiveToArtifacts(inverseDirective, resolveVersionRange(inverseDirective, system, session)).inject(last1) { last2, Artifact singleVersion ->
                runAfter = addMuzzleTask(inverseDirective, singleVersion, project, runAfter, muzzleBootstrap, muzzleTooling)
              }
            }
          }
        }
      }
      def timingTask = project.task("muzzle-end") {
        doLast {
          long endTime = System.currentTimeMillis()
          generateResultsXML(project, endTime - startTime)
        }
      }
      runLast.finalizedBy(timingTask)
    }
  }

  static Version highest(Version a, Version b) {
    (a <=> b) > 0 ? a : b
  }

  static Version lowest(Version a, Version b) {
    (a <=> b) < 0 ? a : b
  }

  static Map resolveInstrumentationAndJarVersions(MuzzleDirective directive, ClassLoader cl,
                                                  Version lowVersion, Version highVersion) {

    Method listMethod = cl.loadClass('datadog.trace.agent.tooling.muzzle.MuzzleVersionScanPlugin')
      .getMethod('listInstrumentationNames', ClassLoader.class, String.class)

    Set<String> names = (Set<String>) listMethod.invoke(null, cl, directive.getName())
    Map<String, TestedArtifact> ret = [:]
    for (String n : names) {
      def testedArtifact = new TestedArtifact(n, directive.group, directive.module, lowVersion, highVersion)
      def value = ret.get(testedArtifact.key(), testedArtifact)
      ret.put(testedArtifact.key(), new TestedArtifact(value.instrumentation, value.group, value.module, lowest(lowVersion, value.lowVersion),
        highest(highVersion, value.highVersion)))
    }
    return ret
  }

  private static void mergeReports(Project project) {
    def dir = project.file("${project.rootProject.buildDir}/muzzle-deps-results")
    Map<String, TestedArtifact> map = new TreeMap<>()
    def versionScheme = new GenericVersionScheme()
    dir.eachFileMatch(~/.*\.csv/) { file ->
      file.eachLine  { line, nb ->
        if (nb == 1) {
          // skip header
          return
        }
        def split = line.split(",")
        def parsed = new TestedArtifact(split[0], split[1], split[2], versionScheme.parseVersion(split[3]),
          versionScheme.parseVersion(split[4]))
        map.merge(parsed.key(), parsed, [
          apply: { TestedArtifact x, TestedArtifact y ->
            return new TestedArtifact(x.instrumentation, x.group, x.module, lowest(x.lowVersion, y.lowVersion), highest(x.highVersion, y.highVersion))
          }
        ] as BiFunction)
      }
    }

    dumpVersionsToCsv(project, map)
  }


  private static void dumpVersionRanges(Project project) {
    final RepositorySystem system = newRepositorySystem()
    final RepositorySystemSession session = newRepositorySystemSession(system)
    def versions = new TreeMap<String, TestedArtifact>()
    project.muzzle.directives.findAll { !((MuzzleDirective) it).isCoreJdk() && !((MuzzleDirective) it).isSkipFromReport() }.each {
      def range = resolveVersionRange(it as MuzzleDirective, system, session)
      def cp = project.sourceSets.main.runtimeClasspath
      def cl = new URLClassLoader(cp*.toURI()*.toURL() as URL[], null as ClassLoader)
      def partials = resolveInstrumentationAndJarVersions(it as MuzzleDirective, cl,
        range.lowestVersion, range.highestVersion)
      partials.each {
        versions.merge(it.getKey(), it.getValue(), [
          apply: { TestedArtifact x, TestedArtifact y ->
            return new TestedArtifact(x.instrumentation, x.group, x.module, lowest(x.lowVersion, y.lowVersion), highest(x.highVersion, y.highVersion))
          }
        ] as BiFunction)
      }
    }
    dumpVersionsToCsv(project, versions)
  }

  private static void dumpVersionsToCsv(Project project, SortedMap<String, TestedArtifact> versions) {
    def filename = project.path.replaceFirst('^:', '').replace(':', '_')
    def dir = project.file("${project.rootProject.buildDir}/muzzle-deps-results")
    dir.mkdirs()
    def file = project.file("${dir}/${filename}.csv")
    file.write "instrumentation,jarGroupId,jarArtifactId,lowestVersion,highestVersion\n"
    file << versions.values().collect { [it.instrumentation, it.group, it.module, it.lowVersion.toString(), it.highVersion.toString()].join(",") }.join("\n")
  }

  private static void generateResultsXML(Project project, long millis) {
    def seconds = (millis * 1.0) / 1000
    def name = "${project.path}:muzzle"
    def dirname = name.replaceFirst('^:', '').replace(':', '_')
    def dir = project.file("${project.rootProject.buildDir}/muzzle-test-results/$dirname")
    dir.mkdirs()
    def file = project.file("$dir/results.xml")
    file.text = """|<?xml version="1.0" encoding="UTF-8"?>
                   |<testsuite name="${name}" tests="1" id="0" time="${seconds}">
                   |  <testcase name="${name}" time="${seconds}">
                   |  </testcase>
                   |</testsuite>\n""".stripMargin()
  }

  static FileCollection createAgentClassPath(Project project) {
    FileCollection cp = project.files()
    project.getLogger().info("Creating agent classpath for $project")
    for (SourceSet sourceSet : project.sourceSets) {
      if (sourceSet.name.startsWith('main')) {
        cp += sourceSet.runtimeClasspath
      }
    }
    if (project.getLogger().isInfoEnabled()) {
      cp.forEach { project.getLogger().info("-- $it") }
    }
    return cp
  }

  static FileCollection createMuzzleClassPath(Project project, String muzzleTaskName) {
    FileCollection cp = project.files()
    project.getLogger().info("Creating muzzle classpath for $muzzleTaskName")
    if ('muzzle' == muzzleTaskName) {
      cp += project.configurations.compileClasspath
    } else {
      cp += project.configurations.getByName(muzzleTaskName)
    }
    if (project.getLogger().isInfoEnabled()) {
      cp.forEach { project.getLogger().info("-- $it") }
    }
    return cp
  }

  static VersionRangeResult resolveVersionRange(MuzzleDirective muzzleDirective, RepositorySystem system, RepositorySystemSession session) {
    final Artifact directiveArtifact = new DefaultArtifact(muzzleDirective.group, muzzleDirective.module, muzzleDirective.classifier ?: "", "jar", muzzleDirective.versions)

    final VersionRangeRequest rangeRequest = new VersionRangeRequest()
    rangeRequest.setRepositories(muzzleDirective.getRepositories(MUZZLE_REPOS))
    rangeRequest.setArtifact(directiveArtifact)
    return system.resolveVersionRange(session, rangeRequest)
  }

  /**
   * Convert a muzzle directive to a list of artifacts
   */
  private static Set<Artifact> muzzleDirectiveToArtifacts(MuzzleDirective muzzleDirective, VersionRangeResult rangeResult) {

    final Set<Version> versions = filterAndLimitVersions(rangeResult, muzzleDirective.skipVersions, muzzleDirective.includeSnapshots)

    final Set<Artifact> allVersionArtifacts = versions.collect { version ->
      new DefaultArtifact(muzzleDirective.group, muzzleDirective.module, muzzleDirective.classifier ?: "", "jar", version.toString())
    }.toSet()

    if (allVersionArtifacts.isEmpty()) {
      throw new GradleException("No muzzle artifacts found for $muzzleDirective.group:$muzzleDirective.module $muzzleDirective.versions $muzzleDirective.classifier")
    }

    return allVersionArtifacts
  }

  /**
   * Create a list of muzzle directives which assert the opposite of the given MuzzleDirective.
   */
  private static Set<MuzzleDirective> inverseOf(MuzzleDirective muzzleDirective, RepositorySystem system, RepositorySystemSession session) {
    final Artifact allVersionsArtifact = new DefaultArtifact(muzzleDirective.group, muzzleDirective.module, "jar", "[,)")
    final Artifact directiveArtifact = new DefaultArtifact(muzzleDirective.group, muzzleDirective.module, "jar", muzzleDirective.versions)

    def repos = muzzleDirective.getRepositories(MUZZLE_REPOS)
    final VersionRangeRequest allRangeRequest = new VersionRangeRequest()
    allRangeRequest.setRepositories(repos)
    allRangeRequest.setArtifact(allVersionsArtifact)
    final VersionRangeResult allRangeResult = system.resolveVersionRange(session, allRangeRequest)

    final VersionRangeRequest rangeRequest = new VersionRangeRequest()
    rangeRequest.setRepositories(repos)
    rangeRequest.setArtifact(directiveArtifact)
    final VersionRangeResult rangeResult = system.resolveVersionRange(session, rangeRequest)
    final Set<Version> versions = rangeResult.versions.toSet()
    allRangeResult.versions.removeAll(versions)

    return filterAndLimitVersions(allRangeResult, muzzleDirective.skipVersions, muzzleDirective.includeSnapshots).collect { version ->
      final MuzzleDirective inverseDirective = new MuzzleDirective()
      inverseDirective.name = muzzleDirective.name
      inverseDirective.group = muzzleDirective.group
      inverseDirective.module = muzzleDirective.module
      inverseDirective.versions = "$version"
      inverseDirective.assertPass = !muzzleDirective.assertPass
      inverseDirective.excludedDependencies = muzzleDirective.excludedDependencies
      inverseDirective.includeSnapshots = muzzleDirective.includeSnapshots
      inverseDirective
    }.toSet()
  }

  private static Set<Version> filterAndLimitVersions(VersionRangeResult result, Set<String> skipVersions, boolean includeSnapshots) {
    return limitLargeRanges(result, filterVersion(result.versions.toSet(), skipVersions, includeSnapshots), skipVersions)
  }

  private static Set<Version> limitLargeRanges(VersionRangeResult result, Set<Version> versions, Set<String> skipVersions) {
    if (versions.size() <= 1) {
      return versions
    }

    List<Version> versionsCopy = new ArrayList<>(versions)
    def beforeSize = versionsCopy.size()
    versionsCopy.removeAll(skipVersions)
    VersionSet versionSet = new VersionSet(versionsCopy)
    versionsCopy = versionSet.lowAndHighForMajorMinor.toList()
    Collections.shuffle(versionsCopy)
    def afterSize = versionsCopy.size()
    while (RANGE_COUNT_LIMIT <= afterSize) {
      Version version = versionsCopy.pop()
      if (version == result.lowestVersion || version == result.highestVersion) {
        versionsCopy.add(version)
      } else {
        afterSize -= 1
      }
    }
    if (beforeSize - afterSize > 0) {
      println "Muzzle skipping ${beforeSize - afterSize} versions"
    }

    return versionsCopy.toSet()
  }

  /**
   * Configure a muzzle task to pass or fail a given version.
   *
   * @param assertPass If true, assert that muzzle validation passes
   * @param versionArtifact version to assert against.
   * @param instrumentationProject instrumentation being asserted against.
   * @param runAfter Task which runs before the new muzzle task.
   * @param bootstrapProject Agent bootstrap project.
   * @param toolingProject Agent tooling project.
   *
   * @return The created muzzle task.
   */
  private static Task addMuzzleTask(MuzzleDirective muzzleDirective, Artifact versionArtifact, Project instrumentationProject, Task runAfter, Configuration muzzleBootstrap, Configuration muzzleTooling) {
    def taskName
    if (muzzleDirective.coreJdk) {
      taskName = "muzzle-Assert$muzzleDirective"
    } else {
      taskName = "muzzle-Assert${muzzleDirective.assertPass ? "Pass" : "Fail"}-$versionArtifact.groupId-$versionArtifact.artifactId-$versionArtifact.version${muzzleDirective.name ? "-${muzzleDirective.getNameSlug()}" : ""}"
    }
    def config = instrumentationProject.configurations.create(taskName)

    if (!muzzleDirective.coreJdk) {
      def depId = "$versionArtifact.groupId:$versionArtifact.artifactId:$versionArtifact.version"
      if (versionArtifact.classifier) {
        depId += ":" + versionArtifact.classifier
      }
      def dep = instrumentationProject.dependencies.create(depId) {
        transitive = true
      }
      // The following optional transitive dependencies are brought in by some legacy module such as log4j 1.x but are no
      // longer bundled with the JVM and have to be excluded for the muzzle tests to be able to run.
      dep.exclude group: 'com.sun.jdmk', module: 'jmxtools'
      dep.exclude group: 'com.sun.jmx', module: 'jmxri'
      // Also exclude specifically excluded dependencies
      for (String excluded : muzzleDirective.excludedDependencies) {
        String[] parts = excluded.split(':')
        dep.exclude group: parts[0], module: parts[1]
      }

      config.dependencies.add(dep)
    }
    for (String additionalDependency : muzzleDirective.additionalDependencies) {
      config.dependencies.add(instrumentationProject.dependencies.create(additionalDependency) { dep ->
        for (String excluded : muzzleDirective.excludedDependencies) {
          String[] parts = excluded.split(':')
          dep.exclude group: parts[0], module: parts[1]
        }
        dep.transitive = true
      })
    }

    def muzzleTask = instrumentationProject.task(['type': MuzzleTask], taskName) {
      doLast {
        assertMuzzle(muzzleBootstrap, muzzleTooling, instrumentationProject, muzzleDirective)
      }
    }

    runAfter.finalizedBy(muzzleTask)
    muzzleTask
  }

  /**
   * Create muzzle's repository system
   */
  private static RepositorySystem newRepositorySystem() {
    DefaultServiceLocator locator = MavenRepositorySystemUtils.newServiceLocator()
    locator.addService(RepositoryConnectorFactory.class, BasicRepositoryConnectorFactory.class)
    locator.addService(TransporterFactory.class, HttpTransporterFactory.class)

    return locator.getService(RepositorySystem.class)
  }

  /**
   * Create muzzle's repository system session
   */
  private static RepositorySystemSession newRepositorySystemSession(RepositorySystem system) {
    DefaultRepositorySystemSession session = MavenRepositorySystemUtils.newSession()

    def tempDir = File.createTempDir()
    tempDir.deleteOnExit()
    LocalRepository localRepo = new LocalRepository(tempDir)
    session.setLocalRepositoryManager(system.newLocalRepositoryManager(session, localRepo))

    return session
  }

  private static final Pattern GIT_SHA_PATTERN = Pattern.compile('^.*-[0-9a-f]{7,}$')
  private static final Pattern END_NMN_PATTERN = Pattern.compile('^.*\\.[0-9]+[mM][0-9]+$')

  /**
   * Filter out snapshot-type builds from versions list.
   */
  private static filterVersion(Set<Version> list, Set<String> skipVersions, boolean includeSnapshots) {
    list.removeIf {
      def version = it.toString().toLowerCase(Locale.ROOT)
      if (includeSnapshots) {
        return skipVersions.contains(version)
      } else {
        return version.endsWith("-snapshot") ||
          version.contains("rc") ||
          version.contains(".cr") ||
          version.contains("alpha") ||
          version.contains("beta") ||
          version.contains("-b") ||
          version.contains(".m") ||
          version.contains("-m") ||
          version.contains("-dev") ||
          version.contains("-ea") ||
          version.contains("-atlassian-") ||
          version.contains("public_draft") ||
          version.contains("-cr") ||
          version.contains("-preview") ||
          skipVersions.contains(version) ||
          version.matches(END_NMN_PATTERN) ||
          version.matches(GIT_SHA_PATTERN)
      }
    }
    return list
  }
}

// plugin extension classes

/**
 * A pass or fail directive for a single dependency.
 */
class MuzzleDirective {

  /**
   * Name is optional and is used to further define the scope of a directive. The motivation for this is that this
   * plugin creates a config for each of the dependencies under test with name '...-<group_id>-<artifact_id>-<version>'.
   * The problem is that if we want to test multiple times the same configuration under different conditions, e.g.
   * with different extra dependencies, the plugin would throw an error as it would try to create several times the
   * same config. This property can be used to differentiate those config names for different directives.
   */
  String name

  String group
  String module
  String classifier
  String versions
  Set<String> skipVersions = new HashSet<>()
  List<String> additionalDependencies = new ArrayList<>()
  List<RemoteRepository> additionalRepositories = new ArrayList<>()
  List<String> excludedDependencies = new ArrayList<>()
  boolean assertPass
  boolean assertInverse = false
  boolean skipFromReport = false
  boolean coreJdk = false
  boolean includeSnapshots = false
  String javaVersion

  void coreJdk(version = null) {
    coreJdk = true
    javaVersion = version
  }

  /**
   * Adds extra dependencies to the current muzzle test.
   *
   * @param compileString An extra dependency in the gradle canonical form: '<group_id>:<artifact_id>:<version_id>'.
   */
  void extraDependency(String compileString) {
    additionalDependencies.add(compileString)
  }

  /**
   * Adds extra repositories to the current muzzle test.
   *
   * @param id the repository id
   * @param url the url of the repository
   * @param type the type of repository, defaults to "default"
   */
  void extraRepository(String id, String url, String type = "default") {
    additionalRepositories.add(new RemoteRepository.Builder(id, type, url).build())
  }

  /**
   * Adds transitive dependencies to exclude from the current muzzle test.
   *
   * @param excludeString A dependency in the gradle canonical form: '<group_id>:<artifact_id>'.
   */
  void excludeDependency(String excludeString) {
    excludedDependencies.add(excludeString)
  }

  /**
   * Get the list of repositories to use for this muzzle directive.
   *
   * @param defaults the default repositories
   * @return a list of the default repositories followed by any additional repositories
   */
  List<RemoteRepository> getRepositories(List<RemoteRepository> defaults) {
    if (additionalRepositories.isEmpty()) {
      return defaults
    } else {
      def repositories = new ArrayList<RemoteRepository>(defaults.size() + additionalRepositories.size())
      repositories.addAll(defaults)
      repositories.addAll(additionalRepositories)
      return repositories
    }
  }

  /**
   * Slug of directive name.
   *
   * @return A slug of the name or an empty string if name is empty. E.g. 'My Directive' --> 'My-Directive'
   */
  String getNameSlug() {
    if (null == name) {
      return ""
    }

    return name.trim().replaceAll("[^a-zA-Z0-9]+", "-")
  }

  String toString() {
    if (coreJdk) {
      return "${assertPass ? 'Pass' : 'Fail'}-core-jdk"
    } else {
      return "${assertPass ? 'pass' : 'fail'} $group:$module:$versions"
    }
  }
}

/**
 * Muzzle extension containing all pass and fail directives.
 */
class MuzzleExtension {
  final List<MuzzleDirective> directives = new ArrayList<>()
  private final ObjectFactory objectFactory
  private final List<RemoteRepository> additionalRepositories = new ArrayList<>()

  @javax.inject.Inject
  MuzzleExtension(final ObjectFactory objectFactory) {
    this.objectFactory = objectFactory
  }

  void pass(Action<? super MuzzleDirective> action) {
    final MuzzleDirective pass = objectFactory.newInstance(MuzzleDirective)
    action.execute(pass)
    postConstruct(pass)
    pass.assertPass = true
    directives.add(pass)
  }

  void fail(Action<? super MuzzleDirective> action) {
    final MuzzleDirective fail = objectFactory.newInstance(MuzzleDirective)
    action.execute(fail)
    postConstruct(fail)
    fail.assertPass = false
    directives.add(fail)
  }

  /**
   * Adds extra repositories to the current muzzle section. Repositories will only be added to directives
   * created after this.
   *
   * @param id the repository id
   * @param url the url of the repository
   * @param type the type of repository, defaults to "default"
   */
  void extraRepository(String id, String url, String type = "default") {
    additionalRepositories.add(new RemoteRepository.Builder(id, type, url).build())
  }


  private postConstruct(MuzzleDirective directive) {
    // Make skipVersions case insensitive.
    directive.skipVersions = directive.skipVersions.collect {
      it.toLowerCase(Locale.ROOT)
    }
    // Add existing repositories
    directive.additionalRepositories.addAll(additionalRepositories)
  }
}

abstract class MuzzleTask extends DefaultTask {
  {
    group = 'Muzzle'
  }

  @javax.inject.Inject
  abstract JavaToolchainService getJavaToolchainService()

  @javax.inject.Inject
  abstract BuildInvocationDetails getInvocationDetails()

  @javax.inject.Inject
  abstract WorkerExecutor getWorkerExecutor()

  void assertMuzzle(Configuration muzzleBootstrap,
                    Configuration muzzleTooling,
                    Project instrumentationProject,
                    MuzzleDirective muzzleDirective = null) {
    def workQueue
    String javaVersion = muzzleDirective?.javaVersion
    if (javaVersion) {
      def javaLauncher = javaToolchainService.launcherFor { spec ->
        spec.languageVersion.set(JavaLanguageVersion.of(javaVersion))
      }.get()
      workQueue = workerExecutor.processIsolation { spec ->
        spec.forkOptions { fork ->
          fork.executable = javaLauncher.executablePath
        }
      }
    } else {
      workQueue = workerExecutor.noIsolation()
    }
    workQueue.submit(MuzzleAction.class, parameters -> {
      parameters.buildStartedTime.set(invocationDetails.buildStartedTime)
      parameters.bootstrapClassPath.setFrom(muzzleBootstrap)
      parameters.toolingClassPath.setFrom(muzzleTooling)
      parameters.instrumentationClassPath.setFrom(MuzzlePlugin.createAgentClassPath(instrumentationProject))
      parameters.testApplicationClassPath.setFrom(MuzzlePlugin.createMuzzleClassPath(instrumentationProject, name))
      if (muzzleDirective) {
        parameters.assertPass.set(muzzleDirective.assertPass)
        parameters.muzzleDirective.set(muzzleDirective.name ?: muzzleDirective.module)
      } else {
        parameters.assertPass.set(true)
      }
    })
  }

  void printMuzzle(Project instrumentationProject) {
    FileCollection cp = instrumentationProject.sourceSets.main.runtimeClasspath
    ClassLoader cl = new URLClassLoader(cp*.toURI()*.toURL() as URL[], null as ClassLoader)
    Method printMethod = cl.loadClass('datadog.trace.agent.tooling.muzzle.MuzzleVersionScanPlugin')
      .getMethod('printMuzzleReferences', ClassLoader.class)
    printMethod.invoke(null, cl)
  }
}

interface MuzzleWorkParameters extends WorkParameters {
  Property<Long> getBuildStartedTime()

  ConfigurableFileCollection getBootstrapClassPath()

  ConfigurableFileCollection getToolingClassPath()

  ConfigurableFileCollection getInstrumentationClassPath()

  ConfigurableFileCollection getTestApplicationClassPath()

  Property<Boolean> getAssertPass()

  Property<String> getMuzzleDirective()
}

abstract class MuzzleAction implements WorkAction<MuzzleWorkParameters> {
  private static final Object lock = new Object()
  private static ClassLoader bootCL
  private static ClassLoader toolCL
  private static volatile long lastBuildStamp

  @Override
  void execute() {
    // reset shared class-loaders each time a new build starts
    long buildStamp = parameters.buildStartedTime.get()
    if (lastBuildStamp < buildStamp || !bootCL || !toolCL) {
      synchronized (lock) {
        if (lastBuildStamp < buildStamp || !bootCL || !toolCL) {
          bootCL = createClassLoader(parameters.bootstrapClassPath)
          toolCL = createClassLoader(parameters.toolingClassPath, bootCL)
          lastBuildStamp = buildStamp
        }
      }
    }
    ClassLoader instCL = createClassLoader(parameters.instrumentationClassPath, toolCL)
    ClassLoader testCL = createClassLoader(parameters.testApplicationClassPath, bootCL)
    boolean assertPass = parameters.assertPass.get()
    String muzzleDirective = parameters.muzzleDirective.getOrNull()
    Method assertionMethod = instCL.loadClass('datadog.trace.agent.tooling.muzzle.MuzzleVersionScanPlugin')
      .getMethod('assertInstrumentationMuzzled', ClassLoader, ClassLoader, boolean, String)
    assertionMethod.invoke(null, instCL, testCL, assertPass, muzzleDirective)
  }

  static ClassLoader createClassLoader(cp, parent = ClassLoader.systemClassLoader) {
    return new URLClassLoader(cp*.toURI()*.toURL() as URL[], parent as ClassLoader)
  }
}<|MERGE_RESOLUTION|>--- conflicted
+++ resolved
@@ -55,14 +55,6 @@
 
   static {
     RemoteRepository central = new RemoteRepository.Builder("central", "default", "https://repo1.maven.org/maven2/").build()
-<<<<<<< HEAD
-    // Only needed for restlet
-    RemoteRepository restlet = new RemoteRepository.Builder("restlet", "default", "https://maven.restlet.talend.com/").build()
-    // Only needed  for play-2.3
-    RemoteRepository typesafe = new RemoteRepository.Builder("typesafe", "default", "https://repo.typesafe.com/typesafe/maven-releases/").build()
-    //TODO add local repo or use docker to muzzle check and test version when deprecated `saved` will be dropped
-    MUZZLE_REPOS = Collections.unmodifiableList(Arrays.asList(central, restlet, typesafe))
-=======
 
     String mavenProxyUrl = System.getenv("MAVEN_REPOSITORY_PROXY")
 
@@ -72,7 +64,6 @@
       RemoteRepository proxy = new RemoteRepository.Builder("central-proxy", "default", mavenProxyUrl).build()
       MUZZLE_REPOS = Collections.unmodifiableList(Arrays.asList(proxy, central))
     }
->>>>>>> f21ec9ed
   }
 
   static class TestedArtifact {
